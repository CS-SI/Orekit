stages:
  - verify
  - visualize
  - deploy

default:
  # Default image
  image: registry.orekit.org/orekit/ci-utils/maven:3.3.9-jdk-8
  # Cache downloaded dependencies and plugins between builds.
  # To keep cache across branches add 'key: "$CI_JOB_REF_NAME"'
  cache:
    paths:
      - .m2/repository

variables:
  # This will suppress any download for dependencies and plugins or upload
  # messages which would clutter the console log. `showDateTime` will show the
  # passed time in milliseconds. You need to specify `--batch-mode` to make
  # this work.
  MAVEN_OPTS: "-Dmaven.repo.local=.m2/repository -Dorg.slf4j.simpleLogger.log.org.apache.maven.cli.transfer.Slf4jMavenTransferListener=WARN -Dorg.slf4j.simpleLogger.showDateTime=true -Djava.awt.headless=true"
  # As of Maven 3.3.0 instead of this you may define these options in
  # `.mvn/maven.config` so the same config is used when running from the
  # command line.
  # `installAtEnd` and `deployAtEnd` are only effective with recent version of
  # the corresponding plugins.
  MAVEN_CLI_OPTS: "-s .CI/maven-settings.xml --batch-mode --errors --fail-at-end --show-version -DinstallAtEnd=true -DdeployAtEnd=true"
  SONAR_PROJECT_KEY: "${CI_PROJECT_NAMESPACE}:${CI_PROJECT_NAME}"
  SONAR_PROJECT_NAME: "${CI_PROJECT_TITLE} (${CI_PROJECT_NAMESPACE}:${CI_PROJECT_NAME})"

verify:
  stage: verify
  script:
    - mvn $MAVEN_CLI_OPTS verify site
    - mvn $MAVEN_CLI_OPTS sonar:sonar
          -Dsonar.login=${SONAR_TOKEN}
          -Dsonar.branch.name=${CI_COMMIT_REF_NAME}
          -Dsonar.projectKey="$SONAR_PROJECT_KEY"
          -Dsonar.projectName="$SONAR_PROJECT_NAME"
  artifacts:
    paths:
      - target/*.jar
      - target/site
    reports:
      junit:
        - target/surefire-reports/*.xml

# Convert and import in GitLab coverage data.
# The information is then available directly in merge-request view.
# Cf. https://docs.gitlab.com/ee/user/project/merge_requests/test_coverage_visualization.html
coverage-import:
  stage: visualize
  image: haynes/jacoco2cobertura:1.0.4
  script:
<<<<<<< HEAD
    # Display total coverage
    - "grep -o '<tfoot.*tfoot>' target/site/jacoco/index.html | sed 's:<[^>]*>: :g'"
    # convert report from jacoco to cobertura
=======
    # Convert report from jacoco to cobertura
>>>>>>> 0c3a0313
    - 'python /opt/cover2cover.py target/site/jacoco/jacoco.xml src/main/java > target/site/cobertura.xml'
    # Read the <source></source> tag and prepend the path to every filename
    # attribute
    - 'python /opt/source2filename.py target/site/cobertura.xml'
  needs:
    - verify
  dependencies:
    - verify
  artifacts:
    reports:
      cobertura: target/site/cobertura.xml
  coverage: '/Total.*?([0-9]{1,3})%/'

# On main branches (develop, release-*, master) the produced artifacts are
# deployed on the Nexus of the project (https://packages.orekit.org/)
deploy:artifacts:
  stage: deploy
  script:
    - mvn $MAVEN_CLI_OPTS javadoc:jar source:jar deploy -DskipTests=true -Pci-deploy
  artifacts:
    paths:
      - target/*.jar
  only:
    - develop@orekit/orekit
    - /^release-[.0-9]+$/@orekit/orekit
    - master@orekit/orekit


deploy:site:
  stage: deploy
  before_script:
    # Create the SSH directory and give it the right permissions
    - mkdir -p ~/.ssh
    - chmod 700 ~/.ssh
    - echo "$SSH_SECRET_KEY" > ~/.ssh/id_website
    - chmod 600 ~/.ssh/id_website

    # Add known hosts
    - cp $SSH_KNOWN_HOSTS ~/.ssh/known_hosts
  script:
    - mvn $MAVEN_CLI_OPTS site:deploy
  only:
    - master@orekit/orekit
    - /^release-[.0-9]+$/@orekit/orekit
    - develop@orekit/orekit<|MERGE_RESOLUTION|>--- conflicted
+++ resolved
@@ -51,13 +51,9 @@
   stage: visualize
   image: haynes/jacoco2cobertura:1.0.4
   script:
-<<<<<<< HEAD
     # Display total coverage
     - "grep -o '<tfoot.*tfoot>' target/site/jacoco/index.html | sed 's:<[^>]*>: :g'"
-    # convert report from jacoco to cobertura
-=======
     # Convert report from jacoco to cobertura
->>>>>>> 0c3a0313
     - 'python /opt/cover2cover.py target/site/jacoco/jacoco.xml src/main/java > target/site/cobertura.xml'
     # Read the <source></source> tag and prepend the path to every filename
     # attribute
