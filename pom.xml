--- conflicted
+++ resolved
@@ -5,11 +5,7 @@
   <groupId>org.orekit</groupId>
   <artifactId>orekit</artifactId>
   <packaging>jar</packaging>
-<<<<<<< HEAD
   <version>12.2-SNAPSHOT</version>
-=======
-  <version>12.1.2</version>
->>>>>>> a1ad5bbd
   <name>OREKIT</name>
   <url>http://www.orekit.org/</url>
 
