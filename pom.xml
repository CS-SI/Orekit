<project xmlns="http://maven.apache.org/POM/4.0.0"
  xmlns:xsi="http://www.w3.org/2001/XMLSchema-instance"
  xsi:schemaLocation="http://maven.apache.org/POM/4.0.0 http://maven.apache.org/maven-v4_0_0.xsd">
  <modelVersion>4.0.0</modelVersion>
  <groupId>org.orekit</groupId>
  <artifactId>orekit</artifactId>
  <packaging>jar</packaging>
  <version>12.0-SNAPSHOT</version>
  <name>ORbit Extrapolation KIT</name>
  <url>http://www.orekit.org/</url>

  <inceptionYear>2002</inceptionYear>
  <description>
    OREKIT (ORbits Extrapolation KIT) is a low level space dynamics library.
    It provides basic elements (orbits, dates, attitude, frames ...) and
    various algorithms to handle them (conversions, analytical and numerical
    propagation, pointing ...).
  </description>

  <properties>
    <project.build.sourceEncoding>UTF-8</project.build.sourceEncoding>
    <project.reporting.outputEncoding>UTF-8</project.reporting.outputEncoding>
    <!-- Spotbugs version higher than 4.2.3 will trigger numerous EI_EXPOSE_REP errors not handled by Orekit yet -->
    <orekit.spotbugs-maven-plugin.version>4.2.3</orekit.spotbugs-maven-plugin.version>
    <orekit.jacoco-maven-plugin.version>0.8.8</orekit.jacoco-maven-plugin.version>
    <orekit.maven-bundle-plugin.version>5.1.8</orekit.maven-bundle-plugin.version>
    <orekit.maven-changes-plugin.version>2.12.1</orekit.maven-changes-plugin.version>
    <orekit.maven-checkstyle-plugin.version>3.2.0</orekit.maven-checkstyle-plugin.version>
    <!-- Checkstyle 9.3 seems to be the last version usable with JDK 8 -->
    <orekit.checkstyle.version>9.3</orekit.checkstyle.version>
    <orekit.maven-clean-plugin.version>3.2.0</orekit.maven-clean-plugin.version>
    <orekit.maven-compiler-plugin.version>3.10.1</orekit.maven-compiler-plugin.version>
    <orekit.maven-javadoc-plugin.version>3.4.1</orekit.maven-javadoc-plugin.version>
    <orekit.maven-jar-plugin.version>3.3.0</orekit.maven-jar-plugin.version>
    <orekit.maven-jxr-plugin.version>3.3.0</orekit.maven-jxr-plugin.version>
    <orekit.plantuml-maven-plugin.version>1.2</orekit.plantuml-maven-plugin.version>
    <orekit.plantuml.version>1.2022.8</orekit.plantuml.version>
    <orekit.maven-project-info-reports-plugin.version>3.4.1</orekit.maven-project-info-reports-plugin.version>
    <orekit.maven-resources-plugin.version>3.3.0</orekit.maven-resources-plugin.version>
    <orekit.maven-site-plugin.version>3.12.1</orekit.maven-site-plugin.version>
    <orekit.maven-wagon-ssh-plugin.version>3.5.2</orekit.maven-wagon-ssh-plugin.version>
    <orekit.maven-source-plugin.version>3.2.1</orekit.maven-source-plugin.version>
    <!-- Surefire 2.22.2 is the last to support CentOS/RedHat 7 due to
         https://issues.apache.org/jira/browse/SUREFIRE-1628 -->
    <orekit.maven-surefire-plugin.version>2.22.2</orekit.maven-surefire-plugin.version>
    <orekit.maven-surefire-report-plugin.version>3.0.0-M6</orekit.maven-surefire-report-plugin.version>
    <orekit.mockito-core.version>4.8.1</orekit.mockito-core.version>
    <orekit.jgit.buildnumber.version>1.2.12</orekit.jgit.buildnumber.version>
    <orekit.build-helper-maven-plugin.version>3.3.0</orekit.build-helper-maven-plugin.version>
    <orekit.nexus-staging-maven-plugin.version>1.6.13</orekit.nexus-staging-maven-plugin.version>
    <orekit.maven-gpg-plugin.version>3.0.1</orekit.maven-gpg-plugin.version>
    <orekit.maven-install-plugin.version>3.0.1</orekit.maven-install-plugin.version>
    <orekit.mathjax.config>&lt;script type=&quot;text/x-mathjax-config&quot;&gt;MathJax.Hub.Config({ TeX: { extensions: [&quot;autoload.js&quot;]}});&lt;/script&gt;</orekit.mathjax.config>
    <orekit.mathjax.enable>&lt;script type=&quot;text/javascript&quot; src=&quot;https://cdnjs.cloudflare.com/ajax/libs/mathjax/2.7.5/MathJax.js?config=TeX-AMS_CHTML&quot;&gt;&lt;/script&gt;</orekit.mathjax.enable>
    <orekit.hipparchus.version>3.0-SNAPSHOT</orekit.hipparchus.version>
    <orekit.junit.version>5.9.1</orekit.junit.version>
    <orekit.hamcrest.version>2.2</orekit.hamcrest.version>
    <orekit.compiler.source>1.8</orekit.compiler.source>
    <orekit.compiler.target>1.8</orekit.compiler.target>
    <orekit.implementation.build>${git.revision}; ${maven.build.timestamp}</orekit.implementation.build>
    <!-- sonar related properties -->
    <sonar.host.url>https://sonar.orekit.org/</sonar.host.url>
    <!-- for building javac plugin -->
    <tools.jar.dir>${java.home}/../lib/</tools.jar.dir>
    <tools.jar.path>${tools.jar.dir}/tools.jar</tools.jar.path>
  </properties>

  <distributionManagement>
    <site>
      <id>website</id>
      <url>scp://cochise@spoutnik.orekit.org/var/www/mvn-sites/site-orekit-${project.version}</url>
    </site>
  </distributionManagement>

  <developers>
    <developer>
      <name>Luc Maisonobe</name>
      <id>luc</id>
      <roles>
        <role>architect</role>
        <role>developer</role>
      </roles>
    </developer>
    <developer>
      <name>Bryan Cazabonne</name>
      <id>bryan</id>
      <roles>
        <role>developer</role>
      </roles>
    </developer>
    <developer>
      <name>Thierry Ceolin</name>
      <id>thierry</id>
      <roles>
        <role>developer</role>
      </roles>
    </developer>
    <developer>
      <name>Vincent Cucchietti</name>
      <id>vincent</id>
      <roles>
        <role>developer</role>
      </roles>
    </developer>
    <developer>
      <name>Romain Di Costanzo</name>
      <id>romain</id>
      <roles>
        <role>developer</role>
      </roles>
    </developer>
    <developer>
      <name>Romain Garmier</name>
      <roles>
        <role>developer</role>
      </roles>
    </developer>
    <developer>
      <name>Hank Grabowski</name>
      <id>hankg</id>
      <roles>
        <role>developer</role>
      </roles>
    </developer>
    <developer>
      <name>Maxime Journot</name>
      <id>maxime</id>
      <roles>
        <role>developer</role>
      </roles>
    </developer>
    <developer>
      <name>Fabien Maussion</name>
      <roles>
        <role>developer</role>
      </roles>
    </developer>
    <developer>
      <name>Pascal Parraud</name>
      <id>pascal</id>
      <roles>
        <role>developer</role>
      </roles>
    </developer>
    <developer>
      <name>V&#233;ronique Pommier-Maurussane</name>
      <id>v&#233;ronique</id>
      <roles>
        <role>developer</role>
      </roles>
    </developer>
    <developer>
      <name>Guylaine Prat</name>
      <id>guylaine</id>
      <roles>
        <role>developer</role>
      </roles>
    </developer>
    <developer>
      <name>Aude Privat</name>
      <id>aude</id>
      <roles>
        <role>developer</role>
      </roles>
    </developer>
    <developer>
      <name>Bruno Revelin</name>
      <id>bruno</id>
      <roles>
        <role>developer</role>
      </roles>
    </developer>
    <developer>
      <name>Thomas Neidhart</name>
      <id>thomas</id>
      <roles>
        <role>developer</role>
      </roles>
    </developer>
    <developer>
      <name>Romain Serra</name>
      <id>serrof</id>
      <roles>
        <role>developer</role>
      </roles>
    </developer>
    <developer>
      <name>Evan Ward</name>
      <id>evan</id>
      <roles>
        <role>developer</role>
      </roles>
    </developer>
    <developer>
      <name>Yannick Jeandroz</name>
      <id>yannick</id>
      <roles>
        <role>developer</role>
      </roles>
    </developer>
    <developer>
      <name>Cl&#233;ment Jonglez</name>
      <id>clement</id>
      <roles>
        <role>developer</role>
      </roles>
    </developer>
    <developer>
      <name>Mark Rutten</name>
      <id>markrutten</id>
      <roles>
        <role>developer</role>
      </roles>
    </developer>
  </developers>

  <contributors>
    <contributor>
      <name>Roberto Alacevich</name>
    </contributor>
    <contributor>
      <name>Albert Alcarraz Garc&#237;a</name>
    </contributor>
    <contributor>
      <name>Daniel Aguilar Taboada</name>
    </contributor>
    <contributor>
      <name>Louis Aucouturier</name>
    </contributor>
    <contributor>
      <name>Lucian B&#259;rbulescu</name>
    </contributor>
    <contributor>
      <name>Julie Bayard</name>
    </contributor>
    <contributor>
      <name>Petre Bazavan</name>
    </contributor>
    <contributor>
      <name>Laurene Beauvalet</name>
    </contributor>
    <contributor>
      <name>Nicolas Bernard</name>
    </contributor>
    <contributor>
      <name>Espen Bj&#248;rntvedt</name>
    </contributor>
    <contributor>
      <name>Paul Cefola</name>
    </contributor>
    <contributor>
      <name>Francesco Coccoluto</name>
    </contributor>
    <contributor>
      <name>Sébastien Dinot</name>
    </contributor>
    <contributor>
      <name>&#201;douard Delente</name>
    </contributor>
    <contributor>
      <name>Rapha&#235;l Ferm&#233;</name>
    </contributor>
    <contributor>
      <name>Christine Fernandez-Martin</name>
    </contributor>
    <contributor>
      <name>Mikael Fillastre</name>
    </contributor>
    <contributor>
<<<<<<< HEAD
      <name>Lucas Girodet</name>
=======
      <name>Alberto Foss&#224;</name>
>>>>>>> 4ae863ed
    </contributor>
    <contributor>
      <name>Andrew Goetz</name>
    </contributor>
    <contributor>
      <name>Andrea Fiorentino</name>
    </contributor>
    <contributor>
      <name>Romaric Her</name>
    </contributor>
    <contributor>
      <name>Jonathan Hood</name>
    </contributor>
    <contributor>
      <name>James Housden</name>
    </contributor>
    <contributor>
      <name>Shiva Iyer</name>
    </contributor>
    <contributor>
      <name>Dimuthu Jayasingha</name>
    </contributor>
    <contributor>
      <name>Fran&#231;ois-Xavier Laffont</name>
    </contributor>
    <contributor>
      <name>Anne-Laure Lugan</name>
    </contributor>
    <contributor>
      <name>Lukas Matt</name>
    </contributor>
    <contributor>
      <name>Vincent Mouraux</name>
    </contributor>
    <contributor>
      <name>Lars N&#230;sbye Christensen</name>
    </contributor>
    <contributor>
      <name>Emmanuel Papanagiotou</name>
    </contributor>
    <contributor>
      <name>Thomas Paulet</name>
    </contributor>
    <contributor>
      <name>Ga&#235;tan Pierre</name>
    </contributor>
    <contributor>
      <name>Steven Ports</name>
    </contributor>
    <contributor>
      <name>Joseph Reed</name>
    </contributor>
    <contributor>
      <name>Silvia R&#237;os Berganti&#241;os</name>
    </contributor>
    <contributor>
      <name>Francesco Rocca</name>
    </contributor>
    <contributor>
      <name>Mathieu Rom&#233;ro</name>
    </contributor>
    <contributor>
      <name>Chiara Rusconi</name>
    </contributor>
    <contributor>
      <name>Beatriz Salazar Garc&#237;a</name>
    </contributor>
    <contributor>
      <name>Gabriele Serafini</name>
    </contributor>
    <contributor>
      <name>David Soulard</name>
    </contributor>
    <contributor>
      <name>Ioanna Stypsanelli</name>
    </contributor>
    <contributor>
      <name>Michael Turner</name>
    </contributor>
    <contributor>
      <name>Sofia Urbina</name>
    </contributor>
    <contributor>
      <name>Jean-Baptiste Valet</name>
    </contributor>
    <contributor>
      <name>M&#233;lina Vanel</name>
    </contributor>
  </contributors>

  <organization>
    <name>CS GROUP</name>
    <url>http://www.c-s.fr/</url>
  </organization>

  <licenses>
    <license>
      <name>The Apache Software License, Version 2.0</name>
      <url>https://www.apache.org/licenses/LICENSE-2.0.txt</url>
    </license>
  </licenses>

  <scm>
    <connection>scm:git:https://gitlab.orekit.org/orekit/orekit.git</connection>
    <developerConnection>scm:git:ssh://git@gitlab.orekit.org/orekit/orekit.git</developerConnection>
    <url>https://gitlab.orekit.org/orekit/orekit/tree/master</url>
  </scm>

  <issueManagement>
      <system>Gitlab</system>
      <url>https://gitlab.orekit.org/orekit/orekit/issues</url>
  </issueManagement>

  <dependencies>
    <dependency>
      <groupId>org.hipparchus</groupId>
      <artifactId>hipparchus-core</artifactId>
      <version>${orekit.hipparchus.version}</version>
      <type>jar</type>
      <optional>false</optional>
    </dependency>
    <dependency>
      <groupId>org.hipparchus</groupId>
      <artifactId>hipparchus-geometry</artifactId>
      <version>${orekit.hipparchus.version}</version>
    </dependency>
    <dependency>
      <groupId>org.hipparchus</groupId>
      <artifactId>hipparchus-ode</artifactId>
      <version>${orekit.hipparchus.version}</version>
      <type>jar</type>
      <optional>false</optional>
    </dependency>
    <dependency>
      <groupId>org.hipparchus</groupId>
      <artifactId>hipparchus-fitting</artifactId>
      <version>${orekit.hipparchus.version}</version>
      <type>jar</type>
      <optional>false</optional>
    </dependency>
    <dependency>
      <groupId>org.hipparchus</groupId>
      <artifactId>hipparchus-optim</artifactId>
      <version>${orekit.hipparchus.version}</version>
      <type>jar</type>
      <optional>false</optional>
    </dependency>
    <dependency>
      <groupId>org.hipparchus</groupId>
      <artifactId>hipparchus-filtering</artifactId>
      <version>${orekit.hipparchus.version}</version>
      <type>jar</type>
      <optional>false</optional>
    </dependency>
    <dependency>
      <groupId>org.hipparchus</groupId>
      <artifactId>hipparchus-stat</artifactId>
      <version>${orekit.hipparchus.version}</version>
    </dependency>
    <!-- test dependencies -->
    <dependency>
      <groupId>org.mockito</groupId>
      <artifactId>mockito-core</artifactId>
      <version>${orekit.mockito-core.version}</version>
      <scope>test</scope>
    </dependency>
    <dependency>
      <groupId>org.junit.jupiter</groupId>
      <artifactId>junit-jupiter-api</artifactId>
      <version>${orekit.junit.version}</version>
      <optional>false</optional>
      <scope>test</scope>
    </dependency>
    <dependency>
      <groupId>org.junit.jupiter</groupId>
      <artifactId>junit-jupiter-engine</artifactId>
      <version>${orekit.junit.version}</version>
      <optional>false</optional>
      <scope>test</scope>
    </dependency>
    <dependency>
      <groupId>org.hamcrest</groupId>
      <artifactId>hamcrest</artifactId>
      <version>${orekit.hamcrest.version}</version>
      <optional>false</optional>
      <scope>test</scope>
    </dependency>
  </dependencies>

  <build>
    <plugins>
      <plugin>
        <groupId>org.apache.maven.plugins</groupId>
        <artifactId>maven-compiler-plugin</artifactId>
        <version>${orekit.maven-compiler-plugin.version}</version>
        <configuration>
          <source>${orekit.compiler.source}</source>
          <target>${orekit.compiler.target}</target>
          <showWarnings>true</showWarnings>
          <compilerArgs>
            <arg>-Xlint:deprecation</arg>
            <arg>-Xplugin:dataContextPlugin</arg>
          </compilerArgs>
        </configuration>
        <executions>
          <execution>
            <id>default-compile</id>
            <goals>
              <goal>compile</goal>
            </goals>
            <configuration>
              <excludes>
                <!-- don't recompile the compiler plugin. -->
                <exclude>org/orekit/compiler/**</exclude>
              </excludes>
            </configuration>
          </execution>
          <execution>
            <id>default-testCompile</id>
            <goals>
              <goal>testCompile</goal>
            </goals>
            <configuration>
              <compilerArgs>
                <arg>-Xlint:deprecation</arg>
                <!-- don't activate the compiler plugin for Orekit own tests -->
                <!-- thousands of tests use intentionally the default context -->
              </compilerArgs>
            </configuration>
          </execution>
          <execution>
            <!-- need to compile these two packages before the rest so that the compiler
                 plugin will work. -->
            <id>plugin-compile</id>
            <goals>
              <goal>compile</goal>
            </goals>
            <!-- the phase before compile. -->
            <phase>process-resources</phase>
            <configuration>
              <includes>
                <include>org/orekit/annotation/**</include>
                <include>org/orekit/compiler/**</include>
              </includes>
              <compilerArgs>
                <arg>-Xlint:deprecation</arg>
                <!-- Add the Java compiler to the classpath. This avoids creating a system
                     dependency which is inherited by projects using Orekit. -->
                <arg>-classpath</arg>
                <arg>${tools.jar.path}</arg>
              </compilerArgs>
            </configuration>
          </execution>
        </executions>
      </plugin>
      <plugin>
        <groupId>org.apache.felix</groupId>
        <artifactId>maven-bundle-plugin</artifactId>
        <version>${orekit.maven-bundle-plugin.version}</version>
        <extensions>true</extensions>
        <configuration>
          <archive>
            <forced>true</forced>
          </archive>
          <manifestLocation>${project.build.directory}/osgi</manifestLocation>
          <instructions>
            <Export-Package>org.orekit.*;version=${project.version};-noimport:=true</Export-Package>
            <Bundle-DocURL>${project.url}</Bundle-DocURL>
          </instructions>
        </configuration>
        <executions>
          <execution>
            <id>bundle-manifest</id>
            <phase>process-classes</phase>
            <goals>
              <goal>manifest</goal>
            </goals>
          </execution>
        </executions>
      </plugin>
      <plugin>
        <groupId>org.apache.maven.plugins</groupId>
        <artifactId>maven-resources-plugin</artifactId>
        <version>${orekit.maven-resources-plugin.version}</version>
        <executions>
          <execution>
            <phase>process-resources</phase>
            <goals>
              <goal>copy-resources</goal>
            </goals>
            <configuration>
              <!-- Ensure LICENSE and NOTICE are shipped with binary jar -->
              <outputDirectory>${project.build.outputDirectory}/META-INF</outputDirectory>
              <resources>
                <resource>
                  <directory>.</directory>
                  <includes>
                    <include>LICENSE.txt</include>
                    <include>NOTICE.txt</include>
                  </includes>
                </resource>
              </resources>
            </configuration>
          </execution>
        </executions>
      </plugin>
      <plugin>
        <groupId>org.codehaus.mojo</groupId>
        <artifactId>build-helper-maven-plugin</artifactId>
        <version>${orekit.build-helper-maven-plugin.version}</version>
        <executions>
          <execution>
            <id>add-resource</id>
            <phase>process-resources</phase>
            <goals>
              <goal>add-resource</goal>
            </goals>
            <configuration>
              <!-- Ensure LICENSE and NOTICE are shipped with sources jar -->
              <resources>
                <resource>
                  <directory>.</directory>
                  <targetPath>META-INF</targetPath>
                  <includes>
                    <include>LICENSE.txt</include>
                    <include>NOTICE.txt</include>
                  </includes>
                </resource>
              </resources>
            </configuration>
          </execution>
        </executions>
      </plugin>
      <plugin>
        <groupId>org.apache.maven.plugins</groupId>
        <artifactId>maven-clean-plugin</artifactId>
        <version>${orekit.maven-clean-plugin.version}</version>
      </plugin>
      <plugin>
        <groupId>org.apache.maven.plugins</groupId>
        <artifactId>maven-site-plugin</artifactId>
        <version>${orekit.maven-site-plugin.version}</version>
          <dependencies>
            <dependency><!-- add support for ssh/scp -->
              <groupId>org.apache.maven.wagon</groupId>
              <artifactId>wagon-ssh</artifactId>
              <version>${orekit.maven-wagon-ssh-plugin.version}</version>
            </dependency>
          </dependencies>
      </plugin>
      <plugin>
        <groupId>org.apache.maven.plugins</groupId>
        <artifactId>maven-surefire-plugin</artifactId>
        <version>${orekit.maven-surefire-plugin.version}</version>
        <configuration>
          <additionalClasspathElements>
            <additionalClasspathElement>${tools.jar.path}</additionalClasspathElement>
          </additionalClasspathElements>
        </configuration>
      </plugin>
      <plugin>
        <groupId>org.apache.maven.plugins</groupId>
        <artifactId>maven-changes-plugin</artifactId>
        <version>${orekit.maven-changes-plugin.version}</version>
      </plugin>
      <plugin>
        <groupId>org.apache.maven.plugins</groupId>
        <artifactId>maven-jxr-plugin</artifactId>
        <version>${orekit.maven-jxr-plugin.version}</version>
      </plugin>
      <plugin>
        <groupId>org.apache.maven.plugins</groupId>
        <artifactId>maven-project-info-reports-plugin</artifactId>
        <version>${orekit.maven-project-info-reports-plugin.version}</version>
      </plugin>
      <plugin>
        <groupId>org.apache.maven.plugins</groupId>
        <artifactId>maven-javadoc-plugin</artifactId>
        <version>${orekit.maven-javadoc-plugin.version}</version>
        <configuration>
          <overview>${basedir}/src/main/java/org/orekit/overview.html</overview>
          <additionalOptions>
            <option>--allow-script-in-comments</option>
            <option>-header</option>
            <option>&apos;${orekit.mathjax.config} ${orekit.mathjax.enable}&apos;</option>
            <option>-extdirs</option>
            <option>${tools.jar.dir}</option>
          </additionalOptions>
          <bottom><![CDATA[Copyright &copy; ${project.inceptionYear}-{currentYear} <a href="http://www.c-s.fr">CS GROUP</a>. All rights reserved.]]></bottom>
          <links>
            <link>https://docs.oracle.com/javase/8/docs/api/</link>
            <link>https://www.hipparchus.org/apidocs/</link>
          </links>
          <source>${orekit.compiler.source}</source>
        </configuration>
      </plugin>
      <plugin>
        <groupId>org.jacoco</groupId>
        <artifactId>jacoco-maven-plugin</artifactId>
        <version>${orekit.jacoco-maven-plugin.version}</version>
        <executions>
          <execution>
            <id>prepare-agent</id>
            <phase>process-test-classes</phase>
            <goals>
              <goal>prepare-agent</goal>
            </goals>
            <configuration>
              <excludes>
               <exclude>fr/cs/examples/**/*.class</exclude>
              </excludes>
            </configuration>
          </execution>
          <execution>
            <id>report</id>
            <phase>site</phase>
            <goals>
              <goal>report</goal>
            </goals>
            <configuration>
              <excludes>
               <exclude>fr/cs/examples/**/*.class</exclude>
              </excludes>
            </configuration>
          </execution>
          <execution>
            <id>check</id>
            <goals>
              <goal>check</goal>
            </goals>
            <configuration>
              <rules>
                <rule>
                  <element>BUNDLE</element>
                  <limits>
                    <limit>
                      <counter>CLASS</counter>
                      <value>COVEREDRATIO</value>
                      <minimum>1.00</minimum>
                    </limit>
                    <limit>
                      <counter>INSTRUCTION</counter>
                      <value>COVEREDRATIO</value>
                      <minimum>0.90</minimum>
                    </limit>
                    <limit>
                      <counter>METHOD</counter>
                      <value>COVEREDRATIO</value>
                      <minimum>0.95</minimum>
                    </limit>
                    <limit>
                      <counter>BRANCH</counter>
                      <value>COVEREDRATIO</value>
                      <minimum>0.85</minimum>
                    </limit>
                    <limit>
                      <counter>COMPLEXITY</counter>
                      <value>COVEREDRATIO</value>
                      <minimum>0.85</minimum>
                    </limit>
                    <limit>
                      <counter>LINE</counter>
                      <value>COVEREDRATIO</value>
                      <minimum>0.90</minimum>
                    </limit>
                  </limits>
                </rule>
              </rules>
              <haltOnFailure>false</haltOnFailure>
              <excludes>
               <exclude>fr/cs/examples/**/*.class</exclude>
              </excludes>
            </configuration>
          </execution>
        </executions>
      </plugin>
      <plugin>
        <groupId>com.github.jeluard</groupId>
        <artifactId>plantuml-maven-plugin</artifactId>
        <version>${orekit.plantuml-maven-plugin.version}</version>
        <configuration>
          <sourceFiles>
            <directory>${basedir}/src/design</directory>
            <includes>
              <include>
                *.puml
              </include>
            </includes>
          </sourceFiles>
          <outputDirectory>
            ${project.build.directory}/site/images/design
          </outputDirectory>
        </configuration>
        <dependencies>
          <dependency>
            <groupId>net.sourceforge.plantuml</groupId>
            <artifactId>plantuml</artifactId>
            <version>${orekit.plantuml.version}</version>
          </dependency>
        </dependencies>
        <executions>
          <execution>
            <phase>pre-site</phase>
            <goals>
              <goal>generate</goal>
            </goals>
          </execution>
        </executions>
      </plugin>
      <plugin>
        <groupId>org.apache.maven.plugins</groupId>
        <artifactId>maven-jar-plugin</artifactId>
        <version>${orekit.maven-jar-plugin.version}</version>
        <configuration>
          <archive>
            <manifestFile>${project.build.directory}/osgi/MANIFEST.MF</manifestFile>
            <manifestEntries>
              <X-Compile-Source-JDK>${orekit.compiler.source}</X-Compile-Source-JDK>
              <X-Compile-Target-JDK>${orekit.compiler.target}</X-Compile-Target-JDK>
              <Automatic-Module-Name>org.orekit</Automatic-Module-Name>
            </manifestEntries>
          </archive>
        </configuration>
      </plugin>
      <plugin>
        <groupId>org.apache.maven.plugins</groupId>
        <artifactId>maven-checkstyle-plugin</artifactId>
        <version>${orekit.maven-checkstyle-plugin.version}</version>
        <dependencies>
          <dependency>
            <groupId>com.puppycrawl.tools</groupId>
            <artifactId>checkstyle</artifactId>
            <version>${orekit.checkstyle.version}</version>
          </dependency>
        </dependencies>
        <configuration>
          <configLocation>${basedir}/checkstyle.xml</configLocation>
          <enableRulesSummary>false</enableRulesSummary>
          <headerLocation>${basedir}/license-header.txt</headerLocation>
        </configuration>
      </plugin>
    </plugins>
  </build>

  <reporting>
    <plugins>
      <plugin>
        <groupId>org.apache.maven.plugins</groupId>
        <artifactId>maven-site-plugin</artifactId>
        <version>${orekit.maven-site-plugin.version}</version>
      </plugin>
      <plugin>
        <groupId>org.apache.maven.plugins</groupId>
        <artifactId>maven-project-info-reports-plugin</artifactId>
        <version>${orekit.maven-project-info-reports-plugin.version}</version>
      </plugin>
      <plugin>
          <groupId>com.github.spotbugs</groupId>
          <artifactId>spotbugs-maven-plugin</artifactId>
        <version>${orekit.spotbugs-maven-plugin.version}</version>
        <configuration>
          <threshold>Normal</threshold>
          <effort>Default</effort>
          <excludeFilterFile>${basedir}/spotbugs-exclude-filter.xml</excludeFilterFile>
       </configuration>
      </plugin>
      <plugin>
        <groupId>org.apache.maven.plugins</groupId>
        <artifactId>maven-surefire-plugin</artifactId>
        <version>${orekit.maven-surefire-plugin.version}</version>
      </plugin>
      <plugin>
        <groupId>org.apache.maven.plugins</groupId>
        <artifactId>maven-surefire-report-plugin</artifactId>
        <version>${orekit.maven-surefire-report-plugin.version}</version>
      </plugin>
      <plugin>
        <groupId>org.apache.maven.plugins</groupId>
        <artifactId>maven-checkstyle-plugin</artifactId>
        <version>${orekit.maven-checkstyle-plugin.version}</version>
        <configuration>
          <configLocation>${basedir}/checkstyle.xml</configLocation>
          <enableRulesSummary>false</enableRulesSummary>
          <headerLocation>${basedir}/license-header.txt</headerLocation>
        </configuration>
        <reportSets>
          <reportSet>
            <reports>
              <report>checkstyle</report>
            </reports>
          </reportSet>
        </reportSets>
      </plugin>
      <plugin>
        <groupId>org.apache.maven.plugins</groupId>
        <artifactId>maven-changes-plugin</artifactId>
        <version>${orekit.maven-changes-plugin.version}</version>
        <configuration>
          <teamlist>team.html</teamlist>
        </configuration>
        <reportSets>
          <reportSet>
            <reports>
              <report>changes-report</report>
            </reports>
          </reportSet>
        </reportSets>
      </plugin>
      <plugin>
        <groupId>org.apache.maven.plugins</groupId>
        <artifactId>maven-jxr-plugin</artifactId>
        <version>${orekit.maven-jxr-plugin.version}</version>
        <configuration>
          <linkJavadoc>false</linkJavadoc>
          <bottom><![CDATA[Copyright &copy; ${project.inceptionYear}-{currentYear} <a href="http://www.c-s.fr">CS GROUP</a>. All rights reserved.]]></bottom>
        </configuration>
      </plugin>
      <plugin>
        <groupId>org.apache.maven.plugins</groupId>
        <artifactId>maven-javadoc-plugin</artifactId>
        <version>${orekit.maven-javadoc-plugin.version}</version>
        <configuration>
          <overview>${basedir}/src/main/java/org/orekit/overview.html</overview>
          <additionalOptions>
            <option>--allow-script-in-comments</option>
            <option>-header</option>
            <option>&apos;${orekit.mathjax.config} ${orekit.mathjax.enable}&apos;</option>
            <option>-extdirs</option>
            <option>${tools.jar.dir}</option>
          </additionalOptions>
          <bottom><![CDATA[Copyright &copy; ${project.inceptionYear}-{currentYear} <a href="http://www.c-s.fr">CS GROUP</a>. All rights reserved.]]></bottom>
          <links>
            <link>https://docs.oracle.com/javase/8/docs/api/</link>
            <link>https://www.hipparchus.org/apidocs/</link>
          </links>
          <source>${orekit.compiler.source}</source>
          <doclint>none</doclint>
        </configuration>
        <reportSets>
          <reportSet>
            <reports>
              <report>javadoc</report>
            </reports>
          </reportSet>
        </reportSets>
      </plugin>
      <plugin>
        <groupId>org.jacoco</groupId>
        <artifactId>jacoco-maven-plugin</artifactId>
        <version>${orekit.jacoco-maven-plugin.version}</version>
      </plugin>
    </plugins>
  </reporting>

  <profiles>
    <profile>
      <id>git</id>
      <activation>
      <file>
        <exists>.git</exists>
      </file>
      </activation>
      <build>
        <plugins>
          <plugin>
            <groupId>org.bidib.buildnumber</groupId>
            <artifactId>maven-jgit-buildnumber-plugin</artifactId>
            <version>${orekit.jgit.buildnumber.version}</version>
            <executions>
              <execution>
                <phase>prepare-package</phase>
                <goals>
                  <goal>extract-buildnumber</goal>
                </goals>
              </execution>
            </executions>
          </plugin>
          <plugin>
            <groupId>org.apache.maven.plugins</groupId>
            <artifactId>maven-jar-plugin</artifactId>
            <version>${orekit.maven-jar-plugin.version}</version>
            <configuration>
             <archive>
              <manifestFile>${project.build.directory}/osgi/MANIFEST.MF</manifestFile>
              <manifestEntries>
                <Implementation-Build>${orekit.implementation.build}</Implementation-Build>
                <X-Compile-Source-JDK>${orekit.compiler.source}</X-Compile-Source-JDK>
                <X-Compile-Target-JDK>${orekit.compiler.target}</X-Compile-Target-JDK>
              </manifestEntries>
             </archive>
            </configuration>
          </plugin>
       </plugins>
      </build>
    </profile>
    <profile>
      <id>release</id>
      <distributionManagement>
        <repository>
          <id>ossrh</id>
          <url>https://oss.sonatype.org/service/local/staging/deploy/maven2</url>
        </repository>
        <snapshotRepository>
          <id>ossrh</id>
          <url>https://oss.sonatype.org/content/repositories/snapshots</url>
        </snapshotRepository>
      </distributionManagement>
      <build>
        <plugins>
          <plugin>
            <groupId>org.apache.maven.plugins</groupId>
            <artifactId>maven-source-plugin</artifactId>
            <version>${orekit.maven-source-plugin.version}</version>
            <executions>
              <execution>
                <id>attach-sources</id>
                <goals>
                  <goal>jar-no-fork</goal>
                </goals>
              </execution>
            </executions>
          </plugin>
          <plugin>
            <groupId>org.apache.maven.plugins</groupId>
            <artifactId>maven-javadoc-plugin</artifactId>
            <version>${orekit.maven-javadoc-plugin.version}</version>
            <executions>
              <execution>
                <id>attach-javadocs</id>
                <goals>
                  <goal>jar</goal>
                </goals>
              </execution>
            </executions>
          </plugin>
          <plugin>
            <groupId>org.sonatype.plugins</groupId>
            <artifactId>nexus-staging-maven-plugin</artifactId>
            <version>${orekit.nexus-staging-maven-plugin.version}</version>
            <extensions>true</extensions>
            <configuration>
              <serverId>ossrh</serverId>
              <nexusUrl>https://oss.sonatype.org/</nexusUrl>
              <autoReleaseAfterClose>false</autoReleaseAfterClose>
            </configuration>
          </plugin>
          <plugin>
            <groupId>org.codehaus.mojo</groupId>
            <artifactId>build-helper-maven-plugin</artifactId>
            <version>${orekit.build-helper-maven-plugin.version}</version>
            <executions>
              <execution>
                <id>attach-artifacts</id>
                <phase>verify</phase>
                <goals>
                  <goal>attach-artifact</goal>
                </goals>
                <configuration>
                  <artifacts>
                    <artifact>
                      <file>${basedir}/target/orekit-${project.version}-sources.jar</file>
                      <type>source-jar</type>
                    </artifact>
                  </artifacts>
                </configuration>
              </execution>
            </executions>
          </plugin>
          <plugin>
            <groupId>org.apache.maven.plugins</groupId>
            <artifactId>maven-gpg-plugin</artifactId>
            <version>${orekit.maven-gpg-plugin.version}</version>
            <configuration>
              <gpgArguments>
                <arg>--digest-algo=SHA512</arg>
              </gpgArguments>
              <keyname>0802AB8C87B0B1AEC1C1C5871550FDBD6375C33B</keyname>
            </configuration>
            <executions>
              <execution>
                <id>sign-artifacts</id>
                <phase>verify</phase>
                <goals>
                  <goal>sign</goal>
                </goals>
              </execution>
            </executions>
          </plugin>
          <plugin>
            <groupId>org.apache.maven.plugins</groupId>
            <artifactId>maven-install-plugin</artifactId>
            <version>${orekit.maven-install-plugin.version}</version>
            <configuration>
              <createChecksum>true</createChecksum>
            </configuration>
          </plugin>
        </plugins>
     </build>
    </profile>
    <profile>
      <id>continuous-integration</id>
      <activation>
        <property>
          <!-- Var Env set by GitLab-CI -->
          <name>env.CI</name>
        </property>
      </activation>
      <build>
        <plugins>
          <plugin>
            <groupId>org.apache.maven.plugins</groupId>
            <artifactId>maven-surefire-plugin</artifactId>
            <version>${orekit.maven-surefire-plugin.version}</version>
            <configuration>
              <!-- Orekit is mostly a computational library. -->
              <!-- As there is not a lot of I/O it is better to not overide the number of CPU. -->
              <forkCount>1C</forkCount>
            </configuration>
          </plugin>
        </plugins>
      </build>
    </profile>
    <profile>
      <!-- A profile to configure staging deployment (for continuous integration process) -->
      <id>ci-deploy</id>
      <distributionManagement>
        <repository>
          <id>ci-releases</id>
          <url>https://packages.orekit.org/repository/maven-releases/</url>
        </repository>
        <snapshotRepository>
            <id>ci-snapshots</id>
            <url>https://packages.orekit.org/repository/maven-snapshots/</url>
        </snapshotRepository>
      </distributionManagement>
    </profile>
    <profile>
      <id>eclipse</id>
      <activation>
        <property>
          <name>m2e.version</name>
        </property>
      </activation>
      <build>
        <pluginManagement>
          <plugins>
            <plugin>
              <!--This plugin's configuration is used to store Eclipse m2e settings only. It has no influence on the Maven build itself.-->
              <groupId>org.eclipse.m2e</groupId>
              <artifactId>lifecycle-mapping</artifactId>
              <version>1.0.0</version>
              <configuration>
                <lifecycleMappingMetadata>
                  <pluginExecutions>
                    <pluginExecution>
                      <pluginExecutionFilter>
                        <groupId>org.apache.felix</groupId>
                        <artifactId>maven-bundle-plugin</artifactId>
                        <versionRange>[${orekit.maven-bundle-plugin.version},)</versionRange>
                        <goals>
                          <goal>manifest</goal>
                        </goals>
                      </pluginExecutionFilter>
                      <action>
                        <ignore></ignore>
                      </action>
                     </pluginExecution>
                  </pluginExecutions>
                </lifecycleMappingMetadata>
              </configuration>
            </plugin>
          </plugins>
        </pluginManagement>
      </build>
    </profile>
  </profiles>

</project><|MERGE_RESOLUTION|>--- conflicted
+++ resolved
@@ -267,11 +267,10 @@
       <name>Mikael Fillastre</name>
     </contributor>
     <contributor>
-<<<<<<< HEAD
+      <name>Alberto Foss&#224;</name>
+    </contributor>
+    <contributor>
       <name>Lucas Girodet</name>
-=======
-      <name>Alberto Foss&#224;</name>
->>>>>>> 4ae863ed
     </contributor>
     <contributor>
       <name>Andrew Goetz</name>
