## Input file for OrbitDetermination

## The input file syntax is a set of key=value lines.
## Blank lines and lines starting with '#' (after whitespace trimming) are
## silently ignored.
## The equal sign may be surrounded by space characters.
## Keys must correspond to the ParameterKey enumerate constants, given that
## matching is not case sensitive and that '_' characters may appear as '.'
## characters in the file.

## This file must contain one orbit defined as keplerian, equinoctial, circular
## or cartesian.

## Some parameters are optional, default values are shown below between [].

## All dates are treated in UTC timescale.
## The inertial frame for orbit definition and propagation is EME2000.

### Orbit definition
## date of the orbital parameters (UTC)
orbit.date = 2016-02-13T02:31:30.000

## Position & velocity along X, y, z in inertial frame (m)
orbit.cartesian.px =  -2747600.0
orbit.cartesian.py =  22572100.0
orbit.cartesian.pz =  13522760.0
orbit.cartesian.vx =     -2729.5
orbit.cartesian.vy =      1142.7
orbit.cartesian.vz =     -2523.9

## Spacecraft mass (kg) [1000.]
mass = 1630

# IERS conventions [2010]
iers.conventions = 2010

# Inertial frame [EME2000]
inertial.frame = EME2000

# Propagator min step (s), max step (s), position error (m) and normalization scale (m) [0.001, 300, 10.0, 1000.0]
propagator.min.step        = 0.001
propagator.max.step        = 300
propagator.position.error  = 0.01

# body (default is a WGS-84 ellipsoid with IERS-2010 conventions and simple EOP frame)
body.frame              = CIO/2010-based ITRF simple EOP
body.equatorial.radius  = 6378137.0
body.inverse.flattening =     298.257223563

### Force models

## Central body gravity potential degree
central.body.degree = 20
## Central body gravity potential order
central.body.order  = 20

## 3rd body Sun (true/false) [false]
third.body.sun  = true
## 3rd body Moon (true/false) [false]
third.body.moon = true

## ocean tides (negative degree and order by default to disable ocean tides)
ocean.tides.degree = -1
ocean.tides.order  = -1

## solid tides (true/false) [false]
solid.tides.sun    = true
solid.tides.moon   = true

## Atmospheric drag (true/false) [false]
drag = false
## Drag coefficient
drag.cd =  2.0
## Estimation flag for drag coefficient (true/false) [false]
drag.cd.estimated = false
## Drag area (m^2)
drag.area = 0.28270

## Solar Radiation Pressure (true/false) [false]
solar.radiation.pressure = true
## SRP coefficient
solar.radiation.pressure.cr =  1.8
## Estimation flag for SRP coefficient (true/false) [false]
solar.radiation.pressure.cr.estimated = true
## SRP area (m^2)
solar.radiation.pressure.area = 50

# Post-Newtonian correction force due to general relativity (true/false) [false]
general.relativity = true

## Attitude mode, from the following predefined list [NADIR_WITH_YAW_COMPENSATION]
## NADIR_POINTING_WITH_YAW_COMPENSATION, CENTER_POINTING_WITH_YAW_STEERING,
## LOF_ALIGNED_LVLH, LOF_ALIGNED_QSW, LOF_ALIGNED_TNW, LOF_ALIGNED_VNC, LOF_ALIGNED_VVLH
attitude.mode = CENTER_POINTING_WITH_YAW_STEERING

## On-board range bias (m) [0.0]
onboard.range.bias     =  0.0
onboard.range.bias.min = -1000000.0
onboard.range.bias.max = +1000000.0

### Estimation flag for on-board range (true/false) [false]
onboard.range.bias.estimated = false

## On-board antenna phase center in spacecraft frame (m) [0.0, 0.0, 0.0]
on.board.antenna.phase.center.x = -0.00040
on.board.antenna.phase.center.y =  0.00500
on.board.antenna.phase.center.z =  0.82240

## On-board clock offset (s) [0.0]
## here the clock offset was extracted from com18836.sp3: 469.873238 µs
on.board.clock.offset           = 469.873238e-6
on.board.clock.offset.min       = -0.01
on.board.clock.offset.max       = +0.01
on.board.clock.offset.estimated = false

## correction of ground stations displacements (true/false) [false, false, false]
## if remove.permanent.deformation if true, the station coordinates are
## considered *mean tide* and already include the permanent deformation, hence
## it should be removed from the displacement to avoid considering it twice;
## if false, the station coordinates are considered *conventional tide free*
## so the permanent deformation must be included in the displacement
solid.tides.displacement.correction                   = true
solid.tides.displacement.remove.permanent.deformation = false
ocean.loading.correction                              = false

## Ground stations (angles in degrees, altitude and range bias in meters)
ground.station.name                            [0] =  SHLD/C1
ground.station.latitude                        [0] =   41.868362882 
ground.station.longitude                       [0] = -119.015669632
ground.station.altitude                        [0] = 1458.088101
ground.station.position.estimated              [0] = false
ground.station.clock.offset                    [0] = 7.0e-9
ground.station.clock.offset.min                [0] = -0.001
ground.station.clock.offset.max                [0] = +0.001
ground.station.clock.offset.estimated          [0] = true
ground.station.range.sigma                     [0] = 1.0
ground.station.range.bias                      [0] =     0.0
ground.station.range.bias.min                  [0] = -1000.0
ground.station.range.bias.max                  [0] = +1000.0
ground.station.range.bias.estimated            [0] = false
ground.station.range.rate.sigma                [0] = 0.001
ground.station.range.rate.bias                 [0] =  0.0
ground.station.range.rate.bias.min             [0] = -1.0
ground.station.range.rate.bias.max             [0] = +1.0
ground.station.range.rate.bias.estimated       [0] = true
ground.station.azimuth.sigma                   [0] =  0.02
ground.station.azimuth.bias                    [0] =  0.01
ground.station.azimuth.bias.min                [0] = -0.50
ground.station.azimuth.bias.max                [0] = +0.50
ground.station.elevation.sigma                 [0] =  0.02
ground.station.elevation.bias                  [0] =  0.01
ground.station.elevation.bias.min              [0] = -0.50
ground.station.elevation.bias.max              [0] = +0.50
ground.station.az.el.biases.estimated          [0] = true
ground.station.elevation.refraction.correction [0] = true
ground.station.tropospheric.model.estimated    [0] = true
ground.station.tropospheric.zenith.delay       [0] = 2.0
ground.station.tropospheric.delay.estimated    [0] = true
ground.station.global.mapping.function         [0] = false
ground.station.niell.mapping.function          [0] = true
ground.station.range.tropospheric.correction   [0] = true

ground.station.name                            [1] =  SHLD/C2
ground.station.latitude                        [1] =   41.868362882 
ground.station.longitude                       [1] = -119.015669632
ground.station.altitude                        [1] = 1458.088101
ground.station.position.estimated              [1] = false
ground.station.clock.offset                    [1] = 0.0
ground.station.clock.offset.min                [1] = -0.001
ground.station.clock.offset.max                [1] = +0.001
ground.station.clock.offset.estimated          [1] = true
ground.station.range.sigma                     [1] = 1.0
ground.station.range.bias                      [1] =     0.0
ground.station.range.bias.min                  [1] = -1000.0
ground.station.range.bias.max                  [1] = +1000.0
ground.station.range.bias.estimated            [1] = false
ground.station.range.rate.sigma                [1] = 0.001
ground.station.range.rate.bias                 [1] =  0.0
ground.station.range.rate.bias.min             [1] = -1.0
ground.station.range.rate.bias.max             [1] = +1.0
ground.station.range.rate.bias.estimated       [1] = false
ground.station.azimuth.sigma                   [1] =  0.02
ground.station.azimuth.bias                    [1] =  0.01
ground.station.azimuth.bias.min                [1] = -0.50
ground.station.azimuth.bias.max                [1] = +0.50
ground.station.elevation.sigma                 [1] =  0.02
ground.station.elevation.bias                  [1] =  0.01
ground.station.elevation.bias.min              [1] = -0.50
ground.station.elevation.bias.max              [1] = +0.50
ground.station.az.el.biases.estimated          [1] = true
ground.station.elevation.refraction.correction [1] = true
ground.station.tropospheric.model.estimated    [1] = true
ground.station.tropospheric.zenith.delay       [1] = 2.0
ground.station.tropospheric.delay.estimated    [1] = true
ground.station.global.mapping.function         [1] = false
ground.station.niell.mapping.function          [1] = true
ground.station.range.tropospheric.correction   [1] = true

ground.station.name                            [2] =  SHLD/P2
ground.station.latitude                        [2] =   41.868362882 
ground.station.longitude                       [2] = -119.015669632
ground.station.altitude                        [2] = 1458.088101
ground.station.position.estimated              [2] = false
ground.station.clock.offset                    [2] = 5.0e-8
ground.station.clock.offset.min                [2] = -0.001
ground.station.clock.offset.max                [2] = +0.001
ground.station.clock.offset.estimated          [2] = true
ground.station.range.sigma                     [2] = 1.0
ground.station.range.bias                      [2] =     0.0
ground.station.range.bias.min                  [2] = -1000.0
ground.station.range.bias.max                  [2] = +1000.0
ground.station.range.bias.estimated            [2] = false
ground.station.range.rate.sigma                [2] = 0.001
ground.station.range.rate.bias                 [2] =  0.0
ground.station.range.rate.bias.min             [2] = -1.0
ground.station.range.rate.bias.max             [2] = +1.0
ground.station.range.rate.bias.estimated       [2] = true
ground.station.azimuth.sigma                   [2] =  0.02
ground.station.azimuth.bias                    [2] =  0.01
ground.station.azimuth.bias.min                [2] = -0.50
ground.station.azimuth.bias.max                [2] = +0.50
ground.station.elevation.sigma                 [2] =  0.02
ground.station.elevation.bias                  [2] =  0.01
ground.station.elevation.bias.min              [2] = -0.50
ground.station.elevation.bias.max              [2] = +0.50
ground.station.az.el.biases.estimated          [2] = true
ground.station.elevation.refraction.correction [2] = true
ground.station.tropospheric.model.estimated    [2] = true
ground.station.tropospheric.zenith.delay       [2] = 2.0
ground.station.tropospheric.delay.estimated    [2] = true
ground.station.global.mapping.function         [2] = false
ground.station.niell.mapping.function          [2] = true
ground.station.range.tropospheric.correction   [2] = true

ground.station.name                            [3] =  SEAT/C1
ground.station.latitude                        [3] =   47.653972656
ground.station.longitude                       [3] = -122.309458826
ground.station.altitude                        [3] =   44.666105
ground.station.position.estimated              [3] = false
ground.station.clock.offset                    [3] =  3.0e-8
ground.station.clock.offset.min                [3] = -0.001
ground.station.clock.offset.max                [3] = +0.001
ground.station.clock.offset.estimated          [3] = true
ground.station.range.sigma                     [3] = 1.0
ground.station.range.bias                      [3] =     0.0
ground.station.range.bias.min                  [3] = -1000.0
ground.station.range.bias.max                  [3] = +1000.0
ground.station.range.bias.estimated            [3] = false
ground.station.range.rate.sigma                [3] = 0.001
ground.station.range.rate.bias                 [3] =  0.0
ground.station.range.rate.bias.min             [3] = -1.0
ground.station.range.rate.bias.max             [3] = +1.0
ground.station.range.rate.bias.estimated       [3] = false
ground.station.azimuth.sigma                   [3] =  0.02
ground.station.azimuth.bias                    [3] =  0.01
ground.station.azimuth.bias.min                [3] = -0.50
ground.station.azimuth.bias.max                [3] = +0.50
ground.station.elevation.sigma                 [3] =  0.02
ground.station.elevation.bias                  [3] =  0.01
ground.station.elevation.bias.min              [3] = -0.50
ground.station.elevation.bias.max              [3] = +0.50
ground.station.az.el.biases.estimated          [3] = false
ground.station.elevation.refraction.correction [3] = true
ground.station.tropospheric.model.estimated    [3] = true
ground.station.tropospheric.zenith.delay       [3] = 2.0
ground.station.tropospheric.delay.estimated    [3] = true
ground.station.global.mapping.function         [3] = false
ground.station.niell.mapping.function          [3] = true
ground.station.range.tropospheric.correction   [3] = true

ground.station.name                            [4] =  SEAT/C2
ground.station.latitude                        [4] =   47.653972656
ground.station.longitude                       [4] = -122.309458826
ground.station.altitude                        [4] =   44.666105
ground.station.position.estimated              [4] = false
ground.station.clock.offset                    [4] = 0.0
ground.station.clock.offset.min                [4] = -0.001
ground.station.clock.offset.max                [4] = +0.001
ground.station.clock.offset.estimated          [4] = true
ground.station.range.sigma                     [4] = 1.0
ground.station.range.bias                      [4] =     0.0
ground.station.range.bias.min                  [4] = -1000.0
ground.station.range.bias.max                  [4] = +1000.0
ground.station.range.bias.estimated            [4] = false
ground.station.range.rate.sigma                [4] = 0.001
ground.station.range.rate.bias                 [4] =  0.0
ground.station.range.rate.bias.min             [4] = -1.0
ground.station.range.rate.bias.max             [4] = +1.0
ground.station.range.rate.bias.estimated       [4] = false
ground.station.azimuth.sigma                   [4] =  0.02
ground.station.azimuth.bias                    [4] =  0.01
ground.station.azimuth.bias.min                [4] = -0.50
ground.station.azimuth.bias.max                [4] = +0.50
ground.station.elevation.sigma                 [4] =  0.02
ground.station.elevation.bias                  [4] =  0.01
ground.station.elevation.bias.min              [4] = -0.50
ground.station.elevation.bias.max              [4] = +0.50
ground.station.az.el.biases.estimated          [4] = false
ground.station.elevation.refraction.correction [4] = true
ground.station.tropospheric.model.estimated    [4] = true
ground.station.tropospheric.zenith.delay       [4] = 2.0
ground.station.tropospheric.delay.estimated    [4] = true
ground.station.global.mapping.function         [4] = false
ground.station.niell.mapping.function          [4] = true
ground.station.range.tropospheric.correction   [4] = true

ground.station.name                            [5] =  SEAT/P2
ground.station.latitude                        [5] =   47.653972656
ground.station.longitude                       [5] = -122.309458826
ground.station.altitude                        [5] =   44.666105
ground.station.position.estimated              [5] = false
ground.station.clock.offset                    [5] =  6.0e-8
ground.station.clock.offset.min                [5] = -0.001
ground.station.clock.offset.max                [5] = +0.001
ground.station.clock.offset.estimated          [5] = true
ground.station.range.sigma                     [5] = 1.0
ground.station.range.bias                      [5] =     0.0
ground.station.range.bias.min                  [5] = -1000.0
ground.station.range.bias.max                  [5] = +1000.0
ground.station.range.bias.estimated            [5] = false
ground.station.range.rate.sigma                [5] = 0.001
ground.station.range.rate.bias                 [5] =  0.0
ground.station.range.rate.bias.min             [5] = -1.0
ground.station.range.rate.bias.max             [5] = +1.0
ground.station.range.rate.bias.estimated       [5] = false
ground.station.azimuth.sigma                   [5] =  0.02
ground.station.azimuth.bias                    [5] =  0.01
ground.station.azimuth.bias.min                [5] = -0.50
ground.station.azimuth.bias.max                [5] = +0.50
ground.station.elevation.sigma                 [5] =  0.02
ground.station.elevation.bias                  [5] =  0.01
ground.station.elevation.bias.min              [5] = -0.50
ground.station.elevation.bias.max              [5] = +0.50
ground.station.az.el.biases.estimated          [5] = false
ground.station.elevation.refraction.correction [5] = true
ground.station.tropospheric.model.estimated    [5] = true
ground.station.tropospheric.zenith.delay       [5] = 2.0
ground.station.tropospheric.delay.estimated    [5] = true
ground.station.global.mapping.function         [5] = false
ground.station.niell.mapping.function          [5] = true
ground.station.range.tropospheric.correction   [5] = true

ground.station.name                            [6] =  SBCH/C1
ground.station.latitude                        [6] =  29.868112727
ground.station.longitude                       [6] = -89.673232869
ground.station.altitude                        [6] = -14.853146
ground.station.position.estimated              [6] = false
ground.station.clock.offset                    [6] =  2.0e-8
ground.station.clock.offset.min                [6] = -0.001
ground.station.clock.offset.max                [6] = +0.001
ground.station.clock.offset.estimated          [6] = true
ground.station.range.sigma                     [6] = 1.0
ground.station.range.bias                      [6] =     0.0
ground.station.range.bias.min                  [6] = -1000.0
ground.station.range.bias.max                  [6] = +1000.0
ground.station.range.bias.estimated            [6] = false
ground.station.range.rate.sigma                [6] = 0.001
ground.station.range.rate.bias                 [6] =  0.0
ground.station.range.rate.bias.min             [6] = -1.0
ground.station.range.rate.bias.max             [6] = +1.0
ground.station.range.rate.bias.estimated       [6] = false
ground.station.azimuth.sigma                   [6] =  0.02
ground.station.azimuth.bias                    [6] =  0.01
ground.station.azimuth.bias.min                [6] = -0.50
ground.station.azimuth.bias.max                [6] = +0.50
ground.station.elevation.sigma                 [6] =  0.02
ground.station.elevation.bias                  [6] =  0.01
ground.station.elevation.bias.min              [6] = -0.50
ground.station.elevation.bias.max              [6] = +0.50
ground.station.az.el.biases.estimated          [6] = false
ground.station.elevation.refraction.correction [6] = true
ground.station.tropospheric.model.estimated    [6] = true
ground.station.tropospheric.zenith.delay       [6] = 2.0
ground.station.tropospheric.delay.estimated    [6] = true
ground.station.global.mapping.function         [6] = false
ground.station.niell.mapping.function          [6] = true
ground.station.range.tropospheric.correction   [6] = true

ground.station.name                            [7] =  SBCH/C2
ground.station.latitude                        [7] =  29.868112727
ground.station.longitude                       [7] = -89.673232869
ground.station.altitude                        [7] = -14.853146
ground.station.position.estimated              [7] = false
ground.station.clock.offset                    [7] =  1.0e-8
ground.station.clock.offset.min                [7] = -0.001
ground.station.clock.offset.max                [7] = +0.001
ground.station.clock.offset.estimated          [7] = true
ground.station.range.sigma                     [7] = 1.0
ground.station.range.bias                      [7] =     0.0
ground.station.range.bias.min                  [7] = -1000.0
ground.station.range.bias.max                  [7] = +1000.0
ground.station.range.bias.estimated            [7] = false
ground.station.range.rate.sigma                [7] = 0.001
ground.station.range.rate.bias                 [7] =  0.0
ground.station.range.rate.bias.min             [7] = -1.0
ground.station.range.rate.bias.max             [7] = +1.0
ground.station.range.rate.bias.estimated       [7] = false
ground.station.azimuth.sigma                   [7] =  0.02
ground.station.azimuth.bias                    [7] =  0.01
ground.station.azimuth.bias.min                [7] = -0.50
ground.station.azimuth.bias.max                [7] = +0.50
ground.station.elevation.sigma                 [7] =  0.02
ground.station.elevation.bias                  [7] =  0.01
ground.station.elevation.bias.min              [7] = -0.50
ground.station.elevation.bias.max              [7] = +0.50
ground.station.az.el.biases.estimated          [7] = false
ground.station.elevation.refraction.correction [7] = true
ground.station.tropospheric.model.estimated    [7] = true
ground.station.tropospheric.zenith.delay       [7] = 2.0
ground.station.tropospheric.delay.estimated    [7] = true
ground.station.global.mapping.function         [7] = false
ground.station.niell.mapping.function          [7] = true
ground.station.range.tropospheric.correction   [7] = true

ground.station.name                            [8] =  SBCH/P2
ground.station.latitude                        [8] =  29.868112727
ground.station.longitude                       [8] = -89.673232869
ground.station.altitude                        [8] = -14.853146
ground.station.position.estimated              [8] = false
ground.station.clock.offset                    [8] =  1.0e-8
ground.station.clock.offset.min                [8] = -0.001
ground.station.clock.offset.max                [8] = +0.001
ground.station.clock.offset.estimated          [8] = true
ground.station.range.sigma                     [8] = 1.0
ground.station.range.bias                      [8] =     0.0
ground.station.range.bias.min                  [8] = -1000.0
ground.station.range.bias.max                  [8] = +1000.0
ground.station.range.bias.estimated            [8] = false
ground.station.range.rate.sigma                [8] = 0.001
ground.station.range.rate.bias                 [8] =  0.0
ground.station.range.rate.bias.min             [8] = -1.0
ground.station.range.rate.bias.max             [8] = +1.0
ground.station.range.rate.bias.estimated       [8] = false
ground.station.azimuth.sigma                   [8] =  0.02
ground.station.azimuth.bias                    [8] =  0.01
ground.station.azimuth.bias.min                [8] = -0.50
ground.station.azimuth.bias.max                [8] = +0.50
ground.station.elevation.sigma                 [8] =  0.02
ground.station.elevation.bias                  [8] =  0.01
ground.station.elevation.bias.min              [8] = -0.50
ground.station.elevation.bias.max              [8] = +0.50
ground.station.az.el.biases.estimated          [8] = false
ground.station.elevation.refraction.correction [8] = true
ground.station.tropospheric.model.estimated    [8] = true
ground.station.tropospheric.zenith.delay       [8] = 2.0
ground.station.tropospheric.delay.estimated    [8] = true
ground.station.global.mapping.function         [8] = false
ground.station.niell.mapping.function          [8] = true
ground.station.range.tropospheric.correction   [8] = true

ground.station.name                            [9] =  BRIG/C1
ground.station.latitude                        [9] =  42.520093759
ground.station.longitude                       [9] = -83.756648765
ground.station.altitude                        [9] = 262.449442
ground.station.position.estimated              [9] = false
ground.station.clock.offset                    [9] =  1.0e-8
ground.station.clock.offset.min                [9] = -0.001
ground.station.clock.offset.max                [9] = +0.001
ground.station.clock.offset.estimated          [9] = true
ground.station.range.sigma                     [9] = 1.0
ground.station.range.bias                      [9] =     0.0
ground.station.range.bias.min                  [9] = -1000.0
ground.station.range.bias.max                  [9] = +1000.0
ground.station.range.bias.estimated            [9] = false
ground.station.range.rate.sigma                [9] = 0.001
ground.station.range.rate.bias                 [9] =  0.0
ground.station.range.rate.bias.min             [9] = -1.0
ground.station.range.rate.bias.max             [9] = +1.0
ground.station.range.rate.bias.estimated       [9] = false
ground.station.azimuth.sigma                   [9] =  0.02
ground.station.azimuth.bias                    [9] =  0.01
ground.station.azimuth.bias.min                [9] = -0.50
ground.station.azimuth.bias.max                [9] = +0.50
ground.station.elevation.sigma                 [9] =  0.02
ground.station.elevation.bias                  [9] =  0.01
ground.station.elevation.bias.min              [9] = -0.50
ground.station.elevation.bias.max              [9] = +0.50
ground.station.az.el.biases.estimated          [9] = false
ground.station.elevation.refraction.correction [9] = true
ground.station.tropospheric.model.estimated    [9] = true
ground.station.tropospheric.zenith.delay       [9] = 2.0
ground.station.tropospheric.delay.estimated    [9] = true
ground.station.global.mapping.function         [9] = false
ground.station.niell.mapping.function          [9] = true
ground.station.range.tropospheric.correction   [9] = true

ground.station.name                            [10] =  BRIG/C2
ground.station.latitude                        [10] =  42.520093759
ground.station.longitude                       [10] = -83.756648765
ground.station.altitude                        [10] = 262.449442
ground.station.position.estimated              [10] = false
ground.station.clock.offset                    [10] =  0.0
ground.station.clock.offset.min                [10] = -0.001
ground.station.clock.offset.max                [10] = +0.001
ground.station.clock.offset.estimated          [10] = true
ground.station.range.sigma                     [10] = 1.0
ground.station.range.bias                      [10] =     0.0
ground.station.range.bias.min                  [10] = -1000.0
ground.station.range.bias.max                  [10] = +1000.0
ground.station.range.bias.estimated            [10] = false
ground.station.range.rate.sigma                [10] = 0.001
ground.station.range.rate.bias                 [10] =  0.0
ground.station.range.rate.bias.min             [10] = -1.0
ground.station.range.rate.bias.max             [10] = +1.0
ground.station.range.rate.bias.estimated       [10] = false
ground.station.azimuth.sigma                   [10] =  0.02
ground.station.azimuth.bias                    [10] =  0.01
ground.station.azimuth.bias.min                [10] = -0.50
ground.station.azimuth.bias.max                [10] = +0.50
ground.station.elevation.sigma                 [10] =  0.02
ground.station.elevation.bias                  [10] =  0.01
ground.station.elevation.bias.min              [10] = -0.50
ground.station.elevation.bias.max              [10] = +0.50
ground.station.az.el.biases.estimated          [10] = false
ground.station.elevation.refraction.correction [10] = true
ground.station.tropospheric.model.estimated    [10] = true
ground.station.tropospheric.zenith.delay       [10] = 2.0
ground.station.tropospheric.delay.estimated    [10] = true
ground.station.global.mapping.function         [10] = false
ground.station.niell.mapping.function          [10] = true
ground.station.range.tropospheric.correction   [10] = true

ground.station.name                            [11] =  BRIG/P2
ground.station.latitude                        [11] =  42.520093759
ground.station.longitude                       [11] = -83.756648765
ground.station.altitude                        [11] = 262.449442
ground.station.position.estimated              [11] = false
ground.station.clock.offset                    [11] =  4.0e-8
ground.station.clock.offset.min                [11] = -0.001
ground.station.clock.offset.max                [11] = +0.001
ground.station.clock.offset.estimated          [11] = true
ground.station.range.sigma                     [11] = 1.0
ground.station.range.bias                      [11] =     0.0
ground.station.range.bias.min                  [11] = -1000.0
ground.station.range.bias.max                  [11] = +1000.0
ground.station.range.bias.estimated            [11] = false
ground.station.range.rate.sigma                [11] = 0.001
ground.station.range.rate.bias                 [11] =  0.0
ground.station.range.rate.bias.min             [11] = -1.0
ground.station.range.rate.bias.max             [11] = +1.0
ground.station.range.rate.bias.estimated       [11] = false
ground.station.azimuth.sigma                   [11] =  0.02
ground.station.azimuth.bias                    [11] =  0.01
ground.station.azimuth.bias.min                [11] = -0.50
ground.station.azimuth.bias.max                [11] = +0.50
ground.station.elevation.sigma                 [11] =  0.02
ground.station.elevation.bias                  [11] =  0.01
ground.station.elevation.bias.min              [11] = -0.50
ground.station.elevation.bias.max              [11] = +0.50
ground.station.az.el.biases.estimated          [11] = false
ground.station.elevation.refraction.correction [11] = true
ground.station.tropospheric.model.estimated    [11] = true
ground.station.tropospheric.zenith.delay       [11] = 2.0
ground.station.tropospheric.delay.estimated    [11] = true
ground.station.global.mapping.function         [11] = false
ground.station.niell.mapping.function          [11] = true
ground.station.range.tropospheric.correction   [11] = true

ground.station.name                            [12] =  AZBH/C1
ground.station.latitude                        [12] =   35.107490239
ground.station.longitude                       [12] = -114.604973036
ground.station.altitude                        [12] =  152.410214
ground.station.position.estimated              [12] = false
ground.station.clock.offset                    [12] =  1.0e-8
ground.station.clock.offset.min                [12] = -0.001
ground.station.clock.offset.max                [12] = +0.001
ground.station.clock.offset.estimated          [12] = true
ground.station.range.sigma                     [12] = 1.0
ground.station.range.bias                      [12] =     0.0
ground.station.range.bias.min                  [12] = -1000.0
ground.station.range.bias.max                  [12] = +1000.0
ground.station.range.bias.estimated            [12] = false
ground.station.range.rate.sigma                [12] = 0.001
ground.station.range.rate.bias                 [12] =  0.0
ground.station.range.rate.bias.min             [12] = -1.0
ground.station.range.rate.bias.max             [12] = +1.0
ground.station.range.rate.bias.estimated       [12] = false
ground.station.azimuth.sigma                   [12] =  0.02
ground.station.azimuth.bias                    [12] =  0.01
ground.station.azimuth.bias.min                [12] = -0.50
ground.station.azimuth.bias.max                [12] = +0.50
ground.station.elevation.sigma                 [12] =  0.02
ground.station.elevation.bias                  [12] =  0.01
ground.station.elevation.bias.min              [12] = -0.50
ground.station.elevation.bias.max              [12] = +0.50
ground.station.az.el.biases.estimated          [12] = false
ground.station.elevation.refraction.correction [12] = true
ground.station.tropospheric.model.estimated    [12] = true
ground.station.tropospheric.zenith.delay       [12] = 2.0
ground.station.tropospheric.delay.estimated    [12] = true
ground.station.global.mapping.function         [12] = false
ground.station.niell.mapping.function          [12] = true
ground.station.range.tropospheric.correction   [12] = true

ground.station.name                            [13] =  AZBH/C2
ground.station.latitude                        [13] =   35.107490239
ground.station.longitude                       [13] = -114.604973036
ground.station.altitude                        [13] =  152.410214
ground.station.position.estimated              [13] = false
ground.station.clock.offset                    [13] =  0.0
ground.station.clock.offset.min                [13] = -0.001
ground.station.clock.offset.max                [13] = +0.001
ground.station.clock.offset.estimated          [13] = true
ground.station.range.sigma                     [13] = 1.0
ground.station.range.bias                      [13] =    0.0
ground.station.range.bias.min                  [13] = -1000.0
ground.station.range.bias.max                  [13] = +1000.0
ground.station.range.bias.estimated            [13] = false
ground.station.range.rate.sigma                [13] = 0.001
ground.station.range.rate.bias                 [13] =  0.0
ground.station.range.rate.bias.min             [13] = -1.0
ground.station.range.rate.bias.max             [13] = +1.0
ground.station.range.rate.bias.estimated       [13] = false
ground.station.azimuth.sigma                   [13] =  0.02
ground.station.azimuth.bias                    [13] =  0.01
ground.station.azimuth.bias.min                [13] = -0.50
ground.station.azimuth.bias.max                [13] = +0.50
ground.station.elevation.sigma                 [13] =  0.02
ground.station.elevation.bias                  [13] =  0.01
ground.station.elevation.bias.min              [13] = -0.50
ground.station.elevation.bias.max              [13] = +0.50
ground.station.az.el.biases.estimated          [13] = false
ground.station.elevation.refraction.correction [13] = true
ground.station.tropospheric.model.estimated    [13] = true
ground.station.tropospheric.zenith.delay       [13] = 2.0
ground.station.tropospheric.delay.estimated    [13] = true
ground.station.global.mapping.function         [13] = false
ground.station.niell.mapping.function          [13] = true
ground.station.range.tropospheric.correction   [13] = true

ground.station.name                            [14] =  AZBH/P2
ground.station.latitude                        [14] =   35.107490239
ground.station.longitude                       [14] = -114.604973036
ground.station.altitude                        [14] =  152.410214
ground.station.position.estimated              [14] = false
ground.station.clock.offset                    [14] =  2.0e-8
ground.station.clock.offset.min                [14] = -0.001
ground.station.clock.offset.max                [14] = +0.001
ground.station.clock.offset.estimated          [14] = true
ground.station.range.sigma                     [14] = 1.0
ground.station.range.bias                      [14] =     0.0
ground.station.range.bias.min                  [14] = -1000.0
ground.station.range.bias.max                  [14] = +1000.0
ground.station.range.bias.estimated            [14] = false
ground.station.range.rate.sigma                [14] = 0.001
ground.station.range.rate.bias                 [14] =  0.0
ground.station.range.rate.bias.min             [14] = -1.0
ground.station.range.rate.bias.max             [14] = +1.0
ground.station.range.rate.bias.estimated       [14] = false
ground.station.azimuth.sigma                   [14] =  0.02
ground.station.azimuth.bias                    [14] =  0.01
ground.station.azimuth.bias.min                [14] = -0.50
ground.station.azimuth.bias.max                [14] = +0.50
ground.station.elevation.sigma                 [14] =  0.02
ground.station.elevation.bias                  [14] =  0.01
ground.station.elevation.bias.min              [14] = -0.50
ground.station.elevation.bias.max              [14] = +0.50
ground.station.az.el.biases.estimated          [14] = false
ground.station.elevation.refraction.correction [14] = true
ground.station.tropospheric.model.estimated    [14] = true
ground.station.tropospheric.zenith.delay       [14] = 2.0
ground.station.tropospheric.delay.estimated    [14] = true
ground.station.global.mapping.function         [14] = false
ground.station.niell.mapping.function          [14] = true
ground.station.range.tropospheric.correction   [14] = true

### Measurements parameters
range.outlier.rejection.multiplier              = 6
range.outlier.rejection.starting.iteration      = 2
range.rate.outlier.rejection.multiplier         = 6
range.rate.outlier.rejection.starting.iteration = 2
az.el.outlier.rejection.multiplier              = 6
az.el.outlier.rejection.starting.iteration      = 2
PV.outlier.rejection.multiplier                 = 6
PV.outlier.rejection.starting.iteration         = 2
range.measurements.base.weight                  = 1.0
range.rate.measurements.base.weight             = 1.0
azimuth.measurements.base.weight                = 1.0
elevation.measurements.base.weight              = 1.0
PV.measurements.base.weight                     = 1.0
PV.measurements.position.sigma                  = 1.0
PV.measurements.velocity.sigma                  = 0.01

## Estimator

# normalized parameters p are computed from physical parameters x
# as p = (x - x0) / sx where x0 is the reference value for physical
# parameter x and sx is the associated scale factor
# scaling factor for orbital parameters normalization (m)
# if not specified, the value set for propagator.position.error will be copied
<<<<<<< HEAD
estimator.orbital.parameters.position.scale     = 100.0
=======
estimator.orbital.parameters.position.scale     = 100
>>>>>>> 0b386fbe

# we can use either a Levenberg-Marquardt or a Gauss-Newton
# optimization engine. Default is Levenberg-Marquardt
estimator.optimization.engine = Levenberg-Marquardt

# the default initial step bound factor is 100 for Levenberg-Marquardt
# this is too small for normalized parameters when initial guess is very
# far. An order of magnitude is 100 times the distance error of the initial guess
# divided by estimator.orbital.parameters.position.scale. So if the initial guess
# is about 100km wrong and estimator.orbital.parameters.position.scale is set to 10.0,
# the initial step bound factor should be of the order of magnitude of 1.0e6
estimator.Levenberg.Marquardt.initial.step.bound.factor = 1.0e6

# convergence is reached when max|p(k+1) - p(k)| < ε for each
# normalized estimated parameters p and iterations k and k+1
# so the ε threshold (which corresponds to the key
# estimator.normalized.parameters.convergence.threshold)
# Normalized values are computed as (x - x0) / sx,
# so convergence is reached when the following condition holds for
# all estimated parameters: |x[i+1] - x[i]| <= ε * sx
# So the convergence threshold specified here can be considered as
# a multiplication factor applied to scale. Since for all parameters
# the scale is often small (typically about 1 m for orbital positions
# for example), then the threshold should not be too small. A value
# of 10⁻³ is often quite accurate.
estimator.normalized.parameters.convergence.threshold   = 1.0e-3
estimator.max.iterations                                = 50
estimator.max.evaluations                               = 75

# id of satellite in the Rinex files (only used if some measurements.files are Rinex 2 or 3)
satellite.id.in.rinex.files = G07

# comma-separated list of measurements files (in the same directory as this file)
measurements.files = shld0440.16o, seat0440.16o, sbch0440.16o, brig0440.16o, azbh0440.16o<|MERGE_RESOLUTION|>--- conflicted
+++ resolved
@@ -688,11 +688,7 @@
 # parameter x and sx is the associated scale factor
 # scaling factor for orbital parameters normalization (m)
 # if not specified, the value set for propagator.position.error will be copied
-<<<<<<< HEAD
 estimator.orbital.parameters.position.scale     = 100.0
-=======
-estimator.orbital.parameters.position.scale     = 100
->>>>>>> 0b386fbe
 
 # we can use either a Levenberg-Marquardt or a Gauss-Newton
 # optimization engine. Default is Levenberg-Marquardt
