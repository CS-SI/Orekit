/* Copyright 2002-2021 CS GROUP
 * Licensed to CS GROUP (CS) under one or more
 * contributor license agreements.  See the NOTICE file distributed with
 * this work for additional information regarding copyright ownership.
 * CS licenses this file to You under the Apache License, Version 2.0
 * (the "License"); you may not use this file except in compliance with
 * the License.  You may obtain a copy of the License at
 *
 *   http://www.apache.org/licenses/LICENSE-2.0
 *
 * Unless required by applicable law or agreed to in writing, software
 * distributed under the License is distributed on an "AS IS" BASIS,
 * WITHOUT WARRANTIES OR CONDITIONS OF ANY KIND, either express or implied.
 * See the License for the specific language governing permissions and
 * limitations under the License.
 */
package org.orekit.propagation.analytical.gnss;

import java.util.ArrayList;
import java.util.List;

import org.hipparchus.geometry.euclidean.threed.Vector3D;
import org.hipparchus.util.FastMath;
import org.junit.Assert;
import org.junit.BeforeClass;
import org.junit.Test;
import org.orekit.Utils;
import org.orekit.errors.OrekitException;
import org.orekit.errors.OrekitMessages;
import org.orekit.frames.Frame;
import org.orekit.frames.FramesFactory;
import org.orekit.gnss.BeidouAlmanac;
import org.orekit.gnss.SatelliteSystem;
import org.orekit.gnss.navigation.BeidouNavigationMessage;
import org.orekit.time.AbsoluteDate;
import org.orekit.time.GNSSDate;
import org.orekit.time.TimeScalesFactory;
import org.orekit.utils.CartesianDerivativesFilter;
import org.orekit.utils.Constants;
import org.orekit.utils.IERSConventions;
import org.orekit.utils.PVCoordinates;
import org.orekit.utils.TimeStampedPVCoordinates;

public class BeidouPropagatorTest {

<<<<<<< HEAD
	private static BeidouAlmanac almanac;

	@BeforeClass
	public static void setUpBeforeClass() {
		Utils.setDataRoot("gnss");

		// Almanac for satellite 18 for May 28th 2019
		almanac = new BeidouAlmanac(18, 694, 4096, 6493.3076, 0.00482368, 0.0, -0.01365602, 1.40069711, -2.11437379e-9,
				3.11461541, -2.53029382, 0.0001096725, 7.27596e-12, 0);
	}

	@Test
	public void testBeidouCycle() {
		// Builds the BeiDou propagator from the almanac
		final BeidouPropagator propagator = new BeidouPropagator.Builder(almanac).build();
		// Intermediate verification
		Assert.assertEquals(18, almanac.getPRN());
		Assert.assertEquals(0, almanac.getHealth());
		Assert.assertEquals(0.0001096725, almanac.getAf0(), 1.0e-15);
		Assert.assertEquals(7.27596e-12, almanac.getAf1(), 1.0e-15);
		// Propagate at the BeiDou date and one BeiDou cycle later
		final AbsoluteDate date0 = almanac.getDate();
		final Vector3D p0 = propagator.propagateInEcef(date0).getPosition();
		final double bdtCycleDuration = BeidouOrbitalElements.BEIDOU_WEEK_IN_SECONDS
				* BeidouOrbitalElements.BEIDOU_WEEK_NB;
		final AbsoluteDate date1 = date0.shiftedBy(bdtCycleDuration);
		final Vector3D p1 = propagator.propagateInEcef(date1).getPosition();

		// Checks
		Assert.assertEquals(0., p0.distance(p1), 0.);
	}

	@Test
	public void testFrames() {
		// Builds the BeiDou propagator from the almanac
		final BeidouPropagator propagator = new BeidouPropagator.Builder(almanac).build();
		Assert.assertEquals("EME2000", propagator.getFrame().getName());
		Assert.assertEquals(3.986004418e+14, BeidouOrbitalElements.BEIDOU_MU, 1.0e6);
		// Defines some date
		final AbsoluteDate date = new AbsoluteDate(2016, 3, 3, 12, 0, 0., TimeScalesFactory.getUTC());
		// Get PVCoordinates at the date in the ECEF
		final PVCoordinates pv0 = propagator.propagateInEcef(date);
		// Get PVCoordinates at the date in the ECEF
		final PVCoordinates pv1 = propagator.getPVCoordinates(date, propagator.getECEF());

		// Checks
		Assert.assertEquals(0., pv0.getPosition().distance(pv1.getPosition()), 3.3e-8);
		Assert.assertEquals(0., pv0.getVelocity().distance(pv1.getVelocity()), 3.9e-12);
	}

	@Test
	public void testNoReset() {
		try {
			BeidouPropagator propagator = new BeidouPropagator.Builder(almanac).build();
			propagator.resetInitialState(propagator.getInitialState());
			Assert.fail("an exception should have been thrown");
		} catch (OrekitException oe) {
			Assert.assertEquals(OrekitMessages.NON_RESETABLE_STATE, oe.getSpecifier());
		}
		try {
			BeidouPropagator propagator = new BeidouPropagator.Builder(almanac).build();
			propagator.resetIntermediateState(propagator.getInitialState(), true);
			Assert.fail("an exception should have been thrown");
		} catch (OrekitException oe) {
			Assert.assertEquals(OrekitMessages.NON_RESETABLE_STATE, oe.getSpecifier());
		}
	}

	@Test
	public void testDerivativesConsistency() {

		final Frame eme2000 = FramesFactory.getEME2000();
		double errorP = 0;
		double errorV = 0;
		double errorA = 0;
		BeidouPropagator propagator = new BeidouPropagator.Builder(almanac).build();
		BeidouOrbitalElements elements = propagator.getBeidouOrbitalElements();
		AbsoluteDate t0 = new GNSSDate(elements.getWeek(), 0.001 * elements.getTime(), SatelliteSystem.BEIDOU)
				.getDate();
		for (double dt = 0; dt < Constants.JULIAN_DAY; dt += 600) {
			final AbsoluteDate central = t0.shiftedBy(dt);
			final PVCoordinates pv = propagator.getPVCoordinates(central, eme2000);
			final double h = 10.0;
			List<TimeStampedPVCoordinates> sample = new ArrayList<TimeStampedPVCoordinates>();
			for (int i = -3; i <= 3; ++i) {
				sample.add(propagator.getPVCoordinates(central.shiftedBy(i * h), eme2000));
			}
			final PVCoordinates interpolated = TimeStampedPVCoordinates.interpolate(central,
					CartesianDerivativesFilter.USE_P, sample);
			errorP = FastMath.max(errorP, Vector3D.distance(pv.getPosition(), interpolated.getPosition()));
			errorV = FastMath.max(errorV, Vector3D.distance(pv.getVelocity(), interpolated.getVelocity()));
			errorA = FastMath.max(errorA, Vector3D.distance(pv.getAcceleration(), interpolated.getAcceleration()));
		}

		Assert.assertEquals(0.0, errorP, 3.8e-9);
		Assert.assertEquals(0.0, errorV, 8.0e-8);
		Assert.assertEquals(0.0, errorA, 2.0e-8);

	}

	@Test
	public void testPosition() {
		// Initial BeiDou orbital elements (Ref: IGS)
		final BeidouOrbitalElements boe = new BeidouEphemeris(7, 713, 284400.0, 6492.84515953064, 0.00728036486543715,
				2.1815194404696853E-9, 0.9065628903946735, 0.0, -0.6647664535282437, -3.136916379444212E-9,
				-2.6584351442773304, 0.9614806010234702, 7.306225597858429E-6, -6.314832717180252E-6, 406.96875,
				225.9375, -7.450580596923828E-9, -1.4062970876693726E-7);
		// Date of the BeiDou orbital elements (GPStime - BDTtime = 14s)
		final AbsoluteDate target = boe.getDate().shiftedBy(-14.0);
		// Build the BeiDou propagator
		final BeidouPropagator propagator = new BeidouPropagator.Builder(boe).build();
		// Compute the PV coordinates at the date of the BeiDou orbital elements
		final PVCoordinates pv = propagator.getPVCoordinates(target,
				FramesFactory.getITRF(IERSConventions.IERS_2010, true));
		// Computed position
		final Vector3D computedPos = pv.getPosition();
		// Expected position (reference from sp3 file
		// WUM0MGXULA_20192470700_01D_05M_ORB.SP33)
		final Vector3D expectedPos = new Vector3D(-10260690.520, 24061180.795, -32837341.074);
		Assert.assertEquals(0., Vector3D.distance(expectedPos, computedPos), 3.1);
	}

	@Test
	public void testIssue544() {
		// Builds the BeidouPropagator from the almanac
		final BeidouPropagator propagator = new BeidouPropagator.Builder(almanac).build();
		// In order to test the issue, we volontary set a Double.NaN value in the date.
		final AbsoluteDate date0 = new AbsoluteDate(2010, 5, 7, 7, 50, Double.NaN, TimeScalesFactory.getUTC());
		final PVCoordinates pv0 = propagator.propagateInEcef(date0);
		// Verify that an infinite loop did not occur
		Assert.assertEquals(Vector3D.NaN, pv0.getPosition());
		Assert.assertEquals(Vector3D.NaN, pv0.getVelocity());

	}

	private class BeidouEphemeris implements BeidouOrbitalElements {

		private int prn;
		private int week;
		private double toe;
		private double sma;
		private double deltaN;
		private double ecc;
		private double inc;
		private double iDot;
		private double om0;
		private double dom;
		private double aop;
		private double anom;
		private double cuc;
		private double cus;
		private double crc;
		private double crs;
		private double cic;
		private double cis;

		/**
		 * Build a new instance.
		 */
		BeidouEphemeris(int prn, int week, double toe, double sqa, double ecc, double deltaN, double inc, double iDot,
				double om0, double dom, double aop, double anom, double cuc, double cus, double crc, double crs,
				double cic, double cis) {
			this.prn = prn;
			this.week = week;
			this.toe = toe;
			this.sma = sqa * sqa;
			this.ecc = ecc;
			this.deltaN = deltaN;
			this.inc = inc;
			this.iDot = iDot;
			this.om0 = om0;
			this.dom = dom;
			this.aop = aop;
			this.anom = anom;
			this.cuc = cuc;
			this.cus = cus;
			this.crc = crc;
			this.crs = crs;
			this.cic = cic;
			this.cis = cis;
		}

		@Override
		public int getPRN() {
			return prn;
		}

		@Override
		public int getWeek() {
			return week;
		}

		@Override
		public double getTime() {
			return toe;
		}

		@Override
		public double getSma() {
			return sma;
		}

		@Override
		public double getMeanMotion() {
			final double absA = FastMath.abs(sma);
			return FastMath.sqrt(BEIDOU_MU / absA) / absA + deltaN;
		}

		@Override
		public double getE() {
			return ecc;
		}

		@Override
		public double getI0() {
			return inc;
		}

		@Override
		public double getIDot() {
			return iDot;
		}

		@Override
		public double getOmega0() {
			return om0;
		}

		@Override
		public double getOmegaDot() {
			return dom;
		}

		@Override
		public double getPa() {
			return aop;
		}

		@Override
		public double getM0() {
			return anom;
		}

		@Override
		public double getCuc() {
			return cuc;
		}

		@Override
		public double getCus() {
			return cus;
		}

		@Override
		public double getCrc() {
			return crc;
		}

		@Override
		public double getCrs() {
			return crs;
		}

		@Override
		public double getCic() {
			return cic;
		}

		@Override
		public double getCis() {
			return cis;
		}

		@Override
		public AbsoluteDate getDate() {
			return new GNSSDate(week, toe * 1000., SatelliteSystem.BEIDOU).getDate();
		}

	}
=======
    private static BeidouAlmanac almanac;

    @BeforeClass
    public static void setUpBeforeClass() {
        Utils.setDataRoot("gnss");

        // Almanac for satellite 18 for May 28th 2019
        almanac = new BeidouAlmanac(18, 694, 4096, 6493.3076, 0.00482368,
                                    0.0, -0.01365602, 1.40069711, -2.11437379e-9,
                                    3.11461541, -2.53029382, 0.0001096725, 7.27596e-12, 0);
    }

    @Test
    public void testBeidouCycle() {
        // Builds the BeiDou propagator from the almanac
        final BeidouPropagator propagator = new BeidouPropagator.Builder(almanac).build();
        // Intermediate verification
        Assert.assertEquals(18,           almanac.getPRN());
        Assert.assertEquals(0,            almanac.getHealth());
        Assert.assertEquals(0.0001096725, almanac.getAf0(), 1.0e-15);
        Assert.assertEquals(7.27596e-12,  almanac.getAf1(), 1.0e-15);
        // Propagate at the BeiDou date and one BeiDou cycle later
        final AbsoluteDate date0 = almanac.getDate();
        final Vector3D p0 = propagator.propagateInEcef(date0).getPosition();
        final double bdtCycleDuration = BeidouOrbitalElements.BEIDOU_WEEK_IN_SECONDS * BeidouOrbitalElements.BEIDOU_WEEK_NB;
        final AbsoluteDate date1 = date0.shiftedBy(bdtCycleDuration);
        final Vector3D p1 = propagator.propagateInEcef(date1).getPosition();

        // Checks
        Assert.assertEquals(0., p0.distance(p1), 0.);
    }

    @Test
    public void testFrames() {
        // Builds the BeiDou propagator from the almanac
        final BeidouPropagator propagator = new BeidouPropagator.Builder(almanac).build();
        Assert.assertEquals("EME2000", propagator.getFrame().getName());
        Assert.assertEquals(3.986004418e+14, BeidouOrbitalElements.BEIDOU_MU, 1.0e6);
        // Defines some date
        final AbsoluteDate date = new AbsoluteDate(2016, 3, 3, 12, 0, 0., TimeScalesFactory.getUTC());
        // Get PVCoordinates at the date in the ECEF
        final PVCoordinates pv0 = propagator.propagateInEcef(date);
        // Get PVCoordinates at the date in the ECEF
        final PVCoordinates pv1 = propagator.getPVCoordinates(date, propagator.getECEF());

        // Checks
        Assert.assertEquals(0., pv0.getPosition().distance(pv1.getPosition()), 3.3e-8);
        Assert.assertEquals(0., pv0.getVelocity().distance(pv1.getVelocity()), 3.9e-12);
    }

    @Test
    public void testNoReset() {
        try {
            BeidouPropagator propagator = new BeidouPropagator.Builder(almanac).build();
            propagator.resetInitialState(propagator.getInitialState());
            Assert.fail("an exception should have been thrown");
        } catch (OrekitException oe) {
            Assert.assertEquals(OrekitMessages.NON_RESETABLE_STATE, oe.getSpecifier());
        }
        try {
            BeidouPropagator propagator = new BeidouPropagator.Builder(almanac).build();
            propagator.resetIntermediateState(propagator.getInitialState(), true);
            Assert.fail("an exception should have been thrown");
        } catch (OrekitException oe) {
            Assert.assertEquals(OrekitMessages.NON_RESETABLE_STATE, oe.getSpecifier());
        }
    }

    @Test
    public void testDerivativesConsistency() {

        final Frame eme2000 = FramesFactory.getEME2000();
        double errorP = 0;
        double errorV = 0;
        double errorA = 0;
        BeidouPropagator propagator = new BeidouPropagator.Builder(almanac).build();
        BeidouOrbitalElements elements = propagator.getBeidouOrbitalElements();
        AbsoluteDate t0 = new GNSSDate(elements.getWeek(), 0.001 * elements.getTime(), SatelliteSystem.BEIDOU).getDate();
        for (double dt = 0; dt < Constants.JULIAN_DAY; dt += 600) {
            final AbsoluteDate central = t0.shiftedBy(dt);
            final PVCoordinates pv = propagator.getPVCoordinates(central, eme2000);
            final double h = 10.0;
            List<TimeStampedPVCoordinates> sample = new ArrayList<TimeStampedPVCoordinates>();
            for (int i = -3; i <= 3; ++i) {
                sample.add(propagator.getPVCoordinates(central.shiftedBy(i * h), eme2000));
            }
            final PVCoordinates interpolated =
                            TimeStampedPVCoordinates.interpolate(central,
                                                                 CartesianDerivativesFilter.USE_P,
                                                                 sample);
            errorP = FastMath.max(errorP, Vector3D.distance(pv.getPosition(), interpolated.getPosition()));
            errorV = FastMath.max(errorV, Vector3D.distance(pv.getVelocity(), interpolated.getVelocity()));
            errorA = FastMath.max(errorA, Vector3D.distance(pv.getAcceleration(), interpolated.getAcceleration()));
        }

        Assert.assertEquals(0.0, errorP, 3.8e-9);
        Assert.assertEquals(0.0, errorV, 8.0e-8);
        Assert.assertEquals(0.0, errorA, 2.0e-8);

    }

    @Test
    public void testPosition() {
        // Initial BeiDou orbital elements (Ref: IGS)
        final BeidouNavigationMessage boe = new BeidouNavigationMessage();
        boe.setPRN(7);
        boe.setWeek(713);
        boe.setToe(284400.0);
        boe.setSqrtA(6492.84515953064);
        boe.setE(0.00728036486543715);
        boe.setDeltaN(2.1815194404696853E-9);
        boe.setI0(0.9065628903946735);
        boe.setIDot(0.0);
        boe.setOmega0(-0.6647664535282437);
        boe.setOmegaDot(-3.136916379444212E-9);
        boe.setPa(-2.6584351442773304);
        boe.setM0(0.9614806010234702);
        boe.setCuc(7.306225597858429E-6);
        boe.setCus(-6.314832717180252E-6);
        boe.setCrc(406.96875);
        boe.setCrs(225.9375);
        boe.setCic(-7.450580596923828E-9);
        boe.setCis(-1.4062970876693726E-7);
        boe.setDate(new GNSSDate(boe.getWeek(), 1000.0 * boe.getTime(), SatelliteSystem.BEIDOU).getDate());
        // Date of the BeiDou orbital elements (GPStime - BDTtime = 14s)
        final AbsoluteDate target = boe.getDate().shiftedBy(-14.0);
        // Build the BeiDou propagator
        final BeidouPropagator propagator = new BeidouPropagator.Builder(boe).build();
        // Compute the PV coordinates at the date of the BeiDou orbital elements
        final PVCoordinates pv = propagator.getPVCoordinates(target, FramesFactory.getITRF(IERSConventions.IERS_2010, true));
        // Computed position
        final Vector3D computedPos = pv.getPosition();
        // Expected position (reference from sp3 file WUM0MGXULA_20192470700_01D_05M_ORB.SP33)
        final Vector3D expectedPos = new Vector3D(-10260690.520, 24061180.795, -32837341.074);
        Assert.assertEquals(0., Vector3D.distance(expectedPos, computedPos), 3.1);
    }

    @Test
    public void testIssue544() {
        // Builds the BeidouPropagator from the almanac
        final BeidouPropagator propagator = new BeidouPropagator.Builder(almanac).build();
        // In order to test the issue, we volontary set a Double.NaN value in the date.
        final AbsoluteDate date0 = new AbsoluteDate(2010, 5, 7, 7, 50, Double.NaN, TimeScalesFactory.getUTC());
        final PVCoordinates pv0 = propagator.propagateInEcef(date0);
        // Verify that an infinite loop did not occur
        Assert.assertEquals(Vector3D.NaN, pv0.getPosition());
        Assert.assertEquals(Vector3D.NaN, pv0.getVelocity());
        
    }
>>>>>>> 960329fc

}<|MERGE_RESOLUTION|>--- conflicted
+++ resolved
@@ -43,7 +43,6 @@
 
 public class BeidouPropagatorTest {
 
-<<<<<<< HEAD
 	private static BeidouAlmanac almanac;
 
 	@BeforeClass
@@ -144,287 +143,6 @@
 
 	}
 
-	@Test
-	public void testPosition() {
-		// Initial BeiDou orbital elements (Ref: IGS)
-		final BeidouOrbitalElements boe = new BeidouEphemeris(7, 713, 284400.0, 6492.84515953064, 0.00728036486543715,
-				2.1815194404696853E-9, 0.9065628903946735, 0.0, -0.6647664535282437, -3.136916379444212E-9,
-				-2.6584351442773304, 0.9614806010234702, 7.306225597858429E-6, -6.314832717180252E-6, 406.96875,
-				225.9375, -7.450580596923828E-9, -1.4062970876693726E-7);
-		// Date of the BeiDou orbital elements (GPStime - BDTtime = 14s)
-		final AbsoluteDate target = boe.getDate().shiftedBy(-14.0);
-		// Build the BeiDou propagator
-		final BeidouPropagator propagator = new BeidouPropagator.Builder(boe).build();
-		// Compute the PV coordinates at the date of the BeiDou orbital elements
-		final PVCoordinates pv = propagator.getPVCoordinates(target,
-				FramesFactory.getITRF(IERSConventions.IERS_2010, true));
-		// Computed position
-		final Vector3D computedPos = pv.getPosition();
-		// Expected position (reference from sp3 file
-		// WUM0MGXULA_20192470700_01D_05M_ORB.SP33)
-		final Vector3D expectedPos = new Vector3D(-10260690.520, 24061180.795, -32837341.074);
-		Assert.assertEquals(0., Vector3D.distance(expectedPos, computedPos), 3.1);
-	}
-
-	@Test
-	public void testIssue544() {
-		// Builds the BeidouPropagator from the almanac
-		final BeidouPropagator propagator = new BeidouPropagator.Builder(almanac).build();
-		// In order to test the issue, we volontary set a Double.NaN value in the date.
-		final AbsoluteDate date0 = new AbsoluteDate(2010, 5, 7, 7, 50, Double.NaN, TimeScalesFactory.getUTC());
-		final PVCoordinates pv0 = propagator.propagateInEcef(date0);
-		// Verify that an infinite loop did not occur
-		Assert.assertEquals(Vector3D.NaN, pv0.getPosition());
-		Assert.assertEquals(Vector3D.NaN, pv0.getVelocity());
-
-	}
-
-	private class BeidouEphemeris implements BeidouOrbitalElements {
-
-		private int prn;
-		private int week;
-		private double toe;
-		private double sma;
-		private double deltaN;
-		private double ecc;
-		private double inc;
-		private double iDot;
-		private double om0;
-		private double dom;
-		private double aop;
-		private double anom;
-		private double cuc;
-		private double cus;
-		private double crc;
-		private double crs;
-		private double cic;
-		private double cis;
-
-		/**
-		 * Build a new instance.
-		 */
-		BeidouEphemeris(int prn, int week, double toe, double sqa, double ecc, double deltaN, double inc, double iDot,
-				double om0, double dom, double aop, double anom, double cuc, double cus, double crc, double crs,
-				double cic, double cis) {
-			this.prn = prn;
-			this.week = week;
-			this.toe = toe;
-			this.sma = sqa * sqa;
-			this.ecc = ecc;
-			this.deltaN = deltaN;
-			this.inc = inc;
-			this.iDot = iDot;
-			this.om0 = om0;
-			this.dom = dom;
-			this.aop = aop;
-			this.anom = anom;
-			this.cuc = cuc;
-			this.cus = cus;
-			this.crc = crc;
-			this.crs = crs;
-			this.cic = cic;
-			this.cis = cis;
-		}
-
-		@Override
-		public int getPRN() {
-			return prn;
-		}
-
-		@Override
-		public int getWeek() {
-			return week;
-		}
-
-		@Override
-		public double getTime() {
-			return toe;
-		}
-
-		@Override
-		public double getSma() {
-			return sma;
-		}
-
-		@Override
-		public double getMeanMotion() {
-			final double absA = FastMath.abs(sma);
-			return FastMath.sqrt(BEIDOU_MU / absA) / absA + deltaN;
-		}
-
-		@Override
-		public double getE() {
-			return ecc;
-		}
-
-		@Override
-		public double getI0() {
-			return inc;
-		}
-
-		@Override
-		public double getIDot() {
-			return iDot;
-		}
-
-		@Override
-		public double getOmega0() {
-			return om0;
-		}
-
-		@Override
-		public double getOmegaDot() {
-			return dom;
-		}
-
-		@Override
-		public double getPa() {
-			return aop;
-		}
-
-		@Override
-		public double getM0() {
-			return anom;
-		}
-
-		@Override
-		public double getCuc() {
-			return cuc;
-		}
-
-		@Override
-		public double getCus() {
-			return cus;
-		}
-
-		@Override
-		public double getCrc() {
-			return crc;
-		}
-
-		@Override
-		public double getCrs() {
-			return crs;
-		}
-
-		@Override
-		public double getCic() {
-			return cic;
-		}
-
-		@Override
-		public double getCis() {
-			return cis;
-		}
-
-		@Override
-		public AbsoluteDate getDate() {
-			return new GNSSDate(week, toe * 1000., SatelliteSystem.BEIDOU).getDate();
-		}
-
-	}
-=======
-    private static BeidouAlmanac almanac;
-
-    @BeforeClass
-    public static void setUpBeforeClass() {
-        Utils.setDataRoot("gnss");
-
-        // Almanac for satellite 18 for May 28th 2019
-        almanac = new BeidouAlmanac(18, 694, 4096, 6493.3076, 0.00482368,
-                                    0.0, -0.01365602, 1.40069711, -2.11437379e-9,
-                                    3.11461541, -2.53029382, 0.0001096725, 7.27596e-12, 0);
-    }
-
-    @Test
-    public void testBeidouCycle() {
-        // Builds the BeiDou propagator from the almanac
-        final BeidouPropagator propagator = new BeidouPropagator.Builder(almanac).build();
-        // Intermediate verification
-        Assert.assertEquals(18,           almanac.getPRN());
-        Assert.assertEquals(0,            almanac.getHealth());
-        Assert.assertEquals(0.0001096725, almanac.getAf0(), 1.0e-15);
-        Assert.assertEquals(7.27596e-12,  almanac.getAf1(), 1.0e-15);
-        // Propagate at the BeiDou date and one BeiDou cycle later
-        final AbsoluteDate date0 = almanac.getDate();
-        final Vector3D p0 = propagator.propagateInEcef(date0).getPosition();
-        final double bdtCycleDuration = BeidouOrbitalElements.BEIDOU_WEEK_IN_SECONDS * BeidouOrbitalElements.BEIDOU_WEEK_NB;
-        final AbsoluteDate date1 = date0.shiftedBy(bdtCycleDuration);
-        final Vector3D p1 = propagator.propagateInEcef(date1).getPosition();
-
-        // Checks
-        Assert.assertEquals(0., p0.distance(p1), 0.);
-    }
-
-    @Test
-    public void testFrames() {
-        // Builds the BeiDou propagator from the almanac
-        final BeidouPropagator propagator = new BeidouPropagator.Builder(almanac).build();
-        Assert.assertEquals("EME2000", propagator.getFrame().getName());
-        Assert.assertEquals(3.986004418e+14, BeidouOrbitalElements.BEIDOU_MU, 1.0e6);
-        // Defines some date
-        final AbsoluteDate date = new AbsoluteDate(2016, 3, 3, 12, 0, 0., TimeScalesFactory.getUTC());
-        // Get PVCoordinates at the date in the ECEF
-        final PVCoordinates pv0 = propagator.propagateInEcef(date);
-        // Get PVCoordinates at the date in the ECEF
-        final PVCoordinates pv1 = propagator.getPVCoordinates(date, propagator.getECEF());
-
-        // Checks
-        Assert.assertEquals(0., pv0.getPosition().distance(pv1.getPosition()), 3.3e-8);
-        Assert.assertEquals(0., pv0.getVelocity().distance(pv1.getVelocity()), 3.9e-12);
-    }
-
-    @Test
-    public void testNoReset() {
-        try {
-            BeidouPropagator propagator = new BeidouPropagator.Builder(almanac).build();
-            propagator.resetInitialState(propagator.getInitialState());
-            Assert.fail("an exception should have been thrown");
-        } catch (OrekitException oe) {
-            Assert.assertEquals(OrekitMessages.NON_RESETABLE_STATE, oe.getSpecifier());
-        }
-        try {
-            BeidouPropagator propagator = new BeidouPropagator.Builder(almanac).build();
-            propagator.resetIntermediateState(propagator.getInitialState(), true);
-            Assert.fail("an exception should have been thrown");
-        } catch (OrekitException oe) {
-            Assert.assertEquals(OrekitMessages.NON_RESETABLE_STATE, oe.getSpecifier());
-        }
-    }
-
-    @Test
-    public void testDerivativesConsistency() {
-
-        final Frame eme2000 = FramesFactory.getEME2000();
-        double errorP = 0;
-        double errorV = 0;
-        double errorA = 0;
-        BeidouPropagator propagator = new BeidouPropagator.Builder(almanac).build();
-        BeidouOrbitalElements elements = propagator.getBeidouOrbitalElements();
-        AbsoluteDate t0 = new GNSSDate(elements.getWeek(), 0.001 * elements.getTime(), SatelliteSystem.BEIDOU).getDate();
-        for (double dt = 0; dt < Constants.JULIAN_DAY; dt += 600) {
-            final AbsoluteDate central = t0.shiftedBy(dt);
-            final PVCoordinates pv = propagator.getPVCoordinates(central, eme2000);
-            final double h = 10.0;
-            List<TimeStampedPVCoordinates> sample = new ArrayList<TimeStampedPVCoordinates>();
-            for (int i = -3; i <= 3; ++i) {
-                sample.add(propagator.getPVCoordinates(central.shiftedBy(i * h), eme2000));
-            }
-            final PVCoordinates interpolated =
-                            TimeStampedPVCoordinates.interpolate(central,
-                                                                 CartesianDerivativesFilter.USE_P,
-                                                                 sample);
-            errorP = FastMath.max(errorP, Vector3D.distance(pv.getPosition(), interpolated.getPosition()));
-            errorV = FastMath.max(errorV, Vector3D.distance(pv.getVelocity(), interpolated.getVelocity()));
-            errorA = FastMath.max(errorA, Vector3D.distance(pv.getAcceleration(), interpolated.getAcceleration()));
-        }
-
-        Assert.assertEquals(0.0, errorP, 3.8e-9);
-        Assert.assertEquals(0.0, errorV, 8.0e-8);
-        Assert.assertEquals(0.0, errorA, 2.0e-8);
-
-    }
-
     @Test
     public void testPosition() {
         // Initial BeiDou orbital elements (Ref: IGS)
@@ -461,18 +179,16 @@
         Assert.assertEquals(0., Vector3D.distance(expectedPos, computedPos), 3.1);
     }
 
-    @Test
-    public void testIssue544() {
-        // Builds the BeidouPropagator from the almanac
-        final BeidouPropagator propagator = new BeidouPropagator.Builder(almanac).build();
-        // In order to test the issue, we volontary set a Double.NaN value in the date.
-        final AbsoluteDate date0 = new AbsoluteDate(2010, 5, 7, 7, 50, Double.NaN, TimeScalesFactory.getUTC());
-        final PVCoordinates pv0 = propagator.propagateInEcef(date0);
-        // Verify that an infinite loop did not occur
-        Assert.assertEquals(Vector3D.NaN, pv0.getPosition());
-        Assert.assertEquals(Vector3D.NaN, pv0.getVelocity());
-        
-    }
->>>>>>> 960329fc
+	@Test
+	public void testIssue544() {
+		// Builds the BeidouPropagator from the almanac
+		final BeidouPropagator propagator = new BeidouPropagator.Builder(almanac).build();
+		// In order to test the issue, we volontary set a Double.NaN value in the date.
+		final AbsoluteDate date0 = new AbsoluteDate(2010, 5, 7, 7, 50, Double.NaN, TimeScalesFactory.getUTC());
+		final PVCoordinates pv0 = propagator.propagateInEcef(date0);
+		// Verify that an infinite loop did not occur
+		Assert.assertEquals(Vector3D.NaN, pv0.getPosition());
+		Assert.assertEquals(Vector3D.NaN, pv0.getVelocity());
+	}
 
 }