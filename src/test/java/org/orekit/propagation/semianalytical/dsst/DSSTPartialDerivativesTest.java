--- conflicted
+++ resolved
@@ -123,19 +123,13 @@
                 }
             }
 
-            DSSTPartialDerivativesEquations partials = new DSSTPartialDerivativesEquations("partials", propagator);
+            DSSTPartialDerivativesEquations partials = new DSSTPartialDerivativesEquations("partials", propagator, type);
             final SpacecraftState initialState =
                     partials.setInitialJacobians(new SpacecraftState(initialOrbit));
             propagator.setInitialState(initialState, PropagationType.MEAN);
             final DSSTJacobiansMapper mapper = partials.getMapper();
-<<<<<<< HEAD
-            mapper.initializeFieldShortPeriodTerms(initialState); // Initial state is MEAN
-            PickUpHandler pickUp = new PickUpHandler(mapper, propagator, null, type);
-            propagator.setMasterMode(pickUp);
-=======
             PickUpHandler pickUp = new PickUpHandler(mapper, null);
             propagator.setStepHandler(pickUp);
->>>>>>> 65e649c0
             propagator.propagate(initialState.getDate().shiftedBy(dt));
             double[][] dYdP = pickUp.getdYdP();
 
@@ -231,7 +225,7 @@
 
     @Test
     public void testPropagationTypesEllipticalWithShortPeriod() throws FileNotFoundException, UnsupportedEncodingException, OrekitException {
-        doTestPropagation(PropagationType.OSCULATING, 7.2e-4);
+        doTestPropagation(PropagationType.OSCULATING, 3.3e-4);
     }
     
     private void doTestPropagation(PropagationType type,
@@ -266,7 +260,7 @@
         // compute state Jacobian using PartialDerivatives
         DSSTPropagator propagator = setUpPropagator(type, orbit, dP, orbitType, srp, tesseral, zonal, moon);
         propagator.setMu(provider.getMu());
-        DSSTPartialDerivativesEquations partials = new DSSTPartialDerivativesEquations("partials", propagator);
+        DSSTPartialDerivativesEquations partials = new DSSTPartialDerivativesEquations("partials", propagator, type);
         final SpacecraftState initialState =
                 partials.setInitialJacobians(new SpacecraftState(orbit));
         final double[] stateVector = new double[6];
@@ -274,18 +268,8 @@
         final AbsoluteDate target = initialState.getDate().shiftedBy(dt);
         propagator.setInitialState(initialState, type);
         final DSSTJacobiansMapper mapper = partials.getMapper();
-<<<<<<< HEAD
-        // Mean orbit
-        final SpacecraftState initial = type == PropagationType.OSCULATING ?
-                       DSSTPropagator.computeMeanState(initialState, propagator.getAttitudeProvider(), propagator.getAllForceModels()) :
-                    	   initialState;
-        mapper.initializeFieldShortPeriodTerms(initial);
-        PickUpHandler pickUp = new PickUpHandler(mapper, propagator, null, type);
-        propagator.setMasterMode(pickUp);
-=======
         PickUpHandler pickUp = new PickUpHandler(mapper, null);
         propagator.setStepHandler(pickUp);
->>>>>>> 65e649c0
         propagator.propagate(target);
         double[][] dYdY0 = pickUp.getdYdY0();
 
@@ -336,7 +320,7 @@
         double dP = 0.001;
         DSSTPropagator propagator =
                 setUpPropagator(PropagationType.MEAN, orbit, dP, OrbitType.EQUINOCTIAL);
-        new DSSTPartialDerivativesEquations("partials", propagator).getMapper();
+        new DSSTPartialDerivativesEquations("partials", propagator, PropagationType.MEAN).getMapper();
      }
     
     @Test(expected=OrekitException.class)
@@ -350,7 +334,7 @@
         double dP = 0.001;
         DSSTPropagator propagator =
                 setUpPropagator(PropagationType.MEAN, orbit, dP, OrbitType.EQUINOCTIAL);
-        DSSTPartialDerivativesEquations partials = new DSSTPartialDerivativesEquations("partials", propagator);
+        DSSTPartialDerivativesEquations partials = new DSSTPartialDerivativesEquations("partials", propagator, PropagationType.MEAN);
         partials.setInitialJacobians(new SpacecraftState(orbit),
                                      new double[5][6], new double[6][2]);
      }
@@ -366,7 +350,7 @@
         double dP = 0.001;
         DSSTPropagator propagator =
                 setUpPropagator(PropagationType.MEAN, orbit, dP, OrbitType.EQUINOCTIAL);
-        DSSTPartialDerivativesEquations partials = new DSSTPartialDerivativesEquations("partials", propagator);
+        DSSTPartialDerivativesEquations partials = new DSSTPartialDerivativesEquations("partials", propagator, PropagationType.MEAN);
         partials.setInitialJacobians(new SpacecraftState(orbit),
                                      new double[8][6], new double[6][2]);
      }
@@ -382,7 +366,7 @@
         double dP = 0.001;
         DSSTPropagator propagator =
                 setUpPropagator(PropagationType.MEAN, orbit, dP, OrbitType.EQUINOCTIAL);
-        DSSTPartialDerivativesEquations partials = new DSSTPartialDerivativesEquations("partials", propagator);
+        DSSTPartialDerivativesEquations partials = new DSSTPartialDerivativesEquations("partials", propagator, PropagationType.MEAN);
         partials.setInitialJacobians(new SpacecraftState(orbit),
                                      new double[6][6], new double[7][2]);
      }
@@ -401,7 +385,7 @@
         DSSTPropagator propagator =
                 setUpPropagator(PropagationType.MEAN, orbit, dP, OrbitType.EQUINOCTIAL,
                                 sunAttraction, moonAttraction);
-        DSSTPartialDerivativesEquations partials = new DSSTPartialDerivativesEquations("partials", propagator);
+        DSSTPartialDerivativesEquations partials = new DSSTPartialDerivativesEquations("partials", propagator, PropagationType.MEAN);
         try {
             partials.setInitialJacobians(new SpacecraftState(orbit),
                                          new double[6][6], new double[6][3]);
@@ -479,18 +463,13 @@
     private static class PickUpHandler implements OrekitStepHandler {
 
         private final DSSTJacobiansMapper mapper;
-        private final PropagationType type;
         private final AbsoluteDate pickUpDate;
-        private final DSSTPropagator propagator;
         private final double[][] dYdY0;
         private final double[][] dYdP;
 
-        public PickUpHandler(DSSTJacobiansMapper mapper, DSSTPropagator propagator,
-        		AbsoluteDate pickUpDate, PropagationType type) {
+        public PickUpHandler(DSSTJacobiansMapper mapper, AbsoluteDate pickUpDate) {
             this.mapper = mapper;
             this.pickUpDate = pickUpDate;
-            this.type = type;
-            this.propagator = propagator;
             dYdY0 = new double[DSSTJacobiansMapper.STATE_DIMENSION][DSSTJacobiansMapper.STATE_DIMENSION];
             dYdP  = new double[DSSTJacobiansMapper.STATE_DIMENSION][mapper.getParameters()];
         }
@@ -521,24 +500,12 @@
             checkState(finalState);
         }
 
-<<<<<<< HEAD
-            Assert.assertEquals(1, interpolated.getAdditionalStates().size());
-            Assert.assertTrue(interpolated.getAdditionalStates().containsKey(mapper.getName()));
-            if (type == PropagationType.OSCULATING) {
-                final SpacecraftState meanState = DSSTPropagator.computeMeanState(interpolated, propagator.getAttitudeProvider(), propagator.getAllForceModels());
-            	mapper.updateFieldShortPeriodTerms(meanState);
-                mapper.setShortPeriodJacobians(meanState);
-            }
-            mapper.getStateJacobian(interpolated, dYdY0);
-            mapper.getParametersJacobian(interpolated, dYdP);
-=======
         private void checkState(final SpacecraftState state) {
             Assert.assertEquals(1, state.getAdditionalStatesValues().size());
             Assert.assertEquals(mapper.getName(), state.getAdditionalStatesValues().getData().get(0).getKey());
             mapper.setShortPeriodJacobians(state);
             mapper.getStateJacobian(state, dYdY0);
             mapper.getParametersJacobian(state, dYdP);
->>>>>>> 65e649c0
 
         }
 
@@ -577,10 +544,11 @@
         // Test MEAN case
         DSSTPropagator propagatorMEAN = setUpPropagator(PropagationType.MEAN, orbit, dP, orbitType, srp, tesseral, zonal, moon);
         propagatorMEAN.setMu(provider.getMu());
-        DSSTPartialDerivativesEquations partialsMEAN = new DSSTPartialDerivativesEquations("partials", propagatorMEAN);
+        DSSTPartialDerivativesEquations partialsMEAN = new DSSTPartialDerivativesEquations("partials", propagatorMEAN, PropagationType.MEAN);
         final SpacecraftState initialStateMEAN =
                 partialsMEAN.setInitialJacobians(new SpacecraftState(orbit));
         final DSSTJacobiansMapper mapperMEAN = partialsMEAN.getMapper();
+        mapperMEAN.setShortPeriodJacobians(initialStateMEAN);
         double[][] dYdY0MEAN =  new double[DSSTJacobiansMapper.STATE_DIMENSION][DSSTJacobiansMapper.STATE_DIMENSION];
         mapperMEAN.getStateJacobian(initialStateMEAN, dYdY0MEAN);
         for (int i = 0; i < 6; ++i) {
@@ -597,7 +565,7 @@
         // Test OSCULATING case
         DSSTPropagator propagatorOSC = setUpPropagator(PropagationType.OSCULATING, orbit, dP, orbitType, srp, tesseral, zonal, moon);
         propagatorOSC.setMu(provider.getMu());
-        DSSTPartialDerivativesEquations partialsOSC = new DSSTPartialDerivativesEquations("partials", propagatorOSC);
+        DSSTPartialDerivativesEquations partialsOSC = new DSSTPartialDerivativesEquations("partials", propagatorOSC, PropagationType.OSCULATING);
         final SpacecraftState initialStateOSC =
                 partialsOSC.setInitialJacobians(new SpacecraftState(orbit));
         final DSSTJacobiansMapper mapperOSC = partialsOSC.getMapper();
@@ -619,4 +587,4 @@
         GravityFieldFactory.addPotentialCoefficientsReader(new SHMFormatReader("^eigen_cg03c_coef$", false));
     }
 
-}+}
