/* Copyright 2002-2022 CS GROUP
 * Licensed to CS GROUP (CS) under one or more
 * contributor license agreements.  See the NOTICE file distributed with
 * this work for additional information regarding copyright ownership.
 * CS licenses this file to You under the Apache License, Version 2.0
 * (the "License"); you may not use this file except in compliance with
 * the License.  You may obtain a copy of the License at
 *
 *   http://www.apache.org/licenses/LICENSE-2.0
 *
 * Unless required by applicable law or agreed to in writing, software
 * distributed under the License is distributed on an "AS IS" BASIS,
 * WITHOUT WARRANTIES OR CONDITIONS OF ANY KIND, either express or implied.
 * See the License for the specific language governing permissions and
 * limitations under the License.
 */
package org.orekit.propagation.semianalytical.dsst;

import org.hipparchus.CalculusFieldElement;
import org.hipparchus.Field;
import org.hipparchus.analysis.differentiation.Gradient;
import org.hipparchus.util.Decimal64Field;
import org.hipparchus.util.FastMath;
import org.hipparchus.util.MathArrays;
import org.junit.jupiter.api.Assertions;
import org.junit.jupiter.api.BeforeEach;
import org.junit.jupiter.api.Test;
import org.orekit.Utils;
import org.orekit.attitudes.Attitude;
import org.orekit.bodies.CelestialBodyFactory;
import org.orekit.bodies.OneAxisEllipsoid;
import org.orekit.forces.gravity.potential.GravityFieldFactory;
import org.orekit.forces.gravity.potential.ICGEMFormatReader;
import org.orekit.forces.gravity.potential.UnnormalizedSphericalHarmonicsProvider;
import org.orekit.frames.Frame;
import org.orekit.frames.FramesFactory;
import org.orekit.orbits.EquinoctialOrbit;
import org.orekit.orbits.FieldEquinoctialOrbit;
import org.orekit.orbits.FieldKeplerianOrbit;
import org.orekit.orbits.FieldOrbit;
import org.orekit.orbits.Orbit;
import org.orekit.orbits.OrbitType;
import org.orekit.orbits.PositionAngle;
import org.orekit.propagation.FieldSpacecraftState;
import org.orekit.propagation.PropagationType;
import org.orekit.propagation.SpacecraftState;
import org.orekit.propagation.numerical.NumericalPropagator;
import org.orekit.propagation.semianalytical.dsst.forces.DSSTForceModel;
import org.orekit.propagation.semianalytical.dsst.forces.DSSTNewtonianAttraction;
import org.orekit.propagation.semianalytical.dsst.forces.DSSTTesseral;
import org.orekit.propagation.semianalytical.dsst.forces.FieldShortPeriodTerms;
import org.orekit.propagation.semianalytical.dsst.forces.ShortPeriodTerms;
import org.orekit.propagation.semianalytical.dsst.utilities.AuxiliaryElements;
import org.orekit.propagation.semianalytical.dsst.utilities.FieldAuxiliaryElements;
import org.orekit.time.AbsoluteDate;
import org.orekit.time.DateComponents;
import org.orekit.time.FieldAbsoluteDate;
import org.orekit.time.TimeComponents;
import org.orekit.time.TimeScalesFactory;
import org.orekit.utils.Constants;
import org.orekit.utils.ParameterDriver;
import org.orekit.utils.ParameterDriversList;

import java.io.IOException;
import java.text.ParseException;
import java.util.ArrayList;
import java.util.Arrays;
import java.util.List;

public class FieldDSSTTesseralTest {

    @Test
    public void testGetMeanElementRate(){
        doTestGetMeanElementRate(Decimal64Field.getInstance());
    }

    private <T extends CalculusFieldElement<T>> void doTestGetMeanElementRate(final Field<T> field) {

        final T zero = field.getZero();
        // Central Body geopotential 4x4
        final UnnormalizedSphericalHarmonicsProvider provider =
                GravityFieldFactory.getUnnormalizedProvider(4, 4);

        final Frame frame = FramesFactory.getEME2000();
        final Frame earthFrame = CelestialBodyFactory.getEarth().getBodyOrientedFrame();
        final FieldAbsoluteDate<T> initDate = new FieldAbsoluteDate<>(field, 2007, 04, 16, 0, 46, 42.400, TimeScalesFactory.getUTC());

        // a  = 26559890 m
        // ey = 0.0041543085910249414
        // ex = 2.719455286199036E-4
        // hy = 0.3960084733107685
        // hx = -0.3412974060023717
        // lM = 8.566537840341699 rad
        final FieldOrbit<T> orbit = new FieldEquinoctialOrbit<>(zero.add(2.655989E7),
                                                                zero.add(2.719455286199036E-4),
                                                                zero.add(0.0041543085910249414),
                                                                zero.add(-0.3412974060023717),
                                                                zero.add(0.3960084733107685),
                                                                zero.add(8.566537840341699),
                                                                PositionAngle.TRUE,
                                                                frame,
                                                                initDate,
                                                                zero.add(3.986004415E14));

        final T mass = zero.add(1000.0);
        final FieldSpacecraftState<T> state = new FieldSpacecraftState<>(orbit, mass);

        final DSSTForceModel tesseral = new DSSTTesseral(earthFrame,
                                                         Constants.WGS84_EARTH_ANGULAR_VELOCITY, provider,
                                                         4, 4, 4, 8, 4, 4, 2);

        final FieldAuxiliaryElements<T> auxiliaryElements = new FieldAuxiliaryElements<>(state.getOrbit(), 1);

        // Force model parameters
        final T[] parameters = tesseral.getParameters(field, state.getDate());
        // Initialize force model
        tesseral.initializeShortPeriodTerms(auxiliaryElements,
                            PropagationType.MEAN, parameters);

        final T[] elements = MathArrays.buildArray(field, 7);
        Arrays.fill(elements, zero);

        final T[] daidt = tesseral.getMeanElementRate(state, auxiliaryElements, parameters);
        for (int i = 0; i < daidt.length; i++) {
            elements[i] = daidt[i];
        }

        Assertions.assertEquals(7.120011500375922E-5,   elements[0].getReal(), 6.0e-19);
        Assertions.assertEquals(-1.109767646425212E-11, elements[1].getReal(), 2.0e-26);
        Assertions.assertEquals(2.3036711391089307E-11, elements[2].getReal(), 1.5e-26);
        Assertions.assertEquals(2.499304852807308E-12,  elements[3].getReal(), 1.0e-27);
        Assertions.assertEquals(1.3899097178558372E-13, elements[4].getReal(), 3.0e-27);
        Assertions.assertEquals(5.795522421338584E-12,  elements[5].getReal(), 1.0e-26);

    }

    @Test
    public void testShortPeriodTerms() {
        doTestShortPeriodTerms(Decimal64Field.getInstance());
    }

    @SuppressWarnings("unchecked")
    private <T extends CalculusFieldElement<T>> void doTestShortPeriodTerms(final Field<T> field) {

        final T zero = field.getZero();
        Utils.setDataRoot("regular-data:potential/icgem-format");
        GravityFieldFactory.addPotentialCoefficientsReader(new ICGEMFormatReader("^eigen-6s-truncated$", false));
        UnnormalizedSphericalHarmonicsProvider nshp = GravityFieldFactory.getUnnormalizedProvider(8, 8);
        FieldOrbit<T> orbit = new FieldKeplerianOrbit<>(zero.add(13378000),
                                                        zero.add(0.05),
                                                        zero,
                                                        zero,
                                                        zero.add(FastMath.PI),
                                                        zero,
                                                        PositionAngle.MEAN,
                                                        FramesFactory.getTOD(false),
                                                        new FieldAbsoluteDate<>(field, 2003, 5, 6, TimeScalesFactory.getUTC()),
                                                        zero.add(nshp.getMu()));

        OneAxisEllipsoid earth = new OneAxisEllipsoid(Constants.WGS84_EARTH_EQUATORIAL_RADIUS,
                                                      Constants.WGS84_EARTH_FLATTENING,
                                                      FramesFactory.getGTOD(false));

        // Force model
        final DSSTForceModel force = new DSSTTesseral(earth.getBodyFrame(),
                                                      Constants.WGS84_EARTH_ANGULAR_VELOCITY,
                                                      nshp, 8, 8, 4, 12, 8, 8, 4);

        // Initial state
        final FieldSpacecraftState<T> meanState = new FieldSpacecraftState<>(orbit, zero.add(45.0));

        //Create the auxiliary object
        final FieldAuxiliaryElements<T> aux = new FieldAuxiliaryElements<>(orbit, 1);

        final List<FieldShortPeriodTerms<T>> shortPeriodTerms = new ArrayList<FieldShortPeriodTerms<T>>();

        force.registerAttitudeProvider(null);
<<<<<<< HEAD
        shortPeriodTerms.addAll(force.initializeShortPeriodTerms(aux, PropagationType.OSCULATING, force.getParameters(field, orbit.getDate())));
        force.updateShortPeriodTerms(force.getParametersAllValues(field), meanState);
        
=======
        shortPeriodTerms.addAll(force.initializeShortPeriodTerms(aux, PropagationType.OSCULATING, force.getParameters(field)));
        force.updateShortPeriodTerms(force.getParameters(field), meanState);

>>>>>>> be42ef39
        T[] y = MathArrays.buildArray(field, 6);
        Arrays.fill(y, zero);
        for (final FieldShortPeriodTerms<T> spt : shortPeriodTerms) {
            final T[] shortPeriodic = spt.value(meanState.getOrbit());
            for (int i = 0; i < shortPeriodic.length; i++) {
                y[i] = y[i].add(shortPeriodic[i]);
            }
        }

        Assertions.assertEquals(5.192409957353236,      y[0].getReal(), 1.e-15);
        Assertions.assertEquals(9.660364749662076E-7,   y[1].getReal(), 1.e-22);
        Assertions.assertEquals(1.542008987162059E-6,   y[2].getReal(), 1.e-21);
        Assertions.assertEquals(-4.9944146013126755E-8, y[3].getReal(), 1.e-22);
        Assertions.assertEquals(-4.500974242661177E-8,  y[4].getReal(), 1.e-22);
        Assertions.assertEquals(-2.785213556107612E-7,  y[5].getReal(), 1.e-21);
    }

    @Test
    public void testIssue625() {
        doTestIssue625(Decimal64Field.getInstance());
    }

    private <T extends CalculusFieldElement<T>> void doTestIssue625(final Field<T> field) {

        final T zero = field.getZero();
        // Central Body geopotential 4x4
        final UnnormalizedSphericalHarmonicsProvider provider =
                GravityFieldFactory.getUnnormalizedProvider(4, 4);

        final Frame frame = FramesFactory.getEME2000();
        final Frame earthFrame = CelestialBodyFactory.getEarth().getBodyOrientedFrame();
        final FieldAbsoluteDate<T> initDate = new FieldAbsoluteDate<>(field, 2007, 04, 16, 0, 46, 42.400, TimeScalesFactory.getUTC());

        // a  = 26559890 m
        // ey = 0.0041543085910249414
        // ex = 2.719455286199036E-4
        // hy = 0.3960084733107685
        // hx = -0.3412974060023717
        // lM = 8.566537840341699 rad
        final FieldOrbit<T> orbit = new FieldEquinoctialOrbit<>(zero.add(2.655989E7),
                                                                zero.add(2.719455286199036E-4),
                                                                zero.add(0.0041543085910249414),
                                                                zero.add(-0.3412974060023717),
                                                                zero.add(0.3960084733107685),
                                                                zero.add(8.566537840341699),
                                                                PositionAngle.TRUE,
                                                                frame,
                                                                initDate,
                                                                zero.add(3.986004415E14));

        final FieldSpacecraftState<T> state = new FieldSpacecraftState<>(orbit, zero.add(1000.0));

        final FieldAuxiliaryElements<T> auxiliaryElements = new FieldAuxiliaryElements<>(state.getOrbit(), 1);

        // Tesseral force model
        final DSSTForceModel tesseral = new DSSTTesseral(earthFrame,
                                                         Constants.WGS84_EARTH_ANGULAR_VELOCITY, provider,
                                                         4, 4, 4, 8, 4, 4, 2);
        tesseral.initializeShortPeriodTerms(auxiliaryElements, PropagationType.MEAN, tesseral.getParameters(field, state.getDate()));

        // Tesseral force model with default constructor
        final DSSTForceModel tesseralDefault = new DSSTTesseral(earthFrame,
                                                             Constants.WGS84_EARTH_ANGULAR_VELOCITY, provider);
        tesseralDefault.initializeShortPeriodTerms(auxiliaryElements, PropagationType.MEAN, tesseralDefault.getParameters(field, state.getDate()));

        // Compute mean element rate for the tesseral force model
        final T[] elements = tesseral.getMeanElementRate(state, auxiliaryElements, tesseral.getParameters(field, state.getDate()));

        // Compute mean element rate for the "default" tesseral force model
        final T[] elementsDefault = tesseralDefault.getMeanElementRate(state, auxiliaryElements, tesseralDefault.getParameters(field, state.getDate()));

        // Verify
        for (int i = 0; i < 6; i++) {
            Assertions.assertEquals(elements[i].getReal(), elementsDefault[i].getReal(), Double.MIN_VALUE);
        }

    }

    @Test
    public void testIssue736() {
        doTestIssue736(Decimal64Field.getInstance());
    }

    private <T extends CalculusFieldElement<T>> void doTestIssue736(final Field<T> field) {

        // Central Body geopotential 4x4
        final UnnormalizedSphericalHarmonicsProvider provider =
                GravityFieldFactory.getUnnormalizedProvider(4, 4);

        // Frames and epoch
        final Frame frame = FramesFactory.getEME2000();
        final Frame earthFrame = CelestialBodyFactory.getEarth().getBodyOrientedFrame();
        final FieldAbsoluteDate<T> initDate = new FieldAbsoluteDate<>(field, 2007, 04, 16, 0, 46, 42.400, TimeScalesFactory.getUTC());

        // Orbit
        final T zero = field.getZero();
        final FieldOrbit<T> orbit = new FieldEquinoctialOrbit<>(zero.add(2.655989E7), zero.add(2.719455286199036E-4),
                                                                zero.add(0.0041543085910249414), zero.add(-0.3412974060023717),
                                                                zero.add(0.3960084733107685), zero.add(8.566537840341699),
                                                                PositionAngle.TRUE, frame, initDate, zero.add(3.986004415E14));

        // Force model
        final DSSTForceModel tesseral = new DSSTTesseral(earthFrame, Constants.WGS84_EARTH_ANGULAR_VELOCITY, provider);
        final T[] parameters = tesseral.getParameters(field, orbit.getDate());

        // Initialize force model
        tesseral.initializeShortPeriodTerms(new FieldAuxiliaryElements<>(orbit, 1), PropagationType.MEAN, parameters);

        // Eccentricity shift
        final FieldOrbit<T> shfitedOrbit = new FieldEquinoctialOrbit<>(zero.add(2.655989E7), zero.add(0.02),
                        zero.add(0.0041543085910249414), zero.add(-0.3412974060023717),
                        zero.add(0.3960084733107685), zero.add(8.566537840341699),
                        PositionAngle.TRUE, frame, initDate, zero.add(3.986004415E14));

        final T[] elements = tesseral.getMeanElementRate(new FieldSpacecraftState<>(shfitedOrbit), new FieldAuxiliaryElements<>(shfitedOrbit, 1), parameters);

        // The purpose of this test is not to verify a specific value.
        // Its purpose is to verify that a NullPointerException does not
        // occur when calculating initial values of Hansen Coefficients
        for (int i = 0; i < elements.length; i++) {
            Assertions.assertTrue(elements[i].getReal() != 0);
        }

    }

    @Test
    @SuppressWarnings("unchecked")
    public void testShortPeriodTermsStateDerivatives() {

        // Initial spacecraft state
        final AbsoluteDate initDate = new AbsoluteDate(new DateComponents(2003, 05, 21), new TimeComponents(1, 0, 0.),
                                                       TimeScalesFactory.getUTC());

        final Orbit orbit = new EquinoctialOrbit(42164000,
                                                 10e-3,
                                                 10e-3,
                                                 FastMath.tan(0.001745329) * FastMath.cos(2 * FastMath.PI / 3),
                                                 FastMath.tan(0.001745329) * FastMath.sin(2 * FastMath.PI / 3), 0.1,
                                                 PositionAngle.TRUE,
                                                 FramesFactory.getEME2000(),
                                                 initDate,
                                                 3.986004415E14);

        final OrbitType orbitType = OrbitType.EQUINOCTIAL;

        final SpacecraftState meanState = new SpacecraftState(orbit);

        // Force model
        final UnnormalizedSphericalHarmonicsProvider provider =
                        GravityFieldFactory.getUnnormalizedProvider(4, 4);
        final Frame earthFrame = CelestialBodyFactory.getEarth().getBodyOrientedFrame();
        final DSSTForceModel tesseral =
                        new DSSTTesseral(earthFrame,
                                         Constants.WGS84_EARTH_ANGULAR_VELOCITY, provider,
                                         4, 4, 4, 8, 4, 4, 2);

        // Converter for derivatives
        final DSSTGradientConverter converter = new DSSTGradientConverter(meanState, Utils.defaultLaw());

        // Field parameters
        final FieldSpacecraftState<Gradient> dsState = converter.getState(tesseral);
<<<<<<< HEAD
        
=======
        final Gradient[] dsParameters                = converter.getParameters(dsState, tesseral);

>>>>>>> be42ef39
        final FieldAuxiliaryElements<Gradient> fieldAuxiliaryElements = new FieldAuxiliaryElements<>(dsState.getOrbit(), 1);

        // Zero
        final Gradient zero = dsState.getDate().getField().getZero();

        // Compute state Jacobian using directly the method
        final List<FieldShortPeriodTerms<Gradient>> shortPeriodTerms = new ArrayList<FieldShortPeriodTerms<Gradient>>();
        shortPeriodTerms.addAll(tesseral.initializeShortPeriodTerms(fieldAuxiliaryElements, PropagationType.OSCULATING,
                                converter.getParametersAtStateDate(dsState, tesseral)));
        tesseral.updateShortPeriodTerms(converter.getParameters(dsState, tesseral), dsState);
        final Gradient[] shortPeriod = new Gradient[6];
        Arrays.fill(shortPeriod, zero);
        for (final FieldShortPeriodTerms<Gradient> spt : shortPeriodTerms) {
            final Gradient[] spVariation = spt.value(dsState.getOrbit());
            for (int i = 0; i < spVariation .length; i++) {
                shortPeriod[i] = shortPeriod[i].add(spVariation[i]);
            }
        }

        final double[][] shortPeriodJacobian = new double[6][6];

        final double[] derivativesASP  = shortPeriod[0].getGradient();
        final double[] derivativesExSP = shortPeriod[1].getGradient();
        final double[] derivativesEySP = shortPeriod[2].getGradient();
        final double[] derivativesHxSP = shortPeriod[3].getGradient();
        final double[] derivativesHySP = shortPeriod[4].getGradient();
        final double[] derivativesLSP  = shortPeriod[5].getGradient();

        // Update Jacobian with respect to state
        addToRow(derivativesASP,  0, shortPeriodJacobian);
        addToRow(derivativesExSP, 1, shortPeriodJacobian);
        addToRow(derivativesEySP, 2, shortPeriodJacobian);
        addToRow(derivativesHxSP, 3, shortPeriodJacobian);
        addToRow(derivativesHySP, 4, shortPeriodJacobian);
        addToRow(derivativesLSP,  5, shortPeriodJacobian);

        // Compute reference state Jacobian using finite differences
        double[][] shortPeriodJacobianRef = new double[6][6];
        double dP = 0.001;
        double[] steps = NumericalPropagator.tolerances(1000000 * dP, orbit, orbitType)[0];
        for (int i = 0; i < 6; i++) {

            SpacecraftState stateM4 = shiftState(meanState, orbitType, -4 * steps[i], i);
            double[]  shortPeriodM4 = computeShortPeriodTerms(stateM4, tesseral);

            SpacecraftState stateM3 = shiftState(meanState, orbitType, -3 * steps[i], i);
            double[]  shortPeriodM3 = computeShortPeriodTerms(stateM3, tesseral);

            SpacecraftState stateM2 = shiftState(meanState, orbitType, -2 * steps[i], i);
            double[]  shortPeriodM2 = computeShortPeriodTerms(stateM2, tesseral);

            SpacecraftState stateM1 = shiftState(meanState, orbitType, -1 * steps[i], i);
            double[]  shortPeriodM1 = computeShortPeriodTerms(stateM1, tesseral);

            SpacecraftState stateP1 = shiftState(meanState, orbitType, 1 * steps[i], i);
            double[]  shortPeriodP1 = computeShortPeriodTerms(stateP1, tesseral);

            SpacecraftState stateP2 = shiftState(meanState, orbitType, 2 * steps[i], i);
            double[]  shortPeriodP2 = computeShortPeriodTerms(stateP2, tesseral);

            SpacecraftState stateP3 = shiftState(meanState, orbitType, 3 * steps[i], i);
            double[]  shortPeriodP3 = computeShortPeriodTerms(stateP3, tesseral);

            SpacecraftState stateP4 = shiftState(meanState, orbitType, 4 * steps[i], i);
            double[]  shortPeriodP4 = computeShortPeriodTerms(stateP4, tesseral);

            fillJacobianColumn(shortPeriodJacobianRef, i, orbitType, steps[i],
                               shortPeriodM4, shortPeriodM3, shortPeriodM2, shortPeriodM1,
                               shortPeriodP1, shortPeriodP2, shortPeriodP3, shortPeriodP4);

        }

        for (int m = 0; m < 6; ++m) {
            for (int n = 0; n < 6; ++n) {
                double error = FastMath.abs((shortPeriodJacobian[m][n] - shortPeriodJacobianRef[m][n]) / shortPeriodJacobianRef[m][n]);
                Assertions.assertEquals(0, error, 7.6e-10);
            }
        }

    }

    @Test
    @SuppressWarnings("unchecked")
    public void testShortPeriodTermsMuParametersDerivatives() {

        // Initial spacecraft state
        final AbsoluteDate initDate = new AbsoluteDate(new DateComponents(2003, 05, 21), new TimeComponents(1, 0, 0.),
                                                       TimeScalesFactory.getUTC());

        final Orbit orbit = new EquinoctialOrbit(42164000,
                                                 10e-3,
                                                 10e-3,
                                                 FastMath.tan(0.001745329) * FastMath.cos(2 * FastMath.PI / 3),
                                                 FastMath.tan(0.001745329) * FastMath.sin(2 * FastMath.PI / 3), 0.1,
                                                 PositionAngle.TRUE,
                                                 FramesFactory.getEME2000(),
                                                 initDate,
                                                 3.986004415E14);

        final OrbitType orbitType = OrbitType.EQUINOCTIAL;

        final SpacecraftState meanState = new SpacecraftState(orbit);

        // Force model
        final UnnormalizedSphericalHarmonicsProvider provider =
                        GravityFieldFactory.getUnnormalizedProvider(4, 4);
        final Frame earthFrame = CelestialBodyFactory.getEarth().getBodyOrientedFrame();
        final DSSTForceModel tesseral =
                        new DSSTTesseral(earthFrame,
                                         Constants.WGS84_EARTH_ANGULAR_VELOCITY, provider,
                                         4, 4, 4, 8, 4, 4, 2);

        for (final ParameterDriver driver : tesseral.getParametersDrivers()) {
            driver.setValue(driver.getReferenceValue(), null);
            driver.setSelected(driver.getName().equals(DSSTNewtonianAttraction.CENTRAL_ATTRACTION_COEFFICIENT));
        }

        // Converter for derivatives
        final DSSTGradientConverter converter = new DSSTGradientConverter(meanState, Utils.defaultLaw());

        // Field parameters
        final FieldSpacecraftState<Gradient> dsState = converter.getState(tesseral);
<<<<<<< HEAD
      
=======
        final Gradient[] dsParameters                = converter.getParameters(dsState, tesseral);

>>>>>>> be42ef39
        final FieldAuxiliaryElements<Gradient> fieldAuxiliaryElements = new FieldAuxiliaryElements<>(dsState.getOrbit(), 1);

        // Zero
        final Gradient zero = dsState.getDate().getField().getZero();

        // Compute Jacobian using directly the method
        final List<FieldShortPeriodTerms<Gradient>> shortPeriodTerms = new ArrayList<FieldShortPeriodTerms<Gradient>>();
        shortPeriodTerms.addAll(tesseral.initializeShortPeriodTerms(fieldAuxiliaryElements, PropagationType.OSCULATING,
                                converter.getParametersAtStateDate(dsState, tesseral)));
        tesseral.updateShortPeriodTerms(converter.getParameters(dsState, tesseral), dsState);
        final Gradient[] shortPeriod = new Gradient[6];
        Arrays.fill(shortPeriod, zero);
        for (final FieldShortPeriodTerms<Gradient> spt : shortPeriodTerms) {
            final Gradient[] spVariation = spt.value(dsState.getOrbit());
            for (int i = 0; i < spVariation .length; i++) {
                shortPeriod[i] = shortPeriod[i].add(spVariation[i]);
            }
        }

        final double[][] shortPeriodJacobian = new double[6][1];

        final double[] derivativesASP  = shortPeriod[0].getGradient();
        final double[] derivativesExSP = shortPeriod[1].getGradient();
        final double[] derivativesEySP = shortPeriod[2].getGradient();
        final double[] derivativesHxSP = shortPeriod[3].getGradient();
        final double[] derivativesHySP = shortPeriod[4].getGradient();
        final double[] derivativesLSP  = shortPeriod[5].getGradient();

        int index = converter.getFreeStateParameters();
        for (ParameterDriver driver : tesseral.getParametersDrivers()) {
            if (driver.isSelected()) {
                shortPeriodJacobian[0][0] += derivativesASP[index];
                shortPeriodJacobian[1][0] += derivativesExSP[index];
                shortPeriodJacobian[2][0] += derivativesEySP[index];
                shortPeriodJacobian[3][0] += derivativesHxSP[index];
                shortPeriodJacobian[4][0] += derivativesHySP[index];
                shortPeriodJacobian[5][0] += derivativesLSP[index];
                ++index;
            }
        }

        // Compute reference Jacobian using finite differences
        double[][] shortPeriodJacobianRef = new double[6][1];
        ParameterDriversList bound = new ParameterDriversList();
        for (final ParameterDriver driver : tesseral.getParametersDrivers()) {
            if (driver.getName().equals(DSSTNewtonianAttraction.CENTRAL_ATTRACTION_COEFFICIENT)) {
                driver.setSelected(true);
                bound.add(driver);
            } else {
                driver.setSelected(false);
            }
        }

        ParameterDriver selected = bound.getDrivers().get(0);
        double p0 = selected.getReferenceValue();
        double h  = selected.getScale();

<<<<<<< HEAD
        AbsoluteDate date = new AbsoluteDate();
        selected.setValue(p0 - 4 * h, date);
        final double[] shortPeriodM4 = computeShortPeriodTerms(meanState, tesseral);
  
        selected.setValue(p0 - 3 * h, date);
        final double[] shortPeriodM3 = computeShortPeriodTerms(meanState, tesseral);
      
        selected.setValue(p0 - 2 * h, date);
        final double[] shortPeriodM2 = computeShortPeriodTerms(meanState, tesseral);
      
        selected.setValue(p0 - 1 * h, date);
        final double[] shortPeriodM1 = computeShortPeriodTerms(meanState, tesseral);
      
        selected.setValue(p0 + 1 * h, date);
        final double[] shortPeriodP1 = computeShortPeriodTerms(meanState, tesseral);
      
        selected.setValue(p0 + 2 * h, date);
        final double[] shortPeriodP2 = computeShortPeriodTerms(meanState, tesseral);
      
        selected.setValue(p0 + 3 * h, date);
        final double[] shortPeriodP3 = computeShortPeriodTerms(meanState, tesseral);
      
        selected.setValue(p0 + 4 * h, date);
=======
        selected.setValue(p0 - 4 * h);
        final double[] shortPeriodM4 = computeShortPeriodTerms(meanState, tesseral);

        selected.setValue(p0 - 3 * h);
        final double[] shortPeriodM3 = computeShortPeriodTerms(meanState, tesseral);

        selected.setValue(p0 - 2 * h);
        final double[] shortPeriodM2 = computeShortPeriodTerms(meanState, tesseral);

        selected.setValue(p0 - 1 * h);
        final double[] shortPeriodM1 = computeShortPeriodTerms(meanState, tesseral);

        selected.setValue(p0 + 1 * h);
        final double[] shortPeriodP1 = computeShortPeriodTerms(meanState, tesseral);

        selected.setValue(p0 + 2 * h);
        final double[] shortPeriodP2 = computeShortPeriodTerms(meanState, tesseral);

        selected.setValue(p0 + 3 * h);
        final double[] shortPeriodP3 = computeShortPeriodTerms(meanState, tesseral);

        selected.setValue(p0 + 4 * h);
>>>>>>> be42ef39
        final double[] shortPeriodP4 = computeShortPeriodTerms(meanState, tesseral);

        fillJacobianColumn(shortPeriodJacobianRef, 0, orbitType, h,
                           shortPeriodM4, shortPeriodM3, shortPeriodM2, shortPeriodM1,
                           shortPeriodP1, shortPeriodP2, shortPeriodP3, shortPeriodP4);

        for (int i = 0; i < 6; ++i) {
            Assertions.assertEquals(shortPeriodJacobianRef[i][0],
                                shortPeriodJacobian[i][0],
                                FastMath.abs(shortPeriodJacobianRef[i][0] * 2e-10));
        }

    }

    private double[] computeShortPeriodTerms(SpacecraftState state,
                                             DSSTForceModel force) {

        AuxiliaryElements auxiliaryElements = new AuxiliaryElements(state.getOrbit(), 1);

        List<ShortPeriodTerms> shortPeriodTerms = new ArrayList<ShortPeriodTerms>();
<<<<<<< HEAD
        shortPeriodTerms.addAll(force.initializeShortPeriodTerms(auxiliaryElements, PropagationType.OSCULATING, force.getParameters(state.getDate())));
        force.updateShortPeriodTerms(force.getParametersAllValues(), state);
        
=======
        double[] parameters = force.getParameters();
        shortPeriodTerms.addAll(force.initializeShortPeriodTerms(auxiliaryElements, PropagationType.OSCULATING, parameters));
        force.updateShortPeriodTerms(parameters, state);

>>>>>>> be42ef39
        double[] shortPeriod = new double[6];
        for (ShortPeriodTerms spt : shortPeriodTerms) {
            double[] spVariation = spt.value(state.getOrbit());
            for (int i = 0; i < spVariation.length; i++) {
                shortPeriod[i] += spVariation[i];
            }
        }

        return shortPeriod;

    }

    private void fillJacobianColumn(double[][] jacobian, int column,
                                    OrbitType orbitType, double h,
                                    double[] M4h, double[] M3h,
                                    double[] M2h, double[] M1h,
                                    double[] P1h, double[] P2h,
                                    double[] P3h, double[] P4h) {
        for (int i = 0; i < jacobian.length; ++i) {
            jacobian[i][column] = ( -3 * (P4h[i] - M4h[i]) +
                                    32 * (P3h[i] - M3h[i]) -
                                   168 * (P2h[i] - M2h[i]) +
                                   672 * (P1h[i] - M1h[i])) / (840 * h);
        }
    }

    private SpacecraftState shiftState(SpacecraftState state, OrbitType orbitType,
                                       double delta, int column) {

        double[][] array = stateToArray(state, orbitType);
        array[0][column] += delta;

        return arrayToState(array, orbitType, state.getFrame(), state.getDate(),
                            state.getMu(), state.getAttitude());

    }

    private double[][] stateToArray(SpacecraftState state, OrbitType orbitType) {
          double[][] array = new double[2][6];

          orbitType.mapOrbitToArray(state.getOrbit(), PositionAngle.MEAN, array[0], array[1]);
          return array;
      }

    private SpacecraftState arrayToState(double[][] array, OrbitType orbitType,
                                           Frame frame, AbsoluteDate date, double mu,
                                           Attitude attitude) {
          EquinoctialOrbit orbit = (EquinoctialOrbit) orbitType.mapArrayToOrbit(array[0], array[1], PositionAngle.MEAN, date, mu, frame);
          return new SpacecraftState(orbit, attitude);
    }

    /** Fill Jacobians rows.
     * @param derivatives derivatives of a component
     * @param index component index (0 for a, 1 for ex, 2 for ey, 3 for hx, 4 for hy, 5 for l)
     * @param jacobian Jacobian of short period terms with respect to state
     */
    private void addToRow(final double[] derivatives, final int index,
                          final double[][] jacobian) {

        for (int i = 0; i < 6; i++) {
            jacobian[index][i] += derivatives[i];
        }

    }

    @BeforeEach
    public void setUp() throws IOException, ParseException {
        Utils.setDataRoot("regular-data:potential/shm-format");
    }

}<|MERGE_RESOLUTION|>--- conflicted
+++ resolved
@@ -175,15 +175,9 @@
         final List<FieldShortPeriodTerms<T>> shortPeriodTerms = new ArrayList<FieldShortPeriodTerms<T>>();
 
         force.registerAttitudeProvider(null);
-<<<<<<< HEAD
         shortPeriodTerms.addAll(force.initializeShortPeriodTerms(aux, PropagationType.OSCULATING, force.getParameters(field, orbit.getDate())));
         force.updateShortPeriodTerms(force.getParametersAllValues(field), meanState);
         
-=======
-        shortPeriodTerms.addAll(force.initializeShortPeriodTerms(aux, PropagationType.OSCULATING, force.getParameters(field)));
-        force.updateShortPeriodTerms(force.getParameters(field), meanState);
-
->>>>>>> be42ef39
         T[] y = MathArrays.buildArray(field, 6);
         Arrays.fill(y, zero);
         for (final FieldShortPeriodTerms<T> spt : shortPeriodTerms) {
@@ -345,12 +339,7 @@
 
         // Field parameters
         final FieldSpacecraftState<Gradient> dsState = converter.getState(tesseral);
-<<<<<<< HEAD
         
-=======
-        final Gradient[] dsParameters                = converter.getParameters(dsState, tesseral);
-
->>>>>>> be42ef39
         final FieldAuxiliaryElements<Gradient> fieldAuxiliaryElements = new FieldAuxiliaryElements<>(dsState.getOrbit(), 1);
 
         // Zero
@@ -464,7 +453,7 @@
                                          4, 4, 4, 8, 4, 4, 2);
 
         for (final ParameterDriver driver : tesseral.getParametersDrivers()) {
-            driver.setValue(driver.getReferenceValue(), null);
+            driver.setValue(driver.getReferenceValue());
             driver.setSelected(driver.getName().equals(DSSTNewtonianAttraction.CENTRAL_ATTRACTION_COEFFICIENT));
         }
 
@@ -473,12 +462,7 @@
 
         // Field parameters
         final FieldSpacecraftState<Gradient> dsState = converter.getState(tesseral);
-<<<<<<< HEAD
       
-=======
-        final Gradient[] dsParameters                = converter.getParameters(dsState, tesseral);
-
->>>>>>> be42ef39
         final FieldAuxiliaryElements<Gradient> fieldAuxiliaryElements = new FieldAuxiliaryElements<>(dsState.getOrbit(), 1);
 
         // Zero
@@ -536,54 +520,28 @@
         double p0 = selected.getReferenceValue();
         double h  = selected.getScale();
 
-<<<<<<< HEAD
-        AbsoluteDate date = new AbsoluteDate();
-        selected.setValue(p0 - 4 * h, date);
+        selected.setValue(p0 - 4 * h);
         final double[] shortPeriodM4 = computeShortPeriodTerms(meanState, tesseral);
   
-        selected.setValue(p0 - 3 * h, date);
+        selected.setValue(p0 - 3 * h);
         final double[] shortPeriodM3 = computeShortPeriodTerms(meanState, tesseral);
       
-        selected.setValue(p0 - 2 * h, date);
+        selected.setValue(p0 - 2 * h);
         final double[] shortPeriodM2 = computeShortPeriodTerms(meanState, tesseral);
       
-        selected.setValue(p0 - 1 * h, date);
+        selected.setValue(p0 - 1 * h);
         final double[] shortPeriodM1 = computeShortPeriodTerms(meanState, tesseral);
       
-        selected.setValue(p0 + 1 * h, date);
+        selected.setValue(p0 + 1 * h);
         final double[] shortPeriodP1 = computeShortPeriodTerms(meanState, tesseral);
       
-        selected.setValue(p0 + 2 * h, date);
+        selected.setValue(p0 + 2 * h);
         final double[] shortPeriodP2 = computeShortPeriodTerms(meanState, tesseral);
       
-        selected.setValue(p0 + 3 * h, date);
+        selected.setValue(p0 + 3 * h);
         final double[] shortPeriodP3 = computeShortPeriodTerms(meanState, tesseral);
       
-        selected.setValue(p0 + 4 * h, date);
-=======
-        selected.setValue(p0 - 4 * h);
-        final double[] shortPeriodM4 = computeShortPeriodTerms(meanState, tesseral);
-
-        selected.setValue(p0 - 3 * h);
-        final double[] shortPeriodM3 = computeShortPeriodTerms(meanState, tesseral);
-
-        selected.setValue(p0 - 2 * h);
-        final double[] shortPeriodM2 = computeShortPeriodTerms(meanState, tesseral);
-
-        selected.setValue(p0 - 1 * h);
-        final double[] shortPeriodM1 = computeShortPeriodTerms(meanState, tesseral);
-
-        selected.setValue(p0 + 1 * h);
-        final double[] shortPeriodP1 = computeShortPeriodTerms(meanState, tesseral);
-
-        selected.setValue(p0 + 2 * h);
-        final double[] shortPeriodP2 = computeShortPeriodTerms(meanState, tesseral);
-
-        selected.setValue(p0 + 3 * h);
-        final double[] shortPeriodP3 = computeShortPeriodTerms(meanState, tesseral);
-
         selected.setValue(p0 + 4 * h);
->>>>>>> be42ef39
         final double[] shortPeriodP4 = computeShortPeriodTerms(meanState, tesseral);
 
         fillJacobianColumn(shortPeriodJacobianRef, 0, orbitType, h,
@@ -604,16 +562,9 @@
         AuxiliaryElements auxiliaryElements = new AuxiliaryElements(state.getOrbit(), 1);
 
         List<ShortPeriodTerms> shortPeriodTerms = new ArrayList<ShortPeriodTerms>();
-<<<<<<< HEAD
         shortPeriodTerms.addAll(force.initializeShortPeriodTerms(auxiliaryElements, PropagationType.OSCULATING, force.getParameters(state.getDate())));
         force.updateShortPeriodTerms(force.getParametersAllValues(), state);
         
-=======
-        double[] parameters = force.getParameters();
-        shortPeriodTerms.addAll(force.initializeShortPeriodTerms(auxiliaryElements, PropagationType.OSCULATING, parameters));
-        force.updateShortPeriodTerms(parameters, state);
-
->>>>>>> be42ef39
         double[] shortPeriod = new double[6];
         for (ShortPeriodTerms spt : shortPeriodTerms) {
             double[] spVariation = spt.value(state.getOrbit());
