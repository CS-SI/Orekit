/* Copyright 2002-2022 CS GROUP
 * Licensed to CS GROUP (CS) under one or more
 * contributor license agreements.  See the NOTICE file distributed with
 * this work for additional information regarding copyright ownership.
 * CS licenses this file to You under the Apache License, Version 2.0
 * (the "License"); you may not use this file except in compliance with
 * the License.  You may obtain a copy of the License at
 *
 *   http://www.apache.org/licenses/LICENSE-2.0
 *
 * Unless required by applicable law or agreed to in writing, software
 * distributed under the License is distributed on an "AS IS" BASIS,
 * WITHOUT WARRANTIES OR CONDITIONS OF ANY KIND, either express or implied.
 * See the License for the specific language governing permissions and
 * limitations under the License.
 */
package org.orekit.propagation.events;

import org.hipparchus.geometry.euclidean.threed.Vector3D;
import org.junit.jupiter.api.Assertions;
import org.junit.jupiter.api.BeforeEach;
import org.junit.jupiter.api.Test;
import org.orekit.Utils;
import org.orekit.errors.OrekitException;
import org.orekit.errors.OrekitMessages;
import org.orekit.frames.FramesFactory;
import org.orekit.orbits.CartesianOrbit;
import org.orekit.orbits.Orbit;
import org.orekit.propagation.Propagator;
import org.orekit.propagation.analytical.EcksteinHechlerPropagator;
import org.orekit.propagation.events.handlers.ContinueOnEvent;
import org.orekit.time.AbsoluteDate;
import org.orekit.time.TimeScale;
import org.orekit.time.TimeScalesFactory;
import org.orekit.utils.Constants;
import org.orekit.utils.PVCoordinates;
import org.orekit.utils.ParameterDriver;

public class ParameterDrivenDateIntervalDetectorTest {

    private Propagator propagator;

    @Test
    public void testNoShift() {
        final AbsoluteDate t0    = propagator.getInitialState().getDate();
        final AbsoluteDate start = t0.shiftedBy( 120);
        final AbsoluteDate stop  = t0.shiftedBy(1120);
        ParameterDrivenDateIntervalDetector detector = new ParameterDrivenDateIntervalDetector("no-shift", start, stop).
                                                       withMaxCheck(10.0).
                                                       withThreshold(1.0e-12).
                                                       withHandler(new ContinueOnEvent<>());

        Assertions.assertEquals(10.0, detector.getMaxCheckInterval(), 1.0e-15);
        Assertions.assertEquals(1.0e-12, detector.getThreshold(), 1.0e-15);
        Assertions.assertEquals(AbstractDetector.DEFAULT_MAX_ITER, detector.getMaxIterationCount());
        Assertions.assertEquals("no-shift_START", detector.getStartDriver().getName());
        Assertions.assertEquals("no-shift_STOP", detector.getStopDriver().getName());


        EventsLogger logger = new EventsLogger();
        propagator.addEventDetector(logger.monitorDetector(detector));

        propagator.propagate(propagator.getInitialState().getOrbit().getDate().shiftedBy(3600.0));

        Assertions.assertEquals(2, logger.getLoggedEvents().size());
        Assertions.assertEquals(0.0, logger.getLoggedEvents().get(0).getDate().durationFrom(start), 1.0e-10);
        Assertions.assertEquals(0.0, logger.getLoggedEvents().get(1).getDate().durationFrom(stop),  1.0e-10);
    }

    @Test
    public void testSmallShift() {
        final AbsoluteDate t0    = propagator.getInitialState().getDate();
        final AbsoluteDate start = t0.shiftedBy( 120);
        final AbsoluteDate stop  = t0.shiftedBy(1120);
        ParameterDrivenDateIntervalDetector detector = new ParameterDrivenDateIntervalDetector("small-shift", start, stop).
                                                       withMaxCheck(10.0).
                                                       withThreshold(1.0e-12).
                                                       withHandler(new ContinueOnEvent<>());

        Assertions.assertEquals(10.0, detector.getMaxCheckInterval(), 1.0e-15);
        Assertions.assertEquals(1.0e-12, detector.getThreshold(), 1.0e-15);
        Assertions.assertEquals(AbstractDetector.DEFAULT_MAX_ITER, detector.getMaxIterationCount());
        Assertions.assertEquals("small-shift_START", detector.getStartDriver().getName());
        Assertions.assertEquals("small-shift_STOP", detector.getStopDriver().getName());

        EventsLogger logger = new EventsLogger();
        propagator.addEventDetector(logger.monitorDetector(detector));

        final double startShift = 5.5;
        detector.getStartDriver().setValue(startShift, null);
        final double stopShift  = -0.5;
        detector.getStopDriver().setValue(stopShift, null);
        propagator.propagate(propagator.getInitialState().getOrbit().getDate().shiftedBy(3600.0));

        Assertions.assertEquals(2, logger.getLoggedEvents().size());
        Assertions.assertEquals(startShift, logger.getLoggedEvents().get(0).getDate().durationFrom(start), 1.0e-10);
        Assertions.assertEquals(stopShift,  logger.getLoggedEvents().get(1).getDate().durationFrom(stop),  1.0e-10);
    }

    @Test
    public void testLargeShift() {
        final AbsoluteDate t0       = propagator.getInitialState().getDate();
        final AbsoluteDate start    = t0.shiftedBy( 120);
        final AbsoluteDate stop     = t0.shiftedBy(1120);
        final double       duration = stop.durationFrom(start);
        final AbsoluteDate median   = start.shiftedBy(0.5 * duration);
        ParameterDrivenDateIntervalDetector detector = new ParameterDrivenDateIntervalDetector("large-shift", median, duration).
                                                       withMaxCheck(10.0).
                                                       withThreshold(1.0e-12).
                                                       withHandler(new ContinueOnEvent<>());

        Assertions.assertEquals(10.0, detector.getMaxCheckInterval(), 1.0e-15);
        Assertions.assertEquals(1.0e-12, detector.getThreshold(), 1.0e-15);
        Assertions.assertEquals(AbstractDetector.DEFAULT_MAX_ITER, detector.getMaxIterationCount());
        Assertions.assertEquals("large-shift_START", detector.getStartDriver().getName());
        Assertions.assertEquals("large-shift_STOP", detector.getStopDriver().getName());

        EventsLogger logger = new EventsLogger();
        propagator.addEventDetector(logger.monitorDetector(detector));

        final double startShift =  500.5;
        detector.getStartDriver().setValue(startShift, null);
        final double stopShift  = -500.5;
        detector.getStopDriver().setValue(stopShift, null);
        propagator.propagate(propagator.getInitialState().getOrbit().getDate().shiftedBy(3600.0));

        Assertions.assertEquals(0, logger.getLoggedEvents().size());

    }

    @Test
    public void testSelection() {
        final AbsoluteDate t0       = propagator.getInitialState().getDate();
        final AbsoluteDate start    = t0.shiftedBy( 120);
        final AbsoluteDate stop     = t0.shiftedBy(1120);
        ParameterDrivenDateIntervalDetector detector = new ParameterDrivenDateIntervalDetector("large-shift", start, stop).
                                                       withMaxCheck(10.0).
                                                       withThreshold(1.0e-12).
                                                       withHandler(new ContinueOnEvent<>());

        Assertions.assertFalse(detector.getStartDriver().isSelected());
        Assertions.assertFalse(detector.getStopDriver().isSelected());
        Assertions.assertFalse(detector.getMedianDriver().isSelected());
        Assertions.assertFalse(detector.getDurationDriver().isSelected());

        // check all 16 possible configurations, changing one selection at a time
        checkSelection(detector, detector.getDurationDriver(), true,  false, false, false, true,  false);
        checkSelection(detector, detector.getMedianDriver(),   true,  false, false, true,  true,  false);
        checkSelection(detector, detector.getDurationDriver(), false, false, false, true,  false, false);
        checkSelection(detector, detector.getStopDriver(),     true,  false, true,  true,  false, true);
        checkSelection(detector, detector.getDurationDriver(), true,  false, true,  true,  true,  true);
        checkSelection(detector, detector.getMedianDriver(),   false, false, true,  false, true,  true);
        checkSelection(detector, detector.getDurationDriver(), false, false, true,  false, false, false);
        checkSelection(detector, detector.getStartDriver(),    true,  true,  true,  false, false, false);
        checkSelection(detector, detector.getDurationDriver(), true,  true,  true,  false, true,  true);
        checkSelection(detector, detector.getMedianDriver(),   true,  true,  true,  true,  true,  true);
        checkSelection(detector, detector.getDurationDriver(), false, true,  true,  true,  false, true);
        checkSelection(detector, detector.getStopDriver(),     false, true,  false, true,  false, true);
        checkSelection(detector, detector.getDurationDriver(), true,  true,  false, true,  true,  true);
        checkSelection(detector, detector.getMedianDriver(),   false, true,  false, false, true,  true);
        checkSelection(detector, detector.getDurationDriver(), false, true,  false, false, false, false);
        checkSelection(detector, detector.getStartDriver(),    false, false, false, false, false, false);

    }

    @Test
    public void testStartStopToMedianDuration() {
        final AbsoluteDate t0       = propagator.getInitialState().getDate();
        final AbsoluteDate start    = t0.shiftedBy( 120);
        final AbsoluteDate stop     = t0.shiftedBy(1120);
        ParameterDrivenDateIntervalDetector detector = new ParameterDrivenDateIntervalDetector("large-shift", start, stop).
                                                       withMaxCheck(10.0).
                                                       withThreshold(1.0e-12).
                                                       withHandler(new ContinueOnEvent<>());
<<<<<<< HEAD
        Assert.assertEquals(   0.0, detector.getStartDriver().getValue(null),    1.0e-15);
        Assert.assertEquals(   0.0, detector.getStopDriver().getValue(null),     1.0e-15);
        Assert.assertEquals(   0.0, detector.getMedianDriver().getValue(null),   1.0e-15);
        Assert.assertEquals(1000.0, detector.getDurationDriver().getValue(null), 1.0e-15);
        detector.getStartDriver().setSelected(true);
        detector.getStartDriver().setValue(1.0, null);
        Assert.assertEquals(   1.0, detector.getStartDriver().getValue(null),    1.0e-15);
        Assert.assertEquals(   0.0, detector.getStopDriver().getValue(null),     1.0e-15);
        Assert.assertEquals(   0.5, detector.getMedianDriver().getValue(null),   1.0e-15);
        Assert.assertEquals( 999.0, detector.getDurationDriver().getValue(null), 1.0e-15);
        detector.getStopDriver().setSelected(true);
        detector.getStopDriver().setValue(10.0, null);
        Assert.assertEquals(   1.0, detector.getStartDriver().getValue(null),    1.0e-15);
        Assert.assertEquals(  10.0, detector.getStopDriver().getValue(null),     1.0e-15);
        Assert.assertEquals(   5.5, detector.getMedianDriver().getValue(null),   1.0e-15);
        Assert.assertEquals(1009.0, detector.getDurationDriver().getValue(null), 1.0e-15);
=======
        Assertions.assertEquals(   0.0, detector.getStartDriver().getValue(),    1.0e-15);
        Assertions.assertEquals(   0.0, detector.getStopDriver().getValue(),     1.0e-15);
        Assertions.assertEquals(   0.0, detector.getMedianDriver().getValue(),   1.0e-15);
        Assertions.assertEquals(1000.0, detector.getDurationDriver().getValue(), 1.0e-15);
        detector.getStartDriver().setSelected(true);
        detector.getStartDriver().setValue(1.0);
        Assertions.assertEquals(   1.0, detector.getStartDriver().getValue(),    1.0e-15);
        Assertions.assertEquals(   0.0, detector.getStopDriver().getValue(),     1.0e-15);
        Assertions.assertEquals(   0.5, detector.getMedianDriver().getValue(),   1.0e-15);
        Assertions.assertEquals( 999.0, detector.getDurationDriver().getValue(), 1.0e-15);
        detector.getStopDriver().setSelected(true);
        detector.getStopDriver().setValue(10.0);
        Assertions.assertEquals(   1.0, detector.getStartDriver().getValue(),    1.0e-15);
        Assertions.assertEquals(  10.0, detector.getStopDriver().getValue(),     1.0e-15);
        Assertions.assertEquals(   5.5, detector.getMedianDriver().getValue(),   1.0e-15);
        Assertions.assertEquals(1009.0, detector.getDurationDriver().getValue(), 1.0e-15);
>>>>>>> be42ef39
    }

    @Test
    public void testMedianDurationToStartStop() {
        final AbsoluteDate t0       = propagator.getInitialState().getDate();
        final AbsoluteDate start    = t0.shiftedBy( 120);
        final AbsoluteDate stop     = t0.shiftedBy(1120);
        ParameterDrivenDateIntervalDetector detector = new ParameterDrivenDateIntervalDetector("large-shift", start, stop).
                                                       withMaxCheck(10.0).
                                                       withThreshold(1.0e-12).
                                                       withHandler(new ContinueOnEvent<>());
<<<<<<< HEAD
        Assert.assertEquals(   0.0, detector.getStartDriver().getValue(null),    1.0e-15);
        Assert.assertEquals(   0.0, detector.getStopDriver().getValue(null),     1.0e-15);
        Assert.assertEquals(   0.0, detector.getMedianDriver().getValue(null),   1.0e-15);
        Assert.assertEquals(1000.0, detector.getDurationDriver().getValue(null), 1.0e-15);
        detector.getMedianDriver().setSelected(true);
        detector.getMedianDriver().setValue(1.0, null);
        Assert.assertEquals(   1.0, detector.getStartDriver().getValue(null),    1.0e-15);
        Assert.assertEquals(   1.0, detector.getStopDriver().getValue(null),     1.0e-15);
        Assert.assertEquals(   1.0, detector.getMedianDriver().getValue(null),   1.0e-15);
        Assert.assertEquals(1000.0, detector.getDurationDriver().getValue(null), 1.0e-15);
        detector.getDurationDriver().setSelected(true);
        detector.getDurationDriver().setValue(900.0, null);
        Assert.assertEquals(  51.0, detector.getStartDriver().getValue(null),    1.0e-15);
        Assert.assertEquals( -49.0, detector.getStopDriver().getValue(null),     1.0e-15);
        Assert.assertEquals(   1.0, detector.getMedianDriver().getValue(null),   1.0e-15);
        Assert.assertEquals( 900.0, detector.getDurationDriver().getValue(null), 1.0e-15);
=======
        Assertions.assertEquals(   0.0, detector.getStartDriver().getValue(),    1.0e-15);
        Assertions.assertEquals(   0.0, detector.getStopDriver().getValue(),     1.0e-15);
        Assertions.assertEquals(   0.0, detector.getMedianDriver().getValue(),   1.0e-15);
        Assertions.assertEquals(1000.0, detector.getDurationDriver().getValue(), 1.0e-15);
        detector.getMedianDriver().setSelected(true);
        detector.getMedianDriver().setValue(1.0);
        Assertions.assertEquals(   1.0, detector.getStartDriver().getValue(),    1.0e-15);
        Assertions.assertEquals(   1.0, detector.getStopDriver().getValue(),     1.0e-15);
        Assertions.assertEquals(   1.0, detector.getMedianDriver().getValue(),   1.0e-15);
        Assertions.assertEquals(1000.0, detector.getDurationDriver().getValue(), 1.0e-15);
        detector.getDurationDriver().setSelected(true);
        detector.getDurationDriver().setValue(900.0);
        Assertions.assertEquals(  51.0, detector.getStartDriver().getValue(),    1.0e-15);
        Assertions.assertEquals( -49.0, detector.getStopDriver().getValue(),     1.0e-15);
        Assertions.assertEquals(   1.0, detector.getMedianDriver().getValue(),   1.0e-15);
        Assertions.assertEquals( 900.0, detector.getDurationDriver().getValue(), 1.0e-15);
>>>>>>> be42ef39
    }

    private void checkSelection(final ParameterDrivenDateIntervalDetector detector,
                                final ParameterDriver driver, final boolean selection, final boolean expectedStart,
                                final boolean expectedStop, final boolean expectedMedian,
                                final boolean expectedDuration, final boolean shouldFail) {
        try {
            driver.setSelected(selection);
            if (shouldFail) {
                Assertions.fail("an exception should have been thrown");
            }
        } catch (OrekitException oe) {
            Assertions.assertEquals(OrekitMessages.INCONSISTENT_SELECTION, oe.getSpecifier());
        }
        Assertions.assertEquals(selection,        driver.isSelected());
        Assertions.assertEquals(expectedStart,    detector.getStartDriver().isSelected());
        Assertions.assertEquals(expectedStop,     detector.getStopDriver().isSelected());
        Assertions.assertEquals(expectedMedian,   detector.getMedianDriver().isSelected());
        Assertions.assertEquals(expectedDuration, detector.getDurationDriver().isSelected());
    }

    @BeforeEach
    public void setUp() {
        Utils.setDataRoot("regular-data");
        final TimeScale utc = TimeScalesFactory.getUTC();
        final Vector3D position = new Vector3D(-6142438.668, 3492467.56, -25767.257);
        final Vector3D velocity = new Vector3D(506.0, 943.0, 7450);
        final AbsoluteDate date = new AbsoluteDate(2003, 9, 16, utc);
        final Orbit orbit = new CartesianOrbit(new PVCoordinates(position,  velocity),
                                               FramesFactory.getEME2000(), date,
                                               Constants.EIGEN5C_EARTH_MU);

        propagator =
            new EcksteinHechlerPropagator(orbit,
                                          Constants.EIGEN5C_EARTH_EQUATORIAL_RADIUS,
                                          Constants.EIGEN5C_EARTH_MU,
                                          Constants.EIGEN5C_EARTH_C20,
                                          Constants.EIGEN5C_EARTH_C30,
                                          Constants.EIGEN5C_EARTH_C40,
                                          Constants.EIGEN5C_EARTH_C50,
                                          Constants.EIGEN5C_EARTH_C60);
    }

}
<|MERGE_RESOLUTION|>--- conflicted
+++ resolved
@@ -87,9 +87,9 @@
         propagator.addEventDetector(logger.monitorDetector(detector));
 
         final double startShift = 5.5;
-        detector.getStartDriver().setValue(startShift, null);
+        detector.getStartDriver().setValue(startShift);
         final double stopShift  = -0.5;
-        detector.getStopDriver().setValue(stopShift, null);
+        detector.getStopDriver().setValue(stopShift);
         propagator.propagate(propagator.getInitialState().getOrbit().getDate().shiftedBy(3600.0));
 
         Assertions.assertEquals(2, logger.getLoggedEvents().size());
@@ -119,9 +119,9 @@
         propagator.addEventDetector(logger.monitorDetector(detector));
 
         final double startShift =  500.5;
-        detector.getStartDriver().setValue(startShift, null);
+        detector.getStartDriver().setValue(startShift);
         final double stopShift  = -500.5;
-        detector.getStopDriver().setValue(stopShift, null);
+        detector.getStopDriver().setValue(stopShift);
         propagator.propagate(propagator.getInitialState().getOrbit().getDate().shiftedBy(3600.0));
 
         Assertions.assertEquals(0, logger.getLoggedEvents().size());
@@ -172,24 +172,6 @@
                                                        withMaxCheck(10.0).
                                                        withThreshold(1.0e-12).
                                                        withHandler(new ContinueOnEvent<>());
-<<<<<<< HEAD
-        Assert.assertEquals(   0.0, detector.getStartDriver().getValue(null),    1.0e-15);
-        Assert.assertEquals(   0.0, detector.getStopDriver().getValue(null),     1.0e-15);
-        Assert.assertEquals(   0.0, detector.getMedianDriver().getValue(null),   1.0e-15);
-        Assert.assertEquals(1000.0, detector.getDurationDriver().getValue(null), 1.0e-15);
-        detector.getStartDriver().setSelected(true);
-        detector.getStartDriver().setValue(1.0, null);
-        Assert.assertEquals(   1.0, detector.getStartDriver().getValue(null),    1.0e-15);
-        Assert.assertEquals(   0.0, detector.getStopDriver().getValue(null),     1.0e-15);
-        Assert.assertEquals(   0.5, detector.getMedianDriver().getValue(null),   1.0e-15);
-        Assert.assertEquals( 999.0, detector.getDurationDriver().getValue(null), 1.0e-15);
-        detector.getStopDriver().setSelected(true);
-        detector.getStopDriver().setValue(10.0, null);
-        Assert.assertEquals(   1.0, detector.getStartDriver().getValue(null),    1.0e-15);
-        Assert.assertEquals(  10.0, detector.getStopDriver().getValue(null),     1.0e-15);
-        Assert.assertEquals(   5.5, detector.getMedianDriver().getValue(null),   1.0e-15);
-        Assert.assertEquals(1009.0, detector.getDurationDriver().getValue(null), 1.0e-15);
-=======
         Assertions.assertEquals(   0.0, detector.getStartDriver().getValue(),    1.0e-15);
         Assertions.assertEquals(   0.0, detector.getStopDriver().getValue(),     1.0e-15);
         Assertions.assertEquals(   0.0, detector.getMedianDriver().getValue(),   1.0e-15);
@@ -206,7 +188,6 @@
         Assertions.assertEquals(  10.0, detector.getStopDriver().getValue(),     1.0e-15);
         Assertions.assertEquals(   5.5, detector.getMedianDriver().getValue(),   1.0e-15);
         Assertions.assertEquals(1009.0, detector.getDurationDriver().getValue(), 1.0e-15);
->>>>>>> be42ef39
     }
 
     @Test
@@ -218,24 +199,6 @@
                                                        withMaxCheck(10.0).
                                                        withThreshold(1.0e-12).
                                                        withHandler(new ContinueOnEvent<>());
-<<<<<<< HEAD
-        Assert.assertEquals(   0.0, detector.getStartDriver().getValue(null),    1.0e-15);
-        Assert.assertEquals(   0.0, detector.getStopDriver().getValue(null),     1.0e-15);
-        Assert.assertEquals(   0.0, detector.getMedianDriver().getValue(null),   1.0e-15);
-        Assert.assertEquals(1000.0, detector.getDurationDriver().getValue(null), 1.0e-15);
-        detector.getMedianDriver().setSelected(true);
-        detector.getMedianDriver().setValue(1.0, null);
-        Assert.assertEquals(   1.0, detector.getStartDriver().getValue(null),    1.0e-15);
-        Assert.assertEquals(   1.0, detector.getStopDriver().getValue(null),     1.0e-15);
-        Assert.assertEquals(   1.0, detector.getMedianDriver().getValue(null),   1.0e-15);
-        Assert.assertEquals(1000.0, detector.getDurationDriver().getValue(null), 1.0e-15);
-        detector.getDurationDriver().setSelected(true);
-        detector.getDurationDriver().setValue(900.0, null);
-        Assert.assertEquals(  51.0, detector.getStartDriver().getValue(null),    1.0e-15);
-        Assert.assertEquals( -49.0, detector.getStopDriver().getValue(null),     1.0e-15);
-        Assert.assertEquals(   1.0, detector.getMedianDriver().getValue(null),   1.0e-15);
-        Assert.assertEquals( 900.0, detector.getDurationDriver().getValue(null), 1.0e-15);
-=======
         Assertions.assertEquals(   0.0, detector.getStartDriver().getValue(),    1.0e-15);
         Assertions.assertEquals(   0.0, detector.getStopDriver().getValue(),     1.0e-15);
         Assertions.assertEquals(   0.0, detector.getMedianDriver().getValue(),   1.0e-15);
@@ -252,7 +215,6 @@
         Assertions.assertEquals( -49.0, detector.getStopDriver().getValue(),     1.0e-15);
         Assertions.assertEquals(   1.0, detector.getMedianDriver().getValue(),   1.0e-15);
         Assertions.assertEquals( 900.0, detector.getDurationDriver().getValue(), 1.0e-15);
->>>>>>> be42ef39
     }
 
     private void checkSelection(final ParameterDrivenDateIntervalDetector detector,
