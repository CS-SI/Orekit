/* Copyright 2002-2024 CS GROUP
 * Licensed to CS GROUP (CS) under one or more
 * contributor license agreements.  See the NOTICE file distributed with
 * this work for additional information regarding copyright ownership.
 * CS licenses this file to You under the Apache License, Version 2.0
 * (the "License"); you may not use this file except in compliance with
 * the License.  You may obtain a copy of the License at
 *
 *   http://www.apache.org/licenses/LICENSE-2.0
 *
 * Unless required by applicable law or agreed to in writing, software
 * distributed under the License is distributed on an "AS IS" BASIS,
 * WITHOUT WARRANTIES OR CONDITIONS OF ANY KIND, either express or implied.
 * See the License for the specific language governing permissions and
 * limitations under the License.
 */
package org.orekit.propagation.events;

import java.util.Locale;
import java.util.function.Function;

import org.hamcrest.CoreMatchers;
import org.hamcrest.MatcherAssert;
import org.hipparchus.exception.LocalizedCoreFormats;
import org.hipparchus.geometry.euclidean.threed.Vector3D;
import org.hipparchus.ode.ODEIntegrator;
import org.hipparchus.ode.events.Action;
import org.hipparchus.ode.nonstiff.ClassicalRungeKuttaIntegrator;
import org.hipparchus.ode.nonstiff.DormandPrince853Integrator;
import org.hipparchus.util.FastMath;
import org.junit.jupiter.api.Assertions;
import org.junit.jupiter.api.BeforeEach;
import org.junit.jupiter.api.Disabled;
import org.junit.jupiter.api.Test;
import org.mockito.Mockito;
import org.orekit.Utils;
import org.orekit.errors.OrekitException;
import org.orekit.frames.Frame;
import org.orekit.frames.FramesFactory;
import org.orekit.orbits.CircularOrbit;
import org.orekit.orbits.EquinoctialOrbit;
import org.orekit.orbits.KeplerianOrbit;
import org.orekit.orbits.Orbit;
import org.orekit.orbits.OrbitType;
import org.orekit.orbits.PositionAngleType;
import org.orekit.propagation.Propagator;
import org.orekit.propagation.SpacecraftState;
import org.orekit.propagation.analytical.KeplerianPropagator;
import org.orekit.propagation.events.handlers.ContinueOnEvent;
import org.orekit.propagation.events.handlers.EventHandler;
import org.orekit.propagation.events.handlers.StopOnEvent;
import org.orekit.propagation.numerical.NumericalPropagator;
import org.orekit.propagation.sampling.OrekitFixedStepHandler;
import org.orekit.time.AbsoluteDate;
import org.orekit.time.TimeOffset;
import org.orekit.time.TimeScale;
import org.orekit.time.TimeScalesFactory;
import org.orekit.utils.Constants;
import org.orekit.utils.PVCoordinates;
import org.orekit.utils.PVCoordinatesProvider;

public class EventDetectorTest {

    private double mu;

    @Test
    void testFinish() {
        // GIVEN
        final FinishingHandler handler = new FinishingHandler();
        final EventDetector mockedDetector = Mockito.mock(EventDetector.class);
        Mockito.when(mockedDetector.getHandler()).thenReturn(handler);
        final SpacecraftState mockedState = Mockito.mock(SpacecraftState.class);
        Mockito.doCallRealMethod().when(mockedDetector).finish(mockedState);
        // WHEN
        mockedDetector.finish(mockedState);
        // THEN
        Assertions.assertTrue(handler.isFinished);
    }

    private static class FinishingHandler extends ContinueOnEvent {
        boolean isFinished = false;

        @Override
        public void finish(SpacecraftState finalState, EventDetector detector) {
            isFinished = true;
        }
    }

    @Test
    public void testEventHandlerInit() {
        final TimeScale utc = TimeScalesFactory.getUTC();
        final Vector3D position = new Vector3D(-6142438.668, 3492467.56, -25767.257);
        final Vector3D velocity = new Vector3D(505.848, 942.781, 7435.922);
        final AbsoluteDate date = new AbsoluteDate(2003, 9, 16, utc);
        final Orbit orbit = new CircularOrbit(new PVCoordinates(position,  velocity),
                                              FramesFactory.getEME2000(), date, mu);
        // mutable boolean
        final boolean[] eventOccurred = new boolean[1];
        EventHandler handler = new EventHandler() {
            private boolean initCalled;
            @Override
            public Action eventOccurred(SpacecraftState s,
                                        EventDetector detector,
                                        boolean increasing) {
                if (!initCalled) {
                    throw new RuntimeException("init() not called before eventOccurred()");
                }
                eventOccurred[0] = true;
                return Action.STOP;
            }

            @Override
            public void init(SpacecraftState initialState,
                             AbsoluteDate target,
                             EventDetector detector) {
                initCalled = true;
            }
        };

        Propagator propagator = new KeplerianPropagator(orbit);
        double stepSize = 60.0;
        propagator.addEventDetector(new DateDetector(date.shiftedBy(5.25 * stepSize)).withHandler(handler));
        propagator.propagate(date.shiftedBy(10 * stepSize));
        Assertions.assertTrue(eventOccurred[0]);

    }

    @Test
    public void testBasicScheduling() {

        final TimeScale utc = TimeScalesFactory.getUTC();
        final Vector3D position = new Vector3D(-6142438.668, 3492467.56, -25767.257);
        final Vector3D velocity = new Vector3D(505.848, 942.781, 7435.922);
        final AbsoluteDate date = new AbsoluteDate(2003, 9, 16, utc);
        final Orbit orbit = new CircularOrbit(new PVCoordinates(position,  velocity),
                                              FramesFactory.getEME2000(), date, mu);

        Propagator propagator = new KeplerianPropagator(orbit);
        double stepSize = 60.0;
        OutOfOrderChecker checker = new OutOfOrderChecker(stepSize);
        propagator.addEventDetector(new DateDetector(date.shiftedBy(5.25 * stepSize)).withHandler(checker));
        propagator.setStepHandler(stepSize, checker);
        propagator.propagate(date.shiftedBy(10 * stepSize));
        Assertions.assertTrue(checker.outOfOrderCallDetected());

    }

    private static class OutOfOrderChecker implements EventHandler, OrekitFixedStepHandler {

        private AbsoluteDate triggerDate;
        private boolean outOfOrderCallDetected;
        private final double stepSize;

        public OutOfOrderChecker(final double stepSize) {
            triggerDate = null;
            outOfOrderCallDetected = false;
            this.stepSize = stepSize;
        }

        public Action eventOccurred(SpacecraftState s, EventDetector detector, boolean increasing) {
            triggerDate = s.getDate();
            return Action.CONTINUE;
        }

        public void handleStep(SpacecraftState currentState) {
            // step handling and event occurrences may be out of order up to one step
            // with variable steps, and two steps with fixed steps (due to the delay
            // induced by StepNormalizer)
            if (triggerDate != null) {
                double dt = currentState.getDate().durationFrom(triggerDate);
                if (dt < 0) {
                    outOfOrderCallDetected = true;
                    Assertions.assertTrue(FastMath.abs(dt) < (2 * stepSize));
                }
            }
        }

        public boolean outOfOrderCallDetected() {
            return outOfOrderCallDetected;
        }
<<<<<<< HEAD

=======
>>>>>>> 92ecc1cd
    }

    @Test
    public void testIssue108Numerical() {
        final TimeScale utc = TimeScalesFactory.getUTC();
        final Vector3D position = new Vector3D(-6142438.668, 3492467.56, -25767.257);
        final Vector3D velocity = new Vector3D(505.848, 942.781, 7435.922);
        final AbsoluteDate date = new AbsoluteDate(2003, 9, 16, utc);
        final Orbit orbit = new CircularOrbit(new PVCoordinates(position,  velocity),
                                              FramesFactory.getEME2000(), date, mu);
        final double step = 60.0;
        final int    n    = 100;
        NumericalPropagator propagator = new NumericalPropagator(new ClassicalRungeKuttaIntegrator(step));
        propagator.resetInitialState(new SpacecraftState(orbit));
        GCallsCounter counter = new GCallsCounter(AdaptableInterval.of(100000.0), 1.0e-6, 20, new StopOnEvent());
        propagator.addEventDetector(counter);
        propagator.propagate(date.shiftedBy(n * step));
        Assertions.assertEquals(n + 1, counter.getCount());
    }

    @Test
    public void testIssue108Analytical() {
        final TimeScale utc = TimeScalesFactory.getUTC();
        final Vector3D position = new Vector3D(-6142438.668, 3492467.56, -25767.257);
        final Vector3D velocity = new Vector3D(505.848, 942.781, 7435.922);
        final AbsoluteDate date = new AbsoluteDate(2003, 9, 16, utc);
        final Orbit orbit = new CircularOrbit(new PVCoordinates(position,  velocity),
                                              FramesFactory.getEME2000(), date, mu);
        final double step = 60.0;
        final int    n    = 100;
        KeplerianPropagator propagator = new KeplerianPropagator(orbit);
        GCallsCounter counter = new GCallsCounter(AdaptableInterval.of(100000.0), 1.0e-6, 20, new StopOnEvent());
        propagator.addEventDetector(counter);
        propagator.setStepHandler(step, currentState -> {});
        propagator.propagate(date.shiftedBy(n * step));
        // analytical propagator can take one big step, further reducing calls to g()
        Assertions.assertEquals(2, counter.getCount());
    }

    private static class GCallsCounter extends AbstractDetector<GCallsCounter> {

        private int count;

        public GCallsCounter(final AdaptableInterval maxCheck, final double threshold,
                             final int maxIter, final EventHandler handler) {
            super(maxCheck, threshold, maxIter, handler);
            count = 0;
        }

        protected GCallsCounter create(final AdaptableInterval newMaxCheck, final double newThreshold,
                                       final int newMaxIter, final EventHandler newHandler) {
            return new GCallsCounter(newMaxCheck, newThreshold, newMaxIter, newHandler);
        }

        public int getCount() {
            return count;
        }

        public double g(SpacecraftState s) {
            count++;
            return 1.0;
        }

    }

    @Test
    public void testNoisyGFunction() {

        // initial conditions
        Frame eme2000 = FramesFactory.getEME2000();
        TimeScale utc = TimeScalesFactory.getUTC();
        AbsoluteDate initialDate   = new AbsoluteDate(2011, 5, 11, utc);
        AbsoluteDate startDate     = new AbsoluteDate(2032, 10, 17, utc);
        AbsoluteDate interruptDate = new AbsoluteDate(2032, 10, 18, utc);
        AbsoluteDate targetDate    = new AbsoluteDate(2211, 5, 11, utc);
        KeplerianPropagator k1 =
                new KeplerianPropagator(new EquinoctialOrbit(new PVCoordinates(new Vector3D(4008462.4706055815, -3155502.5373837613, -5044275.9880020910),
                                                                               new Vector3D(-5012.9298276860990, 1920.3567095973078, -5172.7403501801580)),
                                                             eme2000, initialDate, Constants.WGS84_EARTH_MU));
        KeplerianPropagator k2 =
                new KeplerianPropagator(new EquinoctialOrbit(new PVCoordinates(new Vector3D(4008912.4039522274, -3155453.3125615157, -5044297.6484738905),
                                                                               new Vector3D(-5012.5883854112530, 1920.6332221785074, -5172.2177085540500)),
                                                             eme2000, initialDate, Constants.WGS84_EARTH_MU));
        k2.addEventDetector(new CloseApproachDetector((s, isForward) -> 2015.243454166727, 0.0001, 100,
                                                      new ContinueOnEvent(),
                                                      k1));
        k2.addEventDetector(new DateDetector(interruptDate).
                            withMaxCheck(Constants.JULIAN_DAY).
                            withThreshold(1.0e-6));
        SpacecraftState s = k2.propagate(startDate, targetDate);
        Assertions.assertEquals(0.0, interruptDate.durationFrom(s.getDate()), 1.1e-6);
    }

    private static class CloseApproachDetector extends AbstractDetector<CloseApproachDetector> {

        private final PVCoordinatesProvider provider;

        public CloseApproachDetector(AdaptableInterval maxCheck, double threshold,
                                     final int maxIter, final EventHandler handler,
                                     PVCoordinatesProvider provider) {
            super(maxCheck, threshold, maxIter, handler);
            this.provider = provider;
        }

        public double g(final SpacecraftState s) {
            PVCoordinates pv1 = provider.getPVCoordinates(s.getDate(), s.getFrame());
            PVCoordinates pv2 = s.getPVCoordinates();
            Vector3D deltaP   = pv1.getPosition().subtract(pv2.getPosition());
            Vector3D deltaV   = pv1.getVelocity().subtract(pv2.getVelocity());
            return Vector3D.dotProduct(deltaP.normalize(), deltaV);
        }

        protected CloseApproachDetector create(final AdaptableInterval newMaxCheck, final double newThreshold,
                                               final int newMaxIter,
                                               final EventHandler newHandler) {
            return new CloseApproachDetector(newMaxCheck, newThreshold, newMaxIter, newHandler, provider);
        }

    }

    @Test
    public void testWrappedException() {
        final Throwable dummyCause = new RuntimeException();
        try {
            // initial conditions
            Frame eme2000 = FramesFactory.getEME2000();
            TimeScale utc = TimeScalesFactory.getUTC();
            final AbsoluteDate initialDate   = new AbsoluteDate(2011, 5, 11, utc);
            final AbsoluteDate exceptionDate = initialDate.shiftedBy(3600.0);
            KeplerianPropagator k =
                    new KeplerianPropagator(new EquinoctialOrbit(new PVCoordinates(new Vector3D(4008462.4706055815, -3155502.5373837613, -5044275.9880020910),
                                                                                   new Vector3D(-5012.9298276860990, 1920.3567095973078, -5172.7403501801580)),
                                                                 eme2000, initialDate, Constants.WGS84_EARTH_MU));
            k.addEventDetector(new DateDetector(initialDate.shiftedBy(Constants.JULIAN_DAY)) {
                @Override
                public double g(final SpacecraftState s) {
                    final double dt = s.getDate().durationFrom(exceptionDate);
                    if (FastMath.abs(dt) < 1.0) {
                        throw new OrekitException(dummyCause, LocalizedCoreFormats.SIMPLE_MESSAGE, "dummy");
                    }
                    return dt;
                }
            });
            k.propagate(initialDate.shiftedBy(Constants.JULIAN_YEAR));
            Assertions.fail("an exception should have been thrown");
        } catch (OrekitException oe) {
            Assertions.assertSame(OrekitException.class, oe.getClass());
            Assertions.assertSame(dummyCause, oe.getCause().getCause());
            String expected = "failed to find root between 2011-05-11T00:00:00.000Z " +
                    "(g=-3.6E3) and 2012-05-10T06:00:00.000Z (g=3.1554E7)\n" +
                    "Last iteration at 2011-05-11T00:00:00.000Z (g=-3.6E3)";
            MatcherAssert.assertThat(oe.getMessage(Locale.US),
                    CoreMatchers.containsString(expected));
        }
    }

    @Test
    public void testDefaultMethods() {
        EventDetector dummyDetector = new EventDetector() {

            @Override
            public double getThreshold() {
                return 1.0e-10;
            }

            @Override
            public int getMaxIterationCount() {
                return 100;
            }

            @Override
            public AdaptableInterval getMaxCheckInterval() {
                return AdaptableInterval.of(60.);
            }

            @Override
            public double g(SpacecraftState s) {
                return s.getDate().durationFrom(AbsoluteDate.J2000_EPOCH);
            }

            @Override
            public EventHandler getHandler() {
                return (state, detector, increasing) -> Action.RESET_STATE;
            }
       };

       // by default, this method does nothing, so this should pass without exception
       dummyDetector.init(null, null);

       // by default, this method returns its argument
       SpacecraftState s = new SpacecraftState(new KeplerianOrbit(7e6, 0.01, 0.3, 0, 0, 0,
                                                                  PositionAngleType.TRUE, FramesFactory.getEME2000(),
                                                                  AbsoluteDate.J2000_EPOCH, Constants.EIGEN5C_EARTH_MU));
       Assertions.assertSame(s, dummyDetector.getHandler().resetState(dummyDetector, s));

    }

    @Test
    public void testNumericalNoiseAtIntervalEnd() {

        Frame eme2000 = FramesFactory.getEME2000();
        TimeScale utc = TimeScalesFactory.getUTC();
        final AbsoluteDate initialDate   = new AbsoluteDate(2011, 5, 11, utc);
        final Orbit orbit = new EquinoctialOrbit(new PVCoordinates(new Vector3D(4008462.4706055815, -3155502.5373837613, -5044275.9880020910),
                                                                   new Vector3D(-5012.9298276860990, 1920.3567095973078, -5172.7403501801580)),
                                                 eme2000, initialDate, Constants.WGS84_EARTH_MU);
        Propagator propagator = new KeplerianPropagator(orbit);
        double base  = 3600.0;
        TimeOffset noise = new TimeOffset(4, TimeOffset.ATTOSECOND);
        // introduce some numerical noise by using two separate shifts
        AbsoluteDate finalTime = initialDate.shiftedBy(base).shiftedBy(new TimeOffset(2, noise));
        AbsoluteDate eventTime = finalTime.shiftedBy(noise.negate());
        propagator.addEventDetector(new DateDetector(eventTime).withMaxCheck(base).withThreshold(noise.toDouble() / 2));
        SpacecraftState finalState = propagator.propagate(finalTime);
        Assertions.assertEquals(0.0, finalState.getDate().durationFrom(eventTime), noise.toDouble());

    }

    @Test
    public void testForwardAnalytical() {
        doTestScheduling(0.0, 1.0, 21, this::buildAnalytical);
    }

    @Test
    public void testBackwardAnalytical() {
        doTestScheduling(1.0, 0.0, 21, this::buildAnalytical);
    }

    @Test
    public void testForwardNumerical() {
        doTestScheduling(0.0, 1.0, 23, this::buildNumerical);
    }

    @Test
    public void testBackwardNumerical() {
        doTestScheduling(1.0, 0.0, 23, this::buildNumerical);
    }

    private Propagator buildAnalytical(final Orbit orbit) {
        return  new KeplerianPropagator(orbit);
    }

    private Propagator buildNumerical(final Orbit orbit) {
        OrbitType           type       = OrbitType.CARTESIAN;
        double[][]          tol        = NumericalPropagator.tolerances(0.0001, orbit, type);
        ODEIntegrator       integrator = new DormandPrince853Integrator(0.0001, 10.0, tol[0], tol[1]);
        NumericalPropagator propagator = new NumericalPropagator(integrator);
        propagator.setOrbitType(type);
        propagator.setInitialState(new SpacecraftState(orbit));
        return propagator;
    }

    private void doTestScheduling(final double start, final double stop, final int expectedCalls,
                                  final Function<Orbit, Propagator> propagatorBuilder) {

        // initial conditions
        Frame eme2000 = FramesFactory.getEME2000();
        TimeScale utc = TimeScalesFactory.getUTC();
        final AbsoluteDate initialDate   = new AbsoluteDate(2011, 5, 11, utc);
        final Orbit orbit = new EquinoctialOrbit(new PVCoordinates(new Vector3D(4008462.4706055815, -3155502.5373837613, -5044275.9880020910),
                                                                   new Vector3D(-5012.9298276860990, 1920.3567095973078, -5172.7403501801580)),
                                                 eme2000, initialDate, Constants.WGS84_EARTH_MU);
        Propagator propagator = propagatorBuilder.apply(orbit.shiftedBy(start));

        // checker that will be used in both step handler and events handlers
        // to check they are called in consistent order
        final ScheduleChecker checker = new ScheduleChecker(initialDate.shiftedBy(start),
                                                            initialDate.shiftedBy(stop));
        propagator.setStepHandler((interpolator) -> checker.callDate(interpolator.getCurrentState().getDate()));

        for (int i = 0; i < 10; ++i) {
            propagator.addEventDetector(new DateDetector(initialDate.shiftedBy(0.0625 * (i + 1))).
                               withHandler((state, detector, increasing) -> {
                                   checker.callDate(state.getDate());
                                   return Action.CONTINUE;
                               }));
        }

        propagator.propagate(initialDate.shiftedBy(start), initialDate.shiftedBy(stop));

        Assertions.assertEquals(expectedCalls, checker.calls);

    }

    /** Checker for method calls scheduling. */
    private static class ScheduleChecker {

        private final AbsoluteDate start;
        private final AbsoluteDate stop;
        private AbsoluteDate       last;
        private int                calls;

        ScheduleChecker(final AbsoluteDate start, final AbsoluteDate stop) {
            this.start = start;
            this.stop  = stop;
            this.last  = null;
            this.calls = 0;
        }

        void callDate(final AbsoluteDate date) {
            if (last != null) {
                // check scheduling is always consistent with integration direction
                if (start.isBefore(stop)) {
                    // forward direction
                    Assertions.assertTrue(date.isAfterOrEqualTo(start));
                    Assertions.assertTrue(date.isBeforeOrEqualTo(stop));
                    Assertions.assertTrue(date.isAfterOrEqualTo(last));
               } else {
                    // backward direction
                   Assertions.assertTrue(date.isBeforeOrEqualTo(start));
                   Assertions.assertTrue(date.isAfterOrEqualTo(stop));
                   Assertions.assertTrue(date.isBeforeOrEqualTo(last));
                }
            }
            last = date;
            ++calls;
        }

    }

    // TODO: temporarily disabling test that fails when run with maven
    @Disabled
    @Test
    void testGetDetectionSettings() {
        // GIVEN
        final EventDetector mockedDetector = Mockito.mock(EventDetector.class);
        final AdaptableInterval mockedInterval = Mockito.mock(AdaptableInterval.class);
        final EventDetectionSettings settings = new EventDetectionSettings(mockedInterval, 10, 19);
        Mockito.when(mockedDetector.getThreshold()).thenReturn(settings.getThreshold());
        Mockito.when(mockedDetector.getMaxIterationCount()).thenReturn(settings.getMaxIterationCount());
        Mockito.when(mockedDetector.getMaxCheckInterval()).thenReturn(mockedInterval);
        Mockito.when(mockedDetector.getDetectionSettings()).thenCallRealMethod();
        // WHEN
        final EventDetectionSettings actualSettings = mockedDetector.getDetectionSettings();
        // THEN
        Assertions.assertEquals(mockedInterval, actualSettings.getMaxCheckInterval());
        Assertions.assertEquals(settings.getMaxIterationCount(), actualSettings.getMaxIterationCount());
        Assertions.assertEquals(settings.getThreshold(), actualSettings.getThreshold());
    }

    @BeforeEach
    public void setUp() {
        Utils.setDataRoot("regular-data");
        mu = Constants.EIGEN5C_EARTH_MU;
    }

}
<|MERGE_RESOLUTION|>--- conflicted
+++ resolved
@@ -178,10 +178,7 @@
         public boolean outOfOrderCallDetected() {
             return outOfOrderCallDetected;
         }
-<<<<<<< HEAD
-
-=======
->>>>>>> 92ecc1cd
+
     }
 
     @Test
