/* Copyright 2002-2022 CS GROUP
 * Licensed to CS GROUP (CS) under one or more
 * contributor license agreements.  See the NOTICE file distributed with
 * this work for additional information regarding copyright ownership.
 * CS licenses this file to You under the Apache License, Version 2.0
 * (the "License"); you may not use this file except in compliance with
 * the License.  You may obtain a copy of the License at
 *
 *   http://www.apache.org/licenses/LICENSE-2.0
 *
 * Unless required by applicable law or agreed to in writing, software
 * distributed under the License is distributed on an "AS IS" BASIS,
 * WITHOUT WARRANTIES OR CONDITIONS OF ANY KIND, either express or implied.
 * See the License for the specific language governing permissions and
 * limitations under the License.
 */
package org.orekit.propagation.numerical;

import org.hipparchus.geometry.euclidean.threed.Vector3D;
import org.hipparchus.linear.MatrixUtils;
import org.hipparchus.linear.RealMatrix;
import org.hipparchus.ode.nonstiff.AdaptiveStepsizeIntegrator;
import org.hipparchus.ode.nonstiff.DormandPrince853Integrator;
import org.junit.jupiter.api.AfterEach;
import org.junit.jupiter.api.Assertions;
import org.junit.jupiter.api.BeforeEach;
import org.junit.jupiter.api.Test;
import org.orekit.errors.OrekitException;
import org.orekit.errors.OrekitMessages;
import org.orekit.forces.maneuvers.Maneuver;
import org.orekit.forces.maneuvers.propulsion.BasicConstantThrustPropulsionModel;
import org.orekit.forces.maneuvers.propulsion.PropulsionModel;
import org.orekit.forces.maneuvers.trigger.DateBasedManeuverTriggers;
import org.orekit.frames.FramesFactory;
import org.orekit.orbits.KeplerianOrbit;
import org.orekit.orbits.Orbit;
import org.orekit.orbits.OrbitType;
import org.orekit.orbits.PositionAngle;
import org.orekit.propagation.SpacecraftState;
import org.orekit.time.AbsoluteDate;
import org.orekit.utils.AbsolutePVCoordinates;
import org.orekit.utils.Constants;
import org.orekit.utils.DoubleArrayDictionary;

import java.util.List;

public class NumericalPropagationHarvesterTest {

    @Test
    public void testNullStmName() {
         try {
            propagator.setupMatricesComputation(null, null, null);
            Assertions.fail("an exception should have been thrown");
        } catch (OrekitException oe) {
            Assertions.assertEquals(OrekitMessages.NULL_ARGUMENT, oe.getSpecifier());
            Assertions.assertEquals("stmName", oe.getParts()[0]);
        }
    }

    @Test
    public void testUnknownStmName() {
        NumericalPropagationHarvester harvester =
                        (NumericalPropagationHarvester) propagator.setupMatricesComputation("stm",
                                                                                            MatrixUtils.createRealIdentityMatrix(6),
                                                                                            new DoubleArrayDictionary());
        Assertions.assertNull(harvester.getStateTransitionMatrix(propagator.getInitialState()));
    }

    @Test
    public void testUnknownColumnName() {
        NumericalPropagationHarvester harvester =
                        (NumericalPropagationHarvester) propagator.setupMatricesComputation("stm",
                                                                                            MatrixUtils.createRealIdentityMatrix(6),
                                                                                            new DoubleArrayDictionary());
        Assertions.assertNull(harvester.getParametersJacobian(propagator.getInitialState()));
    }

    @Test
    public void testDefaultNonNullInitialJacobian() {
        NumericalPropagationHarvester harvester =
                        (NumericalPropagationHarvester) propagator.setupMatricesComputation("stm",
                                                                                            MatrixUtils.createRealIdentityMatrix(6),
                                                                                            new DoubleArrayDictionary());
        Assertions.assertNotNull(harvester.getInitialJacobianColumn("xyz"));
    }

    @Test
    public void testInitialStmCartesian() {
        doTestInitialStm(OrbitType.CARTESIAN, 0.0);
    }

    @Test
    public void testInitialStmKeplerian() {
        doTestInitialStm(OrbitType.KEPLERIAN, 2160.746);
    }

    @Test
    public void testInitialStmAbsPV() {
        SpacecraftState state = propagator.getInitialState();
        SpacecraftState absPV =
                        new SpacecraftState(new AbsolutePVCoordinates(state.getFrame(),
                                                                      state.getPVCoordinates()));
        propagator.setInitialState(absPV);
        doTestInitialStm(null, 0.0);
    }

    @Test
    public void testColumnsNames() {

        NumericalPropagationHarvester harvester =
                        (NumericalPropagationHarvester) propagator.setupMatricesComputation("stm",
                                                                                            MatrixUtils.createRealIdentityMatrix(6),
                                                                                            new DoubleArrayDictionary());
        Assertions.assertTrue(harvester.getJacobiansColumnsNames().isEmpty());

        DateBasedManeuverTriggers triggers = new DateBasedManeuverTriggers("apogee_boost", propagator.getInitialState().getDate().shiftedBy(60.0), 120.0);
        PropulsionModel propulsion = new BasicConstantThrustPropulsionModel(400.0, 350.0, Vector3D.PLUS_I, "ABM-");
        propagator.addForceModel(new Maneuver(null, triggers, propulsion));
        Assertions.assertTrue(harvester.getJacobiansColumnsNames().isEmpty());

        triggers.getParametersDrivers().get(1).setSelected(true);
        propulsion.getParametersDrivers().get(0).setSelected(true);
        List<String> columnsNames = harvester.getJacobiansColumnsNames();
<<<<<<< HEAD
        Assert.assertEquals(2, columnsNames.size());
        Assert.assertEquals("SpanABM-" + BasicConstantThrustPropulsionModel.THRUST + Integer.toString(0), columnsNames.get(0));
        Assert.assertEquals("Spanapogee_boost_STOP" + Integer.toString(0), columnsNames.get(1));
=======
        Assertions.assertEquals(2, columnsNames.size());
        Assertions.assertEquals("ABM-" + BasicConstantThrustPropulsionModel.THRUST, columnsNames.get(0));
        Assertions.assertEquals("apogee_boost_STOP", columnsNames.get(1));
>>>>>>> be42ef39

    }

    private void doTestInitialStm(OrbitType type, double deltaId) {
        NumericalPropagationHarvester harvester =
                        (NumericalPropagationHarvester) propagator.setupMatricesComputation("stm", null, null);
        propagator.setOrbitType(type);
        propagator.setPositionAngleType(PositionAngle.TRUE);
        double[] p = new double[36];
        for (int i = 0; i < p.length; i += 7) {
            p[i] = 1.0;
        }
        SpacecraftState s = propagator.getInitialState().addAdditionalState(harvester.getStmName(), p);
        RealMatrix stm = harvester.getStateTransitionMatrix(s);
        Assertions.assertEquals(deltaId, stm.subtract(MatrixUtils.createRealIdentityMatrix(6)).getNorm1(), 1.0e-3);
    }

    @BeforeEach
    public void setUp() {
        Orbit initialOrbit =
                        new KeplerianOrbit(8000000.0, 0.01, 0.1, 0.7, 0, 1.2, PositionAngle.TRUE,
                                           FramesFactory.getEME2000(), AbsoluteDate.J2000_EPOCH,
                                           Constants.EIGEN5C_EARTH_MU);
        double minStep = 0.0001;
        double maxStep = 60;
        double[][] tolerances = NumericalPropagator.tolerances(0.001, initialOrbit, initialOrbit.getType());
        AdaptiveStepsizeIntegrator integrator = new DormandPrince853Integrator(minStep, maxStep, tolerances[0], tolerances[1]);
        integrator.setInitialStepSize(1.0);
        propagator = new NumericalPropagator(integrator);
        propagator.setInitialState(new SpacecraftState(initialOrbit));
    }

    @AfterEach
    public void tearDown() {
        propagator = null;
    }

    private NumericalPropagator propagator;

}<|MERGE_RESOLUTION|>--- conflicted
+++ resolved
@@ -121,15 +121,9 @@
         triggers.getParametersDrivers().get(1).setSelected(true);
         propulsion.getParametersDrivers().get(0).setSelected(true);
         List<String> columnsNames = harvester.getJacobiansColumnsNames();
-<<<<<<< HEAD
-        Assert.assertEquals(2, columnsNames.size());
-        Assert.assertEquals("SpanABM-" + BasicConstantThrustPropulsionModel.THRUST + Integer.toString(0), columnsNames.get(0));
-        Assert.assertEquals("Spanapogee_boost_STOP" + Integer.toString(0), columnsNames.get(1));
-=======
         Assertions.assertEquals(2, columnsNames.size());
-        Assertions.assertEquals("ABM-" + BasicConstantThrustPropulsionModel.THRUST, columnsNames.get(0));
-        Assertions.assertEquals("apogee_boost_STOP", columnsNames.get(1));
->>>>>>> be42ef39
+        Assertions.assertEquals("SpanABM-" + BasicConstantThrustPropulsionModel.THRUST + Integer.toString(0), columnsNames.get(0));
+        Assertions.assertEquals("Spanapogee_boost_STOP" + Integer.toString(0), columnsNames.get(1));
 
     }
 
