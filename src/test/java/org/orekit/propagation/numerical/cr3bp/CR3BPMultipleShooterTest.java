--- conflicted
+++ resolved
@@ -15,6 +15,9 @@
  * limitations under the License.
  */
 package org.orekit.propagation.numerical.cr3bp;
+
+import java.util.ArrayList;
+import java.util.List;
 
 import org.hipparchus.geometry.euclidean.threed.Vector3D;
 import org.hipparchus.ode.ODEIntegrator;
@@ -41,9 +44,6 @@
 import org.orekit.utils.LagrangianPoints;
 import org.orekit.utils.PVCoordinates;
 
-import java.util.ArrayList;
-import java.util.List;
-
 public class CR3BPMultipleShooterTest {
 
     @Test
@@ -129,12 +129,11 @@
         Assertions.assertEquals(0.0, initialPVMS.getVelocity().getX(), 1E-15);
         Assertions.assertEquals(0.0, initialPVMS.getVelocity().getZ(), 1E-15);
 
-<<<<<<< HEAD
-        Assert.assertEquals(initialPVDC.getPosition().getX(), initialPVMS.getPosition().getX(), 1E-9);
-        Assert.assertEquals(initialPVDC.getPosition().getZ(), initialPVMS.getPosition().getZ(), 1E-15);
-        Assert.assertEquals(initialPVDC.getVelocity().getY(), initialPVMS.getVelocity().getY(), 1E-7);
-
-        Assert.assertEquals(periodDC, periodMS, 7E-9);
+        Assertions.assertEquals(initialPVDC.getPosition().getX(), initialPVMS.getPosition().getX(), 1E-9);
+        Assertions.assertEquals(initialPVDC.getPosition().getZ(), initialPVMS.getPosition().getZ(), 1E-15);
+        Assertions.assertEquals(initialPVDC.getVelocity().getY(), initialPVMS.getVelocity().getY(), 1E-7);
+
+        Assertions.assertEquals(periodDC, periodMS, 7E-9);
     }
 
     @Test
@@ -191,22 +190,16 @@
 
         final PVCoordinates pv0 = corrStates.get(0).getPVCoordinates();
         final PVCoordinates pv2 = corrStates.get(nArcs).getPVCoordinates();
-        Assert.assertEquals(pv0.getPosition().getX(), pv2.getPosition().getX(), 1e-13);
-        Assert.assertEquals(pv0.getPosition().getY(), pv2.getPosition().getY(), 1e-13);
-        Assert.assertEquals(pv0.getPosition().getZ(), pv2.getPosition().getZ(), 1e-13);
-        Assert.assertEquals(pv0.getVelocity().getX(), pv2.getVelocity().getX(), 1e-13);
-        Assert.assertEquals(pv0.getVelocity().getY(), pv2.getVelocity().getY(), 1e-13);
-        Assert.assertEquals(pv0.getVelocity().getZ(), pv2.getVelocity().getZ(), 1e-13);
-        Assert.assertEquals(0.0, pv0.getPosition().getY(), 1e-16);
-        Assert.assertEquals(0.0, pv2.getVelocity().getX(), 1e-16);
-        Assert.assertEquals(0.0, pv2.getVelocity().getZ(), 1e-16);
-=======
-        Assertions.assertEquals(initialPVDC.getPosition().getX(), initialPVMS.getPosition().getX(), 6.6E-4);
-        Assertions.assertEquals(initialPVDC.getPosition().getZ(), initialPVMS.getPosition().getZ(), 1.0E-15);
-        Assertions.assertEquals(initialPVDC.getVelocity().getY(), initialPVMS.getVelocity().getY(), 7.2E-3);
-
-        Assertions.assertEquals(periodDC, periodMS, 3.0E-2);
->>>>>>> da70b67d
+        Assertions.assertEquals(pv0.getPosition().getX(), pv2.getPosition().getX(), 1e-13);
+        Assertions.assertEquals(pv0.getPosition().getY(), pv2.getPosition().getY(), 1e-13);
+        Assertions.assertEquals(pv0.getPosition().getZ(), pv2.getPosition().getZ(), 1e-13);
+        Assertions.assertEquals(pv0.getVelocity().getX(), pv2.getVelocity().getX(), 1e-13);
+        Assertions.assertEquals(pv0.getVelocity().getY(), pv2.getVelocity().getY(), 1e-13);
+        Assertions.assertEquals(pv0.getVelocity().getZ(), pv2.getVelocity().getZ(), 1e-13);
+        Assertions.assertEquals(0.0, pv0.getPosition().getY(), 1e-16);
+        Assertions.assertEquals(0.0, pv2.getVelocity().getX(), 1e-16);
+        Assertions.assertEquals(0.0, pv2.getVelocity().getZ(), 1e-16);
+
     }
 
     @Test
@@ -235,20 +228,12 @@
 
     @Test
     public void testSTMError() {
-<<<<<<< HEAD
-        // Time settings
-        final AbsoluteDate initialDate =
-                        new AbsoluteDate(1996, 6, 25, 0, 0, 00.000,
-                                         TimeScalesFactory.getUTC());
-        CR3BPSystem syst = CR3BPFactory.getEarthMoonCR3BP();
-=======
         Assertions.assertThrows(OrekitException.class, () -> {
             // Time settings
             final AbsoluteDate initialDate =
                     new AbsoluteDate(1996, 06, 25, 0, 0, 00.000,
                             TimeScalesFactory.getUTC());
             CR3BPSystem syst = CR3BPFactory.getEarthMoonCR3BP();
->>>>>>> da70b67d
 
             final Frame Frame = syst.getRotatingFrame();
 
