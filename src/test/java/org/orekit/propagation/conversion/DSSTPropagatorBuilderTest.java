--- conflicted
+++ resolved
@@ -159,38 +159,6 @@
     }
 
     @Test
-<<<<<<< HEAD
-    void testClone() {
-=======
-    @SuppressWarnings("deprecation")
-    void testCopyMethod() {
->>>>>>> 7cdd0e25
-
-        // Given
-        final ODEIntegratorBuilder integratorBuilder = new ClassicalRungeKuttaIntegratorBuilder(3600.0);
-        final Orbit orbit = new CartesianOrbit(new PVCoordinates(
-                new Vector3D(Constants.EIGEN5C_EARTH_EQUATORIAL_RADIUS + 400000, 0, 0),
-                new Vector3D(0, 7668.6, 0)), FramesFactory.getGCRF(),
-<<<<<<< HEAD
-                new AbsoluteDate(), Constants.EIGEN5C_EARTH_MU);
-=======
-                                               new AbsoluteDate(), Constants.EIGEN5C_EARTH_MU);
->>>>>>> 7cdd0e25
-
-        final DSSTPropagatorBuilder builder =
-                new DSSTPropagatorBuilder(orbit, integratorBuilder, 1.0, PropagationType.OSCULATING, PropagationType.OSCULATING);
-
-        builder.addForceModel(new DSSTZonal(GravityFieldFactory.getUnnormalizedProvider(2, 0)));
-
-        // When
-        final DSSTPropagatorBuilder copyBuilder = (DSSTPropagatorBuilder) builder.clone();
-
-        // Then
-        assertDSSTPropagatorBuilderIsACopy(builder, copyBuilder);
-
-    }
-
-    @Test
     void testClone() {
 
         // Given
