/* Copyright 2002-2022 CS GROUP
 * Licensed to CS GROUP (CS) under one or more
 * contributor license agreements.  See the NOTICE file distributed with
 * this work for additional information regarding copyright ownership.
 * CS licenses this file to You under the Apache License, Version 2.0
 * (the "License"); you may not use this file except in compliance with
 * the License.  You may obtain a copy of the License at
 *
 *   http://www.apache.org/licenses/LICENSE-2.0
 *
 * Unless required by applicable law or agreed to in writing, software
 * distributed under the License is distributed on an "AS IS" BASIS,
 * WITHOUT WARRANTIES OR CONDITIONS OF ANY KIND, either express or implied.
 * See the License for the specific language governing permissions and
 * limitations under the License.
 */
package org.orekit.gnss.metric.ntrip;

import org.orekit.gnss.metric.messages.ParsedMessage;

import java.util.concurrent.Phaser;
import java.util.concurrent.TimeUnit;
import java.util.concurrent.TimeoutException;
import java.util.concurrent.atomic.AtomicInteger;
import java.util.function.Function;



public class CountingObserver implements MessageObserver {

    private Function<ParsedMessage, Boolean> filter;
    private AtomicInteger received = new AtomicInteger(0);
    private Phaser phaser = new Phaser(1);

    public CountingObserver(final Function<ParsedMessage, Boolean> filter) {
        this.filter = filter;
    }

    public void messageAvailable(String mountPoint, ParsedMessage message) {
        if (filter.apply(message)) {
<<<<<<< HEAD
=======
            received.incrementAndGet();
>>>>>>> be42ef39
            phaser.arrive();
        }
    }

    /**
     * Wait for a certain number of messages to be received.
     *
     * @param count   number of messages to wait for.
     * @param timeout when waiting in ms.
     * @throws InterruptedException if interrupted while waiting.
     * @throws TimeoutException     if timeout is reached while waiting.
     */
    public void awaitCount(int count, long timeout) throws InterruptedException, TimeoutException {
        final long start = System.currentTimeMillis();
        final long end = start + timeout;
        int phase = phaser.getPhase();
        while (received.get() < count && (timeout = end - System.currentTimeMillis()) > 0) {
            phase = phaser.awaitAdvanceInterruptibly(phase, timeout, TimeUnit.MILLISECONDS);
        }
    }

}<|MERGE_RESOLUTION|>--- conflicted
+++ resolved
@@ -38,10 +38,7 @@
 
     public void messageAvailable(String mountPoint, ParsedMessage message) {
         if (filter.apply(message)) {
-<<<<<<< HEAD
-=======
             received.incrementAndGet();
->>>>>>> be42ef39
             phaser.arrive();
         }
     }
@@ -63,4 +60,4 @@
         }
     }
 
-}+}
