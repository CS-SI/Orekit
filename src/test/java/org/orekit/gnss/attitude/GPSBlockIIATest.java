--- conflicted
+++ resolved
@@ -51,8 +51,7 @@
     }
 
     @Test
-<<<<<<< HEAD
-    public void testCrossingBeta() throws OrekitException {
+    public void testCrossingBeta() {
         // the differences with the reference Kouba models are due to the following changes:
         // - Orekit computes angular velocity taking eccentricity into account
         //   Kouba assumes a perfectly circular orbit
@@ -61,13 +60,6 @@
         // - Orekit updates turn time span as new points are evaluated
         //   Kouba computes turn time span once near turn start and never updates it
         doTestAxes("beta-crossing-BLOCK-IIA.txt", 0.049e-100, 0.049e-100, 1.0e-15);
-=======
-    public void testCrossingBeta() {
-        // TODO: these results are not good,
-        // however the reference data is also highly suspicious
-        // this needs to be investigated
-        doTestAxes("beta-crossing-BLOCK-IIA.txt", 2.2, 2.2, 5.1e-16);
->>>>>>> ad5c7ecb
     }
 
     @Test
