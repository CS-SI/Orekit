--- conflicted
+++ resolved
@@ -1380,15 +1380,10 @@
         // there is no way to produce valid RFC3339 for these cases
         // I would rather print something useful than throw an exception
         // so these cases don't check for a correct answer, just an informative one
-<<<<<<< HEAD
         checkToString(new AbsoluteDate(-123, 4, 5, 6, 7, new TimeOffset(8, TimeOffset.SECOND, 900, TimeOffset.MILLISECOND), utc),
-                      "-0123-04-05T06:07:08.900");
+                      "-123-04-05T06:07:08.900");
         checkToString(new AbsoluteDate(-1230, 4, 5, 6, 7, new TimeOffset(8, TimeOffset.SECOND, 900, TimeOffset.MILLISECOND), utc),
                       "-1230-04-05T06:07:08.900");
-=======
-        checkToString(new AbsoluteDate(-123, 4, 5, 6, 7, 8.9, utc), "-123-04-05T06:07:08.900");
-        checkToString(new AbsoluteDate(-1230, 4, 5, 6, 7, 8.9, utc), "-1230-04-05T06:07:08.900");
->>>>>>> 7cdd0e25
         // test far future
         checkToString(new AbsoluteDate(12300, 4, 5, 6, 7, new TimeOffset(8, TimeOffset.SECOND, 900, TimeOffset.MILLISECOND), utc),
                       "12300-04-05T06:07:08.900");
@@ -1667,15 +1662,12 @@
 
     @Test
     public void testGetJulianDates() {
-<<<<<<< HEAD
         System.out.println(Long.toHexString(Double.doubleToRawLongBits(32.184))+ " " +
                                Long.toHexString(Double.doubleToRawLongBits(FastMath.scalb(32.184, 47)))+ " " +
                                FastMath.scalb(32.184, 47));
         System.out.println(Long.toHexString(Double.doubleToRawLongBits(0.184))+ " " +
                                Long.toHexString(Double.doubleToRawLongBits(FastMath.scalb(0.184, 55)))+ " " +
                                FastMath.scalb(0.184, 55));
-=======
->>>>>>> 7cdd0e25
         // GIVEN a reference date
         final TimeScale utc = TimeScalesFactory.getUTC();
 
@@ -1701,7 +1693,6 @@
         Assertions.assertTrue(reference.isCloseTo(referenceFromMJDMethod, 1e-2));
     }
 
-<<<<<<< HEAD
     @Test
     public void testLargeLeapSecond() {
         // this corresponds to issue 707
@@ -1709,8 +1700,6 @@
                                 shiftedBy(new TimeOffset(22818, TimeOffset.MICROSECOND).negate()),
                                 new AbsoluteDate("1960-12-31T23:59:61.4", utc));
     }
-=======
->>>>>>> 7cdd0e25
 
     @BeforeEach
     public void setUp() {
