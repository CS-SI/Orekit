/* Copyright 2002-2019 CS Systèmes d'Information
 * Licensed to CS Systèmes d'Information (CS) under one or more
 * contributor license agreements.  See the NOTICE file distributed with
 * this work for additional information regarding copyright ownership.
 * CS licenses this file to You under the Apache License, Version 2.0
 * (the "License"); you may not use this file except in compliance with
 * the License.  You may obtain a copy of the License at
 *
 *   http://www.apache.org/licenses/LICENSE-2.0
 *
 * Unless required by applicable law or agreed to in writing, software
 * distributed under the License is distributed on an "AS IS" BASIS,
 * WITHOUT WARRANTIES OR CONDITIONS OF ANY KIND, either express or implied.
 * See the License for the specific language governing permissions and
 * limitations under the License.
 */
package org.orekit.estimation.sequential;

import java.io.BufferedReader;
import java.io.File;
import java.io.FileInputStream;
import java.io.IOException;
import java.io.InputStreamReader;
import java.io.PrintStream;
import java.io.UnsupportedEncodingException;
import java.net.URISyntaxException;
import java.text.ParseException;
import java.util.ArrayList;
import java.util.Collections;
import java.util.Comparator;
import java.util.HashMap;
import java.util.List;
import java.util.Locale;
import java.util.Map;
import java.util.NoSuchElementException;
import java.util.SortedMap;
import java.util.TreeMap;
import java.util.regex.Pattern;

import org.hipparchus.exception.LocalizedCoreFormats;
import org.hipparchus.geometry.euclidean.threed.Vector3D;
import org.hipparchus.linear.MatrixUtils;
import org.hipparchus.linear.RealMatrix;
import org.hipparchus.stat.descriptive.StreamingStatistics;
import org.hipparchus.util.FastMath;
import org.hipparchus.util.Precision;
import org.junit.Assert;
import org.junit.Test;
import org.orekit.KeyValueFileParser;
import org.orekit.Utils;
import org.orekit.attitudes.AttitudeProvider;
import org.orekit.attitudes.BodyCenterPointing;
import org.orekit.attitudes.LofOffset;
import org.orekit.attitudes.NadirPointing;
import org.orekit.attitudes.YawCompensation;
import org.orekit.attitudes.YawSteering;
import org.orekit.bodies.CelestialBody;
import org.orekit.bodies.CelestialBodyFactory;
import org.orekit.bodies.GeodeticPoint;
import org.orekit.bodies.OneAxisEllipsoid;
import org.orekit.data.DataProvidersManager;
import org.orekit.errors.OrekitException;
import org.orekit.errors.OrekitMessages;
import org.orekit.estimation.measurements.AngularAzEl;
import org.orekit.estimation.measurements.EstimatedMeasurement;
import org.orekit.estimation.measurements.GroundStation;
import org.orekit.estimation.measurements.ObservableSatellite;
import org.orekit.estimation.measurements.ObservedMeasurement;
import org.orekit.estimation.measurements.PV;
import org.orekit.estimation.measurements.Range;
import org.orekit.estimation.measurements.RangeRate;
import org.orekit.estimation.measurements.modifiers.AngularRadioRefractionModifier;
import org.orekit.estimation.measurements.modifiers.Bias;
import org.orekit.estimation.measurements.modifiers.DynamicOutlierFilter;
import org.orekit.estimation.measurements.modifiers.OnBoardAntennaRangeModifier;
import org.orekit.estimation.measurements.modifiers.OutlierFilter;
import org.orekit.estimation.measurements.modifiers.RangeIonosphericDelayModifier;
import org.orekit.estimation.measurements.modifiers.RangeRateIonosphericDelayModifier;
import org.orekit.estimation.measurements.modifiers.RangeTroposphericDelayModifier;
import org.orekit.forces.PolynomialParametricAcceleration;
import org.orekit.forces.drag.DragForce;
import org.orekit.forces.drag.DragSensitive;
import org.orekit.forces.drag.IsotropicDrag;
import org.orekit.forces.drag.atmosphere.Atmosphere;
import org.orekit.forces.drag.atmosphere.DTM2000;
import org.orekit.forces.drag.atmosphere.data.MarshallSolarActivityFutureEstimation;
import org.orekit.forces.gravity.HolmesFeatherstoneAttractionModel;
import org.orekit.forces.gravity.OceanTides;
import org.orekit.forces.gravity.Relativity;
import org.orekit.forces.gravity.SolidTides;
import org.orekit.forces.gravity.ThirdBodyAttraction;
import org.orekit.forces.gravity.potential.GravityFieldFactory;
import org.orekit.forces.gravity.potential.ICGEMFormatReader;
import org.orekit.forces.gravity.potential.NormalizedSphericalHarmonicsProvider;
import org.orekit.forces.radiation.IsotropicRadiationSingleCoefficient;
import org.orekit.forces.radiation.RadiationSensitive;
import org.orekit.forces.radiation.SolarRadiationPressure;
import org.orekit.frames.EOPHistory;
import org.orekit.frames.Frame;
import org.orekit.frames.FramesFactory;
import org.orekit.frames.LOFType;
import org.orekit.frames.TopocentricFrame;
import org.orekit.frames.Transform;
import org.orekit.gnss.Frequency;
import org.orekit.gnss.MeasurementType;
import org.orekit.gnss.ObservationData;
import org.orekit.gnss.ObservationDataSet;
import org.orekit.gnss.RinexLoader;
import org.orekit.gnss.SatelliteSystem;
import org.orekit.models.AtmosphericRefractionModel;
import org.orekit.models.earth.DiscreteTroposphericModel;
import org.orekit.models.earth.EarthITU453AtmosphereRefraction;
import org.orekit.models.earth.EstimatedTroposphericModel;
import org.orekit.models.earth.GlobalMappingFunctionModel;
<<<<<<< HEAD
import org.orekit.models.earth.GlobalPressureTemperatureModel;
=======
>>>>>>> 5600aca5
import org.orekit.models.earth.IonosphericModel;
import org.orekit.models.earth.KlobucharIonoCoefficientsLoader;
import org.orekit.models.earth.KlobucharIonoModel;
import org.orekit.models.earth.MappingFunction;
import org.orekit.models.earth.NiellMappingFunctionModel;
import org.orekit.models.earth.SaastamoinenModel;
import org.orekit.models.earth.displacement.OceanLoading;
import org.orekit.models.earth.displacement.OceanLoadingCoefficientsBLQFactory;
import org.orekit.models.earth.displacement.StationDisplacement;
import org.orekit.models.earth.displacement.TidalDisplacement;
import org.orekit.orbits.CartesianOrbit;
import org.orekit.orbits.CircularOrbit;
import org.orekit.orbits.EquinoctialOrbit;
import org.orekit.orbits.KeplerianOrbit;
import org.orekit.orbits.Orbit;
import org.orekit.orbits.OrbitType;
import org.orekit.orbits.PositionAngle;
import org.orekit.propagation.SpacecraftState;
import org.orekit.propagation.analytical.tle.TLE;
import org.orekit.propagation.analytical.tle.TLEPropagator;
import org.orekit.propagation.conversion.DormandPrince853IntegratorBuilder;
import org.orekit.propagation.conversion.NumericalPropagatorBuilder;
import org.orekit.propagation.numerical.NumericalPropagator;
import org.orekit.time.AbsoluteDate;
import org.orekit.time.DateComponents;
import org.orekit.time.TimeScalesFactory;
import org.orekit.utils.Constants;
import org.orekit.utils.IERSConventions;
import org.orekit.utils.PVCoordinates;
import org.orekit.utils.ParameterDriver;
import org.orekit.utils.ParameterDriversList;
import org.orekit.utils.ParameterDriversList.DelegatingDriver;
import org.orekit.utils.TimeStampedPVCoordinates;

public class KalmanOrbitDeterminationTest {

    @Test
    // Orbit determination for Lageos2 based on SLR (range) measurements
    public void testLageos2()
                    throws URISyntaxException, IllegalArgumentException, IOException,
                    OrekitException, ParseException {

        // Print results on console
        final boolean print = false;
        
        // input in tutorial resources directory/output
        final String inputPath = KalmanOrbitDeterminationTest.class.getClassLoader().getResource("orbit-determination/Lageos2/od_test_Lageos2.in").toURI().getPath();
        final File input  = new File(inputPath);

        // configure Orekit data acces
        Utils.setDataRoot("orbit-determination/february-2016:potential/icgem-format");
        GravityFieldFactory.addPotentialCoefficientsReader(new ICGEMFormatReader("eigen-6s-truncated", true));

        // Choice of an orbit type to use
        // Default for test is Cartesian
        final OrbitType orbitType = OrbitType.CARTESIAN;
        
        // Initial orbital Cartesian covariance matrix
        // These covariances are derived from the deltas between initial and reference orbits
        // So in a way they are "perfect"...
        // Cartesian covariance matrix initialization
        final RealMatrix cartesianOrbitalP = MatrixUtils.createRealDiagonalMatrix(new double [] {
            1e4, 4e3, 1, 5e-3, 6e-5, 1e-4
        });
        
        // Orbital Cartesian process noise matrix (Q)
        final RealMatrix cartesianOrbitalQ = MatrixUtils.createRealDiagonalMatrix(new double [] {
            1.e-4, 1.e-4, 1.e-4, 1.e-10, 1.e-10, 1.e-10
        });
        
        // Initial measurement covariance matrix and process noise matrix
        final RealMatrix measurementP = MatrixUtils.createRealDiagonalMatrix(new double [] {
           1., 1., 1., 1. 
        });
        final RealMatrix measurementQ = MatrixUtils.createRealDiagonalMatrix(new double [] {
            1e-6, 1e-6, 1e-6, 1e-6
         });

        // Kalman orbit determination run.
        ResultKalman kalmanLageos2 = run(input, orbitType, print,
                                         cartesianOrbitalP, cartesianOrbitalQ,
                                         null, null,
                                         measurementP, measurementQ);

        // Definition of the accuracy for the test
        final double distanceAccuracy = 0.86;
        final double velocityAccuracy = 4.12e-3;

        // Tests
        // Note: The reference initial orbit is the same as in the batch LS tests
        // -----
        
        // Number of measurements processed
        final int numberOfMeas  = 258;
        Assert.assertEquals(numberOfMeas, kalmanLageos2.getNumberOfMeasurements());

        // Estimated position and velocity
        final Vector3D estimatedPos = kalmanLageos2.getEstimatedPV().getPosition();
        final Vector3D estimatedVel = kalmanLageos2.getEstimatedPV().getVelocity();

        // Reference position and velocity at initial date (same as in batch LS test)
        final Vector3D refPos0 = new Vector3D(-5532131.956902, 10025696.592156, -3578940.040009);
        final Vector3D refVel0 = new Vector3D(-3871.275109, -607.880985, 4280.972530);
        
        // Run the reference until Kalman last date
        final Orbit refOrbit = runReference(input, orbitType, refPos0, refVel0, null,
                                            kalmanLageos2.getEstimatedPV().getDate());
        final Vector3D refPos = refOrbit.getPVCoordinates().getPosition();
        final Vector3D refVel = refOrbit.getPVCoordinates().getVelocity();
        
        // Check distances
        final double dP = Vector3D.distance(refPos, estimatedPos);
        final double dV = Vector3D.distance(refVel, estimatedVel);
        Assert.assertEquals(0.0, dP, distanceAccuracy);
        Assert.assertEquals(0.0, dV, velocityAccuracy);
        
        // Print orbit deltas
        if (print) {
            System.out.println("Test performances:");
            System.out.format("\t%-30s\n",
                            "ΔEstimated / Reference");
            System.out.format(Locale.US, "\t%-10s %20.6f\n",
                              "ΔP [m]", dP);
            System.out.format(Locale.US, "\t%-10s %20.6f\n",
                              "ΔV [m/s]", dV);
        }

        // Test on measurements parameters
        final List<DelegatingDriver> list = new ArrayList<DelegatingDriver>();
        list.addAll(kalmanLageos2.measurementsParameters.getDrivers());
        sortParametersChanges(list);
        // Batch LS values
        //final double[] stationOffSet = { 1.659203,  0.861250,  -0.885352 };
        //final double rangeBias = -0.286275;
        final double[] stationOffSet = { 0.298867,  -0.137456,  0.013315 };
        final double rangeBias = 0.002390;
        Assert.assertEquals(stationOffSet[0], list.get(0).getValue(), distanceAccuracy);
        Assert.assertEquals(stationOffSet[1], list.get(1).getValue(), distanceAccuracy);
        Assert.assertEquals(stationOffSet[2], list.get(2).getValue(), distanceAccuracy);
        Assert.assertEquals(rangeBias,        list.get(3).getValue(), distanceAccuracy);

        //test on statistic for the range residuals
        final long nbRange = 258;
        // Batch LS values
        //final double[] RefStatRange = { -2.431135, 2.218644, 0.038483, 0.982017 };
        final double[] RefStatRange = { -23.561314, 20.436464, 0.964164, 5.687187 };
        Assert.assertEquals(nbRange, kalmanLageos2.getRangeStat().getN());
        Assert.assertEquals(RefStatRange[0], kalmanLageos2.getRangeStat().getMin(),               distanceAccuracy);
        Assert.assertEquals(RefStatRange[1], kalmanLageos2.getRangeStat().getMax(),               distanceAccuracy);
        Assert.assertEquals(RefStatRange[2], kalmanLageos2.getRangeStat().getMean(),              distanceAccuracy);
        Assert.assertEquals(RefStatRange[3], kalmanLageos2.getRangeStat().getStandardDeviation(), distanceAccuracy);

    }

    @Test
    // Orbit determination for range, azimuth elevation measurements
    public void testW3B()
                    throws URISyntaxException, IllegalArgumentException, IOException,
                    OrekitException, ParseException {

        // Print results on console
        final boolean print = false;
        
        // Input in tutorial resources directory/output
        final String inputPath = KalmanOrbitDeterminationTest.class.getClassLoader().getResource("orbit-determination/W3B/od_test_W3.in").toURI().getPath();
        final File input  = new File(inputPath);

        // Configure Orekit data access
        Utils.setDataRoot("orbit-determination/W3B:potential/icgem-format");
        GravityFieldFactory.addPotentialCoefficientsReader(new ICGEMFormatReader("eigen-6s-truncated", true));

        // Choice of an orbit type to use
        // Default for test is Cartesian
        final OrbitType orbitType = OrbitType.CARTESIAN;
        
        // Initial orbital Cartesian covariance matrix
        // These covariances are derived from the deltas between initial and reference orbits
        // So in a way they are "perfect"...
        // Cartesian covariance matrix initialization
        final RealMatrix cartesianOrbitalP = MatrixUtils.createRealDiagonalMatrix(new double [] {
            FastMath.pow(2.4e4, 2), FastMath.pow(1.e5, 2), FastMath.pow(4.e4, 2),
            FastMath.pow(3.5, 2), FastMath.pow(2., 2), FastMath.pow(0.6, 2)
        });
        
        // Orbital Cartesian process noise matrix (Q)
        final RealMatrix cartesianOrbitalQ = MatrixUtils.createRealDiagonalMatrix(new double [] {
            1.e-4, 1.e-4, 1.e-4, 1.e-10, 1.e-10, 1.e-10
        });
        
        // Propagation covariance and process noise matrices
        final RealMatrix propagationP = MatrixUtils.createRealDiagonalMatrix(new double [] {
            FastMath.pow(2., 2), // Cd
            FastMath.pow(5.7e-6, 2), FastMath.pow(1.1e-11, 2),   // leak-X
            FastMath.pow(7.68e-7, 2), FastMath.pow(1.26e-10, 2), // leak-Y
            FastMath.pow(5.56e-6, 2), FastMath.pow(2.79e-10, 2)  // leak-Z
        });
        final RealMatrix propagationQ = MatrixUtils.createRealDiagonalMatrix(new double [] {
            FastMath.pow(1e-3, 2), // Cd
            0., 0., 0., 0., 0., 0.  // Leaks
        });
        
        // Measurement covariance and process noise matrices
        // az/el bias sigma = 0.06deg
        // range bias sigma = 100m
        final double angularVariance = FastMath.pow(FastMath.toRadians(0.06), 2);
        final double rangeVariance   = FastMath.pow(500., 2);
        final RealMatrix measurementP = MatrixUtils.createRealDiagonalMatrix(new double [] {
            angularVariance, angularVariance, rangeVariance,
            angularVariance, angularVariance, rangeVariance,
            angularVariance, angularVariance, rangeVariance,
            angularVariance, angularVariance, rangeVariance,
            angularVariance, angularVariance, rangeVariance,
        });
        // Process noise sigma: 1e-6 for all
        final double measQ = FastMath.pow(1e-6, 2);
        final RealMatrix measurementQ = MatrixUtils.
                        createRealIdentityMatrix(measurementP.getRowDimension()).
                        scalarMultiply(measQ);
        

        // Kalman orbit determination run.
        ResultKalman kalmanW3B = run(input, orbitType, print,
                                     cartesianOrbitalP, cartesianOrbitalQ,
                                     propagationP, propagationQ,
                                     measurementP, measurementQ);

        // Tests
        // -----
        
        // Definition of the accuracy for the test
        final double distanceAccuracy = 0.1;
        final double angleAccuracy    = 1e-5; // degrees
        
        // Number of measurements processed
        final int numberOfMeas  = 521;
        Assert.assertEquals(numberOfMeas, kalmanW3B.getNumberOfMeasurements());


        // Test on propagator parameters
        // -----------------------------
        
        // Batch LS result
        // final double dragCoef  = -0.2154;
        final double dragCoef  = 0.1931;
        Assert.assertEquals(dragCoef, kalmanW3B.propagatorParameters.getDrivers().get(0).getValue(), 1e-3);
        final Vector3D leakAcceleration0 =
                        new Vector3D(kalmanW3B.propagatorParameters.getDrivers().get(1).getValue(),
                                     kalmanW3B.propagatorParameters.getDrivers().get(3).getValue(),
                                     kalmanW3B.propagatorParameters.getDrivers().get(5).getValue());
        // Batch LS results
        //Assert.assertEquals(8.002e-6, leakAcceleration0.getNorm(), 1.0e-8);
        Assert.assertEquals(5.994e-6, leakAcceleration0.getNorm(), 1.0e-8);
        final Vector3D leakAcceleration1 =
                        new Vector3D(kalmanW3B.propagatorParameters.getDrivers().get(2).getValue(),
                                     kalmanW3B.propagatorParameters.getDrivers().get(4).getValue(),
                                     kalmanW3B.propagatorParameters.getDrivers().get(6).getValue());
        // Batch LS results
        //Assert.assertEquals(3.058e-10, leakAcceleration1.getNorm(), 1.0e-12);
        Assert.assertEquals(1.831e-10, leakAcceleration1.getNorm(), 1.0e-12);

        // Test on measurements parameters
        // -------------------------------
        
        final List<DelegatingDriver> list = new ArrayList<DelegatingDriver>();
        list.addAll(kalmanW3B.measurementsParameters.getDrivers());
        sortParametersChanges(list);

        // Station CastleRock
        // Batch LS results
//        final double[] CastleAzElBias  = { 0.062701342, -0.003613508 };
//        final double   CastleRangeBias = 11274.4677;
        final double[] CastleAzElBias  = { 0.062635, -0.003672};
        final double   CastleRangeBias = 11289.3678;
        Assert.assertEquals(CastleAzElBias[0], FastMath.toDegrees(list.get(0).getValue()), angleAccuracy);
        Assert.assertEquals(CastleAzElBias[1], FastMath.toDegrees(list.get(1).getValue()), angleAccuracy);
        Assert.assertEquals(CastleRangeBias,   list.get(2).getValue(),                     distanceAccuracy);

        // Station Fucino
        // Batch LS results
//        final double[] FucAzElBias  = { -0.053526137, 0.075483886 };
//        final double   FucRangeBias = 13467.8256;
        final double[] FucAzElBias  = { -0.053298, 0.075589 };
        final double   FucRangeBias = 13482.0715;
        Assert.assertEquals(FucAzElBias[0], FastMath.toDegrees(list.get(3).getValue()), angleAccuracy);
        Assert.assertEquals(FucAzElBias[1], FastMath.toDegrees(list.get(4).getValue()), angleAccuracy);
        Assert.assertEquals(FucRangeBias,   list.get(5).getValue(),                     distanceAccuracy);

        // Station Kumsan
        // Batch LS results
//        final double[] KumAzElBias  = { -0.023574208, -0.054520756 };
//        final double   KumRangeBias = 13512.57594;
        final double[] KumAzElBias  = { -0.022805, -0.055057 };
        final double   KumRangeBias = 13502.7459;
        Assert.assertEquals(KumAzElBias[0], FastMath.toDegrees(list.get(6).getValue()), angleAccuracy);
        Assert.assertEquals(KumAzElBias[1], FastMath.toDegrees(list.get(7).getValue()), angleAccuracy);
        Assert.assertEquals(KumRangeBias,   list.get(8).getValue(),                     distanceAccuracy);

        // Station Pretoria
        // Batch LS results
//        final double[] PreAzElBias = { 0.030201539, 0.009747877 };
//        final double PreRangeBias = 13594.11889;
        final double[] PreAzElBias = { 0.030353, 0.009658 };
        final double PreRangeBias = 13609.2516;
        Assert.assertEquals(PreAzElBias[0], FastMath.toDegrees(list.get( 9).getValue()), angleAccuracy);
        Assert.assertEquals(PreAzElBias[1], FastMath.toDegrees(list.get(10).getValue()), angleAccuracy);
        Assert.assertEquals(PreRangeBias,   list.get(11).getValue(),                     distanceAccuracy);

        // Station Uralla
        // Batch LS results
//        final double[] UraAzElBias = { 0.167814449, -0.12305252 };
//        final double UraRangeBias = 13450.26738;
        final double[] UraAzElBias = { 0.167519, -0.122842 };
        final double UraRangeBias = 13441.7019;
        Assert.assertEquals(UraAzElBias[0], FastMath.toDegrees(list.get(12).getValue()), angleAccuracy);
        Assert.assertEquals(UraAzElBias[1], FastMath.toDegrees(list.get(13).getValue()), angleAccuracy);
        Assert.assertEquals(UraRangeBias,   list.get(14).getValue(),                     distanceAccuracy);

        // Test on statistic for the range residuals
        final long nbRange = 182;
        //statistics for the range residual (min, max, mean, std)
        final double[] RefStatRange = { -12.981, 18.046, -1.133, 5.312 };
        Assert.assertEquals(nbRange, kalmanW3B.getRangeStat().getN());
        Assert.assertEquals(RefStatRange[0], kalmanW3B.getRangeStat().getMin(),               distanceAccuracy);
        Assert.assertEquals(RefStatRange[1], kalmanW3B.getRangeStat().getMax(),               distanceAccuracy);
        Assert.assertEquals(RefStatRange[2], kalmanW3B.getRangeStat().getMean(),              distanceAccuracy);
        Assert.assertEquals(RefStatRange[3], kalmanW3B.getRangeStat().getStandardDeviation(), distanceAccuracy);

        //test on statistic for the azimuth residuals
        final long nbAzi = 339;
        //statistics for the azimuth residual (min, max, mean, std)
        final double[] RefStatAzi = { -0.041441, 0.023473, -0.004426, 0.009911 };
        Assert.assertEquals(nbAzi, kalmanW3B.getAzimStat().getN());
        Assert.assertEquals(RefStatAzi[0], kalmanW3B.getAzimStat().getMin(),               angleAccuracy);
        Assert.assertEquals(RefStatAzi[1], kalmanW3B.getAzimStat().getMax(),               angleAccuracy);
        Assert.assertEquals(RefStatAzi[2], kalmanW3B.getAzimStat().getMean(),              angleAccuracy);
        Assert.assertEquals(RefStatAzi[3], kalmanW3B.getAzimStat().getStandardDeviation(), angleAccuracy);

        //test on statistic for the elevation residuals
        final long nbEle = 339;
        final double[] RefStatEle = { -0.025399, 0.043345, 0.001011, 0.010636 };
        Assert.assertEquals(nbEle, kalmanW3B.getElevStat().getN());
        Assert.assertEquals(RefStatEle[0], kalmanW3B.getElevStat().getMin(),               angleAccuracy);
        Assert.assertEquals(RefStatEle[1], kalmanW3B.getElevStat().getMax(),               angleAccuracy);
        Assert.assertEquals(RefStatEle[2], kalmanW3B.getElevStat().getMean(),              angleAccuracy);
        Assert.assertEquals(RefStatEle[3], kalmanW3B.getElevStat().getStandardDeviation(), angleAccuracy);

        RealMatrix covariances = kalmanW3B.getCovariances();
        Assert.assertEquals(28, covariances.getRowDimension());
        Assert.assertEquals(28, covariances.getColumnDimension());

        // drag coefficient variance
        Assert.assertEquals(0.016349, covariances.getEntry(6, 6), 1.0e-5);

        // leak-X constant term variance
        Assert.assertEquals(2.047303E-13, covariances.getEntry(7, 7), 1.0e-16);

        // leak-Y constant term variance
        Assert.assertEquals(5.462497E-13, covariances.getEntry(9, 9), 1.0e-15);

        // leak-Z constant term variance
        Assert.assertEquals(1.717781E-11, covariances.getEntry(11, 11), 1.0e-15);
        
        
        // Test on orbital parameters
        // Done at the end to avoid changing the estimated propagation parameters
        // ----------------------------------------------------------------------
        
        // Estimated position and velocity
        final Vector3D estimatedPos = kalmanW3B.getEstimatedPV().getPosition();
        final Vector3D estimatedVel = kalmanW3B.getEstimatedPV().getVelocity();

        // Reference position and velocity at initial date (same as in batch LS test)
        final Vector3D refPos0 = new Vector3D(-40541446.255, -9905357.41, 206777.413);
        final Vector3D refVel0 = new Vector3D(759.0685, -1476.5156, 54.793);
        
        // Gather the selected propagation parameters and initialize them to the values found
        // with the batch LS method
        final ParameterDriversList refPropagationParameters = kalmanW3B.propagatorParameters;
        final double dragCoefRef = -0.215433133145843;
        final double[] leakXRef = {+5.69040439901955E-06, 1.09710906802403E-11};
        final double[] leakYRef = {-7.66440256777678E-07, 1.25467464335066E-10};
        final double[] leakZRef = {-5.574055079952E-06  , 2.78703463746911E-10};
        
        for (DelegatingDriver driver : refPropagationParameters.getDrivers()) {
            switch (driver.getName()) {
                case "drag coefficient" : driver.setValue(dragCoefRef); break;
                case "leak-X[0]"        : driver.setValue(leakXRef[0]); break;
                case "leak-X[1]"        : driver.setValue(leakXRef[1]); break;
                case "leak-Y[0]"        : driver.setValue(leakYRef[0]); break;
                case "leak-Y[1]"        : driver.setValue(leakYRef[1]); break;
                case "leak-Z[0]"        : driver.setValue(leakZRef[0]); break;
                case "leak-Z[1]"        : driver.setValue(leakZRef[1]); break;
            }
        }
        
        // Run the reference until Kalman last date
        final Orbit refOrbit = runReference(input, orbitType, refPos0, refVel0, refPropagationParameters,
                                            kalmanW3B.getEstimatedPV().getDate());
        
        // Test on last orbit
        final Vector3D refPos = refOrbit.getPVCoordinates().getPosition();
        final Vector3D refVel = refOrbit.getPVCoordinates().getVelocity();
        
        // Check distances
        final double dP = Vector3D.distance(refPos, estimatedPos);
        final double dV = Vector3D.distance(refVel, estimatedVel);
        
        // FIXME: debug - Comparison with batch LS is bad
        final double debugDistanceAccuracy = 234.73;
        final double debugVelocityAccuracy = 0.086;
        Assert.assertEquals(0.0, Vector3D.distance(refPos, estimatedPos), debugDistanceAccuracy);
        Assert.assertEquals(0.0, Vector3D.distance(refVel, estimatedVel), debugVelocityAccuracy);
        
        // Print orbit deltas
        if (print) {
            System.out.println("Test performances:");
            System.out.format("\t%-30s\n",
                            "ΔEstimated / Reference");
            System.out.format(Locale.US, "\t%-10s %20.6f\n",
                              "ΔP [m]", dP);
            System.out.format(Locale.US, "\t%-10s %20.6f\n",
                              "ΔV [m/s]", dV);
        }
    }

    private class ResultKalman {
        private int numberOfMeasurements;
        private TimeStampedPVCoordinates estimatedPV;
        private StreamingStatistics rangeStat;
        private StreamingStatistics azimStat;
        private StreamingStatistics elevStat;
        private ParameterDriversList propagatorParameters  ;
        private ParameterDriversList measurementsParameters;
        private RealMatrix covariances;
        ResultKalman(ParameterDriversList  propagatorParameters,
                     ParameterDriversList  measurementsParameters,
                     int numberOfMeasurements, TimeStampedPVCoordinates estimatedPV,
                     StreamingStatistics rangeStat, StreamingStatistics rangeRateStat,
                     StreamingStatistics azimStat, StreamingStatistics elevStat,
                     StreamingStatistics posStat, StreamingStatistics velStat,
                     RealMatrix covariances) {

            this.propagatorParameters   = propagatorParameters;
            this.measurementsParameters = measurementsParameters;
            this.numberOfMeasurements   = numberOfMeasurements;
            this.estimatedPV            = estimatedPV;
            this.rangeStat              =  rangeStat;
            this.azimStat               = azimStat;
            this.elevStat               = elevStat;
            this.covariances            = covariances;
        }

        public int getNumberOfMeasurements() {
            return numberOfMeasurements;
        }

        public TimeStampedPVCoordinates getEstimatedPV() {
            return estimatedPV;
        }

        public StreamingStatistics getRangeStat() {
            return rangeStat;
        }

        public StreamingStatistics getAzimStat() {
            return azimStat;
        }

        public StreamingStatistics getElevStat() {
            return elevStat;
        }

        public RealMatrix getCovariances() {
            return covariances;
        }

    }

    /**
     * Function running the Kalman filter estimation.
     * @param input Input configuration file
     * @param orbitType Orbit type to use (calculation and display)
     * @param print Choose whether the results are printed on console or not
     * @param cartesianOrbitalP Orbital part of the initial covariance matrix in Cartesian formalism
     * @param cartesianOrbitalQ Orbital part of the process noise matrix in Cartesian formalism
     * @param propagationP Propagation part of the initial covariance matrix
     * @param propagationQ Propagation part of the process noise matrix
     * @param measurementP Measurement part of the initial covariance matrix
     * @param measurementQ Measurement part of the process noise matrix
     */
    private ResultKalman run(final File input, final OrbitType orbitType, final boolean print,
                             final RealMatrix cartesianOrbitalP, final RealMatrix cartesianOrbitalQ,
                             final RealMatrix propagationP, final RealMatrix propagationQ,
                             final RealMatrix measurementP, final RealMatrix measurementQ)
        throws IOException, IllegalArgumentException, OrekitException, ParseException {

        // Read input parameters
        KeyValueFileParser<ParameterKey> parser = new KeyValueFileParser<ParameterKey>(ParameterKey.class);
        parser.parseInput(input.getAbsolutePath(), new FileInputStream(input));

        // Log files
        final RangeLog     rangeLog     = new RangeLog();
        final RangeRateLog rangeRateLog = new RangeRateLog();
        final AzimuthLog   azimuthLog   = new AzimuthLog();
        final ElevationLog elevationLog = new ElevationLog();
        final PositionLog  positionLog  = new PositionLog();
        final VelocityLog  velocityLog  = new VelocityLog();

        // Gravity field
        GravityFieldFactory.addPotentialCoefficientsReader(new ICGEMFormatReader("eigen-5c.gfc", true));
        final NormalizedSphericalHarmonicsProvider gravityField = createGravityField(parser);


        // Orbit initial guess
        Orbit initialGuess = createOrbit(parser, gravityField.getMu());

        // Convert to desired orbit type
        initialGuess = orbitType.convertType(initialGuess);

        // IERS conventions
        final IERSConventions conventions;
        if (!parser.containsKey(ParameterKey.IERS_CONVENTIONS)) {
            conventions = IERSConventions.IERS_2010;
        } else {
            conventions = IERSConventions.valueOf("IERS_" + parser.getInt(ParameterKey.IERS_CONVENTIONS));
        }

        // Central body
        final OneAxisEllipsoid body = createBody(parser);

        // Propagator builder
        final NumericalPropagatorBuilder propagatorBuilder =
                        createPropagatorBuilder(parser, conventions, gravityField, body, initialGuess);

        final Map<String, StationData>    stations                 = createStationsData(parser, conventions, body);
        final PVData                      pvData                   = createPVData(parser);
        final ObservableSatellite         satellite                = createObservableSatellite(parser);
        final Bias<Range>                 satRangeBias             = createSatRangeBias(parser);
        final OnBoardAntennaRangeModifier satAntennaRangeModifier  = createSatAntennaRangeModifier(parser);
        final Weights                     weights                  = createWeights(parser);
        final OutlierFilter<Range>        rangeOutliersManager     = createRangeOutliersManager(parser);
        final OutlierFilter<RangeRate>    rangeRateOutliersManager = createRangeRateOutliersManager(parser);
        final OutlierFilter<AngularAzEl>  azElOutliersManager      = createAzElOutliersManager(parser);
        final OutlierFilter<PV>           pvOutliersManager        = createPVOutliersManager(parser);

        // measurements
        final List<ObservedMeasurement<?>> measurements = new ArrayList<ObservedMeasurement<?>>();
        for (final String fileName : parser.getStringsList(ParameterKey.MEASUREMENTS_FILES, ',')) {
            if (Pattern.matches(RinexLoader.DEFAULT_RINEX_2_SUPPORTED_NAMES, fileName) ||
                Pattern.matches(RinexLoader.DEFAULT_RINEX_3_SUPPORTED_NAMES, fileName)) {
                // the measurements come from a Rinex file
                measurements.addAll(readRinex(new File(input.getParentFile(), fileName),
                                              parser.getString(ParameterKey.SATELLITE_ID_IN_RINEX_FILES),
                                              stations, satellite, satRangeBias, satAntennaRangeModifier, weights,
                                              rangeOutliersManager, rangeRateOutliersManager));
            } else {
                // the measurements come from an Orekit custom file
                measurements.addAll(readMeasurements(new File(input.getParentFile(), fileName),
                                                     stations, pvData, satellite,
                                                     satRangeBias, satAntennaRangeModifier, weights,
                                                     rangeOutliersManager,
                                                     rangeRateOutliersManager,
                                                     azElOutliersManager,
                                                     pvOutliersManager));
            }

        }

        // Building the Kalman filter:
        // - Gather the estimated measurement parameters in a list
        // - Prepare the initial covariance matrix and the process noise matrix
        // - Build the Kalman filter
        // --------------------------------------------------------------------

        // Build the list of estimated measurements
        final ParameterDriversList estimatedMeasurementsParameters = new ParameterDriversList();
        for (ObservedMeasurement<?> measurement : measurements) {
            final List<ParameterDriver> drivers = measurement.getParametersDrivers();
            for (ParameterDriver driver : drivers) {
                if (driver.isSelected()) {
                    // Add the driver
                    estimatedMeasurementsParameters.add(driver);
                }
            }
        }
        // Sort the list lexicographically
        estimatedMeasurementsParameters.sort();
        
        // Orbital covariance matrix initialization
        // Jacobian of the orbital parameters w/r to Cartesian
        final double[][] dYdC = new double[6][6];
        initialGuess.getJacobianWrtCartesian(propagatorBuilder.getPositionAngle(), dYdC);
        final RealMatrix Jac = MatrixUtils.createRealMatrix(dYdC);
        RealMatrix orbitalP = Jac.multiply(cartesianOrbitalP.multiply(Jac.transpose()));  

        // Orbital process noise matrix
        RealMatrix orbitalQ = Jac.multiply(cartesianOrbitalQ.multiply(Jac.transpose()));

        
        // Build the full covariance matrix and process noise matrix
        final int nbPropag = (propagationP != null)?propagationP.getRowDimension():0;
        final int nbMeas   = (measurementP != null)?measurementP.getRowDimension():0;
        final RealMatrix initialP = MatrixUtils.createRealMatrix(6 + nbPropag + nbMeas,
                                                                 6 + nbPropag + nbMeas);
        final RealMatrix Q = MatrixUtils.createRealMatrix(6 + nbPropag + nbMeas,
                                                          6 + nbPropag + nbMeas);
        // Orbital part
        initialP.setSubMatrix(orbitalP.getData(), 0, 0);
        Q.setSubMatrix(orbitalQ.getData(), 0, 0);
        
        // Propagation part
        if (propagationP != null) {
            initialP.setSubMatrix(propagationP.getData(), 6, 6);
            Q.setSubMatrix(propagationQ.getData(), 6, 6);
        }
        
        // Measurement part
        if (measurementP != null) {
            initialP.setSubMatrix(measurementP.getData(), 6 + nbPropag, 6 + nbPropag);
            Q.setSubMatrix(measurementQ.getData(), 6 + nbPropag, 6 + nbPropag);
        }

        // Build the Kalman
        final KalmanEstimator kalman = new KalmanEstimatorBuilder().
                        addPropagationConfiguration(propagatorBuilder, new ConstantProcessNoise(initialP, Q)).
                        estimatedMeasurementsParameters(estimatedMeasurementsParameters).
                        build();

        // Add an observer
        kalman.setObserver(new KalmanObserver() {

            /** Date of the first measurement.*/
            private AbsoluteDate t0;

            /** {@inheritDoc} */
            @Override
            @SuppressWarnings("unchecked")
            public void evaluationPerformed(final KalmanEstimation estimation) {

                // Current measurement number, date and status
                final EstimatedMeasurement<?> estimatedMeasurement = estimation.getCorrectedMeasurement();
                final int currentNumber        = estimation.getCurrentMeasurementNumber();
                final AbsoluteDate currentDate = estimatedMeasurement.getDate();
                final EstimatedMeasurement.Status currentStatus = estimatedMeasurement.getStatus();

                // Current estimated measurement
                final ObservedMeasurement<?>  observedMeasurement  = estimatedMeasurement.getObservedMeasurement();
                
                // Measurement type & Station name
                String measType    = "";
                String stationName = "";

                // Register the measurement in the proper measurement logger
                if (observedMeasurement instanceof Range) {

                    // Add the tuple (estimation, prediction) to the log
                    rangeLog.add(currentNumber,
                                 (EstimatedMeasurement<Range>) estimatedMeasurement);

                    // Measurement type & Station name
                    measType    = "RANGE";
                    stationName =  ((EstimatedMeasurement<Range>) estimatedMeasurement).getObservedMeasurement().
                                    getStation().getBaseFrame().getName();
                } else if (observedMeasurement instanceof RangeRate) {
                    rangeRateLog.add(currentNumber,
                                     (EstimatedMeasurement<RangeRate>) estimatedMeasurement);
                    measType    = "RANGE_RATE";
                    stationName =  ((EstimatedMeasurement<RangeRate>) estimatedMeasurement).getObservedMeasurement().
                                    getStation().getBaseFrame().getName();
                } else if (observedMeasurement instanceof AngularAzEl) {
                    azimuthLog.add(currentNumber,
                                   (EstimatedMeasurement<AngularAzEl>) estimatedMeasurement);
                    elevationLog.add(currentNumber,
                                     (EstimatedMeasurement<AngularAzEl>) estimatedMeasurement);
                    measType    = "AZ_EL";
                    stationName =  ((EstimatedMeasurement<AngularAzEl>) estimatedMeasurement).getObservedMeasurement().
                                    getStation().getBaseFrame().getName();
                } else if (observedMeasurement instanceof PV) {
                    positionLog.add(currentNumber,
                                    (EstimatedMeasurement<PV>) estimatedMeasurement);
                    velocityLog.add(currentNumber,
                                    (EstimatedMeasurement<PV>) estimatedMeasurement);
                    measType    = "PV";
                }

                // Print data on terminal
                // ----------------------

                // Header
                if (print) {
                    if (currentNumber == 1) {
                        // Set t0 to first measurement date
                        t0 = currentDate;

                        // Print header
                        final String formatHeader = "%-4s\t%-25s\t%15s\t%-10s\t%-10s\t%-20s\t%20s\t%20s";
                        String header = String.format(Locale.US, formatHeader,
                                                      "Nb", "Epoch", "Dt[s]", "Status", "Type", "Station",
                                                      "DP Corr", "DV Corr");
                        // Orbital drivers
                        for (DelegatingDriver driver : estimation.getEstimatedOrbitalParameters().getDrivers()) {
                            header += String.format(Locale.US, "\t%20s", driver.getName());
                            header += String.format(Locale.US, "\t%20s", "D" + driver.getName());
                        }

                        // Propagation drivers
                        for (DelegatingDriver driver : estimation.getEstimatedPropagationParameters().getDrivers()) {
                            header += String.format(Locale.US, "\t%20s", driver.getName());
                            header += String.format(Locale.US, "\t%20s", "D" + driver.getName());
                        }

                        // Measurements drivers
                        for (DelegatingDriver driver : estimation.getEstimatedMeasurementsParameters().getDrivers()) {
                            header += String.format(Locale.US, "\t%20s", driver.getName());
                            header += String.format(Locale.US, "\t%20s", "D" + driver.getName());
                        }

                        // Print header
                        System.out.println(header);
                    }

                    // Print current measurement info in terminal
                    String line = "";
                    // Line format
                    final String lineFormat = "%4d\t%-25s\t%15.3f\t%-10s\t%-10s\t%-20s\t%20.9e\t%20.9e";

                    // Orbital correction = DP & DV between predicted orbit and estimated orbit
                    final Vector3D predictedP = estimation.getPredictedSpacecraftStates()[0].getPVCoordinates().getPosition();
                    final Vector3D predictedV = estimation.getPredictedSpacecraftStates()[0].getPVCoordinates().getVelocity();
                    final Vector3D estimatedP = estimation.getCorrectedSpacecraftStates()[0].getPVCoordinates().getPosition();
                    final Vector3D estimatedV = estimation.getCorrectedSpacecraftStates()[0].getPVCoordinates().getVelocity();
                    final double DPcorr       = Vector3D.distance(predictedP, estimatedP);
                    final double DVcorr       = Vector3D.distance(predictedV, estimatedV);

                    line = String.format(Locale.US, lineFormat,
                                         currentNumber, currentDate.toString(), 
                                         currentDate.durationFrom(t0), currentStatus.toString(),
                                         measType, stationName,
                                         DPcorr, DVcorr);

                    // Handle parameters printing (value and error) 
                    int jPar = 0;
                    final RealMatrix Pest = estimation.getPhysicalEstimatedCovarianceMatrix();
                    // Orbital drivers
                    for (DelegatingDriver driver : estimation.getEstimatedOrbitalParameters().getDrivers()) {
                        line += String.format(Locale.US, "\t%20.9f", driver.getValue());
                        line += String.format(Locale.US, "\t%20.9e", FastMath.sqrt(Pest.getEntry(jPar, jPar)));
                        jPar++;
                    }
                    // Propagation drivers
                    for (DelegatingDriver driver : estimation.getEstimatedPropagationParameters().getDrivers()) {
                        line += String.format(Locale.US, "\t%20.9f", driver.getValue());
                        line += String.format(Locale.US, "\t%20.9e", FastMath.sqrt(Pest.getEntry(jPar, jPar)));
                        jPar++;
                    }
                    // Measurements drivers
                    for (DelegatingDriver driver : estimatedMeasurementsParameters.getDrivers()) {
                        line += String.format(Locale.US, "\t%20.9f", driver.getValue());
                        line += String.format(Locale.US, "\t%20.9e", FastMath.sqrt(Pest.getEntry(jPar, jPar)));
                        jPar++;
                    }

                    // Print the line
                    System.out.println(line);
                }
            }
        });

        // Process the list measurements 
        final Orbit estimated = kalman.processMeasurements(measurements)[0].getInitialState().getOrbit();

        // Get the last estimated physical covariances
        final RealMatrix covarianceMatrix = kalman.getPhysicalEstimatedCovarianceMatrix();

        // Parameters and measurements.
        final ParameterDriversList propagationParameters   = kalman.getPropagationParametersDrivers(true);
        final ParameterDriversList measurementsParameters = kalman.getEstimatedMeasurementsParameters();

        // Eventually, print parameter changes, statistics and covariances
        if (print) {
            
            // Display parameter change for non orbital drivers
            int length = 0;
            for (final ParameterDriver parameterDriver : propagationParameters.getDrivers()) {
                length = FastMath.max(length, parameterDriver.getName().length());
            }
            for (final ParameterDriver parameterDriver : measurementsParameters.getDrivers()) {
                length = FastMath.max(length, parameterDriver.getName().length());
            }
            if (propagationParameters.getNbParams() > 0) {
                displayParametersChanges(System.out, "Estimated propagator parameters changes: ",
                                         true, length, propagationParameters);
            }
            if (measurementsParameters.getNbParams() > 0) {
                displayParametersChanges(System.out, "Estimated measurements parameters changes: ",
                                         true, length, measurementsParameters);
            }
            
            // Measurements statistics summary
            System.out.println("");
            rangeLog.displaySummary(System.out);
            rangeRateLog.displaySummary(System.out);
            azimuthLog.displaySummary(System.out);
            elevationLog.displaySummary(System.out);
            positionLog.displaySummary(System.out);
            velocityLog.displaySummary(System.out);
            
            // Covariances and sigmas
            displayFinalCovariances(System.out, kalman);
        }

        // Instantiation of the results
        return new ResultKalman(propagationParameters, measurementsParameters,
                                kalman.getCurrentMeasurementNumber(), estimated.getPVCoordinates(),
                                rangeLog.createStatisticsSummary(),  rangeRateLog.createStatisticsSummary(),
                                azimuthLog.createStatisticsSummary(),  elevationLog.createStatisticsSummary(),
                                positionLog.createStatisticsSummary(),  velocityLog.createStatisticsSummary(),
                                covarianceMatrix);
    }
    
    /**
     * Use the physical models in the input file
     * Incorporate the initial reference values
     * And run the propagation until the last measurement to get the reference orbit at the same date
     * as the Kalman filter
     * @param input Input configuration file
     * @param orbitType Orbit type to use (calculation and display)
     * @param refPosition Initial reference position
     * @param refVelocity Initial reference velocity
     * @param refPropagationParameters Reference propagation parameters
     * @param kalmanFinalDate The final date of the Kalman filter
     * @return The reference orbit at the same date as the Kalman filter
     * @throws IOException Input file cannot be opened
     * @throws IllegalArgumentException Issue in key/value reading of input file
     * @throws ParseException Parsing of the input file or measurement file failed
     */
    private Orbit runReference(final File input, final OrbitType orbitType,
                               final Vector3D refPosition, final Vector3D refVelocity,
                               final ParameterDriversList refPropagationParameters,
                               final AbsoluteDate kalmanFinalDate)
                    throws IOException, IllegalArgumentException, ParseException {

        // Read input parameters
        KeyValueFileParser<ParameterKey> parser = new KeyValueFileParser<ParameterKey>(ParameterKey.class);
        parser.parseInput(input.getAbsolutePath(), new FileInputStream(input));

        // Gravity field
        GravityFieldFactory.addPotentialCoefficientsReader(new ICGEMFormatReader("eigen-5c.gfc", true));
        final NormalizedSphericalHarmonicsProvider gravityField = createGravityField(parser);


        // Orbit initial guess
        Orbit initialRefOrbit = new CartesianOrbit(new PVCoordinates(refPosition, refVelocity),
                                                   parser.getInertialFrame(ParameterKey.INERTIAL_FRAME),
                                                   parser.getDate(ParameterKey.ORBIT_DATE,
                                                                  TimeScalesFactory.getUTC()),
                                                   gravityField.getMu());

        // Convert to desired orbit type
        initialRefOrbit = orbitType.convertType(initialRefOrbit);

        // IERS conventions
        final IERSConventions conventions;
        if (!parser.containsKey(ParameterKey.IERS_CONVENTIONS)) {
            conventions = IERSConventions.IERS_2010;
        } else {
            conventions = IERSConventions.valueOf("IERS_" + parser.getInt(ParameterKey.IERS_CONVENTIONS));
        }

        // Central body
        final OneAxisEllipsoid body = createBody(parser);

        // Propagator builder
        final NumericalPropagatorBuilder propagatorBuilder =
                        createPropagatorBuilder(parser, conventions, gravityField, body, initialRefOrbit);

        // Force the selected propagation parameters to their reference values
        if (refPropagationParameters != null) {
            for (DelegatingDriver refDriver : refPropagationParameters.getDrivers()) {
                for (DelegatingDriver driver : propagatorBuilder.getPropagationParametersDrivers().getDrivers()) {
                    if (driver.getName().equals(refDriver.getName())) {
                        driver.setValue(refDriver.getValue());
                    }
                }
            }
        }

        // Build the reference propagator
        final NumericalPropagator propagator = 
                        propagatorBuilder.buildPropagator(propagatorBuilder.
                                                          getSelectedNormalizedParameters());
        
        // Propagate until last date and return the orbit
        return propagator.propagate(kalmanFinalDate).getOrbit();
    }


    /** Sort parameters changes.
     * @param parameters parameters list
     */
    private void sortParametersChanges(List<? extends ParameterDriver> parameters) {

        // sort the parameters lexicographically
        Collections.sort(parameters, new Comparator<ParameterDriver>() {
            /** {@inheritDoc} */
            @Override
            public int compare(final ParameterDriver pd1, final ParameterDriver pd2) {
                return pd1.getName().compareTo(pd2.getName());
            }

        });
    }

    /** Display parameters changes.
     * @param stream output stream
     * @param header header message
     * @param sort if true, parameters will be sorted lexicographically
     * @param parameters parameters list
     */
    private void displayParametersChanges(final PrintStream out, final String header, final boolean sort,
                                          final int length, final ParameterDriversList parameters) {

        List<ParameterDriver> list = new ArrayList<ParameterDriver>(parameters.getDrivers());
        if (sort) {
            // sort the parameters lexicographically
            Collections.sort(list, new Comparator<ParameterDriver>() {
                /** {@inheritDoc} */
                @Override
                public int compare(final ParameterDriver pd1, final ParameterDriver pd2) {
                    return pd1.getName().compareTo(pd2.getName());
                }

            });
        }

        out.println(header);
        int index = 0;
        for (final ParameterDriver parameter : list) {
            if (parameter.isSelected()) {
                final double factor;
                if (parameter.getName().endsWith("/az bias") || parameter.getName().endsWith("/el bias")) {
                    factor = FastMath.toDegrees(1.0);
                } else {
                    factor = 1.0;
                }
                final double initial = parameter.getReferenceValue();
                final double value   = parameter.getValue();
                out.format(Locale.US, "  %2d %s", ++index, parameter.getName());
                for (int i = parameter.getName().length(); i < length; ++i) {
                    out.format(Locale.US, " ");
                }
                out.format(Locale.US, "  %+.12f  (final value:  % .12f)%n",
                           factor * (value - initial), factor * value);
            }
        }

    }
    
    /** Display covariances and sigmas as predicted by a Kalman filter at date t. 
     */
    private void displayFinalCovariances(final PrintStream logStream, final KalmanEstimator kalman) 
        {
        
//        // Get kalman estimated propagator
//        final NumericalPropagator kalmanProp = kalman.getProcessModel().getEstimatedPropagator();
//        
//        // Link the partial derivatives to this propagator
//        final String equationName = "kalman-derivatives";
//        PartialDerivativesEquations kalmanDerivatives = new PartialDerivativesEquations(equationName, kalmanProp);
//        
//        // Initialize the derivatives
//        final SpacecraftState rawState = kalmanProp.getInitialState();
//        final SpacecraftState stateWithDerivatives =
//                        kalmanDerivatives.setInitialJacobians(rawState);
//        kalmanProp.resetInitialState(stateWithDerivatives);
//        
//        // Propagate to target date
//        final SpacecraftState kalmanState = kalmanProp.propagate(targetDate);
//        
//        // Compute STM
//        RealMatrix STM = kalman.getProcessModel().getErrorStateTransitionMatrix(kalmanState, kalmanDerivatives);
//        
//        // Compute covariance matrix
//        RealMatrix P = kalman.getProcessModel().unNormalizeCovarianceMatrix(kalman.predictCovariance(STM,
//                                                                              kalman.getProcessModel().getProcessNoiseMatrix()));
        final RealMatrix P = kalman.getPhysicalEstimatedCovarianceMatrix();
        final String[] paramNames = new String[P.getRowDimension()];
        int index = 0;
        int paramSize = 0;
        for (final ParameterDriver driver : kalman.getOrbitalParametersDrivers(true).getDrivers()) {
            paramNames[index++] = driver.getName();
            paramSize = FastMath.max(paramSize, driver.getName().length());
        }
        for (final ParameterDriver driver : kalman.getPropagationParametersDrivers(true).getDrivers()) {
            paramNames[index++] = driver.getName();
            paramSize = FastMath.max(paramSize, driver.getName().length());
        }
        for (final ParameterDriver driver : kalman.getEstimatedMeasurementsParameters().getDrivers()) {
            paramNames[index++] = driver.getName();
            paramSize = FastMath.max(paramSize, driver.getName().length());
        }
        if (paramSize < 20) {
            paramSize = 20;
        }
        
        // Header
        logStream.format("\n%s\n", "Kalman Final Covariances:");
//        logStream.format(Locale.US, "\tDate: %-23s UTC\n",
//                         targetDate.toString(TimeScalesFactory.getUTC()));
        logStream.format(Locale.US, "\tDate: %-23s UTC\n",
                         kalman.getCurrentDate().toString(TimeScalesFactory.getUTC()));
        
        // Covariances
        String strFormat = String.format("%%%2ds  ", paramSize);
        logStream.format(strFormat, "Covariances:");
        for (int i = 0; i < P.getRowDimension(); i++) {
            logStream.format(Locale.US, strFormat, paramNames[i]);
        }
        logStream.println("");
        String numFormat = String.format("%%%2d.6f  ", paramSize);
        for (int i = 0; i < P.getRowDimension(); i++) {
            logStream.format(Locale.US, strFormat, paramNames[i]);
            for (int j = 0; j <= i; j++) {
                logStream.format(Locale.US, numFormat, P.getEntry(i, j));
            }
            logStream.println("");
        }
        
        // Correlation coeff
        final double[] sigmas = new double[P.getRowDimension()];
        for (int i = 0; i < P.getRowDimension(); i++) {
            sigmas[i] = FastMath.sqrt(P.getEntry(i, i));
        }
        
        logStream.format("\n" + strFormat, "Corr coef:");
        for (int i = 0; i < P.getRowDimension(); i++) {
            logStream.format(Locale.US, strFormat, paramNames[i]);
        }
        logStream.println("");
        for (int i = 0; i < P.getRowDimension(); i++) {
            logStream.format(Locale.US, strFormat, paramNames[i]);
            for (int j = 0; j <= i; j++) {
                logStream.format(Locale.US, numFormat, P.getEntry(i, j)/(sigmas[i]*sigmas[j]));
            }
            logStream.println("");
        }
        
        // Sigmas
        logStream.format("\n" + strFormat + "\n", "Sigmas: ");
        for (int i = 0; i < P.getRowDimension(); i++) {
            logStream.format(Locale.US, strFormat + numFormat + "\n", paramNames[i], sigmas[i]);
        }
        logStream.println("");
    }

    /** Create a propagator builder from input parameters
     * @param parser input file parser
     * @param conventions IERS conventions to use
     * @param gravityField gravity field
     * @param body central body
     * @param orbit first orbit estimate
     * @return propagator builder
     * @throws NoSuchElementException if input parameters are missing
     */
    private NumericalPropagatorBuilder createPropagatorBuilder(final KeyValueFileParser<ParameterKey> parser,
                                                               final IERSConventions conventions,
                                                               final NormalizedSphericalHarmonicsProvider gravityField,
                                                               final OneAxisEllipsoid body,
                                                               final Orbit orbit)
        throws NoSuchElementException {

        final double minStep;
        if (!parser.containsKey(ParameterKey.PROPAGATOR_MIN_STEP)) {
            minStep = 0.001;
        } else {
            minStep = parser.getDouble(ParameterKey.PROPAGATOR_MIN_STEP);
        }

        final double maxStep;
        if (!parser.containsKey(ParameterKey.PROPAGATOR_MAX_STEP)) {
            maxStep = 300;
        } else {
            maxStep = parser.getDouble(ParameterKey.PROPAGATOR_MAX_STEP);
        }

        final double dP;
        if (!parser.containsKey(ParameterKey.PROPAGATOR_POSITION_ERROR)) {
            dP = 10.0;
        } else {
            dP = parser.getDouble(ParameterKey.PROPAGATOR_POSITION_ERROR);
        }

        final double positionScale;
        if (!parser.containsKey(ParameterKey.ESTIMATOR_ORBITAL_PARAMETERS_POSITION_SCALE)) {
            positionScale = dP;
        } else {
            positionScale = parser.getDouble(ParameterKey.ESTIMATOR_ORBITAL_PARAMETERS_POSITION_SCALE);
        }
        final NumericalPropagatorBuilder propagatorBuilder =
                        new NumericalPropagatorBuilder(orbit,
                                                       new DormandPrince853IntegratorBuilder(minStep, maxStep, dP),
                                                       PositionAngle.MEAN,
                                                       positionScale);

        // initial mass
        final double mass;
        if (!parser.containsKey(ParameterKey.MASS)) {
            mass = 1000.0;
        } else {
            mass = parser.getDouble(ParameterKey.MASS);
        }
        propagatorBuilder.setMass(mass);

        // gravity field force model
        propagatorBuilder.addForceModel(new HolmesFeatherstoneAttractionModel(body.getBodyFrame(), gravityField));

        // ocean tides force model
        if (parser.containsKey(ParameterKey.OCEAN_TIDES_DEGREE) &&
                        parser.containsKey(ParameterKey.OCEAN_TIDES_ORDER)) {
            final int degree = parser.getInt(ParameterKey.OCEAN_TIDES_DEGREE);
            final int order  = parser.getInt(ParameterKey.OCEAN_TIDES_ORDER);
            if (degree > 0 && order > 0) {
                propagatorBuilder.addForceModel(new OceanTides(body.getBodyFrame(),
                                                               gravityField.getAe(), gravityField.getMu(),
                                                               degree, order, conventions,
                                                               TimeScalesFactory.getUT1(conventions, true)));
            }
        }

        // solid tides force model
        List<CelestialBody> solidTidesBodies = new ArrayList<CelestialBody>();
        if (parser.containsKey(ParameterKey.SOLID_TIDES_SUN) &&
                        parser.getBoolean(ParameterKey.SOLID_TIDES_SUN)) {
            solidTidesBodies.add(CelestialBodyFactory.getSun());
        }
        if (parser.containsKey(ParameterKey.SOLID_TIDES_MOON) &&
                        parser.getBoolean(ParameterKey.SOLID_TIDES_MOON)) {
            solidTidesBodies.add(CelestialBodyFactory.getMoon());
        }
        if (!solidTidesBodies.isEmpty()) {
            propagatorBuilder.addForceModel(new SolidTides(body.getBodyFrame(),
                                                           gravityField.getAe(), gravityField.getMu(),
                                                           gravityField.getTideSystem(), conventions,
                                                           TimeScalesFactory.getUT1(conventions, true),
                                                           solidTidesBodies.toArray(new CelestialBody[solidTidesBodies.size()])));
        }

        // third body attraction
        if (parser.containsKey(ParameterKey.THIRD_BODY_SUN) &&
                        parser.getBoolean(ParameterKey.THIRD_BODY_SUN)) {
            propagatorBuilder.addForceModel(new ThirdBodyAttraction(CelestialBodyFactory.getSun()));
        }
        if (parser.containsKey(ParameterKey.THIRD_BODY_MOON) &&
                        parser.getBoolean(ParameterKey.THIRD_BODY_MOON)) {
            propagatorBuilder.addForceModel(new ThirdBodyAttraction(CelestialBodyFactory.getMoon()));
        }

        // drag
        if (parser.containsKey(ParameterKey.DRAG) && parser.getBoolean(ParameterKey.DRAG)) {
            final double  cd          = parser.getDouble(ParameterKey.DRAG_CD);
            final double  area        = parser.getDouble(ParameterKey.DRAG_AREA);
            final boolean cdEstimated = parser.getBoolean(ParameterKey.DRAG_CD_ESTIMATED);

            MarshallSolarActivityFutureEstimation msafe =
                            new MarshallSolarActivityFutureEstimation("(?:Jan|Feb|Mar|Apr|May|Jun|Jul|Aug|Sep|Oct|Nov|Dec)\\p{Digit}\\p{Digit}\\p{Digit}\\p{Digit}F10\\.(?:txt|TXT)",
                                                                      MarshallSolarActivityFutureEstimation.StrengthLevel.AVERAGE);
            DataProvidersManager manager = DataProvidersManager.getInstance();
            manager.feed(msafe.getSupportedNames(), msafe);
            Atmosphere atmosphere = new DTM2000(msafe, CelestialBodyFactory.getSun(), body);
            propagatorBuilder.addForceModel(new DragForce(atmosphere, new IsotropicDrag(area, cd)));
            if (cdEstimated) {
                for (final ParameterDriver driver : propagatorBuilder.getPropagationParametersDrivers().getDrivers()) {
                    if (driver.getName().equals(DragSensitive.DRAG_COEFFICIENT)) {
                        driver.setSelected(true);
                    }
                }
            }
        }

        // solar radiation pressure
        if (parser.containsKey(ParameterKey.SOLAR_RADIATION_PRESSURE) && parser.getBoolean(ParameterKey.SOLAR_RADIATION_PRESSURE)) {
            final double  cr          = parser.getDouble(ParameterKey.SOLAR_RADIATION_PRESSURE_CR);
            final double  area        = parser.getDouble(ParameterKey.SOLAR_RADIATION_PRESSURE_AREA);
            final boolean cREstimated = parser.getBoolean(ParameterKey.SOLAR_RADIATION_PRESSURE_CR_ESTIMATED);

            propagatorBuilder.addForceModel(new SolarRadiationPressure(CelestialBodyFactory.getSun(),
                                                                       body.getEquatorialRadius(),
                                                                       new IsotropicRadiationSingleCoefficient(area, cr)));
            if (cREstimated) {
                for (final ParameterDriver driver : propagatorBuilder.getPropagationParametersDrivers().getDrivers()) {
                    if (driver.getName().equals(RadiationSensitive.REFLECTION_COEFFICIENT)) {
                        driver.setSelected(true);
                    }
                }
            }
        }

        // post-Newtonian correction force due to general relativity
        if (parser.containsKey(ParameterKey.GENERAL_RELATIVITY) && parser.getBoolean(ParameterKey.GENERAL_RELATIVITY)) {
            propagatorBuilder.addForceModel(new Relativity(gravityField.getMu()));
        }

        // extra polynomial accelerations
        if (parser.containsKey(ParameterKey.POLYNOMIAL_ACCELERATION_NAME)) {
            final String[]       names        = parser.getStringArray(ParameterKey.POLYNOMIAL_ACCELERATION_NAME);
            final Vector3D[]     directions   = parser.getVectorArray(ParameterKey.POLYNOMIAL_ACCELERATION_DIRECTION_X,
                                                                      ParameterKey.POLYNOMIAL_ACCELERATION_DIRECTION_Y,
                                                                      ParameterKey.POLYNOMIAL_ACCELERATION_DIRECTION_Z);
            final List<String>[] coefficients = parser.getStringsListArray(ParameterKey.POLYNOMIAL_ACCELERATION_COEFFICIENTS, ',');
            final boolean[]      estimated    = parser.getBooleanArray(ParameterKey.POLYNOMIAL_ACCELERATION_ESTIMATED);

            for (int i = 0; i < names.length; ++i) {

                final PolynomialParametricAcceleration ppa =
                                new PolynomialParametricAcceleration(directions[i], true, names[i], null,
                                                                     coefficients[i].size() - 1);
                for (int k = 0; k < coefficients[i].size(); ++k) {
                    final ParameterDriver driver = ppa.getParameterDriver(names[i] + "[" + k + "]");
                    driver.setValue(Double.parseDouble(coefficients[i].get(k)));
                    driver.setSelected(estimated[i]);
                }
                propagatorBuilder.addForceModel(ppa);
            }
        }

        // attitude mode
        final AttitudeMode mode;
        if (parser.containsKey(ParameterKey.ATTITUDE_MODE)) {
            mode = AttitudeMode.valueOf(parser.getString(ParameterKey.ATTITUDE_MODE));
        } else {
            mode = AttitudeMode.NADIR_POINTING_WITH_YAW_COMPENSATION;
        }
        propagatorBuilder.setAttitudeProvider(mode.getProvider(orbit.getFrame(), body));

        return propagatorBuilder;

    }

    /** Create a gravity field from input parameters
     * @param parser input file parser
     * @return gravity field
     * @throws NoSuchElementException if input parameters are missing
     */
    private NormalizedSphericalHarmonicsProvider createGravityField(final KeyValueFileParser<ParameterKey> parser)
                    throws NoSuchElementException {
        final int degree = parser.getInt(ParameterKey.CENTRAL_BODY_DEGREE);
        final int order  = FastMath.min(degree, parser.getInt(ParameterKey.CENTRAL_BODY_ORDER));
        return GravityFieldFactory.getNormalizedProvider(degree, order);
    }

    /** Create an orbit from input parameters
     * @param parser input file parser
     * @param mu     central attraction coefficient
     * @throws NoSuchElementException if input parameters are missing
     */
    private OneAxisEllipsoid createBody(final KeyValueFileParser<ParameterKey> parser)
                    throws NoSuchElementException {

        final Frame bodyFrame;
        if (!parser.containsKey(ParameterKey.BODY_FRAME)) {
            bodyFrame = FramesFactory.getITRF(IERSConventions.IERS_2010, true);
        } else {
            bodyFrame = parser.getEarthFrame(ParameterKey.BODY_FRAME);
        }

        final double equatorialRadius;
        if (!parser.containsKey(ParameterKey.BODY_EQUATORIAL_RADIUS)) {
            equatorialRadius = Constants.WGS84_EARTH_EQUATORIAL_RADIUS;
        } else {
            equatorialRadius = parser.getDouble(ParameterKey.BODY_EQUATORIAL_RADIUS);
        }

        final double flattening;
        if (!parser.containsKey(ParameterKey.BODY_INVERSE_FLATTENING)) {
            flattening = Constants.WGS84_EARTH_FLATTENING;
        } else {
            flattening = 1.0 / parser.getDouble(ParameterKey.BODY_INVERSE_FLATTENING);
        }

        return new OneAxisEllipsoid(equatorialRadius, flattening, bodyFrame);

    }

    /** Create an orbit from input parameters
     * @param parser input file parser
     * @param mu     central attraction coefficient
     * @throws NoSuchElementException if input parameters are missing
     */
    private Orbit createOrbit(final KeyValueFileParser<ParameterKey> parser,
                              final double mu) throws NoSuchElementException {

        final Frame frame;
        if (!parser.containsKey(ParameterKey.INERTIAL_FRAME)) {
            frame = FramesFactory.getEME2000();
        } else {
            frame = parser.getInertialFrame(ParameterKey.INERTIAL_FRAME);
        }

        // Orbit definition
        PositionAngle angleType = PositionAngle.MEAN;
        if (parser.containsKey(ParameterKey.ORBIT_ANGLE_TYPE)) {
            angleType = PositionAngle.valueOf(parser.getString(ParameterKey.ORBIT_ANGLE_TYPE).toUpperCase());
        }
        if (parser.containsKey(ParameterKey.ORBIT_KEPLERIAN_A)) {
            return new KeplerianOrbit(parser.getDouble(ParameterKey.ORBIT_KEPLERIAN_A),
                                      parser.getDouble(ParameterKey.ORBIT_KEPLERIAN_E),
                                      parser.getAngle(ParameterKey.ORBIT_KEPLERIAN_I),
                                      parser.getAngle(ParameterKey.ORBIT_KEPLERIAN_PA),
                                      parser.getAngle(ParameterKey.ORBIT_KEPLERIAN_RAAN),
                                      parser.getAngle(ParameterKey.ORBIT_KEPLERIAN_ANOMALY),
                                      angleType,
                                      frame,
                                      parser.getDate(ParameterKey.ORBIT_DATE,
                                                     TimeScalesFactory.getUTC()),
                                      mu);
        } else if (parser.containsKey(ParameterKey.ORBIT_EQUINOCTIAL_A)) {
            return new EquinoctialOrbit(parser.getDouble(ParameterKey.ORBIT_EQUINOCTIAL_A),
                                        parser.getDouble(ParameterKey.ORBIT_EQUINOCTIAL_EX),
                                        parser.getDouble(ParameterKey.ORBIT_EQUINOCTIAL_EY),
                                        parser.getDouble(ParameterKey.ORBIT_EQUINOCTIAL_HX),
                                        parser.getDouble(ParameterKey.ORBIT_EQUINOCTIAL_HY),
                                        parser.getAngle(ParameterKey.ORBIT_EQUINOCTIAL_LAMBDA),
                                        angleType,
                                        frame,
                                        parser.getDate(ParameterKey.ORBIT_DATE,
                                                       TimeScalesFactory.getUTC()),
                                        mu);
        } else if (parser.containsKey(ParameterKey.ORBIT_CIRCULAR_A)) {
            return new CircularOrbit(parser.getDouble(ParameterKey.ORBIT_CIRCULAR_A),
                                     parser.getDouble(ParameterKey.ORBIT_CIRCULAR_EX),
                                     parser.getDouble(ParameterKey.ORBIT_CIRCULAR_EY),
                                     parser.getAngle(ParameterKey.ORBIT_CIRCULAR_I),
                                     parser.getAngle(ParameterKey.ORBIT_CIRCULAR_RAAN),
                                     parser.getAngle(ParameterKey.ORBIT_CIRCULAR_ALPHA),
                                     angleType,
                                     frame,
                                     parser.getDate(ParameterKey.ORBIT_DATE,
                                                    TimeScalesFactory.getUTC()),
                                     mu);
        } else if (parser.containsKey(ParameterKey.ORBIT_TLE_LINE_1)) {
            final String line1 = parser.getString(ParameterKey.ORBIT_TLE_LINE_1);
            final String line2 = parser.getString(ParameterKey.ORBIT_TLE_LINE_2);
            final TLE tle = new TLE(line1, line2);

            TLEPropagator propagator = TLEPropagator.selectExtrapolator(tle);
            // propagator.setEphemerisMode();

            AbsoluteDate initDate = tle.getDate();
            SpacecraftState initialState = propagator.getInitialState();


            //Transformation from TEME to frame.
            Transform t =FramesFactory.getTEME().getTransformTo(FramesFactory.getEME2000(), initDate.getDate());
            return new CartesianOrbit( t.transformPVCoordinates(initialState.getPVCoordinates()) ,
                                       frame,
                                       initDate,
                                       mu);


        } else {
            final double[] pos = {parser.getDouble(ParameterKey.ORBIT_CARTESIAN_PX),
                parser.getDouble(ParameterKey.ORBIT_CARTESIAN_PY),
                parser.getDouble(ParameterKey.ORBIT_CARTESIAN_PZ)};
            final double[] vel = {parser.getDouble(ParameterKey.ORBIT_CARTESIAN_VX),
                parser.getDouble(ParameterKey.ORBIT_CARTESIAN_VY),
                parser.getDouble(ParameterKey.ORBIT_CARTESIAN_VZ)};

            return new CartesianOrbit(new PVCoordinates(new Vector3D(pos), new Vector3D(vel)),
                                      frame,
                                      parser.getDate(ParameterKey.ORBIT_DATE,
                                                     TimeScalesFactory.getUTC()),
                                      mu);
        }

    }

    /** Set up range bias due to transponder delay.
     * @param parser input file parser
     * @param range bias (may be null if bias is fixed to zero)
     */
    private Bias<Range> createSatRangeBias(final KeyValueFileParser<ParameterKey> parser)
                    {

        // transponder delay
        final double transponderDelayBias;
        if (!parser.containsKey(ParameterKey.ONBOARD_RANGE_BIAS)) {
            transponderDelayBias = 0;
        } else {
            transponderDelayBias = parser.getDouble(ParameterKey.ONBOARD_RANGE_BIAS);
        }

        final double transponderDelayBiasMin;
        if (!parser.containsKey(ParameterKey.ONBOARD_RANGE_BIAS_MIN)) {
            transponderDelayBiasMin = Double.NEGATIVE_INFINITY;
        } else {
            transponderDelayBiasMin = parser.getDouble(ParameterKey.ONBOARD_RANGE_BIAS_MIN);
        }

        final double transponderDelayBiasMax;
        if (!parser.containsKey(ParameterKey.ONBOARD_RANGE_BIAS_MAX)) {
            transponderDelayBiasMax = Double.NEGATIVE_INFINITY;
        } else {
            transponderDelayBiasMax = parser.getDouble(ParameterKey.ONBOARD_RANGE_BIAS_MAX);
        }

        // bias estimation flag
        final boolean transponderDelayBiasEstimated;
        if (!parser.containsKey(ParameterKey.ONBOARD_RANGE_BIAS_ESTIMATED)) {
            transponderDelayBiasEstimated = false;
        } else {
            transponderDelayBiasEstimated = parser.getBoolean(ParameterKey.ONBOARD_RANGE_BIAS_ESTIMATED);
        }

        if (FastMath.abs(transponderDelayBias) >= Precision.SAFE_MIN || transponderDelayBiasEstimated) {
            // bias is either non-zero or will be estimated,
            // we really need to create a modifier for this
            final Bias<Range> bias = new Bias<Range>(new String[] {
                "transponder delay bias",
            },
                            new double[] {
                                transponderDelayBias
            },
                            new double[] {
                                1.0
            },
                            new double[] {
                                transponderDelayBiasMin
            },
                            new double[] {
                                transponderDelayBiasMax
            });
            bias.getParametersDrivers().get(0).setSelected(transponderDelayBiasEstimated);
            return bias;
        } else {
            // fixed zero bias, we don't need any modifier
            return null;
        }

    }

    /** Set up range modifier taking on-board antenna offset.
     * @param parser input file parser
     * @return range modifier (may be null if antenna offset is zero or undefined)
     */
    public OnBoardAntennaRangeModifier createSatAntennaRangeModifier(final KeyValueFileParser<ParameterKey> parser) {
        final Vector3D offset;
        if (!parser.containsKey(ParameterKey.ON_BOARD_ANTENNA_PHASE_CENTER_X)) {
            offset = Vector3D.ZERO;
        } else {
            offset = parser.getVector(ParameterKey.ON_BOARD_ANTENNA_PHASE_CENTER_X,
                                      ParameterKey.ON_BOARD_ANTENNA_PHASE_CENTER_Y,
                                      ParameterKey.ON_BOARD_ANTENNA_PHASE_CENTER_Z);
        }
        return offset.getNorm() > 0 ? new OnBoardAntennaRangeModifier(offset) : null;
    }

    /** Set up stations.
     * @param parser input file parser
     * @param conventions IERS conventions to use
     * @param body central body
     * @return name to station data map
     * @throws NoSuchElementException if input parameters are missing
     */
    private Map<String, StationData> createStationsData(final KeyValueFileParser<ParameterKey> parser,
                                                        final IERSConventions conventions,
                                                        final OneAxisEllipsoid body)
        throws NoSuchElementException {

        final Map<String, StationData> stations       = new HashMap<String, StationData>();

        final String[]  stationNames                      = parser.getStringArray(ParameterKey.GROUND_STATION_NAME);
        final double[]  stationLatitudes                  = parser.getAngleArray(ParameterKey.GROUND_STATION_LATITUDE);
        final double[]  stationLongitudes                 = parser.getAngleArray(ParameterKey.GROUND_STATION_LONGITUDE);
        final double[]  stationAltitudes                  = parser.getDoubleArray(ParameterKey.GROUND_STATION_ALTITUDE);
<<<<<<< HEAD
=======
        final boolean[] stationPositionEstimated          = parser.getBooleanArray(ParameterKey.GROUND_STATION_POSITION_ESTIMATED);
>>>>>>> 5600aca5
        final double[]  stationClockOffsets               = parser.getDoubleArray(ParameterKey.GROUND_STATION_CLOCK_OFFSET);
        final double[]  stationClockOffsetsMin            = parser.getDoubleArray(ParameterKey.GROUND_STATION_CLOCK_OFFSET_MIN);
        final double[]  stationClockOffsetsMax            = parser.getDoubleArray(ParameterKey.GROUND_STATION_CLOCK_OFFSET_MAX);
        final boolean[] stationClockOffsetEstimated       = parser.getBooleanArray(ParameterKey.GROUND_STATION_CLOCK_OFFSET_ESTIMATED);
<<<<<<< HEAD
        final boolean[] stationPositionEstimated          = parser.getBooleanArray(ParameterKey.GROUND_STATION_POSITION_ESTIMATED);
=======
>>>>>>> 5600aca5
        final double[]  stationRangeSigma                 = parser.getDoubleArray(ParameterKey.GROUND_STATION_RANGE_SIGMA);
        final double[]  stationRangeBias                  = parser.getDoubleArray(ParameterKey.GROUND_STATION_RANGE_BIAS);
        final double[]  stationRangeBiasMin               = parser.getDoubleArray(ParameterKey.GROUND_STATION_RANGE_BIAS_MIN);
        final double[]  stationRangeBiasMax               = parser.getDoubleArray(ParameterKey.GROUND_STATION_RANGE_BIAS_MAX);
        final boolean[] stationRangeBiasEstimated         = parser.getBooleanArray(ParameterKey.GROUND_STATION_RANGE_BIAS_ESTIMATED);
        final double[]  stationRangeRateSigma             = parser.getDoubleArray(ParameterKey.GROUND_STATION_RANGE_RATE_SIGMA);
        final double[]  stationRangeRateBias              = parser.getDoubleArray(ParameterKey.GROUND_STATION_RANGE_RATE_BIAS);
        final double[]  stationRangeRateBiasMin           = parser.getDoubleArray(ParameterKey.GROUND_STATION_RANGE_RATE_BIAS_MIN);
        final double[]  stationRangeRateBiasMax           = parser.getDoubleArray(ParameterKey.GROUND_STATION_RANGE_RATE_BIAS_MAX);
        final boolean[] stationRangeRateBiasEstimated     = parser.getBooleanArray(ParameterKey.GROUND_STATION_RANGE_RATE_BIAS_ESTIMATED);
        final double[]  stationAzimuthSigma               = parser.getAngleArray(ParameterKey.GROUND_STATION_AZIMUTH_SIGMA);
        final double[]  stationAzimuthBias                = parser.getAngleArray(ParameterKey.GROUND_STATION_AZIMUTH_BIAS);
        final double[]  stationAzimuthBiasMin             = parser.getAngleArray(ParameterKey.GROUND_STATION_AZIMUTH_BIAS_MIN);
        final double[]  stationAzimuthBiasMax             = parser.getAngleArray(ParameterKey.GROUND_STATION_AZIMUTH_BIAS_MAX);
        final double[]  stationElevationSigma             = parser.getAngleArray(ParameterKey.GROUND_STATION_ELEVATION_SIGMA);
        final double[]  stationElevationBias              = parser.getAngleArray(ParameterKey.GROUND_STATION_ELEVATION_BIAS);
        final double[]  stationElevationBiasMin           = parser.getAngleArray(ParameterKey.GROUND_STATION_ELEVATION_BIAS_MIN);
        final double[]  stationElevationBiasMax           = parser.getAngleArray(ParameterKey.GROUND_STATION_ELEVATION_BIAS_MAX);
        final boolean[] stationAzElBiasesEstimated        = parser.getBooleanArray(ParameterKey.GROUND_STATION_AZ_EL_BIASES_ESTIMATED);
        final boolean[] stationElevationRefraction        = parser.getBooleanArray(ParameterKey.GROUND_STATION_ELEVATION_REFRACTION_CORRECTION);
        final boolean[] stationTroposphericModelEstimated = parser.getBooleanArray(ParameterKey.GROUND_STATION_TROPOSPHERIC_MODEL_ESTIMATED);
        final double[]  stationTroposphericZenithDelay    = parser.getDoubleArray(ParameterKey.GROUND_STATION_TROPOSPHERIC_ZENITH_DELAY);
        final boolean[] stationZenithDelayEstimated       = parser.getBooleanArray(ParameterKey.GROUND_STATION_TROPOSPHERIC_DELAY_ESTIMATED);
        final boolean[] stationGlobalMappingFunction      = parser.getBooleanArray(ParameterKey.GROUND_STATION_GLOBAL_MAPPING_FUNCTION);
        final boolean[] stationNiellMappingFunction       = parser.getBooleanArray(ParameterKey.GROUND_STATION_NIELL_MAPPING_FUNCTION);
<<<<<<< HEAD
        final boolean[] stationWeatherEstimated           = parser.getBooleanArray(ParameterKey.GROUND_STATION_WEATHER_ESTIMATED);
=======
>>>>>>> 5600aca5
        final boolean[] stationRangeTropospheric          = parser.getBooleanArray(ParameterKey.GROUND_STATION_RANGE_TROPOSPHERIC_CORRECTION);
        //final boolean[] stationIonosphericCorrection    = parser.getBooleanArray(ParameterKey.GROUND_STATION_IONOSPHERIC_CORRECTION);

        final TidalDisplacement tidalDisplacement;
        if (parser.containsKey(ParameterKey.SOLID_TIDES_DISPLACEMENT_CORRECTION) &&
            parser.getBoolean(ParameterKey.SOLID_TIDES_DISPLACEMENT_CORRECTION)) {
            final boolean removePermanentDeformation =
                            parser.containsKey(ParameterKey.SOLID_TIDES_DISPLACEMENT_REMOVE_PERMANENT_DEFORMATION) &&
                            parser.getBoolean(ParameterKey.SOLID_TIDES_DISPLACEMENT_REMOVE_PERMANENT_DEFORMATION);
            tidalDisplacement = new TidalDisplacement(Constants.EIGEN5C_EARTH_EQUATORIAL_RADIUS,
                                                      Constants.JPL_SSD_SUN_EARTH_PLUS_MOON_MASS_RATIO,
                                                      Constants.JPL_SSD_EARTH_MOON_MASS_RATIO,
                                                      CelestialBodyFactory.getSun(),
                                                      CelestialBodyFactory.getMoon(),
                                                      conventions,
                                                      removePermanentDeformation);
        } else {
            tidalDisplacement = null;
        }

        final OceanLoadingCoefficientsBLQFactory blqFactory;
        if (parser.containsKey(ParameterKey.OCEAN_LOADING_CORRECTION) &&
            parser.getBoolean(ParameterKey.OCEAN_LOADING_CORRECTION)) {
            blqFactory = new OceanLoadingCoefficientsBLQFactory("^.*\\.blq$");
        } else {
            blqFactory = null;
        }

        final EOPHistory eopHistory = FramesFactory.findEOP(body.getBodyFrame());
        for (int i = 0; i < stationNames.length; ++i) {

            // displacements
            final StationDisplacement[] displacements;
            final OceanLoading oceanLoading = (blqFactory == null) ?
                                              null :
                                              new OceanLoading(body, blqFactory.getCoefficients(stationNames[i]));
            if (tidalDisplacement == null) {
                if (oceanLoading == null) {
                    displacements = new StationDisplacement[0];
                } else {
                    displacements = new StationDisplacement[] {
                        oceanLoading
                    };
                }
            } else {
                if (oceanLoading == null) {
                    displacements = new StationDisplacement[] {
                        tidalDisplacement
                    };
                } else {
                    displacements = new StationDisplacement[] {
                        tidalDisplacement, oceanLoading
                    };
                }
            }

            // the station itself
            final GeodeticPoint position = new GeodeticPoint(stationLatitudes[i],
                                                             stationLongitudes[i],
                                                             stationAltitudes[i]);
            final TopocentricFrame topo = new TopocentricFrame(body, position, stationNames[i]);
            final GroundStation station = new GroundStation(topo, eopHistory, displacements);
            station.getClockOffsetDriver().setReferenceValue(stationClockOffsets[i]);
            station.getClockOffsetDriver().setValue(stationClockOffsets[i]);
            station.getClockOffsetDriver().setMinValue(stationClockOffsetsMin[i]);
            station.getClockOffsetDriver().setMaxValue(stationClockOffsetsMax[i]);
            station.getClockOffsetDriver().setSelected(stationClockOffsetEstimated[i]);
            station.getEastOffsetDriver().setSelected(stationPositionEstimated[i]);
            station.getNorthOffsetDriver().setSelected(stationPositionEstimated[i]);
            station.getZenithOffsetDriver().setSelected(stationPositionEstimated[i]);

            // range
            final double rangeSigma = stationRangeSigma[i];
            final Bias<Range> rangeBias;
            if (FastMath.abs(stationRangeBias[i])   >= Precision.SAFE_MIN || stationRangeBiasEstimated[i]) {
                 rangeBias = new Bias<Range>(new String[] {
                                                 stationNames[i] + "/range bias",
                                             },
                                             new double[] {
                                                 stationRangeBias[i]
                                             },
                                             new double[] {
                                                 rangeSigma
                                             },
                                             new double[] {
                                                 stationRangeBiasMin[i]
                                             },
                                             new double[] {
                                                 stationRangeBiasMax[i]
                                             });
                 rangeBias.getParametersDrivers().get(0).setSelected(stationRangeBiasEstimated[i]);
            } else {
                // bias fixed to zero, we don't need to create a modifier for this
                rangeBias = null;
            }

            // range rate
            final double rangeRateSigma = stationRangeRateSigma[i];
            final Bias<RangeRate> rangeRateBias;
            if (FastMath.abs(stationRangeRateBias[i])   >= Precision.SAFE_MIN || stationRangeRateBiasEstimated[i]) {
                rangeRateBias = new Bias<RangeRate>(new String[] {
                                                        stationNames[i] + "/range rate bias"
                                                    },
                                                    new double[] {
                                                        stationRangeRateBias[i]
                                                    },
                                                    new double[] {
                                                        rangeRateSigma
                                                    },
                                                    new double[] {
                                                        stationRangeRateBiasMin[i]
                                                    },
                                                    new double[] {
                                                        stationRangeRateBiasMax[i]
                                                    });
                rangeRateBias.getParametersDrivers().get(0).setSelected(stationRangeRateBiasEstimated[i]);
            } else {
                // bias fixed to zero, we don't need to create a modifier for this
                rangeRateBias = null;
            }

            // angular biases
            final double[] azELSigma = new double[] {
                stationAzimuthSigma[i], stationElevationSigma[i]
            };
            final Bias<AngularAzEl> azELBias;
            if (FastMath.abs(stationAzimuthBias[i])   >= Precision.SAFE_MIN ||
                FastMath.abs(stationElevationBias[i]) >= Precision.SAFE_MIN ||
                stationAzElBiasesEstimated[i]) {
                azELBias = new Bias<AngularAzEl>(new String[] {
                                                 stationNames[i] + "/az bias",
                                                 stationNames[i] + "/el bias"
                                             },
                                             new double[] {
                                                 stationAzimuthBias[i],
                                                 stationElevationBias[i]
                                             },
                                             azELSigma,
                                             new double[] {
                                                 stationAzimuthBiasMin[i],
                                                 stationElevationBiasMin[i]
                                             },
                                             new double[] {
                                                 stationAzimuthBiasMax[i],
                                                 stationElevationBiasMax[i]
                                             });
                azELBias.getParametersDrivers().get(0).setSelected(stationAzElBiasesEstimated[i]);
                azELBias.getParametersDrivers().get(1).setSelected(stationAzElBiasesEstimated[i]);
            } else {
                // bias fixed to zero, we don't need to create a modifier for this
                azELBias = null;
            }

            //Refraction correction
            final AngularRadioRefractionModifier refractionCorrection;
            if (stationElevationRefraction[i]) {
                final double                     altitude        = station.getBaseFrame().getPoint().getAltitude();
                final AtmosphericRefractionModel refractionModel = new EarthITU453AtmosphereRefraction(altitude);
                refractionCorrection = new AngularRadioRefractionModifier(refractionModel);
            } else {
                refractionCorrection = null;
            }


            //Tropospheric correction
            final RangeTroposphericDelayModifier rangeTroposphericCorrection;
            if (stationRangeTropospheric[i]) {

                MappingFunction mappingModel = null;
                if (stationGlobalMappingFunction[i]) {
                    mappingModel = new GlobalMappingFunctionModel(stationLatitudes[i],
                                                                  stationLongitudes[i]);
                } else if (stationNiellMappingFunction[i]) {
                    mappingModel = new NiellMappingFunctionModel(stationLatitudes[i]);
                }

                final DiscreteTroposphericModel troposphericModel;
                if (stationTroposphericModelEstimated[i] && mappingModel != null) {
<<<<<<< HEAD

                    if(stationWeatherEstimated[i]) {
                        final GlobalPressureTemperatureModel weather = new GlobalPressureTemperatureModel(stationLatitudes[i],
                                                                                                          stationLongitudes[i],
                                                                                                          body.getBodyFrame());
                        weather.weatherParameters(stationAltitudes[i], parser.getDate(ParameterKey.ORBIT_DATE,
                                                                                      TimeScalesFactory.getUTC()));
                        final double temperature = weather.getTemperature();
                        final double pressure    = weather.getPressure();
                        troposphericModel = new EstimatedTroposphericModel(temperature, pressure, mappingModel,
                                                                           stationTroposphericZenithDelay[i]);
                    } else {
                        troposphericModel = new EstimatedTroposphericModel(mappingModel, stationTroposphericZenithDelay[i]);   
                    }

=======
                    troposphericModel = new EstimatedTroposphericModel(mappingModel, stationTroposphericZenithDelay[i]);
>>>>>>> 5600aca5
                    ParameterDriver totalDelay = troposphericModel.getParametersDrivers().get(0);
                    totalDelay.setSelected(stationZenithDelayEstimated[i]);
                    totalDelay.setName(stationNames[i].substring(0, 5) + EstimatedTroposphericModel.TOTAL_ZENITH_DELAY);
                } else {
                    troposphericModel = SaastamoinenModel.getStandardModel();
                }

                rangeTroposphericCorrection = new  RangeTroposphericDelayModifier(troposphericModel);
            } else {
                rangeTroposphericCorrection = null;
            }


        stations.put(stationNames[i], new StationData(station,
                                                      rangeSigma,     rangeBias,
                                                      rangeRateSigma, rangeRateBias,
                                                      azELSigma,      azELBias,
                                                      refractionCorrection, rangeTroposphericCorrection));
        }
        return stations;

    }

    /** Set up weights.
     * @param parser input file parser
     * @return base weights
     * @throws NoSuchElementException if input parameters are missing
     */
    private Weights createWeights(final KeyValueFileParser<ParameterKey> parser)
                    throws NoSuchElementException {
        return new Weights(parser.getDouble(ParameterKey.RANGE_MEASUREMENTS_BASE_WEIGHT),
                           parser.getDouble(ParameterKey.RANGE_RATE_MEASUREMENTS_BASE_WEIGHT),
                           new double[] {
                               parser.getDouble(ParameterKey.AZIMUTH_MEASUREMENTS_BASE_WEIGHT),
                               parser.getDouble(ParameterKey.ELEVATION_MEASUREMENTS_BASE_WEIGHT)
        },
                           parser.getDouble(ParameterKey.PV_MEASUREMENTS_BASE_WEIGHT));
    }

    /** Set up outliers manager for range measurements.
     * @param parser input file parser
     * @return outliers manager (null if none configured)
     */
    private OutlierFilter<Range> createRangeOutliersManager(final KeyValueFileParser<ParameterKey> parser)
                    {
        if (parser.containsKey(ParameterKey.RANGE_OUTLIER_REJECTION_MULTIPLIER) !=
                        parser.containsKey(ParameterKey.RANGE_OUTLIER_REJECTION_STARTING_ITERATION)) {
            throw new OrekitException(LocalizedCoreFormats.SIMPLE_MESSAGE,
                                      ParameterKey.RANGE_OUTLIER_REJECTION_MULTIPLIER.toString().toLowerCase().replace('_', '.') +
                                      " and  " +
                                      ParameterKey.RANGE_OUTLIER_REJECTION_STARTING_ITERATION.toString().toLowerCase().replace('_', '.') +
                            " must be both present or both absent");
        }
        return new DynamicOutlierFilter<Range>(parser.getInt(ParameterKey.RANGE_OUTLIER_REJECTION_STARTING_ITERATION),
                        parser.getInt(ParameterKey.RANGE_OUTLIER_REJECTION_MULTIPLIER));
    }

    /** Set up outliers manager for range-rate measurements.
     * @param parser input file parser
     * @return outliers manager (null if none configured)
     */
    private OutlierFilter<RangeRate> createRangeRateOutliersManager(final KeyValueFileParser<ParameterKey> parser)
                    {
        if (parser.containsKey(ParameterKey.RANGE_RATE_OUTLIER_REJECTION_MULTIPLIER) !=
                        parser.containsKey(ParameterKey.RANGE_RATE_OUTLIER_REJECTION_STARTING_ITERATION)) {
            throw new OrekitException(LocalizedCoreFormats.SIMPLE_MESSAGE,
                                      ParameterKey.RANGE_RATE_OUTLIER_REJECTION_MULTIPLIER.toString().toLowerCase().replace('_', '.') +
                                      " and  " +
                                      ParameterKey.RANGE_RATE_OUTLIER_REJECTION_STARTING_ITERATION.toString().toLowerCase().replace('_', '.') +
                            " must be both present or both absent");
        }
        return new DynamicOutlierFilter<RangeRate>(parser.getInt(ParameterKey.RANGE_RATE_OUTLIER_REJECTION_STARTING_ITERATION),
                        parser.getInt(ParameterKey.RANGE_RATE_OUTLIER_REJECTION_MULTIPLIER));
    }

    /** Set up outliers manager for azimuth-elevation measurements.
     * @param parser input file parser
     * @return outliers manager (null if none configured)
     */
    private OutlierFilter<AngularAzEl> createAzElOutliersManager(final KeyValueFileParser<ParameterKey> parser)
                    {
        if (parser.containsKey(ParameterKey.AZ_EL_OUTLIER_REJECTION_MULTIPLIER) !=
                        parser.containsKey(ParameterKey.AZ_EL_OUTLIER_REJECTION_STARTING_ITERATION)) {
            throw new OrekitException(LocalizedCoreFormats.SIMPLE_MESSAGE,
                                      ParameterKey.AZ_EL_OUTLIER_REJECTION_MULTIPLIER.toString().toLowerCase().replace('_', '.') +
                                      " and  " +
                                      ParameterKey.AZ_EL_OUTLIER_REJECTION_STARTING_ITERATION.toString().toLowerCase().replace('_', '.') +
                            " must be both present or both absent");
        }
        return new DynamicOutlierFilter<AngularAzEl>(parser.getInt(ParameterKey.AZ_EL_OUTLIER_REJECTION_STARTING_ITERATION),
                        parser.getInt(ParameterKey.AZ_EL_OUTLIER_REJECTION_MULTIPLIER));
    }

    /** Set up outliers manager for PV measurements.
     * @param parser input file parser
     * @return outliers manager (null if none configured)
     */
    private OutlierFilter<PV> createPVOutliersManager(final KeyValueFileParser<ParameterKey> parser)
                    {
        if (parser.containsKey(ParameterKey.PV_OUTLIER_REJECTION_MULTIPLIER) !=
                        parser.containsKey(ParameterKey.PV_OUTLIER_REJECTION_STARTING_ITERATION)) {
            throw new OrekitException(LocalizedCoreFormats.SIMPLE_MESSAGE,
                                      ParameterKey.PV_OUTLIER_REJECTION_MULTIPLIER.toString().toLowerCase().replace('_', '.') +
                                      " and  " +
                                      ParameterKey.PV_OUTLIER_REJECTION_STARTING_ITERATION.toString().toLowerCase().replace('_', '.') +
                            " must be both present or both absent");
        }
        return new DynamicOutlierFilter<PV>(parser.getInt(ParameterKey.PV_OUTLIER_REJECTION_STARTING_ITERATION),
                        parser.getInt(ParameterKey.PV_OUTLIER_REJECTION_MULTIPLIER));
    }

    /** Set up PV data.
     * @param parser input file parser
     * @return PV data
     * @throws NoSuchElementException if input parameters are missing
     */
    private PVData createPVData(final KeyValueFileParser<ParameterKey> parser)
                    throws NoSuchElementException {
        return new PVData(parser.getDouble(ParameterKey.PV_MEASUREMENTS_POSITION_SIGMA),
                          parser.getDouble(ParameterKey.PV_MEASUREMENTS_VELOCITY_SIGMA));
    }

    /** Set up satellite data.
     * @param parser input file parser
     * @return satellite data
     * @throws NoSuchElementException if input parameters are missing
     */
    private ObservableSatellite createObservableSatellite(final KeyValueFileParser<ParameterKey> parser)
        throws NoSuchElementException {
        ObservableSatellite obsSat = new ObservableSatellite(0);
        ParameterDriver clockOffsetDriver = obsSat.getClockOffsetDriver();
        if (parser.containsKey(ParameterKey.ON_BOARD_CLOCK_OFFSET)) {
            clockOffsetDriver.setReferenceValue(parser.getDouble(ParameterKey.ON_BOARD_CLOCK_OFFSET));
            clockOffsetDriver.setValue(parser.getDouble(ParameterKey.ON_BOARD_CLOCK_OFFSET));
        }
        if (parser.containsKey(ParameterKey.ON_BOARD_CLOCK_OFFSET_MIN)) {
            clockOffsetDriver.setMinValue(parser.getDouble(ParameterKey.ON_BOARD_CLOCK_OFFSET_MIN));
        }
        if (parser.containsKey(ParameterKey.ON_BOARD_CLOCK_OFFSET_MAX)) {
            clockOffsetDriver.setMaxValue(parser.getDouble(ParameterKey.ON_BOARD_CLOCK_OFFSET_MAX));
        }
        if (parser.containsKey(ParameterKey.ON_BOARD_CLOCK_OFFSET_ESTIMATED)) {
            clockOffsetDriver.setSelected(parser.getBoolean(ParameterKey.ON_BOARD_CLOCK_OFFSET_ESTIMATED));
        }
        return obsSat;
    }

    /** Read a RINEX measurements file.
     * @param file measurements file
     * @param satId satellite we are interested in
     * @param stations name to stations data map
     * @param satellite satellite reference
     * @param satRangeBias range bias due to transponder delay
     * @param satAntennaRangeModifier modifier for on-board antenna offset
     * @param weights base weights for measurements
     * @param rangeOutliersManager manager for range measurements outliers (null if none configured)
     * @param rangeRateOutliersManager manager for range-rate measurements outliers (null if none configured)
     * @return measurements list
     */
    private List<ObservedMeasurement<?>> readRinex(final File file, final String satId,
                                                   final Map<String, StationData> stations,
                                                   final ObservableSatellite satellite,
                                                   final Bias<Range> satRangeBias,
                                                   final OnBoardAntennaRangeModifier satAntennaRangeModifier,
                                                   final Weights weights,
                                                   final OutlierFilter<Range> rangeOutliersManager,
                                                   final OutlierFilter<RangeRate> rangeRateOutliersManager)
        throws UnsupportedEncodingException, IOException, OrekitException {
        final List<ObservedMeasurement<?>> measurements = new ArrayList<ObservedMeasurement<?>>();
        final SatelliteSystem system = SatelliteSystem.parseSatelliteSystem(satId);
        final int prnNumber;
        switch (system) {
            case GPS:
            case GLONASS:
            case GALILEO:
                prnNumber = Integer.parseInt(satId.substring(1));
                break;
            case SBAS:
                prnNumber = Integer.parseInt(satId.substring(1)) + 100;
                break;
            default:
                prnNumber = -1;
        }
        final Iono iono = new Iono(false);
        final RinexLoader loader = new RinexLoader(new FileInputStream(file), file.getAbsolutePath());
        for (final ObservationDataSet observationDataSet : loader.getObservationDataSets()) {
            if (observationDataSet.getSatelliteSystem() == system    &&
                observationDataSet.getPrnNumber()       == prnNumber) {
                for (final ObservationData od : observationDataSet.getObservationData()) {
                    if (!Double.isNaN(od.getValue())) {
                        if (od.getObservationType().getMeasurementType() == MeasurementType.PSEUDO_RANGE) {
                            // this is a measurement we want
                            final String stationName = observationDataSet.getHeader().getMarkerName() + "/" + od.getObservationType();
                            StationData stationData = stations.get(stationName);
                            if (stationData == null) {
                                throw new OrekitException(LocalizedCoreFormats.SIMPLE_MESSAGE,
                                                          stationName + " not configured");
                            }
                            Range range = new Range(stationData.station, false, observationDataSet.getDate(),
                                                    od.getValue(), stationData.rangeSigma,
                                                    weights.rangeBaseWeight, satellite);
                            range.addModifier(iono.getRangeModifier(od.getObservationType().getFrequency(system),
                                                                    observationDataSet.getDate()));
                            if (satAntennaRangeModifier != null) {
                                range.addModifier(satAntennaRangeModifier);
                            }
                            if (stationData.rangeBias != null) {
                                range.addModifier(stationData.rangeBias);
                            }
                            if (satRangeBias != null) {
                                range.addModifier(satRangeBias);
                            }
                            if (stationData.rangeTroposphericCorrection != null) {
                                range.addModifier(stationData.rangeTroposphericCorrection);
                            }
                            addIfNonZeroWeight(range, measurements);

                        } else if (od.getObservationType().getMeasurementType() == MeasurementType.DOPPLER) {
                            // this is a measurement we want
                            final String stationName = observationDataSet.getHeader().getMarkerName() + "/" + od.getObservationType();
                            StationData stationData = stations.get(stationName);
                            if (stationData == null) {
                                throw new OrekitException(LocalizedCoreFormats.SIMPLE_MESSAGE,
                                                          stationName + " not configured");
                            }
                            RangeRate rangeRate = new RangeRate(stationData.station, observationDataSet.getDate(),
                                                                od.getValue(), stationData.rangeRateSigma,
                                                                weights.rangeRateBaseWeight, false, satellite);
                            rangeRate.addModifier(iono.getRangeRateModifier(od.getObservationType().getFrequency(system),
                                                                            observationDataSet.getDate()));
                            if (stationData.rangeRateBias != null) {
                                rangeRate.addModifier(stationData.rangeRateBias);
                            }
                            addIfNonZeroWeight(rangeRate, measurements);
                        }
                    }
                }
            }
        }

        return measurements;

    }

    /** Read a measurements file.
     * @param file measurements file
     * @param stations name to stations data map
     * @param pvData PV measurements data
     * @param satellite satellite reference
     * @param satRangeBias range bias due to transponder delay
     * @param satAntennaRangeModifier modifier for on-board antenna offset
     * @param weights base weights for measurements
     * @param rangeOutliersManager manager for range measurements outliers (null if none configured)
     * @param rangeRateOutliersManager manager for range-rate measurements outliers (null if none configured)
     * @param azElOutliersManager manager for azimuth-elevation measurements outliers (null if none configured)
     * @param pvOutliersManager manager for PV measurements outliers (null if none configured)
     * @return measurements list
     */
    private List<ObservedMeasurement<?>> readMeasurements(final File file,
                                                          final Map<String, StationData> stations,
                                                          final PVData pvData,
                                                          final ObservableSatellite satellite,
                                                          final Bias<Range> satRangeBias,
                                                          final OnBoardAntennaRangeModifier satAntennaRangeModifier,
                                                          final Weights weights,
                                                          final OutlierFilter<Range> rangeOutliersManager,
                                                          final OutlierFilter<RangeRate> rangeRateOutliersManager,
                                                          final OutlierFilter<AngularAzEl> azElOutliersManager,
                                                          final OutlierFilter<PV> pvOutliersManager)
        throws UnsupportedEncodingException, IOException, OrekitException {

        final List<ObservedMeasurement<?>> measurements = new ArrayList<ObservedMeasurement<?>>();
        BufferedReader br = null;
        try {
            br = new BufferedReader(new InputStreamReader(new FileInputStream(file), "UTF-8"));
            int lineNumber = 0;
            for (String line = br.readLine(); line != null; line = br.readLine()) {
                ++lineNumber;
                line = line.trim();
                if (line.length() > 0 && !line.startsWith("#")) {
                    String[] fields = line.split("\\s+");
                    if (fields.length < 2) {
                        throw new OrekitException(OrekitMessages.UNABLE_TO_PARSE_LINE_IN_FILE,
                                                  lineNumber, file.getName(), line);
                    }
                    switch (fields[1]) {
                        case "RANGE" :
                            final Range range = new RangeParser().parseFields(fields, stations, pvData, satellite,
                                                                              satRangeBias, weights,
                                                                              line, lineNumber, file.getName());
                            if (satAntennaRangeModifier != null) {
                                range.addModifier(satAntennaRangeModifier);
                            }
                            if (rangeOutliersManager != null) {
                                range.addModifier(rangeOutliersManager);
                            }
                            addIfNonZeroWeight(range, measurements);
                            break;
                        case "RANGE_RATE" :
                            final RangeRate rangeRate = new RangeRateParser().parseFields(fields, stations, pvData, satellite,
                                                                                          satRangeBias, weights,
                                                                                          line, lineNumber, file.getName());
                            if (rangeOutliersManager != null) {
                                rangeRate.addModifier(rangeRateOutliersManager);
                            }
                            addIfNonZeroWeight(rangeRate, measurements);
                            break;
                        case "AZ_EL" :
                            final AngularAzEl angular = new AzElParser().parseFields(fields, stations, pvData, satellite,
                                                                                     satRangeBias, weights,
                                                                                     line, lineNumber, file.getName());
                            if (azElOutliersManager != null) {
                                angular.addModifier(azElOutliersManager);
                            }
                            addIfNonZeroWeight(angular, measurements);
                            break;
                        case "PV" :
                            final PV pv = new PVParser().parseFields(fields, stations, pvData, satellite,
                                                                     satRangeBias, weights,
                                                                     line, lineNumber, file.getName());
                            if (pvOutliersManager != null) {
                                pv.addModifier(pvOutliersManager);
                            }
                            addIfNonZeroWeight(pv, measurements);
                            break;
                        default :
                            throw new OrekitException(LocalizedCoreFormats.SIMPLE_MESSAGE,
                                                      "unknown measurement type " + fields[1] +
                                                      " at line " + lineNumber +
                                                      " in file " + file.getName());
                    }
                }
            }
        } finally {
            if (br != null) {
                br.close();
            }
        }

        if (measurements.isEmpty()) {
            throw new OrekitException(LocalizedCoreFormats.SIMPLE_MESSAGE,
                                      "not measurements read from file " + file.getAbsolutePath());
        }

        return measurements;

    }

    /** Add a measurement to a list if it has non-zero weight.
     * @param measurement measurement to add
     * @param measurements measurements list
     */
    private void addIfNonZeroWeight(final ObservedMeasurement<?> measurement, final List<ObservedMeasurement<?>> measurements) {
        double sum = 0;
        for (double w : measurement.getBaseWeight()) {
            sum += FastMath.abs(w);
        }
        if (sum > Precision.SAFE_MIN) {
            // we only consider measurements with non-zero weight
            measurements.add(measurement);
        }
    }

    /** Container for stations-related data. */
    private static class StationData {

        /** Ground station. */
        private final GroundStation station;

        /** Range sigma. */
        private final double rangeSigma;

        /** Range bias (may be if bias is fixed to zero). */
        private final Bias<Range> rangeBias;

        /** Range rate sigma. */
        private final double rangeRateSigma;

        /** Range rate bias (may be null if bias is fixed to zero). */
        private final Bias<RangeRate> rangeRateBias;

        /** Azimuth-elevation sigma. */
        private final double[] azElSigma;

        /** Azimuth-elevation bias (may be null if bias is fixed to zero). */
        private final Bias<AngularAzEl> azELBias;

        /** Elevation refraction correction (may be null). */
        private final AngularRadioRefractionModifier refractionCorrection;

        /** Tropospheric correction (may be null). */
        private final RangeTroposphericDelayModifier rangeTroposphericCorrection;

        /** Simple constructor.
         * @param station ground station
         * @param rangeSigma range sigma
         * @param rangeBias range bias (may be null if bias is fixed to zero)
         * @param rangeRateSigma range rate sigma
         * @param rangeRateBias range rate bias (may be null if bias is fixed to zero)
         * @param azElSigma azimuth-elevation sigma
         * @param azELBias azimuth-elevation bias (may be null if bias is fixed to zero)
         * @param refractionCorrection refraction correction for elevation (may be null)
         * @param rangeTroposphericCorrection tropospheric correction  for the range (may be null)
         */
        public StationData(final GroundStation station,
                           final double rangeSigma, final Bias<Range> rangeBias,
                           final double rangeRateSigma, final Bias<RangeRate> rangeRateBias,
                           final double[] azElSigma, final Bias<AngularAzEl> azELBias,
                           final AngularRadioRefractionModifier refractionCorrection,
                           final RangeTroposphericDelayModifier rangeTroposphericCorrection) {
            this.station                     = station;
            this.rangeSigma                  = rangeSigma;
            this.rangeBias                   = rangeBias;
            this.rangeRateSigma              = rangeRateSigma;
            this.rangeRateBias               = rangeRateBias;
            this.azElSigma                   = azElSigma.clone();
            this.azELBias                    = azELBias;
            this.refractionCorrection        = refractionCorrection;
            this.rangeTroposphericCorrection = rangeTroposphericCorrection;
        }

    }

    /** Container for base weights. */
    private static class Weights {

        /** Base weight for range measurements. */
        private final double rangeBaseWeight;

        /** Base weight for range rate measurements. */
        private final double rangeRateBaseWeight;

        /** Base weight for azimuth-elevation measurements. */
        private final double[] azElBaseWeight;

        /** Base weight for PV measurements. */
        private final double pvBaseWeight;

        /** Simple constructor.
         * @param rangeBaseWeight base weight for range measurements
         * @param rangeRateBaseWeight base weight for range rate measurements
         * @param azElBaseWeight base weight for azimuth-elevation measurements
         * @param pvBaseWeight base weight for PV measurements
         */
        public Weights(final double rangeBaseWeight,
                       final double rangeRateBaseWeight,
                       final double[] azElBaseWeight,
                       final double pvBaseWeight) {
            this.rangeBaseWeight     = rangeBaseWeight;
            this.rangeRateBaseWeight = rangeRateBaseWeight;
            this.azElBaseWeight      = azElBaseWeight.clone();
            this.pvBaseWeight        = pvBaseWeight;
        }

    }

    /** Container for Position-velocity data. */
    private static class PVData {

        /** Position sigma. */
        private final double positionSigma;

        /** Velocity sigma. */
        private final double velocitySigma;

        /** Simple constructor.
         * @param positionSigma position sigma
         * @param velocitySigma velocity sigma
         */
        public PVData(final double positionSigma, final double velocitySigma) {
            this.positionSigma = positionSigma;
            this.velocitySigma = velocitySigma;
        }

    }

    /** Measurements types. */
    private static abstract class MeasurementsParser<T extends ObservedMeasurement<T>> {

        /** Parse the fields of a measurements line.
         * @param fields measurements line fields
         * @param stations name to stations data map
         * @param pvData PV measurements data
         * @param satellite satellite reference
         * @param satRangeBias range bias due to transponder delay
         * @param weight base weights for measurements
         * @param line complete line
         * @param lineNumber line number
         * @param fileName file name
         * @return parsed measurement
         */
        public abstract T parseFields(String[] fields,
                                      Map<String, StationData> stations,
                                      PVData pvData, ObservableSatellite satellite,
                                      Bias<Range> satRangeBias, Weights weight,
                                      String line, int lineNumber, String fileName);

        /** Check the number of fields.
         * @param expected expected number of fields
         * @param fields measurements line fields
         * @param line complete line
         * @param lineNumber line number
         * @param fileName file name
         */
        protected void checkFields(final int expected, final String[] fields,
                                   final String line, final int lineNumber, final String fileName)
                                                   {
            if (fields.length != expected) {
                throw new OrekitException(OrekitMessages.UNABLE_TO_PARSE_LINE_IN_FILE,
                                          lineNumber, fileName, line);
            }
        }

        /** Get the date for the line.
         * @param date date field
         * @param line complete line
         * @param lineNumber line number
         * @param fileName file name
         * @return parsed measurement
         */
        protected AbsoluteDate getDate(final String date,
                                       final String line, final int lineNumber, final String fileName)
                                                       {
            try {
                return new AbsoluteDate(date, TimeScalesFactory.getUTC());
            } catch (OrekitException oe) {
                throw new OrekitException(LocalizedCoreFormats.SIMPLE_MESSAGE,
                                          "wrong date " + date +
                                          " at line " + lineNumber +
                                          " in file " + fileName +
                                          "\n" + line);
            }
        }

        /** Get the station data for the line.
         * @param stationName name of the station
         * @param stations name to stations data map
         * @param line complete line
         * @param lineNumber line number
         * @param fileName file name
         * @return parsed measurement
         */
        protected StationData getStationData(final String stationName,
                                             final Map<String, StationData> stations,
                                             final String line, final int lineNumber, final String fileName)
                                                             {
            final StationData stationData = stations.get(stationName);
            if (stationData == null) {
                throw new OrekitException(LocalizedCoreFormats.SIMPLE_MESSAGE,
                                          "unknown station " + stationName +
                                          " at line " + lineNumber +
                                          " in file " + fileName +
                                          "\n" + line);
            }
            return stationData;
        }
    }

    /** Parser for range measurements. */
    private static class RangeParser extends MeasurementsParser<Range> {
        /** {@inheritDoc} */
        @Override
        public Range parseFields(final String[] fields,
                                 final Map<String, StationData> stations,
                                 final PVData pvData,
                                 final ObservableSatellite satellite,
                                 final Bias<Range> satRangeBias,
                                 final Weights weights,
                                 final String line,
                                 final int lineNumber,
                                 final String fileName) {
            checkFields(4, fields, line, lineNumber, fileName);
            final StationData stationData = getStationData(fields[2], stations, line, lineNumber, fileName);
            final Range range = new Range(stationData.station, true,
                                          getDate(fields[0], line, lineNumber, fileName),
                                          Double.parseDouble(fields[3]) * 1000.0,
                                          stationData.rangeSigma,
                                          weights.rangeBaseWeight,
                                          satellite);
            if (stationData.rangeBias != null) {
                range.addModifier(stationData.rangeBias);
            }
            if (satRangeBias != null) {
                range.addModifier(satRangeBias);
            }
            if (stationData.rangeTroposphericCorrection != null) {
                range.addModifier(stationData.rangeTroposphericCorrection);
            }
            return range;
        }
    }

    /** Parser for range rate measurements. */
    private static class RangeRateParser extends MeasurementsParser<RangeRate> {
        /** {@inheritDoc} */
        @Override
        public RangeRate parseFields(final String[] fields,
                                     final Map<String, StationData> stations,
                                     final PVData pvData,
                                     final ObservableSatellite satellite,
                                     final Bias<Range> satRangeBias,
                                     final Weights weights,
                                     final String line,
                                     final int lineNumber,
                                     final String fileName) {
            checkFields(4, fields, line, lineNumber, fileName);
            final StationData stationData = getStationData(fields[2], stations, line, lineNumber, fileName);
            final RangeRate rangeRate = new RangeRate(stationData.station,
                                                      getDate(fields[0], line, lineNumber, fileName),
                                                      Double.parseDouble(fields[3]) * 1000.0,
                                                      stationData.rangeRateSigma,
                                                      weights.rangeRateBaseWeight,
                                                      true, satellite);
            if (stationData.rangeRateBias != null) {
                rangeRate.addModifier(stationData.rangeRateBias);
            }
            return rangeRate;
        }
    };

    /** Parser for azimuth-elevation measurements. */
    private static class AzElParser extends MeasurementsParser<AngularAzEl> {
        /** {@inheritDoc} */
        @Override
        public AngularAzEl parseFields(final String[] fields,
                                       final Map<String, StationData> stations,
                                       final PVData pvData,
                                       final ObservableSatellite satellite,
                                       final Bias<Range> satRangeBias,
                                       final Weights weights,
                                       final String line,
                                       final int lineNumber,
                                       final String fileName) {
            checkFields(5, fields, line, lineNumber, fileName);
            final StationData stationData = getStationData(fields[2], stations, line, lineNumber, fileName);
            final AngularAzEl azEl = new AngularAzEl(stationData.station,
                                                     getDate(fields[0], line, lineNumber, fileName),
                                                     new double[] {
                                                         FastMath.toRadians(Double.parseDouble(fields[3])),
                                                         FastMath.toRadians(Double.parseDouble(fields[4]))
            },
                                                     stationData.azElSigma,
                                                     weights.azElBaseWeight,
                                                     satellite);
            if (stationData.refractionCorrection != null) {
                azEl.addModifier(stationData.refractionCorrection);
            }
            if (stationData.azELBias != null) {
                azEl.addModifier(stationData.azELBias);
            }
            return azEl;
        }
    };

    /** Parser for PV measurements. */
    private static class PVParser extends MeasurementsParser<PV> {
        /** {@inheritDoc} */
        @Override
        public PV parseFields(final String[] fields,
                              final Map<String, StationData> stations,
                              final PVData pvData,
                              final ObservableSatellite satellite,
                              final Bias<Range> satRangeBias,
                              final Weights weights,
                              final String line,
                              final int lineNumber,
                              final String fileName) {
            // field 2, which corresponds to stations in other measurements, is ignored
            // this allows the measurements files to be columns aligned
            // by inserting something like "----" instead of a station name
            checkFields(9, fields, line, lineNumber, fileName);
            return new org.orekit.estimation.measurements.PV(getDate(fields[0], line, lineNumber, fileName),
                                                             new Vector3D(Double.parseDouble(fields[3]) * 1000.0,
                                                                          Double.parseDouble(fields[4]) * 1000.0,
                                                                          Double.parseDouble(fields[5]) * 1000.0),
                                                             new Vector3D(Double.parseDouble(fields[6]) * 1000.0,
                                                                          Double.parseDouble(fields[7]) * 1000.0,
                                                                          Double.parseDouble(fields[8]) * 1000.0),
                                                             pvData.positionSigma,
                                                             pvData.velocitySigma,
                                                             weights.pvBaseWeight,
                                                             satellite);
        }
    };

    /** Local class for measurement-specific log.
     * @param T type of mesurement
     */
    private static abstract class MeasurementLog<T extends ObservedMeasurement<T>> {

        /** Map of estimated and predicted measurements. */
        private final SortedMap<Integer, EstimatedMeasurement<T>> evaluations;

        /** Measurements name. */
        private final String name;

        /** Simple constructor.
         * @param home home directory
         * @param baseName output file base name (may be null)
         * @param name measurement name
         * @exception IOException if output file cannot be created
         */
        MeasurementLog(final String name) throws IOException {
            this.evaluations = new TreeMap<>();
            this.name        = name;
        }

        /** Compute residual value.
         * @param estimation estimation to consider
         */
        abstract double residual(final EstimatedMeasurement<T> estimation);

        /** Add an evaluation.
         * @param measurementNb measurement number
         * @param estimation estimation to add
         */
        void add(final int measurementNb, final EstimatedMeasurement<T> estimation) {
            evaluations.put(measurementNb, estimation);
        }

        /** Create a  statistics summary
         */
        public StreamingStatistics createStatisticsSummary() {
            if (!evaluations.isEmpty()) {
                // compute statistics
                final StreamingStatistics stats = new StreamingStatistics(true);
                for (final Map.Entry<Integer, EstimatedMeasurement<T>> entries : evaluations.entrySet()) {
                    final EstimatedMeasurement<T> estimated = entries.getValue();
                    if (estimated.getObservedMeasurement().isEnabled()) {
                        stats.addValue(residual(estimated));
                    }
                }
                return stats;

            }
            return null;
        }
        
        /** Display summary statistics in the general log file.
         * @param logStream log stream
         */
        public void displaySummary(final PrintStream logStream) {
            if (!evaluations.isEmpty()) {

                // Compute statistics
                final StreamingStatistics stats = createStatisticsSummary();

                // Display statistics
                logStream.println("Measurements type: " + name);
                logStream.println("   number of measurements: " + stats.getN() + "/" + evaluations.size());
                logStream.println("   residuals min  value  : " + stats.getMin());
                logStream.println("   residuals max  value  : " + stats.getMax());
                logStream.println("   residuals mean value  : " + stats.getMean());
                logStream.println("   residuals σ           : " + stats.getStandardDeviation());
                logStream.println("   residuals median      : " + stats.getMedian());

            }
        }
    }

    /** Logger for range measurements. */
    class RangeLog extends MeasurementLog<Range> {

        /** Simple constructor.
         * @param home home directory
         * @param baseName output file base name (may be null)
         * @exception IOException if output file cannot be created
         */
        RangeLog() throws IOException {
            super("range");
        }

        /** {@inheritDoc} */
        @Override
        double residual(final EstimatedMeasurement<Range> evaluation) {
            return evaluation.getEstimatedValue()[0] - evaluation.getObservedMeasurement().getObservedValue()[0];
        }

    }

    /** Logger for range rate measurements. */
    class RangeRateLog extends MeasurementLog<RangeRate> {

        /** Simple constructor.
         * @param home home directory
         * @param baseName output file base name (may be null)
         * @exception IOException if output file 
         */
        RangeRateLog() throws IOException {
            super("range-rate");
        }

        /** {@inheritDoc} */
        @Override
        double residual(final EstimatedMeasurement<RangeRate> evaluation) {
            return evaluation.getEstimatedValue()[0] - evaluation.getObservedMeasurement().getObservedValue()[0];
        }

    }

    /** Logger for azimuth measurements. */
    class AzimuthLog extends MeasurementLog<AngularAzEl> {

        /** Simple constructor.
         * @param home home directory
         * @param baseName output file base name (may be null)
         * @exception IOException if output file cannot be created
         */
        AzimuthLog() throws IOException {
            super("azimuth");
        }

        /** {@inheritDoc} */
        @Override
        double residual(final EstimatedMeasurement<AngularAzEl> evaluation) {
            return FastMath.toDegrees(evaluation.getEstimatedValue()[0] - evaluation.getObservedMeasurement().getObservedValue()[0]);
        }

    }

    /** Logger for elevation measurements. */
    class ElevationLog extends MeasurementLog<AngularAzEl> {

        /** Simple constructor.
         * @param home home directory
         * @param baseName output file base name (may be null)
         * @exception IOException if output file cannot be created
         */
        ElevationLog() throws IOException {
            super( "elevation");
        }

        /** {@inheritDoc} */
        @Override
        double residual(final EstimatedMeasurement<AngularAzEl> evaluation) {
            return FastMath.toDegrees(evaluation.getEstimatedValue()[1] - evaluation.getObservedMeasurement().getObservedValue()[1]);
        }

    }

    /** Logger for position measurements. */
    class PositionLog extends MeasurementLog<PV> {

        /** Simple constructor.
         * @param home home directory
         * @param baseName output file base name (may be null)
         * @exception IOException if output file cannot be created
         */
        PositionLog() throws IOException {
            super( "position");
        }

        /** {@inheritDoc} */
        @Override
        double residual(final EstimatedMeasurement<PV> evaluation) {
            final double[] theoretical = evaluation.getEstimatedValue();
            final double[] observed    = evaluation.getObservedMeasurement().getObservedValue();
            return Vector3D.distance(new Vector3D(theoretical[0], theoretical[1], theoretical[2]),
                                     new Vector3D(observed[0],    observed[1],    observed[2]));
        }

    }

    /** Logger for velocity measurements. */
    class VelocityLog extends MeasurementLog<PV> {

        /** Simple constructor.
         * @param home home directory
         * @param baseName output file base name (may be null)
         * @exception IOException if output file cannot be created
         */
        VelocityLog() throws IOException {
            super( "velocity");
        }

        /** {@inheritDoc} */
        @Override
        double residual(final EstimatedMeasurement<PV> evaluation) {
            final double[] theoretical = evaluation.getEstimatedValue();
            final double[] observed    = evaluation.getObservedMeasurement().getObservedValue();
            return Vector3D.distance(new Vector3D(theoretical[3], theoretical[4], theoretical[5]),
                                     new Vector3D(observed[3],    observed[4],    observed[5]));
        }

    }

    /** Ionospheric modifiers. */
    private static class Iono {

        /** Flag for two-way range-rate. */
        private final boolean twoWay;

        /** Map for range modifiers. */
        private final Map<Frequency, Map<DateComponents, RangeIonosphericDelayModifier>> rangeModifiers;

        /** Map for range-rate modifiers. */
        private final Map<Frequency, Map<DateComponents, RangeRateIonosphericDelayModifier>> rangeRateModifiers;

        /** Simple constructor.
         * @param twoWay flag for two-way range-rate
         */
        Iono(final boolean twoWay) {
            this.twoWay             = twoWay;
            this.rangeModifiers     = new HashMap<>();
            this.rangeRateModifiers = new HashMap<>();
        }

        /** Get range modifier for a measurement.
         * @param frequency frequency of the signal
         * @param date measurement date
         * @return range modifier
         */
        public RangeIonosphericDelayModifier getRangeModifier(final Frequency frequency,
                                                              final AbsoluteDate date)
            {
            final DateComponents dc = date.getComponents(TimeScalesFactory.getUTC()).getDate();
            ensureFrequencyAndDateSupported(frequency, dc);
            return rangeModifiers.get(frequency).get(dc);
        }

        /** Get range-rate modifier for a measurement.
         * @param frequency frequency of the signal
         * @param date measurement date
         * @return range-rate modifier
         */
        public RangeRateIonosphericDelayModifier getRangeRateModifier(final Frequency frequency,
                                                                      final AbsoluteDate date)
            {
            final DateComponents dc = date.getComponents(TimeScalesFactory.getUTC()).getDate();
            ensureFrequencyAndDateSupported(frequency, dc);
            return rangeRateModifiers.get(frequency).get(dc);
         }

        /** Create modifiers for a frequency and date if needed.
         * @param frequency frequency of the signal
         * @param dc date for which modifiers are required
         */
        private void ensureFrequencyAndDateSupported(final Frequency frequency, final DateComponents dc)
            {

            if (!rangeModifiers.containsKey(frequency)) {
                rangeModifiers.put(frequency, new HashMap<>());
                rangeRateModifiers.put(frequency, new HashMap<>());
            }

            if (!rangeModifiers.get(frequency).containsKey(dc)) {

                // load Klobuchar model for the L1 frequency
                final KlobucharIonoCoefficientsLoader loader = new KlobucharIonoCoefficientsLoader();
                loader.loadKlobucharIonosphericCoefficients(dc);
                final IonosphericModel l1Model   = new KlobucharIonoModel(loader.getAlpha(), loader.getBeta());

                // scale for current frequency
                final double fL1   = Frequency.G01.getMHzFrequency();
                final double f     = frequency.getMHzFrequency();
                final double ratio = (fL1 * fL1) / (f * f);
                final IonosphericModel scaledModel = (date, geo, elevation, azimuth) ->
                                                     ratio * l1Model.pathDelay(date, geo, elevation, azimuth);

                // create modifiers
                rangeModifiers.get(frequency).put(dc, new RangeIonosphericDelayModifier(scaledModel));
                rangeRateModifiers.get(frequency).put(dc, new RangeRateIonosphericDelayModifier(scaledModel, twoWay));

            }

        }

    }

    /** Attitude modes. */
    private static enum AttitudeMode {
        NADIR_POINTING_WITH_YAW_COMPENSATION() {
            public AttitudeProvider getProvider(final Frame inertialFrame, final OneAxisEllipsoid body)
                            {
                return new YawCompensation(inertialFrame, new NadirPointing(inertialFrame, body));
            }
        },
        CENTER_POINTING_WITH_YAW_STEERING {
            public AttitudeProvider getProvider(final Frame inertialFrame, final OneAxisEllipsoid body)
                            {
                return new YawSteering(inertialFrame,
                                       new BodyCenterPointing(inertialFrame, body),
                                       CelestialBodyFactory.getSun(),
                                       Vector3D.PLUS_I);
            }
        },
        LOF_ALIGNED_LVLH {
            public AttitudeProvider getProvider(final Frame inertialFrame, final OneAxisEllipsoid body)
                            {
                return new LofOffset(inertialFrame, LOFType.LVLH);
            }
        },
        LOF_ALIGNED_QSW {
            public AttitudeProvider getProvider(final Frame inertialFrame, final OneAxisEllipsoid body)
                            {
                return new LofOffset(inertialFrame, LOFType.QSW);
            }
        },
        LOF_ALIGNED_TNW {
            public AttitudeProvider getProvider(final Frame inertialFrame, final OneAxisEllipsoid body)
                {
                return new LofOffset(inertialFrame, LOFType.TNW);
            }
        },
        LOF_ALIGNED_VNC {
            public AttitudeProvider getProvider(final Frame inertialFrame, final OneAxisEllipsoid body)
                {
                return new LofOffset(inertialFrame, LOFType.VNC);
            }
        },
        LOF_ALIGNED_VVLH {
            public AttitudeProvider getProvider(final Frame inertialFrame, final OneAxisEllipsoid body)
                {
                return new LofOffset(inertialFrame, LOFType.VVLH);
            }
        };

        public abstract AttitudeProvider getProvider(final Frame inertialFrame, final OneAxisEllipsoid body)
           ;

    }

    /** Input parameter keys. */
    private static enum ParameterKey {
        ORBIT_DATE,
        ORBIT_CIRCULAR_A,
        ORBIT_CIRCULAR_EX,
        ORBIT_CIRCULAR_EY,
        ORBIT_CIRCULAR_I,
        ORBIT_CIRCULAR_RAAN,
        ORBIT_CIRCULAR_ALPHA,
        ORBIT_EQUINOCTIAL_A,
        ORBIT_EQUINOCTIAL_EX,
        ORBIT_EQUINOCTIAL_EY,
        ORBIT_EQUINOCTIAL_HX,
        ORBIT_EQUINOCTIAL_HY,
        ORBIT_EQUINOCTIAL_LAMBDA,
        ORBIT_KEPLERIAN_A,
        ORBIT_KEPLERIAN_E,
        ORBIT_KEPLERIAN_I,
        ORBIT_KEPLERIAN_PA,
        ORBIT_KEPLERIAN_RAAN,
        ORBIT_KEPLERIAN_ANOMALY,
        ORBIT_ANGLE_TYPE,
        ORBIT_TLE_LINE_1,
        ORBIT_TLE_LINE_2,
        ORBIT_CARTESIAN_PX,
        ORBIT_CARTESIAN_PY,
        ORBIT_CARTESIAN_PZ,
        ORBIT_CARTESIAN_VX,
        ORBIT_CARTESIAN_VY,
        ORBIT_CARTESIAN_VZ,
        MASS,
        IERS_CONVENTIONS,
        INERTIAL_FRAME,
        PROPAGATOR_MIN_STEP,
        PROPAGATOR_MAX_STEP,
        PROPAGATOR_POSITION_ERROR,
        BODY_FRAME,
        BODY_EQUATORIAL_RADIUS,
        BODY_INVERSE_FLATTENING,
        CENTRAL_BODY_DEGREE,
        CENTRAL_BODY_ORDER,
        OCEAN_TIDES_DEGREE,
        OCEAN_TIDES_ORDER,
        SOLID_TIDES_SUN,
        SOLID_TIDES_MOON,
        THIRD_BODY_SUN,
        THIRD_BODY_MOON,
        DRAG,
        DRAG_CD,
        DRAG_CD_ESTIMATED,
        DRAG_AREA,
        SOLAR_RADIATION_PRESSURE,
        SOLAR_RADIATION_PRESSURE_CR,
        SOLAR_RADIATION_PRESSURE_CR_ESTIMATED,
        SOLAR_RADIATION_PRESSURE_AREA,
        GENERAL_RELATIVITY,
        ATTITUDE_MODE,
        POLYNOMIAL_ACCELERATION_NAME,
        POLYNOMIAL_ACCELERATION_DIRECTION_X,
        POLYNOMIAL_ACCELERATION_DIRECTION_Y,
        POLYNOMIAL_ACCELERATION_DIRECTION_Z,
        POLYNOMIAL_ACCELERATION_COEFFICIENTS,
        POLYNOMIAL_ACCELERATION_ESTIMATED,
        ONBOARD_RANGE_BIAS,
        ONBOARD_RANGE_BIAS_MIN,
        ONBOARD_RANGE_BIAS_MAX,
        ONBOARD_RANGE_BIAS_ESTIMATED,
        ON_BOARD_ANTENNA_PHASE_CENTER_X,
        ON_BOARD_ANTENNA_PHASE_CENTER_Y,
        ON_BOARD_ANTENNA_PHASE_CENTER_Z,
        ON_BOARD_CLOCK_OFFSET,
        ON_BOARD_CLOCK_OFFSET_MIN,
        ON_BOARD_CLOCK_OFFSET_MAX,
        ON_BOARD_CLOCK_OFFSET_ESTIMATED,
        GROUND_STATION_NAME,
        GROUND_STATION_LATITUDE,
        GROUND_STATION_LONGITUDE,
        GROUND_STATION_ALTITUDE,
        GROUND_STATION_CLOCK_OFFSET,
        GROUND_STATION_CLOCK_OFFSET_MIN,
        GROUND_STATION_CLOCK_OFFSET_MAX,
        GROUND_STATION_CLOCK_OFFSET_ESTIMATED,
        GROUND_STATION_POSITION_ESTIMATED,
        GROUND_STATION_TROPOSPHERIC_MODEL_ESTIMATED,
        GROUND_STATION_GLOBAL_MAPPING_FUNCTION,
        GROUND_STATION_NIELL_MAPPING_FUNCTION,
<<<<<<< HEAD
        GROUND_STATION_WEATHER_ESTIMATED,
=======
>>>>>>> 5600aca5
        GROUND_STATION_TROPOSPHERIC_ZENITH_DELAY,
        GROUND_STATION_TROPOSPHERIC_DELAY_ESTIMATED,
        GROUND_STATION_RANGE_SIGMA,
        GROUND_STATION_RANGE_BIAS,
        GROUND_STATION_RANGE_BIAS_MIN,
        GROUND_STATION_RANGE_BIAS_MAX,
        GROUND_STATION_RANGE_BIAS_ESTIMATED,
        GROUND_STATION_RANGE_RATE_SIGMA,
        GROUND_STATION_RANGE_RATE_BIAS,
        GROUND_STATION_RANGE_RATE_BIAS_MIN,
        GROUND_STATION_RANGE_RATE_BIAS_MAX,
        GROUND_STATION_RANGE_RATE_BIAS_ESTIMATED,
        GROUND_STATION_AZIMUTH_SIGMA,
        GROUND_STATION_AZIMUTH_BIAS,
        GROUND_STATION_AZIMUTH_BIAS_MIN,
        GROUND_STATION_AZIMUTH_BIAS_MAX,
        GROUND_STATION_ELEVATION_SIGMA,
        GROUND_STATION_ELEVATION_BIAS,
        GROUND_STATION_ELEVATION_BIAS_MIN,
        GROUND_STATION_ELEVATION_BIAS_MAX,
        GROUND_STATION_AZ_EL_BIASES_ESTIMATED,
        GROUND_STATION_ELEVATION_REFRACTION_CORRECTION,
        GROUND_STATION_RANGE_TROPOSPHERIC_CORRECTION,
        GROUND_STATION_IONOSPHERIC_CORRECTION,
        SOLID_TIDES_DISPLACEMENT_CORRECTION,
        SOLID_TIDES_DISPLACEMENT_REMOVE_PERMANENT_DEFORMATION,
        OCEAN_LOADING_CORRECTION,
        RANGE_MEASUREMENTS_BASE_WEIGHT,
        RANGE_RATE_MEASUREMENTS_BASE_WEIGHT,
        AZIMUTH_MEASUREMENTS_BASE_WEIGHT,
        ELEVATION_MEASUREMENTS_BASE_WEIGHT,
        PV_MEASUREMENTS_BASE_WEIGHT,
        PV_MEASUREMENTS_POSITION_SIGMA,
        PV_MEASUREMENTS_VELOCITY_SIGMA,
        RANGE_OUTLIER_REJECTION_MULTIPLIER,
        RANGE_OUTLIER_REJECTION_STARTING_ITERATION,
        RANGE_RATE_OUTLIER_REJECTION_MULTIPLIER,
        RANGE_RATE_OUTLIER_REJECTION_STARTING_ITERATION,
        AZ_EL_OUTLIER_REJECTION_MULTIPLIER,
        AZ_EL_OUTLIER_REJECTION_STARTING_ITERATION,
        PV_OUTLIER_REJECTION_MULTIPLIER,
        PV_OUTLIER_REJECTION_STARTING_ITERATION,
        SATELLITE_ID_IN_RINEX_FILES,
        MEASUREMENTS_FILES,
        OUTPUT_BASE_NAME,
        ESTIMATOR_OPTIMIZATION_ENGINE,
        ESTIMATOR_LEVENBERG_MARQUARDT_INITIAL_STEP_BOUND_FACTOR,
        ESTIMATOR_ORBITAL_PARAMETERS_POSITION_SCALE,
        ESTIMATOR_NORMALIZED_PARAMETERS_CONVERGENCE_THRESHOLD,
        ESTIMATOR_MAX_ITERATIONS,
        ESTIMATOR_MAX_EVALUATIONS;
    }

}<|MERGE_RESOLUTION|>--- conflicted
+++ resolved
@@ -112,10 +112,7 @@
 import org.orekit.models.earth.EarthITU453AtmosphereRefraction;
 import org.orekit.models.earth.EstimatedTroposphericModel;
 import org.orekit.models.earth.GlobalMappingFunctionModel;
-<<<<<<< HEAD
 import org.orekit.models.earth.GlobalPressureTemperatureModel;
-=======
->>>>>>> 5600aca5
 import org.orekit.models.earth.IonosphericModel;
 import org.orekit.models.earth.KlobucharIonoCoefficientsLoader;
 import org.orekit.models.earth.KlobucharIonoModel;
@@ -1590,18 +1587,11 @@
         final double[]  stationLatitudes                  = parser.getAngleArray(ParameterKey.GROUND_STATION_LATITUDE);
         final double[]  stationLongitudes                 = parser.getAngleArray(ParameterKey.GROUND_STATION_LONGITUDE);
         final double[]  stationAltitudes                  = parser.getDoubleArray(ParameterKey.GROUND_STATION_ALTITUDE);
-<<<<<<< HEAD
-=======
         final boolean[] stationPositionEstimated          = parser.getBooleanArray(ParameterKey.GROUND_STATION_POSITION_ESTIMATED);
->>>>>>> 5600aca5
         final double[]  stationClockOffsets               = parser.getDoubleArray(ParameterKey.GROUND_STATION_CLOCK_OFFSET);
         final double[]  stationClockOffsetsMin            = parser.getDoubleArray(ParameterKey.GROUND_STATION_CLOCK_OFFSET_MIN);
         final double[]  stationClockOffsetsMax            = parser.getDoubleArray(ParameterKey.GROUND_STATION_CLOCK_OFFSET_MAX);
         final boolean[] stationClockOffsetEstimated       = parser.getBooleanArray(ParameterKey.GROUND_STATION_CLOCK_OFFSET_ESTIMATED);
-<<<<<<< HEAD
-        final boolean[] stationPositionEstimated          = parser.getBooleanArray(ParameterKey.GROUND_STATION_POSITION_ESTIMATED);
-=======
->>>>>>> 5600aca5
         final double[]  stationRangeSigma                 = parser.getDoubleArray(ParameterKey.GROUND_STATION_RANGE_SIGMA);
         final double[]  stationRangeBias                  = parser.getDoubleArray(ParameterKey.GROUND_STATION_RANGE_BIAS);
         final double[]  stationRangeBiasMin               = parser.getDoubleArray(ParameterKey.GROUND_STATION_RANGE_BIAS_MIN);
@@ -1627,10 +1617,7 @@
         final boolean[] stationZenithDelayEstimated       = parser.getBooleanArray(ParameterKey.GROUND_STATION_TROPOSPHERIC_DELAY_ESTIMATED);
         final boolean[] stationGlobalMappingFunction      = parser.getBooleanArray(ParameterKey.GROUND_STATION_GLOBAL_MAPPING_FUNCTION);
         final boolean[] stationNiellMappingFunction       = parser.getBooleanArray(ParameterKey.GROUND_STATION_NIELL_MAPPING_FUNCTION);
-<<<<<<< HEAD
         final boolean[] stationWeatherEstimated           = parser.getBooleanArray(ParameterKey.GROUND_STATION_WEATHER_ESTIMATED);
-=======
->>>>>>> 5600aca5
         final boolean[] stationRangeTropospheric          = parser.getBooleanArray(ParameterKey.GROUND_STATION_RANGE_TROPOSPHERIC_CORRECTION);
         //final boolean[] stationIonosphericCorrection    = parser.getBooleanArray(ParameterKey.GROUND_STATION_IONOSPHERIC_CORRECTION);
 
@@ -1809,7 +1796,6 @@
 
                 final DiscreteTroposphericModel troposphericModel;
                 if (stationTroposphericModelEstimated[i] && mappingModel != null) {
-<<<<<<< HEAD
 
                     if(stationWeatherEstimated[i]) {
                         final GlobalPressureTemperatureModel weather = new GlobalPressureTemperatureModel(stationLatitudes[i],
@@ -1825,9 +1811,6 @@
                         troposphericModel = new EstimatedTroposphericModel(mappingModel, stationTroposphericZenithDelay[i]);   
                     }
 
-=======
-                    troposphericModel = new EstimatedTroposphericModel(mappingModel, stationTroposphericZenithDelay[i]);
->>>>>>> 5600aca5
                     ParameterDriver totalDelay = troposphericModel.getParametersDrivers().get(0);
                     totalDelay.setSelected(stationZenithDelayEstimated[i]);
                     totalDelay.setName(stationNames[i].substring(0, 5) + EstimatedTroposphericModel.TOTAL_ZENITH_DELAY);
@@ -2936,10 +2919,7 @@
         GROUND_STATION_TROPOSPHERIC_MODEL_ESTIMATED,
         GROUND_STATION_GLOBAL_MAPPING_FUNCTION,
         GROUND_STATION_NIELL_MAPPING_FUNCTION,
-<<<<<<< HEAD
         GROUND_STATION_WEATHER_ESTIMATED,
-=======
->>>>>>> 5600aca5
         GROUND_STATION_TROPOSPHERIC_ZENITH_DELAY,
         GROUND_STATION_TROPOSPHERIC_DELAY_ESTIMATED,
         GROUND_STATION_RANGE_SIGMA,
