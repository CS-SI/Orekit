--- conflicted
+++ resolved
@@ -388,22 +388,11 @@
 
                     if (isFiniteDifferences) {
                         // Compute a reference value using finite differences
-<<<<<<< HEAD
                         jacobianRef = Differentiation.differentiate(
                             state1 -> measurement.
-                                   estimateWithoutDerivatives(0, 0, new SpacecraftState[] { state1 }).
+                                   estimateWithoutDerivatives(new SpacecraftState[] { state1 }).
                                    getEstimatedValue(), measurement.getDimension(), propagator.getAttitudeProvider(),
                             OrbitType.CARTESIAN, PositionAngleType.TRUE, 2.0, 3).value(state);
-=======
-                        jacobianRef = Differentiation.differentiate(new StateFunction() {
-                            public double[] value(final SpacecraftState state) {
-                                return measurement.
-                                       estimateWithoutDerivatives(new SpacecraftState[] { state }).
-                                       getEstimatedValue();
-                            }
-                        }, measurement.getDimension(), propagator.getAttitudeProvider(),
-                           OrbitType.CARTESIAN, PositionAngleType.TRUE, 2.0, 3).value(state);
->>>>>>> 409d51cc
                     } else {
                         // Compute a reference value using Range class function
                         jacobianRef = ((Range) measurement).theoreticalEvaluation(0, 0, new SpacecraftState[] { state }).getStateDerivatives(0);
