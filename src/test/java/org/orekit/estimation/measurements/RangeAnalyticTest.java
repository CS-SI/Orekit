--- conflicted
+++ resolved
@@ -565,15 +565,9 @@
                     }
 
                     for (int i = 0; i < drivers.length; ++i) {
-<<<<<<< HEAD
-                        final double[] gradient  = measurement.estimate(0, 0, new SpacecraftState[] { state }).getParameterDerivatives(drivers[i], new AbsoluteDate());
-                        Assert.assertEquals(1, measurement.getDimension());
-                        Assert.assertEquals(1, gradient.length);
-=======
                         final double[] gradient  = measurement.estimate(0, 0, new SpacecraftState[] { state }).getParameterDerivatives(drivers[i]);
                         Assertions.assertEquals(1, measurement.getDimension());
                         Assertions.assertEquals(1, gradient.length);
->>>>>>> be42ef39
 
                         // Compute a reference value using analytical formulas
                         final EstimatedMeasurement<Range> rangeAnalytic =
@@ -581,7 +575,7 @@
                         if (isModifier) {
                             modifier.modify(rangeAnalytic);
                         }
-                        final double ref = rangeAnalytic.getParameterDerivatives(drivers[i], new AbsoluteDate())[0];
+                        final double ref = rangeAnalytic.getParameterDerivatives(drivers[i])[0];
 
                         if (printResults) {
                             System.out.format(Locale.US, "%10.3e  %10.3e  ", gradient[0]-ref, FastMath.abs((gradient[0]-ref)/ref));
