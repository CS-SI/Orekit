/* Copyright 2002-2022 CS GROUP
 * Licensed to CS GROUP (CS) under one or more
 * contributor license agreements.  See the NOTICE file distributed with
 * this work for additional information regarding copyright ownership.
 * CS licenses this file to You under the Apache License, Version 2.0
 * (the "License"); you may not use this file except in compliance with
 * the License.  You may obtain a copy of the License at
 *
 *   http://www.apache.org/licenses/LICENSE-2.0
 *
 * Unless required by applicable law or agreed to in writing, software
 * distributed under the License is distributed on an "AS IS" BASIS,
 * WITHOUT WARRANTIES OR CONDITIONS OF ANY KIND, either express or implied.
 * See the License for the specific language governing permissions and
 * limitations under the License.
 */
package org.orekit.estimation.measurements;

import org.hipparchus.analysis.UnivariateVectorFunction;
import org.hipparchus.analysis.differentiation.FiniteDifferencesDifferentiator;
import org.hipparchus.analysis.differentiation.Gradient;
import org.hipparchus.analysis.differentiation.GradientField;
import org.hipparchus.analysis.differentiation.UnivariateDifferentiableVectorFunction;
import org.hipparchus.geometry.euclidean.threed.Rotation;
import org.hipparchus.geometry.euclidean.threed.Vector3D;
import org.hipparchus.linear.RealMatrix;
import org.hipparchus.optim.nonlinear.vector.leastsquares.LevenbergMarquardtOptimizer;
import org.hipparchus.random.RandomGenerator;
import org.hipparchus.random.Well19937a;
import org.hipparchus.util.FastMath;
import org.hipparchus.util.Precision;
import org.junit.jupiter.api.Assertions;
import org.junit.jupiter.api.Test;
import org.orekit.Utils;
import org.orekit.bodies.BodyShape;
import org.orekit.bodies.GeodeticPoint;
import org.orekit.bodies.OneAxisEllipsoid;
import org.orekit.errors.OrekitException;
import org.orekit.errors.OrekitMessages;
import org.orekit.estimation.Context;
import org.orekit.estimation.EstimationTestUtils;
import org.orekit.estimation.leastsquares.BatchLSEstimator;
import org.orekit.frames.FieldTransform;
import org.orekit.frames.Frame;
import org.orekit.frames.FramesFactory;
import org.orekit.frames.TopocentricFrame;
import org.orekit.frames.Transform;
import org.orekit.orbits.OrbitType;
import org.orekit.orbits.PositionAngle;
import org.orekit.propagation.Propagator;
import org.orekit.propagation.conversion.NumericalPropagatorBuilder;
import org.orekit.time.AbsoluteDate;
import org.orekit.utils.Constants;
import org.orekit.utils.FieldPVCoordinates;
import org.orekit.utils.IERSConventions;
import org.orekit.utils.PVCoordinates;
import org.orekit.utils.ParameterDriver;

import java.io.ByteArrayInputStream;
import java.io.ByteArrayOutputStream;
import java.io.IOException;
import java.io.ObjectInputStream;
import java.io.ObjectOutputStream;
import java.util.Arrays;
import java.util.HashMap;
import java.util.List;
import java.util.Locale;
import java.util.Map;

public class GroundStationTest {

    @Test
    public void testEstimateClockOffset() throws IOException, ClassNotFoundException {

        Context context = EstimationTestUtils.eccentricContext("regular-data:potential:tides");

        final NumericalPropagatorBuilder propagatorBuilder =
                        context.createBuilder(OrbitType.KEPLERIAN, PositionAngle.TRUE, true,
                                              1.0e-6, 60.0, 0.001);

        // create perfect range measurements
        final Propagator propagator = EstimationTestUtils.createPropagator(context.initialOrbit,
                                                                           propagatorBuilder);
        final List<ObservedMeasurement<?>> measurements =
                        EstimationTestUtils.createMeasurements(propagator,
                                                               new RangeMeasurementCreator(context),
                                                               1.0, 3.0, 300.0);

        // change one station clock
        final TopocentricFrame base  = context.stations.get(0).getBaseFrame();
        final BodyShape parent       = base.getParentShape();
        final double deltaClock      = 0.00084532;
        final String changedSuffix   = "-changed";
        final GroundStation changed  = new GroundStation(new TopocentricFrame(parent, base.getPoint(),
                                                                              base.getName() + changedSuffix),
                                                         context.ut1.getEOPHistory(),
                                                         context.stations.get(0).getDisplacements());

        // create orbit estimator
        final BatchLSEstimator estimator = new BatchLSEstimator(new LevenbergMarquardtOptimizer(),
                                                                propagatorBuilder);
        for (final ObservedMeasurement<?> measurement : measurements) {
            final Range range = (Range) measurement;
            final String name = range.getStation().getBaseFrame().getName() + changedSuffix;
                if (changed.getBaseFrame().getName().equals(name)) {
                    estimator.addMeasurement(new Range(changed, range.isTwoWay(),
                                                       range.getDate().shiftedBy(deltaClock),
                                                       range.getObservedValue()[0],
                                                       range.getTheoreticalStandardDeviation()[0],
                                                       range.getBaseWeight()[0],
                                                       range.getSatellites().get(0)));
                } else {
                    estimator.addMeasurement(range);
                }
        }
        estimator.setParametersConvergenceThreshold(1.0e-3);
        estimator.setMaxIterations(100);
        estimator.setMaxEvaluations(200);

        // we want to estimate station clock offset
        changed.getClockOffsetDriver().setSelected(true);
        changed.getEastOffsetDriver().setSelected(false);
        changed.getNorthOffsetDriver().setSelected(false);
        changed.getZenithOffsetDriver().setSelected(false);

        EstimationTestUtils.checkFit(context, estimator, 2, 3,
                                     0.0, 6.8e-7,
                                     0.0, 2.0e-6,
                                     0.0, 1.7e-7,
                                     0.0, 5.9e-11);
<<<<<<< HEAD
        Assert.assertEquals(deltaClock, changed.getClockOffsetDriver().getValue(null), 8.2e-11);
=======
        Assertions.assertEquals(deltaClock, changed.getClockOffsetDriver().getValue(), 9.6e-11);
>>>>>>> be42ef39

        RealMatrix normalizedCovariances = estimator.getOptimum().getCovariances(1.0e-10);
        RealMatrix physicalCovariances   = estimator.getPhysicalCovariances(1.0e-10);
        Assertions.assertEquals(7,        normalizedCovariances.getRowDimension());
        Assertions.assertEquals(7,        normalizedCovariances.getColumnDimension());
        Assertions.assertEquals(7,        physicalCovariances.getRowDimension());
        Assertions.assertEquals(7,        physicalCovariances.getColumnDimension());
        Assertions.assertEquals(4.185e-9, physicalCovariances.getEntry(6, 6), 3.0e-13);

    }

    @Test
    public void testEstimateStationPosition() throws IOException, ClassNotFoundException {

        Context context = EstimationTestUtils.eccentricContext("regular-data:potential:tides");

        final NumericalPropagatorBuilder propagatorBuilder =
                        context.createBuilder(OrbitType.KEPLERIAN, PositionAngle.TRUE, true,
                                              1.0e-6, 60.0, 0.001);

        // create perfect range measurements
        final Propagator propagator = EstimationTestUtils.createPropagator(context.initialOrbit,
                                                                           propagatorBuilder);
        final List<ObservedMeasurement<?>> measurements =
                        EstimationTestUtils.createMeasurements(propagator,
                                                               new RangeMeasurementCreator(context),
                                                               1.0, 3.0, 300.0);

        // move one station
        final RandomGenerator random = new Well19937a(0x4adbecfc743bda60l);
        final TopocentricFrame base = context.stations.get(0).getBaseFrame();
        final BodyShape parent = base.getParentShape();
        final Vector3D baseOrigin = parent.transform(base.getPoint());
        final Vector3D deltaTopo = new Vector3D(2 * random.nextDouble() - 1,
                                                2 * random.nextDouble() - 1,
                                                2 * random.nextDouble() - 1);
        final Transform topoToParent = base.getTransformTo(parent.getBodyFrame(), (AbsoluteDate) null);
        final Vector3D deltaParent   = topoToParent.transformVector(deltaTopo);
        final String movedSuffix     = "-moved";
        final GroundStation moved = new GroundStation(new TopocentricFrame(parent,
                                                                           parent.transform(baseOrigin.subtract(deltaParent),
                                                                                            parent.getBodyFrame(),
                                                                                            null),
                                                                           base.getName() + movedSuffix),
                                                      context.ut1.getEOPHistory(),
                                                      context.stations.get(0).getDisplacements());

        // create orbit estimator
        final BatchLSEstimator estimator = new BatchLSEstimator(new LevenbergMarquardtOptimizer(),
                                                                propagatorBuilder);
        for (final ObservedMeasurement<?> measurement : measurements) {
            final Range range = (Range) measurement;
            final String name = range.getStation().getBaseFrame().getName() + movedSuffix;
                if (moved.getBaseFrame().getName().equals(name)) {
                    estimator.addMeasurement(new Range(moved, range.isTwoWay(), range.getDate(),
                                                       range.getObservedValue()[0],
                                                       range.getTheoreticalStandardDeviation()[0],
                                                       range.getBaseWeight()[0],
                                                       range.getSatellites().get(0)));
                } else {
                    estimator.addMeasurement(range);
                }
        }
        estimator.setParametersConvergenceThreshold(1.0e-3);
        estimator.setMaxIterations(100);
        estimator.setMaxEvaluations(200);

        // we want to estimate station offsets
        moved.getClockOffsetDriver().setSelected(false);
        moved.getEastOffsetDriver().setSelected(true);
        moved.getNorthOffsetDriver().setSelected(true);
        moved.getZenithOffsetDriver().setSelected(true);

        EstimationTestUtils.checkFit(context, estimator, 2, 3,
                                     0.0, 5.8e-7,
                                     0.0, 1.8e-6,
                                     0.0, 4.8e-7,
                                     0.0, 2.6e-10);
<<<<<<< HEAD
        Assert.assertEquals(deltaTopo.getX(), moved.getEastOffsetDriver().getValue(null),   4.5e-7);
        Assert.assertEquals(deltaTopo.getY(), moved.getNorthOffsetDriver().getValue(null),  6.2e-7);
        Assert.assertEquals(deltaTopo.getZ(), moved.getZenithOffsetDriver().getValue(null), 2.6e-7);
=======
        Assertions.assertEquals(deltaTopo.getX(), moved.getEastOffsetDriver().getValue(),   4.5e-7);
        Assertions.assertEquals(deltaTopo.getY(), moved.getNorthOffsetDriver().getValue(),  6.2e-7);
        Assertions.assertEquals(deltaTopo.getZ(), moved.getZenithOffsetDriver().getValue(), 2.6e-7);
>>>>>>> be42ef39

        GeodeticPoint result = moved.getOffsetGeodeticPoint(null);

        GeodeticPoint reference = context.stations.get(0).getBaseFrame().getPoint();
        Assertions.assertEquals(reference.getLatitude(),  result.getLatitude(),  3.3e-14);
        Assertions.assertEquals(reference.getLongitude(), result.getLongitude(), 2.9e-14);
        Assertions.assertEquals(reference.getAltitude(),  result.getAltitude(),  2.6e-7);

        RealMatrix normalizedCovariances = estimator.getOptimum().getCovariances(1.0e-10);
        RealMatrix physicalCovariances   = estimator.getPhysicalCovariances(1.0e-10);
        Assertions.assertEquals(9,       normalizedCovariances.getRowDimension());
        Assertions.assertEquals(9,       normalizedCovariances.getColumnDimension());
        Assertions.assertEquals(9,       physicalCovariances.getRowDimension());
        Assertions.assertEquals(9,       physicalCovariances.getColumnDimension());
        Assertions.assertEquals(0.55431, physicalCovariances.getEntry(6, 6), 1.0e-5);
        Assertions.assertEquals(0.22694, physicalCovariances.getEntry(7, 7), 1.0e-5);
        Assertions.assertEquals(0.13106, physicalCovariances.getEntry(8, 8), 1.0e-5);

        ByteArrayOutputStream bos = new ByteArrayOutputStream();
        ObjectOutputStream    oos = new ObjectOutputStream(bos);
        oos.writeObject(moved.getEstimatedEarthFrame().getTransformProvider());

        Assertions.assertTrue(bos.size() > 155000);
        Assertions.assertTrue(bos.size() < 160000);

        ByteArrayInputStream  bis = new ByteArrayInputStream(bos.toByteArray());
        ObjectInputStream     ois = new ObjectInputStream(bis);
        EstimatedEarthFrameProvider deserialized  = (EstimatedEarthFrameProvider) ois.readObject();
<<<<<<< HEAD
        Assert.assertEquals(moved.getPrimeMeridianOffsetDriver().getValue(null),
                            deserialized.getPrimeMeridianOffsetDriver().getValue(null),
                            1.0e-15);
        Assert.assertEquals(moved.getPrimeMeridianDriftDriver().getValue(null),
                            deserialized.getPrimeMeridianDriftDriver().getValue(null),
                            1.0e-15);
        Assert.assertEquals(moved.getPolarOffsetXDriver().getValue(null),
                            deserialized.getPolarOffsetXDriver().getValue(null),
                            1.0e-15);
        Assert.assertEquals(moved.getPolarDriftXDriver().getValue(null),
                            deserialized.getPolarDriftXDriver().getValue(null),
                            1.0e-15);
        Assert.assertEquals(moved.getPolarOffsetYDriver().getValue(null),
                            deserialized.getPolarOffsetYDriver().getValue(null),
                            1.0e-15);
        Assert.assertEquals(moved.getPolarDriftYDriver().getValue(null),
                            deserialized.getPolarDriftYDriver().getValue(null),
=======
        Assertions.assertEquals(moved.getPrimeMeridianOffsetDriver().getValue(),
                            deserialized.getPrimeMeridianOffsetDriver().getValue(),
                            1.0e-15);
        Assertions.assertEquals(moved.getPrimeMeridianDriftDriver().getValue(),
                            deserialized.getPrimeMeridianDriftDriver().getValue(),
                            1.0e-15);
        Assertions.assertEquals(moved.getPolarOffsetXDriver().getValue(),
                            deserialized.getPolarOffsetXDriver().getValue(),
                            1.0e-15);
        Assertions.assertEquals(moved.getPolarDriftXDriver().getValue(),
                            deserialized.getPolarDriftXDriver().getValue(),
                            1.0e-15);
        Assertions.assertEquals(moved.getPolarOffsetYDriver().getValue(),
                            deserialized.getPolarOffsetYDriver().getValue(),
                            1.0e-15);
        Assertions.assertEquals(moved.getPolarDriftYDriver().getValue(),
                            deserialized.getPolarDriftYDriver().getValue(),
>>>>>>> be42ef39
                            1.0e-15);

    }

    @Test
    public void testEstimateEOP() {

        Context linearEOPContext = EstimationTestUtils.eccentricContext("linear-EOP:regular-data/de431-ephemerides:potential:tides");

        final AbsoluteDate refDate = new AbsoluteDate(2000, 2, 24, linearEOPContext.utc);
        final double dut10 = 0.3079738;
        final double lod   = 0.0011000;
        final double xp0   = 68450.0e-6;
        final double xpDot =   -50.0e-6;
        final double yp0   =    60.0e-6;
        final double ypDot =     2.0e-6;
        for (double dt = -2 * Constants.JULIAN_DAY; dt < 2 * Constants.JULIAN_DAY; dt += 300.0) {
            AbsoluteDate date = refDate.shiftedBy(dt);
            Assertions.assertEquals(dut10 - dt * lod / Constants.JULIAN_DAY,
                                linearEOPContext.ut1.getEOPHistory().getUT1MinusUTC(date),
                                1.0e-15);
            Assertions.assertEquals(lod,
                                linearEOPContext.ut1.getEOPHistory().getLOD(date),
                                1.0e-15);
            Assertions.assertEquals((xp0 + xpDot * dt / Constants.JULIAN_DAY) * Constants.ARC_SECONDS_TO_RADIANS,
                                linearEOPContext.ut1.getEOPHistory().getPoleCorrection(date).getXp(),
                                1.0e-15);
            Assertions.assertEquals((yp0 + ypDot * dt / Constants.JULIAN_DAY) * Constants.ARC_SECONDS_TO_RADIANS,
                                linearEOPContext.ut1.getEOPHistory().getPoleCorrection(date).getYp(),
                                1.0e-15);
        }
        final NumericalPropagatorBuilder linearPropagatorBuilder =
                        linearEOPContext.createBuilder(OrbitType.KEPLERIAN, PositionAngle.TRUE, true,
                                              1.0e-6, 60.0, 0.001);

        // create perfect range measurements
        final Propagator propagator = EstimationTestUtils.createPropagator(linearEOPContext.initialOrbit,
                                                                           linearPropagatorBuilder);
        final List<ObservedMeasurement<?>> linearMeasurements =
                        EstimationTestUtils.createMeasurements(propagator,
                                                               new RangeMeasurementCreator(linearEOPContext),
                                                               1.0, 5.0, 60.0);

        Utils.clearFactories();
        Context zeroEOPContext = EstimationTestUtils.eccentricContext("zero-EOP:regular-data/de431-ephemerides:potential:potential:tides");
        for (double dt = -2 * Constants.JULIAN_DAY; dt < 2 * Constants.JULIAN_DAY; dt += 300.0) {
            AbsoluteDate date = refDate.shiftedBy(dt);
            Assertions.assertEquals(0.0,
                                zeroEOPContext.ut1.getEOPHistory().getUT1MinusUTC(date),
                                1.0e-15);
            Assertions.assertEquals(0.0,
                                zeroEOPContext.ut1.getEOPHistory().getLOD(date),
                                1.0e-15);
            Assertions.assertEquals(0.0,
                                zeroEOPContext.ut1.getEOPHistory().getPoleCorrection(date).getXp(),
                                1.0e-15);
            Assertions.assertEquals(0.0,
                                zeroEOPContext.ut1.getEOPHistory().getPoleCorrection(date).getYp(),
                                1.0e-15);
        }

        // create orbit estimator
        final NumericalPropagatorBuilder zeroPropagatorBuilder =
                        linearEOPContext.createBuilder(OrbitType.KEPLERIAN, PositionAngle.TRUE, true,
                                              1.0e-6, 60.0, 0.001);
        final BatchLSEstimator estimator = new BatchLSEstimator(new LevenbergMarquardtOptimizer(),
                                                                zeroPropagatorBuilder);
        for (final ObservedMeasurement<?> linearMeasurement : linearMeasurements) {
            Range linearRange = (Range) linearMeasurement;
            for (final GroundStation station : zeroEOPContext.stations) {
                if (station.getBaseFrame().getName().equals(linearRange.getStation().getBaseFrame().getName())) {
                    Range zeroRange = new Range(station, linearRange.isTwoWay(),
                                                linearRange.getDate(),
                                                linearRange.getObservedValue()[0],
                                                linearRange.getTheoreticalStandardDeviation()[0],
                                                linearRange.getBaseWeight()[0],
                                                linearRange.getSatellites().get(0));
                    estimator.addMeasurement(zeroRange);
                }
            }
        }
        estimator.setParametersConvergenceThreshold(1.0e-3);
        estimator.setMaxIterations(100);
        estimator.setMaxEvaluations(200);

        // we want to estimate pole and prime meridian
        GroundStation station = zeroEOPContext.stations.get(0);
        station.getPrimeMeridianOffsetDriver().setReferenceDate(refDate);
        station.getPrimeMeridianOffsetDriver().setSelected(true);
        station.getPrimeMeridianDriftDriver().setSelected(true);
        station.getPolarOffsetXDriver().setReferenceDate(refDate);
        station.getPolarOffsetXDriver().setSelected(true);
        station.getPolarDriftXDriver().setSelected(true);
        station.getPolarOffsetYDriver().setReferenceDate(refDate);
        station.getPolarOffsetYDriver().setSelected(true);
        station.getPolarDriftYDriver().setSelected(true);

        // just for the fun and to speed up test, we will use orbit determination, *without* estimating orbit
        for (final ParameterDriver driver : zeroPropagatorBuilder.getOrbitalParametersDrivers().getDrivers()) {
            driver.setSelected(false);
        }

        estimator.estimate();

<<<<<<< HEAD
        final double computedDut1  = station.getPrimeMeridianOffsetDriver().getValue(null) / EstimatedEarthFrameProvider.EARTH_ANGULAR_VELOCITY;
        final double computedLOD   = station.getPrimeMeridianDriftDriver().getValue(null) * (-Constants.JULIAN_DAY / EstimatedEarthFrameProvider.EARTH_ANGULAR_VELOCITY);
        final double computedXp    = station.getPolarOffsetXDriver().getValue(null) / Constants.ARC_SECONDS_TO_RADIANS;
        final double computedXpDot = station.getPolarDriftXDriver().getValue(null)  / Constants.ARC_SECONDS_TO_RADIANS * Constants.JULIAN_DAY;
        final double computedYp    = station.getPolarOffsetYDriver().getValue(null) / Constants.ARC_SECONDS_TO_RADIANS;
        final double computedYpDot = station.getPolarDriftYDriver().getValue(null)  / Constants.ARC_SECONDS_TO_RADIANS * Constants.JULIAN_DAY;
        Assert.assertEquals(0.0, FastMath.abs(dut10 - computedDut1),  4.3e-10);
        Assert.assertEquals(0.0, FastMath.abs(lod - computedLOD),     4.9e-10);
        Assert.assertEquals(0.0, FastMath.abs(xp0 - computedXp),      5.7e-9);
        Assert.assertEquals(0.0, FastMath.abs(xpDot - computedXpDot), 7.3e-9);
        Assert.assertEquals(0.0, FastMath.abs(yp0 - computedYp),      1.1e-9);
        Assert.assertEquals(0.0, FastMath.abs(ypDot - computedYpDot), 6.2e-11);
=======
        final double computedDut1  = station.getPrimeMeridianOffsetDriver().getValue() / EstimatedEarthFrameProvider.EARTH_ANGULAR_VELOCITY;
        final double computedLOD   = station.getPrimeMeridianDriftDriver().getValue() * (-Constants.JULIAN_DAY / EstimatedEarthFrameProvider.EARTH_ANGULAR_VELOCITY);
        final double computedXp    = station.getPolarOffsetXDriver().getValue() / Constants.ARC_SECONDS_TO_RADIANS;
        final double computedXpDot = station.getPolarDriftXDriver().getValue()  / Constants.ARC_SECONDS_TO_RADIANS * Constants.JULIAN_DAY;
        final double computedYp    = station.getPolarOffsetYDriver().getValue() / Constants.ARC_SECONDS_TO_RADIANS;
        final double computedYpDot = station.getPolarDriftYDriver().getValue()  / Constants.ARC_SECONDS_TO_RADIANS * Constants.JULIAN_DAY;
        Assertions.assertEquals(0.0, FastMath.abs(dut10 - computedDut1),  4.3e-10);
        Assertions.assertEquals(0.0, FastMath.abs(lod - computedLOD),     4.9e-10);
        Assertions.assertEquals(0.0, FastMath.abs(xp0 - computedXp),      5.7e-9);
        Assertions.assertEquals(0.0, FastMath.abs(xpDot - computedXpDot), 7.3e-9);
        Assertions.assertEquals(0.0, FastMath.abs(yp0 - computedYp),      1.1e-9);
        Assertions.assertEquals(0.0, FastMath.abs(ypDot - computedYpDot), 1.1e-10);
>>>>>>> be42ef39

        // thresholds to use if orbit is estimated
        // (i.e. when commenting out the loop above that sets orbital parameters drivers to "not selected")
//         Assertions.assertEquals(dut10, computedDut1,  6.6e-3);
//         Assertions.assertEquals(lod,   computedLOD,   1.1e-9);
//         Assertions.assertEquals(xp0,   computedXp,    3.3e-8);
//         Assertions.assertEquals(xpDot, computedXpDot, 2.2e-8);
//         Assertions.assertEquals(yp0,   computedYp,    3.3e-8);
//         Assertions.assertEquals(ypDot, computedYpDot, 3.8e-8);

    }

    @Test
    public void testClockOffsetCartesianDerivativesOctantPxPyPz() {
        double relativeTolerancePositionValue      =  2.3e-15;
        double relativeTolerancePositionDerivative =  2.5e-10;
        double relativeToleranceVelocityValue      =  3.0e-15;
        double relativeToleranceVelocityDerivative =  1.7e-10;
        doTestCartesianDerivatives(FastMath.toRadians(35), FastMath.toRadians(20), 1200.0, 100.0,
                                   relativeTolerancePositionValue, relativeTolerancePositionDerivative,
                                   relativeToleranceVelocityValue, relativeToleranceVelocityDerivative,
                                   ".*-clock");
    }

    @Test
    public void testClockOffsetAngularDerivativesOctantPxPyPz() {
        double toleranceRotationValue              =  1.9e-15;
        double toleranceRotationDerivative         =  4.9e-15;
        double toleranceRotationRateValue          =  1.1e-19;
        double toleranceRotationRateDerivative     =  6.3e-19;
        doTestAngularDerivatives(FastMath.toRadians(35), FastMath.toRadians(20), 1200.0, 100.0,
                                 toleranceRotationValue,     toleranceRotationDerivative,
                                 toleranceRotationRateValue, toleranceRotationRateDerivative,
                                 ".*-clock");
    }

    @Test
    public void testClockOffsetCartesianDerivativesOctantPxPyMz() {
        double relativeTolerancePositionValue      =  1.4e-15;
        double relativeTolerancePositionDerivative =  1.7e-10;
        double relativeToleranceVelocityValue      =  2.5e-15;
        double relativeToleranceVelocityDerivative =  1.8e-10;
        doTestCartesianDerivatives(FastMath.toRadians(-35), FastMath.toRadians(20), 1200.0, 100.0,
                                   relativeTolerancePositionValue, relativeTolerancePositionDerivative,
                                   relativeToleranceVelocityValue, relativeToleranceVelocityDerivative,
                                   ".*-clock");
    }

    @Test
    public void testClockOffsetAngularDerivativesOctantPxPyMz() {
        double toleranceRotationValue              =  1.7e-15;
        double toleranceRotationDerivative         =  5.0e-15;
        double toleranceRotationRateValue          =  1.1e-19;
        double toleranceRotationRateDerivative     =  6.3e-19;
        doTestAngularDerivatives(FastMath.toRadians(-35), FastMath.toRadians(20), 1200.0, 100.0,
                                 toleranceRotationValue,     toleranceRotationDerivative,
                                 toleranceRotationRateValue, toleranceRotationRateDerivative,
                                 ".*-clock");
    }

    @Test
    public void testClockOffsetCartesianDerivativesOctantPxMyPz() {
        double relativeTolerancePositionValue      =  1.7e-15;
        double relativeTolerancePositionDerivative =  2.6e-10;
        double relativeToleranceVelocityValue      =  2.8e-15;
        double relativeToleranceVelocityDerivative =  1.8e-10;
        doTestCartesianDerivatives(FastMath.toRadians(35), FastMath.toRadians(-20), 1200.0, 100.0,
                                   relativeTolerancePositionValue, relativeTolerancePositionDerivative,
                                   relativeToleranceVelocityValue, relativeToleranceVelocityDerivative,
                                   ".*-clock");
    }

    @Test
    public void testClockOffsetAngularDerivativesOctantPxMyPz() {
        double toleranceRotationValue              =  1.6e-15;
        double toleranceRotationDerivative         =  4.9e-15;
        double toleranceRotationRateValue          =  1.1e-19;
        double toleranceRotationRateDerivative     =  6.3e-19;
        doTestAngularDerivatives(FastMath.toRadians(35), FastMath.toRadians(-20), 1200.0, 100.0,
                                 toleranceRotationValue,     toleranceRotationDerivative,
                                 toleranceRotationRateValue, toleranceRotationRateDerivative,
                                 ".*-clock");
    }

    @Test
    public void testClockOffsetCartesianDerivativesOctantPxMyMz() {
        double relativeTolerancePositionValue      =  1.5e-15;
        double relativeTolerancePositionDerivative =  1.6e-10;
        double relativeToleranceVelocityValue      =  2.3e-15;
        double relativeToleranceVelocityDerivative =  1.7e-10;
        doTestCartesianDerivatives(FastMath.toRadians(-35), FastMath.toRadians(-20), 1200.0, 100.0,
                                   relativeTolerancePositionValue, relativeTolerancePositionDerivative,
                                   relativeToleranceVelocityValue, relativeToleranceVelocityDerivative,
                                   ".*-clock");
    }

    @Test
    public void testClockOffsetAngularDerivativesOctantPxMyMz() {
        double toleranceRotationValue              =  1.5e-15;
        double toleranceRotationDerivative         =  5.0e-15;
        double toleranceRotationRateValue          =  1.1e-19;
        double toleranceRotationRateDerivative     =  6.3e-19;
        doTestAngularDerivatives(FastMath.toRadians(-35), FastMath.toRadians(-20), 1200.0, 100.0,
                                 toleranceRotationValue,     toleranceRotationDerivative,
                                 toleranceRotationRateValue, toleranceRotationRateDerivative,
                                 ".*-clock");
    }

    @Test
    public void testClockOffsetCartesianDerivativesOctantMxPyPz() {
        double relativeTolerancePositionValue      =  1.9e-15;
        double relativeTolerancePositionDerivative =  2.6e-10;
        double relativeToleranceVelocityValue      =  2.6e-15;
        double relativeToleranceVelocityDerivative =  2.0e-10;
        doTestCartesianDerivatives(FastMath.toRadians(150), FastMath.toRadians(20), 1200.0, 100.0,
                                   relativeTolerancePositionValue, relativeTolerancePositionDerivative,
                                   relativeToleranceVelocityValue, relativeToleranceVelocityDerivative,
                                   ".*-clock");
    }

    @Test
    public void testClockOffsetAngularDerivativesOctantMxPyPz() {
        double toleranceRotationValue              =  1.4e-15;
        double toleranceRotationDerivative         =  5.2e-15;
        double toleranceRotationRateValue          =  1.1e-19;
        double toleranceRotationRateDerivative     =  6.3e-19;
        doTestAngularDerivatives(FastMath.toRadians(150), FastMath.toRadians(20), 1200.0, 100.0,
                                 toleranceRotationValue,     toleranceRotationDerivative,
                                 toleranceRotationRateValue, toleranceRotationRateDerivative,
                                 ".*-clock");
    }

    @Test
    public void testClockOffsetCartesianDerivativesOctantMxPyMz() {
        double relativeTolerancePositionValue      =  1.9e-15;
        double relativeTolerancePositionDerivative =  2.6e-10;
        double relativeToleranceVelocityValue      =  2.6e-15;
        double relativeToleranceVelocityDerivative =  2.0e-10;
        doTestCartesianDerivatives(FastMath.toRadians(150), FastMath.toRadians(20), 1200.0, 100.0,
                                   relativeTolerancePositionValue, relativeTolerancePositionDerivative,
                                   relativeToleranceVelocityValue, relativeToleranceVelocityDerivative,
                                   ".*-clock");
    }

    @Test
    public void testClockOffsetAngularDerivativesOctantMxPyMz() {
        double toleranceRotationValue              =  1.4e-15;
        double toleranceRotationDerivative         =  5.2e-15;
        double toleranceRotationRateValue          =  1.1e-19;
        double toleranceRotationRateDerivative     =  6.3e-19;
        doTestAngularDerivatives(FastMath.toRadians(150), FastMath.toRadians(20), 1200.0, 100.0,
                                 toleranceRotationValue,     toleranceRotationDerivative,
                                 toleranceRotationRateValue, toleranceRotationRateDerivative,
                                 ".*-clock");
    }

    @Test
    public void testClockOffsetCartesianDerivativesOctantMxMyPz() {
        double relativeTolerancePositionValue      =  1.5e-15;
        double relativeTolerancePositionDerivative =  1.7e-10;
        double relativeToleranceVelocityValue      =  2.9e-15;
        double relativeToleranceVelocityDerivative =  1.9e-10;
        doTestCartesianDerivatives(FastMath.toRadians(-150), FastMath.toRadians(-20), 1200.0, 100.0,
                                   relativeTolerancePositionValue, relativeTolerancePositionDerivative,
                                   relativeToleranceVelocityValue, relativeToleranceVelocityDerivative,
                                   ".*-clock");
    }

    @Test
    public void testClockOffsetAngularDerivativesOctantMxMyPz() {
        double toleranceRotationValue              =  1.6e-15;
        double toleranceRotationDerivative         =  4.9e-15;
        double toleranceRotationRateValue          =  1.1e-19;
        double toleranceRotationRateDerivative     =  6.3e-19;
        doTestAngularDerivatives(FastMath.toRadians(-150), FastMath.toRadians(-20), 1200.0, 100.0,
                                 toleranceRotationValue,     toleranceRotationDerivative,
                                 toleranceRotationRateValue, toleranceRotationRateDerivative,
                                 ".*-clock");
    }

    @Test
    public void testClockOffsetCartesianDerivativesOctantMxMyMz() {
        double relativeTolerancePositionValue      =  1.5e-15;
        double relativeTolerancePositionDerivative =  1.7e-10;
        double relativeToleranceVelocityValue      =  2.9e-15;
        double relativeToleranceVelocityDerivative =  1.9e-10;
        doTestCartesianDerivatives(FastMath.toRadians(-150), FastMath.toRadians(-20), 1200.0, 100.0,
                                   relativeTolerancePositionValue, relativeTolerancePositionDerivative,
                                   relativeToleranceVelocityValue, relativeToleranceVelocityDerivative,
                                   ".*-clock");
    }

    @Test
    public void testClockOffsetAngularDerivativesOctantMxMyMz() {
        double toleranceRotationValue              =  1.6e-15;
        double toleranceRotationDerivative         =  4.9e-15;
        double toleranceRotationRateValue          =  1.1e-19;
        double toleranceRotationRateDerivative     =  6.3e-19;
        doTestAngularDerivatives(FastMath.toRadians(-150), FastMath.toRadians(-20), 1200.0, 100.0,
                                 toleranceRotationValue,     toleranceRotationDerivative,
                                 toleranceRotationRateValue, toleranceRotationRateDerivative,
                                 ".*-clock");
    }

    @Test
    public void testClockOffsetCartesianDerivativesNearPole() {
        double relativeTolerancePositionValue      =  1.2e-15;
        double relativeTolerancePositionDerivative =  1.6e-04;
        double relativeToleranceVelocityValue      =  1.0e-13;
        double relativeToleranceVelocityDerivative =  4.3e-09;
        doTestCartesianDerivatives(FastMath.toRadians(89.99995), FastMath.toRadians(90), 1200.0, 100.0,
                                   relativeTolerancePositionValue, relativeTolerancePositionDerivative,
                                   relativeToleranceVelocityValue, relativeToleranceVelocityDerivative,
                                   ".*-clock");
    }

    @Test
    public void testClockOffsetAngularDerivativesNearPole() {
        double toleranceRotationValue              =  1.5e-15;
        double toleranceRotationDerivative         =  5.7e-15;
        double toleranceRotationRateValue          =  1.1e-19;
        double toleranceRotationRateDerivative     =  6.3e-19;
        doTestAngularDerivatives(FastMath.toRadians(89.99995), FastMath.toRadians(90), 1200.0, 100.0,
                                 toleranceRotationValue,     toleranceRotationDerivative,
                                 toleranceRotationRateValue, toleranceRotationRateDerivative,
                                 ".*-clock");
    }

    @Test
    public void testStationOffsetCartesianDerivativesOctantPxPyPz() {
        double relativeTolerancePositionValue      =  2.3e-15;
        double relativeTolerancePositionDerivative =  1.1e-10;
        double relativeToleranceVelocityValue      =  3.3e-15;
        double relativeToleranceVelocityDerivative =  1.2e-10;
        doTestCartesianDerivatives(FastMath.toRadians(35), FastMath.toRadians(20), 1200.0, 100.0,
                                   relativeTolerancePositionValue, relativeTolerancePositionDerivative,
                                   relativeToleranceVelocityValue, relativeToleranceVelocityDerivative,
                                   ".*-offset-East", ".*-offset-North", ".*-offset-Zenith");
    }

    @Test
    public void testStationOffsetAngularDerivativesOctantPxPyPz() {
        double toleranceRotationValue              =  1.9e-15;
        double toleranceRotationDerivative         =  3.1e-18;
        double toleranceRotationRateValue          =  1.5e-19;
        double toleranceRotationRateDerivative     =  Precision.SAFE_MIN;
        doTestAngularDerivatives(FastMath.toRadians(35), FastMath.toRadians(20), 1200.0, 100.0,
                                 toleranceRotationValue,     toleranceRotationDerivative,
                                 toleranceRotationRateValue, toleranceRotationRateDerivative,
                                 ".*-offset-East", ".*-offset-North", ".*-offset-Zenith");
    }

    @Test
    public void testStationOffsetCartesianDerivativesOctantPxPyMz() {
        double relativeTolerancePositionValue      =  1.4e-15;
        double relativeTolerancePositionDerivative =  7.3e-11;
        double relativeToleranceVelocityValue      =  2.8e-15;
        double relativeToleranceVelocityDerivative =  1.3e-10;
        doTestCartesianDerivatives(FastMath.toRadians(-35), FastMath.toRadians(20), 1200.0, 100.0,
                                   relativeTolerancePositionValue, relativeTolerancePositionDerivative,
                                   relativeToleranceVelocityValue, relativeToleranceVelocityDerivative,
                                   ".*-offset-East", ".*-offset-North", ".*-offset-Zenith");
    }

    @Test
    public void testStationOffsetAngularDerivativesOctantPxPyMz() {
        double toleranceRotationValue            =  1.7e-15;
        double toleranceRotationDerivative       =  3.6e-18;
        double toleranceRotationRateValue        =  1.5e-19;
        double toleranceRotationRateDerivative   =  Precision.SAFE_MIN;
        doTestAngularDerivatives(FastMath.toRadians(-35), FastMath.toRadians(20), 1200.0, 100.0,
                                 toleranceRotationValue,     toleranceRotationDerivative,
                                 toleranceRotationRateValue, toleranceRotationRateDerivative,
                                 ".*-offset-East", ".*-offset-North", ".*-offset-Zenith");
    }

    @Test
    public void testStationOffsetCartesianDerivativesOctantPxMyPz() {
        double relativeTolerancePositionValue      =  1.7e-15;
        double relativeTolerancePositionDerivative =  9.0e-11;
        double relativeToleranceVelocityValue      =  2.9e-15;
        double relativeToleranceVelocityDerivative =  8.8e-11;
        doTestCartesianDerivatives(FastMath.toRadians(35), FastMath.toRadians(-20), 1200.0, 100.0,
                                   relativeTolerancePositionValue, relativeTolerancePositionDerivative,
                                   relativeToleranceVelocityValue, relativeToleranceVelocityDerivative,
                                   ".*-offset-East", ".*-offset-North", ".*-offset-Zenith");
    }

    @Test
    public void testStationOffsetAngularDerivativesOctantPxMyPz() {
        double toleranceRotationValue              =  1.6e-15;
        double toleranceRotationDerivative         =  3.6e-18;
        double toleranceRotationRateValue          =  1.5e-19;
        double toleranceRotationRateDerivative     =  Precision.SAFE_MIN;
        doTestAngularDerivatives(FastMath.toRadians(35), FastMath.toRadians(-20), 1200.0, 100.0,
                                 toleranceRotationValue,     toleranceRotationDerivative,
                                 toleranceRotationRateValue, toleranceRotationRateDerivative,
                                 ".*-offset-East", ".*-offset-North", ".*-offset-Zenith");
    }

    @Test
    public void testStationOffsetCartesianDerivativesOctantPxMyMz() {
        double relativeTolerancePositionValue      =  1.5e-15;
        double relativeTolerancePositionDerivative =  4.2e-11;
        double relativeToleranceVelocityValue      =  2.7e-15;
        double relativeToleranceVelocityDerivative =  6.8e-11;
        doTestCartesianDerivatives(FastMath.toRadians(-35), FastMath.toRadians(-20), 1200.0, 100.0,
                                   relativeTolerancePositionValue, relativeTolerancePositionDerivative,
                                   relativeToleranceVelocityValue, relativeToleranceVelocityDerivative,
                                   ".*-offset-East", ".*-offset-North", ".*-offset-Zenith");
    }

    @Test
    public void testStationOffsetAngularDerivativesOctantPxMyMz() {
        double toleranceRotationValue            =  1.6e-15;
        double toleranceRotationDerivative       =  2.6e-18;
        double toleranceRotationRateValue        =  1.5e-19;
        double toleranceRotationRateDerivative   =  Precision.SAFE_MIN;
        doTestAngularDerivatives(FastMath.toRadians(-35), FastMath.toRadians(-20), 1200.0, 100.0,
                                 toleranceRotationValue,     toleranceRotationDerivative,
                                 toleranceRotationRateValue, toleranceRotationRateDerivative,
                                 ".*-offset-East", ".*-offset-North", ".*-offset-Zenith");
    }

    @Test
    public void testStationOffsetCartesianDerivativesOctantMxPyPz() {
        double relativeTolerancePositionValue      =  1.6e-15;
        double relativeTolerancePositionDerivative =  9.9e-11;
        double relativeToleranceVelocityValue      =  2.6e-15;
        double relativeToleranceVelocityDerivative =  9.5e-11;
        doTestCartesianDerivatives(FastMath.toRadians(150), FastMath.toRadians(20), 1200.0, 100.0,
                                   relativeTolerancePositionValue, relativeTolerancePositionDerivative,
                                   relativeToleranceVelocityValue, relativeToleranceVelocityDerivative,
                                   ".*-offset-East", ".*-offset-North", ".*-offset-Zenith");
    }

    @Test
    public void testStationOffsetAngularDerivativesOctantMxPyPz() {
        double toleranceRotationValue            =  1.5e-15;
        double toleranceRotationDerivative       =  3.1e-18;
        double toleranceRotationRateValue        =  1.5e-19;
        double toleranceRotationRateDerivative   =  Precision.SAFE_MIN;
        doTestAngularDerivatives(FastMath.toRadians(150), FastMath.toRadians(20), 1200.0, 100.0,
                                 toleranceRotationValue,     toleranceRotationDerivative,
                                 toleranceRotationRateValue, toleranceRotationRateDerivative,
                                 ".*-offset-East", ".*-offset-North", ".*-offset-Zenith");
    }

    @Test
    public void testStationOffsetCartesianDerivativesOctantMxPyMz() {
        double relativeTolerancePositionValue      =  1.6e-15;
        double relativeTolerancePositionDerivative =  9.9e-11;
        double relativeToleranceVelocityValue      =  2.6e-15;
        double relativeToleranceVelocityDerivative =  9.5e-11;
        doTestCartesianDerivatives(FastMath.toRadians(150), FastMath.toRadians(20), 1200.0, 100.0,
                                   relativeTolerancePositionValue, relativeTolerancePositionDerivative,
                                   relativeToleranceVelocityValue, relativeToleranceVelocityDerivative,
                                   ".*-offset-East", ".*-offset-North", ".*-offset-Zenith");
    }

    @Test
    public void testStationOffsetAngularDerivativesOctantMxPyMz() {
        double toleranceRotationValue            =  1.5e-15;
        double toleranceRotationDerivative       =  3.1e-18;
        double toleranceRotationRateValue        =  1.5e-19;
        double toleranceRotationRateDerivative   =  Precision.SAFE_MIN;
        doTestAngularDerivatives(FastMath.toRadians(150), FastMath.toRadians(20), 1200.0, 100.0,
                                 toleranceRotationValue,     toleranceRotationDerivative,
                                 toleranceRotationRateValue, toleranceRotationRateDerivative,
                                 ".*-offset-East", ".*-offset-North", ".*-offset-Zenith");
    }

    @Test
    public void testStationOffsetCartesianDerivativesOctantMxMyPz() {
        double relativeTolerancePositionValue      =  1.5e-15;
        double relativeTolerancePositionDerivative =  6.2e-11;
        double relativeToleranceVelocityValue      =  3.2e-15;
        double relativeToleranceVelocityDerivative =  1.1e-10;
        doTestCartesianDerivatives(FastMath.toRadians(-150), FastMath.toRadians(-20), 1200.0, 100.0,
                                   relativeTolerancePositionValue, relativeTolerancePositionDerivative,
                                   relativeToleranceVelocityValue, relativeToleranceVelocityDerivative,
                                   ".*-offset-East", ".*-offset-North", ".*-offset-Zenith");
    }

    @Test
    public void testStationOffsetAngularDerivativesOctantMxMyPz() {
        double toleranceRotationValue            =  1.6e-15;
        double toleranceRotationDerivative       =  3.4e-18;
        double toleranceRotationRateValue        =  1.5e-19;
        double toleranceRotationRateDerivative   =  Precision.SAFE_MIN;
        doTestAngularDerivatives(FastMath.toRadians(-150), FastMath.toRadians(-20), 1200.0, 100.0,
                                 toleranceRotationValue,     toleranceRotationDerivative,
                                 toleranceRotationRateValue, toleranceRotationRateDerivative,
                                 ".*-offset-East", ".*-offset-North", ".*-offset-Zenith");
    }

    @Test
    public void testStationOffsetCartesianDerivativesOctantMxMyMz() {
        double relativeTolerancePositionValue      =  1.5e-15;
        double relativeTolerancePositionDerivative =  6.2e-11;
        double relativeToleranceVelocityValue      =  3.2e-15;
        double relativeToleranceVelocityDerivative =  1.1e-10;
        doTestCartesianDerivatives(FastMath.toRadians(-150), FastMath.toRadians(-20), 1200.0, 100.0,
                                   relativeTolerancePositionValue, relativeTolerancePositionDerivative,
                                   relativeToleranceVelocityValue, relativeToleranceVelocityDerivative,
                                   ".*-offset-East", ".*-offset-North", ".*-offset-Zenith");
    }

    @Test
    public void testStationOffsetAngularDerivativesOctantMxMyMz() {
        double toleranceRotationValue            =  1.6e-15;
        double toleranceRotationDerivative       =  3.4e-18;
        double toleranceRotationRateValue        =  1.5e-19;
        double toleranceRotationRateDerivative   =  Precision.SAFE_MIN;
        doTestAngularDerivatives(FastMath.toRadians(-150), FastMath.toRadians(-20), 1200.0, 100.0,
                                 toleranceRotationValue,     toleranceRotationDerivative,
                                 toleranceRotationRateValue, toleranceRotationRateDerivative,
                                 ".*-offset-East", ".*-offset-North", ".*-offset-Zenith");
    }

    @Test
    public void testStationOffsetCartesianDerivativesNearPole() {
        double relativeTolerancePositionValue      =  2.1e-15;
        double relativeTolerancePositionDerivative =  9.4e-10;
        double relativeToleranceVelocityValue      =  7.5e-14;
        double relativeToleranceVelocityDerivative =  3.9e-10;
        doTestCartesianDerivatives(FastMath.toRadians(89.99995), FastMath.toRadians(90), 1200.0, 100.0,
                                   relativeTolerancePositionValue, relativeTolerancePositionDerivative,
                                   relativeToleranceVelocityValue, relativeToleranceVelocityDerivative,
                                   ".*-offset-East", ".*-offset-North", ".*-offset-Zenith");
    }

    @Test
    public void testStationOffsetAngularDerivativesNearPole() {
        double toleranceRotationValue              =  3.9e-15;
        double toleranceRotationDerivative         =  8.0e-02; // near pole, the East and North directions are singular
        double toleranceRotationRateValue          =  1.5e-19;
        double toleranceRotationRateDerivative     =  Precision.SAFE_MIN;
        doTestAngularDerivatives(FastMath.toRadians(89.99995), FastMath.toRadians(90), 1200.0, 100.0,
                                 toleranceRotationValue,     toleranceRotationDerivative,
                                 toleranceRotationRateValue, toleranceRotationRateDerivative,
                                 ".*-offset-East", ".*-offset-North", ".*-offset-Zenith");
    }

    @Test
    public void testPolarMotionCartesianDerivativesOctantPxPyPz() {
        double relativeTolerancePositionValue      =  2.3e-15;
        double relativeTolerancePositionDerivative =  7.3e-09;
        double relativeToleranceVelocityValue      =  3.3e-15;
        double relativeToleranceVelocityDerivative =  4.8e-09;
        doTestCartesianDerivatives(FastMath.toRadians(35), FastMath.toRadians(20), 1200.0, 1.0,
                                   relativeTolerancePositionValue, relativeTolerancePositionDerivative,
                                   relativeToleranceVelocityValue, relativeToleranceVelocityDerivative,
                                   "polar-offset-X", "polar-drift-X",
                                   "polar-offset-Y", "polar-drift-Y");
    }

    @Test
    public void testPolarMotionAngularDerivativesOctantPxPyPz() {
        double toleranceRotationValue              =  1.9e-15;
        double toleranceRotationDerivative         =  6.6e-09;
        double toleranceRotationRateValue          =  1.5e-19;
        double toleranceRotationRateDerivative     =  2.2e-13;
        doTestAngularDerivatives(FastMath.toRadians(35), FastMath.toRadians(20), 1200.0, 0.2,
                                 toleranceRotationValue,     toleranceRotationDerivative,
                                 toleranceRotationRateValue, toleranceRotationRateDerivative,
                                 "polar-offset-X", "polar-drift-X",
                                 "polar-offset-Y", "polar-drift-Y");
    }

    @Test
    public void testPolarMotionCartesianDerivativesOctantPxPyMz() {
        double relativeTolerancePositionValue      =  1.4e-15;
        double relativeTolerancePositionDerivative =  4.1e-09;
        double relativeToleranceVelocityValue      =  2.8e-15;
        double relativeToleranceVelocityDerivative =  4.7e-09;
        doTestCartesianDerivatives(FastMath.toRadians(-35), FastMath.toRadians(20), 1200.0, 1.0,
                                   relativeTolerancePositionValue, relativeTolerancePositionDerivative,
                                   relativeToleranceVelocityValue, relativeToleranceVelocityDerivative,
                                   "polar-offset-X", "polar-drift-X",
                                   "polar-offset-Y", "polar-drift-Y");
    }

    @Test
    public void testPolarMotionAngularDerivativesOctantPxPyMz() {
        double toleranceRotationValue              =  1.7e-15;
        double toleranceRotationDerivative         =  6.9e-09;
        double toleranceRotationRateValue          =  1.5e-19;
        double toleranceRotationRateDerivative     =  2.2e-13;
        doTestAngularDerivatives(FastMath.toRadians(-35), FastMath.toRadians(20), 1200.0, 0.2,
                                 toleranceRotationValue,     toleranceRotationDerivative,
                                 toleranceRotationRateValue, toleranceRotationRateDerivative,
                                 "polar-offset-X", "polar-drift-X",
                                 "polar-offset-Y", "polar-drift-Y");
    }

    @Test
    public void testPolarMotionCartesianDerivativesOctantPxMyPz() {
        double relativeTolerancePositionValue      =  1.7e-15;
        double relativeTolerancePositionDerivative =  7.8e-09;
        double relativeToleranceVelocityValue      =  2.9e-15;
        double relativeToleranceVelocityDerivative =  4.4e-09;
        doTestCartesianDerivatives(FastMath.toRadians(35), FastMath.toRadians(-20), 1200.0, 1.0,
                                   relativeTolerancePositionValue, relativeTolerancePositionDerivative,
                                   relativeToleranceVelocityValue, relativeToleranceVelocityDerivative,
                                   "polar-offset-X", "polar-drift-X",
                                   "polar-offset-Y", "polar-drift-Y");
    }

    @Test
    public void testPolarMotionAngularDerivativesOctantPxMyPz() {
        double toleranceRotationValue              =  1.6e-15;
        double toleranceRotationDerivative         =  7.5e-09;
        double toleranceRotationRateValue          =  1.5e-19;
        double toleranceRotationRateDerivative     =  2.2e-13;
        doTestAngularDerivatives(FastMath.toRadians(35), FastMath.toRadians(-20), 1200.0, 0.2,
                                 toleranceRotationValue,     toleranceRotationDerivative,
                                 toleranceRotationRateValue, toleranceRotationRateDerivative,
                                 "polar-offset-X", "polar-drift-X",
                                 "polar-offset-Y", "polar-drift-Y");
    }

    @Test
    public void testPolarMotionCartesianDerivativesOctantPxMyMz() {
        double relativeTolerancePositionValue      =  1.5e-15;
        double relativeTolerancePositionDerivative =  4.1e-09;
        double relativeToleranceVelocityValue      =  2.7e-15;
        double relativeToleranceVelocityDerivative =  4.4e-09;
        doTestCartesianDerivatives(FastMath.toRadians(-35), FastMath.toRadians(-20), 1200.0, 1.0,
                                   relativeTolerancePositionValue, relativeTolerancePositionDerivative,
                                   relativeToleranceVelocityValue, relativeToleranceVelocityDerivative,
                                   "polar-offset-X", "polar-drift-X",
                                   "polar-offset-Y", "polar-drift-Y");
    }

    @Test
    public void testPolarMotionAngularDerivativesOctantPxMyMz() {
        double toleranceRotationValue            =  1.6e-15;
        double toleranceRotationDerivative       =  7.3e-09;
        double toleranceRotationRateValue        =  1.5e-19;
        double toleranceRotationRateDerivative   =  2.2e-13;
        doTestAngularDerivatives(FastMath.toRadians(-35), FastMath.toRadians(-20), 1200.0, 0.2,
                                 toleranceRotationValue,     toleranceRotationDerivative,
                                 toleranceRotationRateValue, toleranceRotationRateDerivative,
                                 "polar-offset-X", "polar-drift-X",
                                 "polar-offset-Y", "polar-drift-Y");
    }

    @Test
    public void testPolarMotionCartesianDerivativesOctantMxPyPz() {
        double relativeTolerancePositionValue      =  1.6e-15;
        double relativeTolerancePositionDerivative =  8.4e-09;
        double relativeToleranceVelocityValue      =  2.6e-15;
        double relativeToleranceVelocityDerivative =  5.0e-09;
        doTestCartesianDerivatives(FastMath.toRadians(150), FastMath.toRadians(20), 1200.0, 1.0,
                                   relativeTolerancePositionValue, relativeTolerancePositionDerivative,
                                   relativeToleranceVelocityValue, relativeToleranceVelocityDerivative,
                                   "polar-offset-X", "polar-drift-X",
                                   "polar-offset-Y", "polar-drift-Y");
    }

    @Test
    public void testPolarMotionAngularDerivativesOctantMxPyPz() {
        double toleranceRotationValue              =  1.4e-15;
        double toleranceRotationDerivative         =  6.3e-09;
        double toleranceRotationRateValue          =  1.5e-19;
        double toleranceRotationRateDerivative     =  2.2e-13;
        doTestAngularDerivatives(FastMath.toRadians(150), FastMath.toRadians(20), 1200.0, 0.2,
                                 toleranceRotationValue,     toleranceRotationDerivative,
                                 toleranceRotationRateValue, toleranceRotationRateDerivative,
                                 "polar-offset-X", "polar-drift-X",
                                 "polar-offset-Y", "polar-drift-Y");
    }

    @Test
    public void testPolarMotionCartesianDerivativesOctantMxPyMz() {
        double relativeTolerancePositionValue      =  1.6e-15;
        double relativeTolerancePositionDerivative =  8.4e-09;
        double relativeToleranceVelocityValue      =  2.6e-15;
        double relativeToleranceVelocityDerivative =  5.0e-09;
        doTestCartesianDerivatives(FastMath.toRadians(150), FastMath.toRadians(20), 1200.0, 1.0,
                                   relativeTolerancePositionValue, relativeTolerancePositionDerivative,
                                   relativeToleranceVelocityValue, relativeToleranceVelocityDerivative,
                                   "polar-offset-X", "polar-drift-X",
                                   "polar-offset-Y", "polar-drift-Y");
    }

    @Test
    public void testPolarMotionAngularDerivativesOctantMxPyMz() {
        double toleranceRotationValue              =  1.4e-15;
        double toleranceRotationDerivative         =  6.3e-09;
        double toleranceRotationRateValue          =  1.5e-19;
        double toleranceRotationRateDerivative     =  2.2e-13;
        doTestAngularDerivatives(FastMath.toRadians(150), FastMath.toRadians(20), 1200.0, 0.2,
                                 toleranceRotationValue,     toleranceRotationDerivative,
                                 toleranceRotationRateValue, toleranceRotationRateDerivative,
                                 "polar-offset-X", "polar-drift-X",
                                 "polar-offset-Y", "polar-drift-Y");
    }

    @Test
    public void testPolarMotionCartesianDerivativesOctantMxMyPz() {
        double relativeTolerancePositionValue      =  1.5e-15;
        double relativeTolerancePositionDerivative =  5.0e-09;
        double relativeToleranceVelocityValue      =  3.2e-15;
        double relativeToleranceVelocityDerivative =  5.3e-09;
        doTestCartesianDerivatives(FastMath.toRadians(-150), FastMath.toRadians(-20), 1200.0, 1.0,
                                   relativeTolerancePositionValue, relativeTolerancePositionDerivative,
                                   relativeToleranceVelocityValue, relativeToleranceVelocityDerivative,
                                   "polar-offset-X", "polar-drift-X",
                                   "polar-offset-Y", "polar-drift-Y");
    }

    @Test
    public void testPolarMotionAngularDerivativesOctantMxMyPz() {
        double toleranceRotationValue              =  1.6e-15;
        double toleranceRotationDerivative         =  7.7e-09;
        double toleranceRotationRateValue          =  1.5e-19;
        double toleranceRotationRateDerivative     =  2.2e-13;
        doTestAngularDerivatives(FastMath.toRadians(-150), FastMath.toRadians(-20), 1200.0, 0.2,
                                 toleranceRotationValue,     toleranceRotationDerivative,
                                 toleranceRotationRateValue, toleranceRotationRateDerivative,
                                 "polar-offset-X", "polar-drift-X",
                                 "polar-offset-Y", "polar-drift-Y");
    }

    @Test
    public void testPolarMotionCartesianDerivativesOctantMxMyMz() {
        double relativeTolerancePositionValue      =  1.5e-15;
        double relativeTolerancePositionDerivative =  5.0e-09;
        double relativeToleranceVelocityValue      =  3.2e-15;
        double relativeToleranceVelocityDerivative =  5.3e-09;
        doTestCartesianDerivatives(FastMath.toRadians(-150), FastMath.toRadians(-20), 1200.0, 1.0,
                                   relativeTolerancePositionValue, relativeTolerancePositionDerivative,
                                   relativeToleranceVelocityValue, relativeToleranceVelocityDerivative,
                                   "polar-offset-X", "polar-drift-X",
                                   "polar-offset-Y", "polar-drift-Y");
    }

    @Test
    public void testPolarMotionAngularDerivativesOctantMxMyMz() {
        double toleranceRotationValue              =  1.6e-15;
        double toleranceRotationDerivative         =  7.7e-09;
        double toleranceRotationRateValue          =  1.5e-19;
        double toleranceRotationRateDerivative     =  2.2e-13;
        doTestAngularDerivatives(FastMath.toRadians(-150), FastMath.toRadians(-20), 1200.0, 0.2,
                                 toleranceRotationValue,     toleranceRotationDerivative,
                                 toleranceRotationRateValue, toleranceRotationRateDerivative,
                                 "polar-offset-X", "polar-drift-X",
                                 "polar-offset-Y", "polar-drift-Y");
    }

    @Test
    public void testPolarMotionCartesianDerivativesNearPole() {
        double relativeTolerancePositionValue      =  1.2e-15;
        double relativeTolerancePositionDerivative =  5.7e-09;
        double relativeToleranceVelocityValue      =  9.4e-13;
        double relativeToleranceVelocityDerivative =  1.2e-09;
        doTestCartesianDerivatives(FastMath.toRadians(89.99995), FastMath.toRadians(90), 1200.0, 1.0,
                                   relativeTolerancePositionValue, relativeTolerancePositionDerivative,
                                   relativeToleranceVelocityValue, relativeToleranceVelocityDerivative,
                                   "polar-offset-X", "polar-drift-X",
                                   "polar-offset-Y", "polar-drift-Y");
    }

    @Test
    public void testPolarMotionAngularDerivativesNearPole() {
        double toleranceRotationValue              =  1.5e-15;
        double toleranceRotationDerivative         =  6.5e-09;
        double toleranceRotationRateValue          =  1.5e-19;
        double toleranceRotationRateDerivative     =  2.2e-13;
        doTestAngularDerivatives(FastMath.toRadians(89.99995), FastMath.toRadians(90), 1200.0, 0.2,
                                 toleranceRotationValue,     toleranceRotationDerivative,
                                 toleranceRotationRateValue, toleranceRotationRateDerivative,
                                 "polar-offset-X", "polar-drift-X",
                                 "polar-offset-Y", "polar-drift-Y");
    }

    @Test
    public void testPrimeMeridianCartesianDerivativesOctantPxPyPz() {
        double relativeTolerancePositionValue      =  2.3e-15;
        double relativeTolerancePositionDerivative =  5.7e-09;
        double relativeToleranceVelocityValue      =  3.3e-15;
        double relativeToleranceVelocityDerivative =  2.7e-09;
        doTestCartesianDerivatives(FastMath.toRadians(35), FastMath.toRadians(20), 1200.0, 1.0,
                                   relativeTolerancePositionValue, relativeTolerancePositionDerivative,
                                   relativeToleranceVelocityValue, relativeToleranceVelocityDerivative,
                                   "prime-meridian-offset", "prime-meridian-drift");
    }

    @Test
    public void testPrimeMeridianAngularDerivativesOctantPxPyPz() {
        double toleranceRotationValue              =  1.9e-15;
        double toleranceRotationDerivative         =  4.9e-09;
        double toleranceRotationRateValue          =  1.5e-19;
        double toleranceRotationRateDerivative     =  2.0e-13;
        doTestAngularDerivatives(FastMath.toRadians(35), FastMath.toRadians(20), 1200.0, 0.2,
                                 toleranceRotationValue,     toleranceRotationDerivative,
                                 toleranceRotationRateValue, toleranceRotationRateDerivative,
                                 "prime-meridian-offset", "prime-meridian-drift");
    }

    @Test
    public void testPrimeMeridianCartesianDerivativesOctantPxPyMz() {
        double relativeTolerancePositionValue      =  1.4e-15;
        double relativeTolerancePositionDerivative =  3.1e-09;
        double relativeToleranceVelocityValue      =  2.8e-15;
        double relativeToleranceVelocityDerivative =  3.3e-09;
        doTestCartesianDerivatives(FastMath.toRadians(-35), FastMath.toRadians(20), 1200.0, 1.0,
                                   relativeTolerancePositionValue, relativeTolerancePositionDerivative,
                                   relativeToleranceVelocityValue, relativeToleranceVelocityDerivative,
                                   "prime-meridian-offset", "prime-meridian-drift");
    }

    @Test
    public void testPrimeMeridianAngularDerivativesOctantPxPyMz() {
        double toleranceRotationValue            =  1.7e-15;
        double toleranceRotationDerivative       =  5.7e-09;
        double toleranceRotationRateValue        =  1.5e-19;
        double toleranceRotationRateDerivative   =  2.0e-13;
        doTestAngularDerivatives(FastMath.toRadians(-35), FastMath.toRadians(20), 1200.0, 0.2,
                                 toleranceRotationValue,     toleranceRotationDerivative,
                                 toleranceRotationRateValue, toleranceRotationRateDerivative,
                                 "prime-meridian-offset", "prime-meridian-drift");
    }

    @Test
    public void testPrimeMeridianCartesianDerivativesOctantPxMyPz() {
        double relativeTolerancePositionValue      =  1.7e-15;
        double relativeTolerancePositionDerivative =  5.3e-09;
        double relativeToleranceVelocityValue      =  2.9e-15;
        double relativeToleranceVelocityDerivative =  3.4e-09;
        doTestCartesianDerivatives(FastMath.toRadians(35), FastMath.toRadians(-20), 1200.0, 1.0,
                                   relativeTolerancePositionValue, relativeTolerancePositionDerivative,
                                   relativeToleranceVelocityValue, relativeToleranceVelocityDerivative,
                                   "prime-meridian-offset", "prime-meridian-drift");
    }

    @Test
    public void testPrimeMeridianAngularDerivativesOctantPxMyPz() {
        double toleranceRotationValue              =  1.6e-15;
        double toleranceRotationDerivative         =  6.4e-09;
        double toleranceRotationRateValue          =  1.5e-19;
        double toleranceRotationRateDerivative     =  2.0e-13;
        doTestAngularDerivatives(FastMath.toRadians(35), FastMath.toRadians(-20), 1200.0, 0.2,
                                 toleranceRotationValue,     toleranceRotationDerivative,
                                 toleranceRotationRateValue, toleranceRotationRateDerivative,
                                 "prime-meridian-offset", "prime-meridian-drift");
    }

    @Test
    public void testPrimeMeridianCartesianDerivativesOctantPxMyMz() {
        double relativeTolerancePositionValue      =  1.5e-15;
        double relativeTolerancePositionDerivative =  3.1e-09;
        double relativeToleranceVelocityValue      =  2.7e-15;
        double relativeToleranceVelocityDerivative =  3.0e-09;
        doTestCartesianDerivatives(FastMath.toRadians(-35), FastMath.toRadians(-20), 1200.0, 1.0,
                                   relativeTolerancePositionValue, relativeTolerancePositionDerivative,
                                   relativeToleranceVelocityValue, relativeToleranceVelocityDerivative,
                                   "prime-meridian-offset", "prime-meridian-drift");
    }

    @Test
    public void testPrimeMeridianAngularDerivativesOctantPxMyMz() {
        double toleranceRotationValue              =  1.5e-15;
        double toleranceRotationDerivative         =  6.3e-09;
        double toleranceRotationRateValue          =  1.5e-19;
        double toleranceRotationRateDerivative     =  2.0e-13;
        doTestAngularDerivatives(FastMath.toRadians(-35), FastMath.toRadians(-20), 1200.0, 0.2,
                                 toleranceRotationValue,     toleranceRotationDerivative,
                                 toleranceRotationRateValue, toleranceRotationRateDerivative,
                                 "prime-meridian-offset", "prime-meridian-drift");
    }

    @Test
    public void testPrimeMeridianCartesianDerivativesOctantMxPyPz() {
        double relativeTolerancePositionValue      =  1.6e-15;
        double relativeTolerancePositionDerivative =  5.5e-09;
        double relativeToleranceVelocityValue      =  2.6e-15;
        double relativeToleranceVelocityDerivative =  2.8e-09;
        doTestCartesianDerivatives(FastMath.toRadians(150), FastMath.toRadians(20), 1200.0, 1.0,
                                   relativeTolerancePositionValue, relativeTolerancePositionDerivative,
                                   relativeToleranceVelocityValue, relativeToleranceVelocityDerivative,
                                   "prime-meridian-offset", "prime-meridian-drift");
    }

    @Test
    public void testPrimeMeridianAngularDerivativesOctantMxPyPz() {
        double toleranceRotationValue            =  1.5e-15;
        double toleranceRotationDerivative       =  6.8e-09;
        double toleranceRotationRateValue        =  1.5e-19;
        double toleranceRotationRateDerivative   =  2.0e-13;
        doTestAngularDerivatives(FastMath.toRadians(150), FastMath.toRadians(20), 1200.0, 0.2,
                                 toleranceRotationValue,     toleranceRotationDerivative,
                                 toleranceRotationRateValue, toleranceRotationRateDerivative,
                                 "prime-meridian-offset", "prime-meridian-drift");
    }

    @Test
    public void testPrimeMeridianCartesianDerivativesOctantMxPyMz() {
        double relativeTolerancePositionValue      =  1.6e-15;
        double relativeTolerancePositionDerivative =  5.5e-09;
        double relativeToleranceVelocityValue      =  2.6e-15;
        double relativeToleranceVelocityDerivative =  2.8e-09;
        doTestCartesianDerivatives(FastMath.toRadians(150), FastMath.toRadians(20), 1200.0, 1.0,
                                   relativeTolerancePositionValue, relativeTolerancePositionDerivative,
                                   relativeToleranceVelocityValue, relativeToleranceVelocityDerivative,
                                   "prime-meridian-offset", "prime-meridian-drift");
    }

    @Test
    public void testPrimeMeridianAngularDerivativesOctantMxPyMz() {
        double toleranceRotationValue            =  1.5e-15;
        double toleranceRotationDerivative       =  6.8e-09;
        double toleranceRotationRateValue        =  1.5e-19;
        double toleranceRotationRateDerivative   =  2.0e-13;
        doTestAngularDerivatives(FastMath.toRadians(150), FastMath.toRadians(20), 1200.0, 0.2,
                                 toleranceRotationValue,     toleranceRotationDerivative,
                                 toleranceRotationRateValue, toleranceRotationRateDerivative,
                                 "prime-meridian-offset", "prime-meridian-drift");
    }

    @Test
    public void testPrimeMeridianCartesianDerivativesOctantMxMyPz() {
        double relativeTolerancePositionValue      =  1.5e-15;
        double relativeTolerancePositionDerivative =  3.1e-09;
        double relativeToleranceVelocityValue      =  3.2e-15;
        double relativeToleranceVelocityDerivative =  3.2e-09;
        doTestCartesianDerivatives(FastMath.toRadians(-150), FastMath.toRadians(-20), 1200.0, 1.0,
                                   relativeTolerancePositionValue, relativeTolerancePositionDerivative,
                                   relativeToleranceVelocityValue, relativeToleranceVelocityDerivative,
                                   "prime-meridian-offset", "prime-meridian-drift");
    }

    @Test
    public void testPrimeMeridianAngularDerivativesOctantMxMyPz() {
        double toleranceRotationValue              =  1.6e-15;
        double toleranceRotationDerivative         =  6.2e-09;
        double toleranceRotationRateValue          =  1.5e-19;
        double toleranceRotationRateDerivative     =  2.0e-13;
        doTestAngularDerivatives(FastMath.toRadians(-150), FastMath.toRadians(-20), 1200.0, 0.2,
                                 toleranceRotationValue,     toleranceRotationDerivative,
                                 toleranceRotationRateValue, toleranceRotationRateDerivative,
                                 "prime-meridian-offset", "prime-meridian-drift");
    }

    @Test
    public void testPrimeMeridianCartesianDerivativesOctantMxMyMz() {
        double relativeTolerancePositionValue      =  1.5e-15;
        double relativeTolerancePositionDerivative =  3.1e-09;
        double relativeToleranceVelocityValue      =  3.2e-15;
        double relativeToleranceVelocityDerivative =  3.2e-09;
        doTestCartesianDerivatives(FastMath.toRadians(-150), FastMath.toRadians(-20), 1200.0, 1.0,
                                   relativeTolerancePositionValue, relativeTolerancePositionDerivative,
                                   relativeToleranceVelocityValue, relativeToleranceVelocityDerivative,
                                   "prime-meridian-offset", "prime-meridian-drift");
    }

    @Test
    public void testPrimeMeridianAngularDerivativesOctantMxMyMz() {
        double toleranceRotationValue              =  1.6e-15;
        double toleranceRotationDerivative         =  6.2e-09;
        double toleranceRotationRateValue          =  1.5e-19;
        double toleranceRotationRateDerivative     =  2.0e-13;
        doTestAngularDerivatives(FastMath.toRadians(-150), FastMath.toRadians(-20), 1200.0, 0.2,
                                 toleranceRotationValue,     toleranceRotationDerivative,
                                 toleranceRotationRateValue, toleranceRotationRateDerivative,
                                 "prime-meridian-offset", "prime-meridian-drift");
    }

    @Test
    public void testPrimeMeridianCartesianDerivativesNearPole() {
        double relativeTolerancePositionValue      =  1.2e-15;
        double relativeTolerancePositionDerivative =  1.6e-03;
        double relativeToleranceVelocityValue      =  5.8e-14;
        double relativeToleranceVelocityDerivative =  2.6e-08;
        doTestCartesianDerivatives(FastMath.toRadians(89.99995), FastMath.toRadians(90), 1200.0, 1.0,
                                   relativeTolerancePositionValue, relativeTolerancePositionDerivative,
                                   relativeToleranceVelocityValue, relativeToleranceVelocityDerivative,
                                   "prime-meridian-offset", "prime-meridian-drift");
    }

    @Test
    public void testPrimeMeridianAngularDerivativesNearPole() {
        double toleranceRotationValue              =  1.5e-15;
        double toleranceRotationDerivative         =  7.3e-09;
        double toleranceRotationRateValue          =  1.5e-19;
        double toleranceRotationRateDerivative     =  2.0e-13;
        doTestAngularDerivatives(FastMath.toRadians(89.99995), FastMath.toRadians(90), 1200.0, 0.2,
                                 toleranceRotationValue,     toleranceRotationDerivative,
                                 toleranceRotationRateValue, toleranceRotationRateDerivative,
                                 "prime-meridian-offset", "prime-meridian-drift");
    }

    @Test
    public void testNoReferenceDateGradient() {
        Utils.setDataRoot("regular-data");
        final Frame eme2000 = FramesFactory.getEME2000();
        final AbsoluteDate date = AbsoluteDate.J2000_EPOCH;
        final OneAxisEllipsoid earth =
                        new OneAxisEllipsoid(Constants.WGS84_EARTH_EQUATORIAL_RADIUS,
                                             Constants.WGS84_EARTH_FLATTENING,
                                             FramesFactory.getITRF(IERSConventions.IERS_2010, true));
        final GroundStation station = new GroundStation(new TopocentricFrame(earth,
                                                                             new GeodeticPoint(0.1, 0.2, 100),
                                                                             "dummy"));
        try {
            station.getOffsetToInertial(eme2000, date);
            Assertions.fail("an exception should have been thrown");
        } catch (OrekitException oe) {
            Assertions.assertEquals(OrekitMessages.NO_REFERENCE_DATE_FOR_PARAMETER, oe.getSpecifier());
            Assertions.assertEquals("prime-meridian-offset", (String) oe.getParts()[0]);
        }

        try {
            int freeParameters = 9;
            Map<String, Integer> indices = new HashMap<>();
            for (final ParameterDriver driver : Arrays.asList(station.getPrimeMeridianOffsetDriver(),
                                                              station.getPrimeMeridianDriftDriver(),
                                                              station.getPolarOffsetXDriver(),
                                                              station.getPolarDriftXDriver(),
                                                              station.getPolarOffsetYDriver(),
                                                              station.getPolarDriftYDriver(),
                                                              station.getClockOffsetDriver(),
                                                              station.getEastOffsetDriver(),
                                                              station.getNorthOffsetDriver(),
                                                              station.getZenithOffsetDriver())) {
                indices.put(driver.getName(), indices.size());
            }
            station.getOffsetToInertial(eme2000, date, freeParameters, indices);
            Assertions.fail("an exception should have been thrown");
        } catch (OrekitException oe) {
            Assertions.assertEquals(OrekitMessages.NO_REFERENCE_DATE_FOR_PARAMETER, oe.getSpecifier());
            Assertions.assertEquals("prime-meridian-offset", (String) oe.getParts()[0]);
        }

    }

    private void doTestCartesianDerivatives(double latitude, double longitude, double altitude, double stepFactor,
                                            double relativeTolerancePositionValue, double relativeTolerancePositionDerivative,
                                            double relativeToleranceVelocityValue, double relativeToleranceVelocityDerivative,
                                            String... parameterPattern) {
        Utils.setDataRoot("regular-data");
        final Frame eme2000 = FramesFactory.getEME2000();
        final AbsoluteDate date = AbsoluteDate.J2000_EPOCH;
        final AbsoluteDate date0 = date.shiftedBy(50000);
        final OneAxisEllipsoid earth =
                        new OneAxisEllipsoid(Constants.WGS84_EARTH_EQUATORIAL_RADIUS,
                                             Constants.WGS84_EARTH_FLATTENING,
                                             FramesFactory.getITRF(IERSConventions.IERS_2010, true));
        final GroundStation station = new GroundStation(new TopocentricFrame(earth,
                                                                             new GeodeticPoint(latitude, longitude, altitude),
                                                                             "dummy"));
        final GradientField gradientField = GradientField.getField(parameterPattern.length);
        ParameterDriver[] selectedDrivers = new ParameterDriver[parameterPattern.length];
        UnivariateDifferentiableVectorFunction[] dFCartesian = new UnivariateDifferentiableVectorFunction[parameterPattern.length];
        final ParameterDriver[] allDrivers = selectAllDrivers(station);
        for (ParameterDriver driver : allDrivers) {
            driver.setReferenceDate(date0);
        }
        Map<String, Integer> indices = new HashMap<>();
        for (int k = 0; k < dFCartesian.length; ++k) {
            for (int i = 0; i < allDrivers.length; ++i) {
                if (allDrivers[i].getName().matches(parameterPattern[k])) {
                    selectedDrivers[k] = allDrivers[i];
                    dFCartesian[k] = differentiatedStationPV(station, eme2000, date, selectedDrivers[k], stepFactor);
                    indices.put(selectedDrivers[k].getName(), k);
                }
            }
        };

        RandomGenerator generator = new Well19937a(0x084d58a19c498a54l);

        double maxPositionValueRelativeError      = 0;
        double maxPositionDerivativeRelativeError = 0;
        double maxVelocityValueRelativeError      = 0;
        double maxVelocityDerivativeRelativeError = 0;
        for (int i = 0; i < 1000; ++i) {

            // randomly change one parameter
            ParameterDriver changed = allDrivers[generator.nextInt(allDrivers.length)];
            changed.setNormalizedValue(2 * generator.nextDouble() - 1, new AbsoluteDate());

            // transform to check
            FieldTransform<Gradient> t = station.getOffsetToInertial(eme2000, date, parameterPattern.length, indices);
            FieldPVCoordinates<Gradient> pv = t.transformPVCoordinates(FieldPVCoordinates.getZero(gradientField));
            for (int k = 0; k < dFCartesian.length; ++k) {

                // reference values and derivatives computed using finite differences
                Gradient[] refCartesian = dFCartesian[k].value(Gradient.variable(1, 0, selectedDrivers[k].getValue(date)));

                // position
                final Vector3D refP = new Vector3D(refCartesian[0].getValue(),
                                                   refCartesian[1].getValue(),
                                                   refCartesian[2].getValue());
                final Vector3D resP = new Vector3D(pv.getPosition().getX().getValue(),
                                                   pv.getPosition().getY().getValue(),
                                                   pv.getPosition().getZ().getValue());
                maxPositionValueRelativeError =
                                FastMath.max(maxPositionValueRelativeError, Vector3D.distance(refP, resP) / refP.getNorm());
                final Vector3D refPD = new Vector3D(refCartesian[0].getPartialDerivative(0),
                                                    refCartesian[1].getPartialDerivative(0),
                                                    refCartesian[2].getPartialDerivative(0));
                final Vector3D resPD = new Vector3D(pv.getPosition().getX().getPartialDerivative(k),
                                                    pv.getPosition().getY().getPartialDerivative(k),
                                                    pv.getPosition().getZ().getPartialDerivative(k));
                maxPositionDerivativeRelativeError =
                                FastMath.max(maxPositionDerivativeRelativeError, Vector3D.distance(refPD, resPD) / refPD.getNorm());

                // velocity
                final Vector3D refV = new Vector3D(refCartesian[3].getValue(),
                                                   refCartesian[4].getValue(),
                                                   refCartesian[5].getValue());
                final Vector3D resV = new Vector3D(pv.getVelocity().getX().getValue(),
                                                   pv.getVelocity().getY().getValue(),
                                                   pv.getVelocity().getZ().getValue());
                maxVelocityValueRelativeError =
                                FastMath.max(maxVelocityValueRelativeError, Vector3D.distance(refV, resV) / refV.getNorm());
                final Vector3D refVD = new Vector3D(refCartesian[3].getPartialDerivative(0),
                                                    refCartesian[4].getPartialDerivative(0),
                                                    refCartesian[5].getPartialDerivative(0));
                final Vector3D resVD = new Vector3D(pv.getVelocity().getX().getPartialDerivative(k),
                                                    pv.getVelocity().getY().getPartialDerivative(k),
                                                    pv.getVelocity().getZ().getPartialDerivative(k));
                maxVelocityDerivativeRelativeError =
                                FastMath.max(maxVelocityDerivativeRelativeError, Vector3D.distance(refVD, resVD) / refVD.getNorm());

            }

        }

        if (maxPositionValueRelativeError      > relativeTolerancePositionValue      ||
            maxPositionDerivativeRelativeError > relativeTolerancePositionDerivative ||
            maxVelocityValueRelativeError      > relativeToleranceVelocityValue      ||
            maxVelocityDerivativeRelativeError > relativeToleranceVelocityDerivative) {
            print("relativeTolerancePositionValue",          maxPositionValueRelativeError);
            print("relativeTolerancePositionDerivative",     maxPositionDerivativeRelativeError);
            print("relativeToleranceVelocityValue",      maxVelocityValueRelativeError);
            print("relativeToleranceVelocityDerivative", maxVelocityDerivativeRelativeError);
        }
        Assertions.assertEquals(0.0, maxPositionValueRelativeError,      relativeTolerancePositionValue);
        Assertions.assertEquals(0.0, maxPositionDerivativeRelativeError, relativeTolerancePositionDerivative);
        Assertions.assertEquals(0.0, maxVelocityValueRelativeError,      relativeToleranceVelocityValue);
        Assertions.assertEquals(0.0, maxVelocityDerivativeRelativeError, relativeToleranceVelocityDerivative);

    }

    private void doTestAngularDerivatives(double latitude, double longitude, double altitude, double stepFactor,
                                          double toleranceRotationValue,     double toleranceRotationDerivative,
                                          double toleranceRotationRateValue, double toleranceRotationRateDerivative,
                                          String... parameterPattern) {
        Utils.setDataRoot("regular-data");
        final Frame eme2000 = FramesFactory.getEME2000();
        final AbsoluteDate date = AbsoluteDate.J2000_EPOCH;
        final AbsoluteDate date0 = date.shiftedBy(50000);
        final OneAxisEllipsoid earth =
                        new OneAxisEllipsoid(Constants.WGS84_EARTH_EQUATORIAL_RADIUS,
                                             Constants.WGS84_EARTH_FLATTENING,
                                             FramesFactory.getITRF(IERSConventions.IERS_2010, true));
        final GroundStation station = new GroundStation(new TopocentricFrame(earth,
                                                                             new GeodeticPoint(latitude, longitude, altitude),
                                                                             "dummy"));
        ParameterDriver[] selectedDrivers = new ParameterDriver[parameterPattern.length];
        UnivariateDifferentiableVectorFunction[] dFAngular   = new UnivariateDifferentiableVectorFunction[parameterPattern.length];
        final ParameterDriver[] allDrivers = selectAllDrivers(station);
        for (ParameterDriver driver : allDrivers) {
            driver.setReferenceDate(date0);
        }
        Map<String, Integer> indices = new HashMap<>();
        for (int k = 0; k < dFAngular.length; ++k) {
            for (int i = 0; i < allDrivers.length; ++i) {
                if (allDrivers[i].getName().matches(parameterPattern[k])) {
                    selectedDrivers[k] = allDrivers[i];
                    dFAngular[k]   = differentiatedTransformAngular(station, eme2000, date, selectedDrivers[k], stepFactor);
                    indices.put(selectedDrivers[k].getName(), k);
                }
            }
        };
        RandomGenerator generator = new Well19937a(0xa01a1d8fe5d80af7l);

        double maxRotationValueError          = 0;
        double maxRotationDerivativeError     = 0;
        double maxRotationRateValueError      = 0;
        double maxRotationRateDerivativeError = 0;
        for (int i = 0; i < 1000; ++i) {

            // randomly change one parameter
            ParameterDriver changed = allDrivers[generator.nextInt(allDrivers.length)];
            changed.setNormalizedValue(2 * generator.nextDouble() - 1, new AbsoluteDate());

            // transform to check
            FieldTransform<Gradient> t = station.getOffsetToInertial(eme2000, date, parameterPattern.length, indices);
            for (int k = 0; k < dFAngular.length; ++k) {

                // reference values and derivatives computed using finite differences
                Gradient[] refAngular = dFAngular[k].value(Gradient.variable(1, 0, selectedDrivers[k].getValue(date)));

                // rotation
                final Rotation refQ = new Rotation(refAngular[0].getValue(),
                                                   refAngular[1].getValue(),
                                                   refAngular[2].getValue(),
                                                   refAngular[3].getValue(),
                                                   true);
                final Rotation resQ = t.getRotation().toRotation();
                maxRotationValueError      = FastMath.max(maxRotationValueError, Rotation.distance(refQ, resQ));
                double sign = FastMath.copySign(1.0,
                                                refAngular[0].getValue() * t.getRotation().getQ0().getValue() +
                                                refAngular[1].getValue() * t.getRotation().getQ1().getValue() +
                                                refAngular[2].getValue() * t.getRotation().getQ2().getValue() +
                                                refAngular[3].getValue() * t.getRotation().getQ3().getValue());
                maxRotationDerivativeError = FastMath.max(maxRotationDerivativeError,
                                                          FastMath.abs(sign * refAngular[0].getPartialDerivative(0) -
                                                                       t.getRotation().getQ0().getPartialDerivative(k)));
                maxRotationDerivativeError = FastMath.max(maxRotationDerivativeError,
                                                          FastMath.abs(sign * refAngular[1].getPartialDerivative(0) -
                                                                       t.getRotation().getQ1().getPartialDerivative(k)));
                maxRotationDerivativeError = FastMath.max(maxRotationDerivativeError,
                                                          FastMath.abs(sign * refAngular[2].getPartialDerivative(0) -
                                                                       t.getRotation().getQ2().getPartialDerivative(k)));
                maxRotationDerivativeError = FastMath.max(maxRotationDerivativeError,
                                                          FastMath.abs(sign * refAngular[3].getPartialDerivative(0) -
                                                                       t.getRotation().getQ3().getPartialDerivative(k)));

                // rotation rate
                final Vector3D refRate  = new Vector3D(refAngular[4].getValue(), refAngular[5].getValue(), refAngular[6].getValue());
                final Vector3D resRate  = t.getRotationRate().toVector3D();
                final Vector3D refRateD = new Vector3D(refAngular[4].getPartialDerivative(0),
                                                       refAngular[5].getPartialDerivative(0),
                                                       refAngular[6].getPartialDerivative(0));
                final Vector3D resRateD = new Vector3D(t.getRotationRate().getX().getPartialDerivative(k),
                                                       t.getRotationRate().getY().getPartialDerivative(k),
                                                       t.getRotationRate().getZ().getPartialDerivative(k));
                maxRotationRateValueError      = FastMath.max(maxRotationRateValueError, Vector3D.distance(refRate, resRate));
                maxRotationRateDerivativeError = FastMath.max(maxRotationRateDerivativeError, Vector3D.distance(refRateD, resRateD));

            }

        }

        if (maxRotationValueError          > toleranceRotationValue          ||
            maxRotationDerivativeError     > toleranceRotationDerivative     ||
            maxRotationRateValueError      > toleranceRotationRateValue      ||
            maxRotationRateDerivativeError > toleranceRotationRateDerivative) {
            print("toleranceRotationValue",          maxRotationValueError);
            print("toleranceRotationDerivative",     maxRotationDerivativeError);
            print("toleranceRotationRateValue",      maxRotationRateValueError);
            print("toleranceRotationRateDerivative", maxRotationRateDerivativeError);
        }
        Assertions.assertEquals(0.0, maxRotationValueError,           toleranceRotationValue);
        Assertions.assertEquals(0.0, maxRotationDerivativeError,      toleranceRotationDerivative);
        Assertions.assertEquals(0.0, maxRotationRateValueError,       toleranceRotationRateValue);
        Assertions.assertEquals(0.0, maxRotationRateDerivativeError,  toleranceRotationRateDerivative);

    }
    private void print(String name, double v) {
        if (v < Precision.SAFE_MIN) {
            System.out.format(Locale.US, "            double %-35s =  Precision.SAFE_MIN;%n", name);
        } else {
            double s = FastMath.pow(10.0, 1 - FastMath.floor(FastMath.log(v) / FastMath.log(10.0)));
            System.out.format(Locale.US, "            double %-35s = %8.1e;%n",
                              name, FastMath.ceil(s * v) / s);
        }
    }

    private UnivariateDifferentiableVectorFunction differentiatedStationPV(final GroundStation station,
                                                                           final Frame eme2000,
                                                                           final AbsoluteDate date,
                                                                           final ParameterDriver driver,
                                                                           final double stepFactor) {

        final FiniteDifferencesDifferentiator differentiator =
                        new FiniteDifferencesDifferentiator(5, stepFactor * driver.getScale());

        return differentiator.differentiate(new UnivariateVectorFunction() {
            @Override
            public double[] value(double x) {
                final double[] result = new double[6];
                try {
                    final double previouspI = driver.getValue(null);
                    driver.setValue(x, new AbsoluteDate());
                    Transform t = station.getOffsetToInertial(eme2000, date);
                    driver.setValue(previouspI, new AbsoluteDate());
                    PVCoordinates stationPV = t.transformPVCoordinates(PVCoordinates.ZERO);
                    result[ 0] = stationPV.getPosition().getX();
                    result[ 1] = stationPV.getPosition().getY();
                    result[ 2] = stationPV.getPosition().getZ();
                    result[ 3] = stationPV.getVelocity().getX();
                    result[ 4] = stationPV.getVelocity().getY();
                    result[ 5] = stationPV.getVelocity().getZ();
                } catch (OrekitException oe) {
                    Assertions.fail(oe.getLocalizedMessage());
                }
                return result;
            }
        });
    }

    private UnivariateDifferentiableVectorFunction differentiatedTransformAngular(final GroundStation station,
                                                                                  final Frame eme2000,
                                                                                  final AbsoluteDate date,
                                                                                  final ParameterDriver driver,
                                                                                  final double stepFactor) {

        final FiniteDifferencesDifferentiator differentiator =
                        new FiniteDifferencesDifferentiator(5, stepFactor * driver.getScale());

        return differentiator.differentiate(new UnivariateVectorFunction() {
            private double previous0 = Double.NaN;
            private double previous1 = Double.NaN;
            private double previous2 = Double.NaN;
            private double previous3 = Double.NaN;
            @Override
            public double[] value(double x) {
                final double[] result = new double[7];
                try {
                    final double previouspI = driver.getValue(new AbsoluteDate());
                    driver.setValue(x, new AbsoluteDate());
                    Transform t = station.getOffsetToInertial(eme2000, date);
                    driver.setValue(previouspI, new AbsoluteDate());
                    final double sign;
                    if (Double.isNaN(previous0)) {
                        sign = +1;
                    } else {
                        sign = FastMath.copySign(1.0,
                                                 previous0 * t.getRotation().getQ0() +
                                                 previous1 * t.getRotation().getQ1() +
                                                 previous2 * t.getRotation().getQ2() +
                                                 previous3 * t.getRotation().getQ3());
                    }
                    previous0 = sign * t.getRotation().getQ0();
                    previous1 = sign * t.getRotation().getQ1();
                    previous2 = sign * t.getRotation().getQ2();
                    previous3 = sign * t.getRotation().getQ3();
                    result[0] = previous0;
                    result[1] = previous1;
                    result[2] = previous2;
                    result[3] = previous3;
                    result[4] = t.getRotationRate().getX();
                    result[5] = t.getRotationRate().getY();
                    result[6] = t.getRotationRate().getZ();
                } catch (OrekitException oe) {
                    Assertions.fail(oe.getLocalizedMessage());
                }
                return result;
            }
        });
    }

    private ParameterDriver[] selectAllDrivers(final GroundStation station) {
        return new ParameterDriver[] {
            station.getPrimeMeridianOffsetDriver(),
            station.getPrimeMeridianDriftDriver(),
            station.getPolarOffsetXDriver(),
            station.getPolarDriftXDriver(),
            station.getPolarOffsetYDriver(),
            station.getPolarDriftYDriver(),
            station.getClockOffsetDriver(),
            station.getEastOffsetDriver(),
            station.getNorthOffsetDriver(),
            station.getZenithOffsetDriver()
        };
    }

}
<|MERGE_RESOLUTION|>--- conflicted
+++ resolved
@@ -128,11 +128,7 @@
                                      0.0, 2.0e-6,
                                      0.0, 1.7e-7,
                                      0.0, 5.9e-11);
-<<<<<<< HEAD
-        Assert.assertEquals(deltaClock, changed.getClockOffsetDriver().getValue(null), 8.2e-11);
-=======
         Assertions.assertEquals(deltaClock, changed.getClockOffsetDriver().getValue(), 9.6e-11);
->>>>>>> be42ef39
 
         RealMatrix normalizedCovariances = estimator.getOptimum().getCovariances(1.0e-10);
         RealMatrix physicalCovariances   = estimator.getPhysicalCovariances(1.0e-10);
@@ -211,15 +207,9 @@
                                      0.0, 1.8e-6,
                                      0.0, 4.8e-7,
                                      0.0, 2.6e-10);
-<<<<<<< HEAD
-        Assert.assertEquals(deltaTopo.getX(), moved.getEastOffsetDriver().getValue(null),   4.5e-7);
-        Assert.assertEquals(deltaTopo.getY(), moved.getNorthOffsetDriver().getValue(null),  6.2e-7);
-        Assert.assertEquals(deltaTopo.getZ(), moved.getZenithOffsetDriver().getValue(null), 2.6e-7);
-=======
         Assertions.assertEquals(deltaTopo.getX(), moved.getEastOffsetDriver().getValue(),   4.5e-7);
         Assertions.assertEquals(deltaTopo.getY(), moved.getNorthOffsetDriver().getValue(),  6.2e-7);
         Assertions.assertEquals(deltaTopo.getZ(), moved.getZenithOffsetDriver().getValue(), 2.6e-7);
->>>>>>> be42ef39
 
         GeodeticPoint result = moved.getOffsetGeodeticPoint(null);
 
@@ -248,25 +238,6 @@
         ByteArrayInputStream  bis = new ByteArrayInputStream(bos.toByteArray());
         ObjectInputStream     ois = new ObjectInputStream(bis);
         EstimatedEarthFrameProvider deserialized  = (EstimatedEarthFrameProvider) ois.readObject();
-<<<<<<< HEAD
-        Assert.assertEquals(moved.getPrimeMeridianOffsetDriver().getValue(null),
-                            deserialized.getPrimeMeridianOffsetDriver().getValue(null),
-                            1.0e-15);
-        Assert.assertEquals(moved.getPrimeMeridianDriftDriver().getValue(null),
-                            deserialized.getPrimeMeridianDriftDriver().getValue(null),
-                            1.0e-15);
-        Assert.assertEquals(moved.getPolarOffsetXDriver().getValue(null),
-                            deserialized.getPolarOffsetXDriver().getValue(null),
-                            1.0e-15);
-        Assert.assertEquals(moved.getPolarDriftXDriver().getValue(null),
-                            deserialized.getPolarDriftXDriver().getValue(null),
-                            1.0e-15);
-        Assert.assertEquals(moved.getPolarOffsetYDriver().getValue(null),
-                            deserialized.getPolarOffsetYDriver().getValue(null),
-                            1.0e-15);
-        Assert.assertEquals(moved.getPolarDriftYDriver().getValue(null),
-                            deserialized.getPolarDriftYDriver().getValue(null),
-=======
         Assertions.assertEquals(moved.getPrimeMeridianOffsetDriver().getValue(),
                             deserialized.getPrimeMeridianOffsetDriver().getValue(),
                             1.0e-15);
@@ -284,7 +255,6 @@
                             1.0e-15);
         Assertions.assertEquals(moved.getPolarDriftYDriver().getValue(),
                             deserialized.getPolarDriftYDriver().getValue(),
->>>>>>> be42ef39
                             1.0e-15);
 
     }
@@ -389,20 +359,6 @@
 
         estimator.estimate();
 
-<<<<<<< HEAD
-        final double computedDut1  = station.getPrimeMeridianOffsetDriver().getValue(null) / EstimatedEarthFrameProvider.EARTH_ANGULAR_VELOCITY;
-        final double computedLOD   = station.getPrimeMeridianDriftDriver().getValue(null) * (-Constants.JULIAN_DAY / EstimatedEarthFrameProvider.EARTH_ANGULAR_VELOCITY);
-        final double computedXp    = station.getPolarOffsetXDriver().getValue(null) / Constants.ARC_SECONDS_TO_RADIANS;
-        final double computedXpDot = station.getPolarDriftXDriver().getValue(null)  / Constants.ARC_SECONDS_TO_RADIANS * Constants.JULIAN_DAY;
-        final double computedYp    = station.getPolarOffsetYDriver().getValue(null) / Constants.ARC_SECONDS_TO_RADIANS;
-        final double computedYpDot = station.getPolarDriftYDriver().getValue(null)  / Constants.ARC_SECONDS_TO_RADIANS * Constants.JULIAN_DAY;
-        Assert.assertEquals(0.0, FastMath.abs(dut10 - computedDut1),  4.3e-10);
-        Assert.assertEquals(0.0, FastMath.abs(lod - computedLOD),     4.9e-10);
-        Assert.assertEquals(0.0, FastMath.abs(xp0 - computedXp),      5.7e-9);
-        Assert.assertEquals(0.0, FastMath.abs(xpDot - computedXpDot), 7.3e-9);
-        Assert.assertEquals(0.0, FastMath.abs(yp0 - computedYp),      1.1e-9);
-        Assert.assertEquals(0.0, FastMath.abs(ypDot - computedYpDot), 6.2e-11);
-=======
         final double computedDut1  = station.getPrimeMeridianOffsetDriver().getValue() / EstimatedEarthFrameProvider.EARTH_ANGULAR_VELOCITY;
         final double computedLOD   = station.getPrimeMeridianDriftDriver().getValue() * (-Constants.JULIAN_DAY / EstimatedEarthFrameProvider.EARTH_ANGULAR_VELOCITY);
         final double computedXp    = station.getPolarOffsetXDriver().getValue() / Constants.ARC_SECONDS_TO_RADIANS;
@@ -415,7 +371,6 @@
         Assertions.assertEquals(0.0, FastMath.abs(xpDot - computedXpDot), 7.3e-9);
         Assertions.assertEquals(0.0, FastMath.abs(yp0 - computedYp),      1.1e-9);
         Assertions.assertEquals(0.0, FastMath.abs(ypDot - computedYpDot), 1.1e-10);
->>>>>>> be42ef39
 
         // thresholds to use if orbit is estimated
         // (i.e. when commenting out the loop above that sets orbital parameters drivers to "not selected")
@@ -1343,7 +1298,7 @@
                                                               station.getEastOffsetDriver(),
                                                               station.getNorthOffsetDriver(),
                                                               station.getZenithOffsetDriver())) {
-                indices.put(driver.getName(), indices.size());
+                indices.put(driver.getNameSpan(date), indices.size());
             }
             station.getOffsetToInertial(eme2000, date, freeParameters, indices);
             Assertions.fail("an exception should have been thrown");
@@ -1382,7 +1337,7 @@
                 if (allDrivers[i].getName().matches(parameterPattern[k])) {
                     selectedDrivers[k] = allDrivers[i];
                     dFCartesian[k] = differentiatedStationPV(station, eme2000, date, selectedDrivers[k], stepFactor);
-                    indices.put(selectedDrivers[k].getName(), k);
+                    indices.put(selectedDrivers[k].getNameSpan(date0), k);
                 }
             }
         };
@@ -1397,7 +1352,7 @@
 
             // randomly change one parameter
             ParameterDriver changed = allDrivers[generator.nextInt(allDrivers.length)];
-            changed.setNormalizedValue(2 * generator.nextDouble() - 1, new AbsoluteDate());
+            changed.setNormalizedValue(2 * generator.nextDouble() - 1);
 
             // transform to check
             FieldTransform<Gradient> t = station.getOffsetToInertial(eme2000, date, parameterPattern.length, indices);
@@ -1405,7 +1360,7 @@
             for (int k = 0; k < dFCartesian.length; ++k) {
 
                 // reference values and derivatives computed using finite differences
-                Gradient[] refCartesian = dFCartesian[k].value(Gradient.variable(1, 0, selectedDrivers[k].getValue(date)));
+                Gradient[] refCartesian = dFCartesian[k].value(Gradient.variable(1, 0, selectedDrivers[k].getValue()));
 
                 // position
                 final Vector3D refP = new Vector3D(refCartesian[0].getValue(),
@@ -1490,7 +1445,7 @@
                 if (allDrivers[i].getName().matches(parameterPattern[k])) {
                     selectedDrivers[k] = allDrivers[i];
                     dFAngular[k]   = differentiatedTransformAngular(station, eme2000, date, selectedDrivers[k], stepFactor);
-                    indices.put(selectedDrivers[k].getName(), k);
+                    indices.put(selectedDrivers[k].getNameSpan(date0), k);
                 }
             }
         };
@@ -1504,14 +1459,14 @@
 
             // randomly change one parameter
             ParameterDriver changed = allDrivers[generator.nextInt(allDrivers.length)];
-            changed.setNormalizedValue(2 * generator.nextDouble() - 1, new AbsoluteDate());
+            changed.setNormalizedValue(2 * generator.nextDouble() - 1);
 
             // transform to check
             FieldTransform<Gradient> t = station.getOffsetToInertial(eme2000, date, parameterPattern.length, indices);
             for (int k = 0; k < dFAngular.length; ++k) {
 
                 // reference values and derivatives computed using finite differences
-                Gradient[] refAngular = dFAngular[k].value(Gradient.variable(1, 0, selectedDrivers[k].getValue(date)));
+                Gradient[] refAngular = dFAngular[k].value(Gradient.variable(1, 0, selectedDrivers[k].getValue()));
 
                 // rotation
                 final Rotation refQ = new Rotation(refAngular[0].getValue(),
@@ -1594,10 +1549,10 @@
             public double[] value(double x) {
                 final double[] result = new double[6];
                 try {
-                    final double previouspI = driver.getValue(null);
+                    final double previouspI = driver.getValue(date);
                     driver.setValue(x, new AbsoluteDate());
                     Transform t = station.getOffsetToInertial(eme2000, date);
-                    driver.setValue(previouspI, new AbsoluteDate());
+                    driver.setValue(previouspI, date);
                     PVCoordinates stationPV = t.transformPVCoordinates(PVCoordinates.ZERO);
                     result[ 0] = stationPV.getPosition().getX();
                     result[ 1] = stationPV.getPosition().getY();
@@ -1631,10 +1586,10 @@
             public double[] value(double x) {
                 final double[] result = new double[7];
                 try {
-                    final double previouspI = driver.getValue(new AbsoluteDate());
-                    driver.setValue(x, new AbsoluteDate());
+                    final double previouspI = driver.getValue(date);
+                    driver.setValue(x, date);
                     Transform t = station.getOffsetToInertial(eme2000, date);
-                    driver.setValue(previouspI, new AbsoluteDate());
+                    driver.setValue(previouspI, date);
                     final double sign;
                     if (Double.isNaN(previous0)) {
                         sign = +1;
