--- conflicted
+++ resolved
@@ -69,23 +69,11 @@
 
             // compute a reference value using finite differences
             final double[][] finiteDifferencesJacobian =
-<<<<<<< HEAD
                 Differentiation.differentiate(state1 -> measurement.
-                       estimateWithoutDerivatives(0, 0, new SpacecraftState[] { state1 }).
+                       estimateWithoutDerivatives(new SpacecraftState[] { state1 }).
                        getEstimatedValue(), measurement.getDimension(),
                                               propagator.getAttitudeProvider(), OrbitType.CARTESIAN,
                                               PositionAngleType.TRUE, 1.0, 3).value(state);
-=======
-                Differentiation.differentiate(new StateFunction() {
-                    public double[] value(final SpacecraftState state) {
-                        return measurement.
-                               estimateWithoutDerivatives(new SpacecraftState[] { state }).
-                               getEstimatedValue();
-                    }
-                                                  }, measurement.getDimension(),
-                                                  propagator.getAttitudeProvider(), OrbitType.CARTESIAN,
-                                                  PositionAngleType.TRUE, 1.0, 3).value(state);
->>>>>>> 409d51cc
 
             Assertions.assertEquals(finiteDifferencesJacobian.length, jacobian.length);
             Assertions.assertEquals(finiteDifferencesJacobian[0].length, jacobian[0].length);
