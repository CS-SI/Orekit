--- conflicted
+++ resolved
@@ -71,11 +71,8 @@
                 51.8);
         TopocentricFrame stationFrame = new TopocentricFrame(ReferenceEllipsoid.getWgs84(fixedFrame),
                 stationLocation, "station");
-<<<<<<< HEAD
         groundStation = new GroundStation(stationFrame,
                                           TroposphericModelUtils.STANDARD_ATMOSPHERE_PROVIDER);
-=======
-        groundStation = new GroundStation(stationFrame);
 
         // Select parameters and set reference date
         List<ParameterDriver> parameterDrivers = new ArrayList<>();
@@ -87,7 +84,6 @@
             driver.setSelected(true);
         }
 
->>>>>>> 4314309b
     }
 
     @Test
