/* Copyright 2002-2024 CS GROUP
 * Licensed to CS GROUP (CS) under one or more
 * contributor license agreements.  See the NOTICE file distributed with
 * this work for additional information regarding copyright ownership.
 * CS licenses this file to You under the Apache License, Version 2.0
 * (the "License"); you may not use this file except in compliance with
 * the License.  You may obtain a copy of the License at
 *
 *   http://www.apache.org/licenses/LICENSE-2.0
 *
 * Unless required by applicable law or agreed to in writing, software
 * distributed under the License is distributed on an "AS IS" BASIS,
 * WITHOUT WARRANTIES OR CONDITIONS OF ANY KIND, either express or implied.
 * See the License for the specific language governing permissions and
 * limitations under the License.
 */
package org.orekit.estimation.measurements.generation;

import java.util.SortedSet;

import org.hipparchus.linear.MatrixUtils;
import org.hipparchus.linear.RealMatrix;
import org.hipparchus.random.CorrelatedRandomVectorGenerator;
import org.hipparchus.random.GaussianRandomGenerator;
import org.hipparchus.random.RandomGenerator;
import org.hipparchus.random.Well19937a;
import org.hipparchus.util.FastMath;
import org.junit.jupiter.api.Assertions;
import org.junit.jupiter.api.BeforeEach;
import org.junit.jupiter.api.Test;
import org.orekit.estimation.Context;
import org.orekit.estimation.EstimationTestUtils;
import org.orekit.estimation.Force;
import org.orekit.estimation.measurements.EstimatedMeasurementBase;
import org.orekit.estimation.measurements.FDOA;
import org.orekit.estimation.measurements.GroundStation;
import org.orekit.estimation.measurements.ObservableSatellite;
import org.orekit.estimation.measurements.modifiers.Bias;
import org.orekit.orbits.OrbitType;
import org.orekit.orbits.PositionAngleType;
import org.orekit.propagation.Propagator;
import org.orekit.propagation.SpacecraftState;
import org.orekit.propagation.conversion.NumericalPropagatorBuilder;
import org.orekit.propagation.events.BooleanDetector;
import org.orekit.propagation.events.ElevationDetector;
import org.orekit.time.AbsoluteDate;
import org.orekit.time.FixedStepSelector;
import org.orekit.time.TimeScalesFactory;

public class FDOABuilderTest {

    // Satellite transmission frequency
    private static final double CENTRE_FREQUENCY = 2.3e9;

    private static final double SIGMA = 0.01;
    private static final double BIAS  = 1.e-8;

    private MeasurementBuilder<FDOA> getBuilder(final RandomGenerator random,
                                                final GroundStation primary,
                                                final GroundStation secondary,
                                                final ObservableSatellite satellite) {
        final RealMatrix covariance = MatrixUtils.createRealDiagonalMatrix(new double[] { SIGMA * SIGMA });
        MeasurementBuilder<FDOA> fdoab =
                        new FDOABuilder(random == null ? null : new CorrelatedRandomVectorGenerator(covariance,
                                                                                                    1.0e-10,
                                                                                                    new GaussianRandomGenerator(random)),
                                        primary, secondary, CENTRE_FREQUENCY, SIGMA, 1.0, satellite);
        fdoab.addModifier(new Bias<>(new String[] { "bias" },
                                     new double[] { BIAS },
                                     new double[] { 1.0 },
                                     new double[] { Double.NEGATIVE_INFINITY },
                                     new double[] { Double.POSITIVE_INFINITY }));
        return fdoab;
    }

    @Test
    public void testForward() {
        doTest(0xf50c0ce7c8c1dab2L, 0.0, 1.2, 3.2 * SIGMA);
    }

    @Test
    public void testBackward() {
        doTest(0x453a681440d01832L, 0.0, -1.2, 2.9 * SIGMA);
    }

    private Propagator buildPropagator() {
        return EstimationTestUtils.createPropagator(context.initialOrbit, propagatorBuilder);
    }

    private void doTest(long seed, double startPeriod, double endPeriod, double tolerance) {
        Generator generator = new Generator();
        final double step = 60.0;
        final GroundStation emitter  = context.FDOAstations.getFirst();
        final GroundStation receiver = context.FDOAstations.getSecond();
        generator.addPropagator(buildPropagator()); // dummy first propagator
        generator.addPropagator(buildPropagator()); // dummy second propagator
        ObservableSatellite satellite = generator.addPropagator(buildPropagator()); // useful third propagator
        generator.addPropagator(buildPropagator()); // dummy fourth propagator
        generator.addScheduler(new EventBasedScheduler<>(getBuilder(new Well19937a(seed), emitter, receiver, satellite),
                                                         new FixedStepSelector(step, TimeScalesFactory.getUTC()),
                                                         generator.getPropagator(satellite),
                                                         BooleanDetector.andCombine(new ElevationDetector(emitter.getBaseFrame()).
                                                                                    withConstantElevation(FastMath.toRadians(5.0)),
                                                                                    new ElevationDetector(receiver.getBaseFrame()).
                                                                                    withConstantElevation(FastMath.toRadians(5.0))),
                                                         SignSemantic.FEASIBLE_MEASUREMENT_WHEN_POSITIVE));
        final GatheringSubscriber gatherer = new GatheringSubscriber();
        generator.addSubscriber(gatherer);
        final double period = context.initialOrbit.getKeplerianPeriod();
        AbsoluteDate t0     = context.initialOrbit.getDate().shiftedBy(startPeriod * period);
        AbsoluteDate t1     = context.initialOrbit.getDate().shiftedBy(endPeriod   * period);
        generator.generate(t0, t1);
        SortedSet<EstimatedMeasurementBase<?>> measurements = gatherer.getGeneratedMeasurements();
        Propagator propagator = buildPropagator();
        double maxError = 0;
        AbsoluteDate previous = null;
        AbsoluteDate tInf = t0.isBefore(t1) ? t0 : t1;
        AbsoluteDate tSup = t0.isBefore(t1) ? t1 : t0;
        for (EstimatedMeasurementBase<?> measurement : measurements) {
            AbsoluteDate date = measurement.getDate();
            double[] m = measurement.getObservedValue();
            Assertions.assertTrue(date.compareTo(tInf) >= 0);
            Assertions.assertTrue(date.compareTo(tSup) <= 0);
            if (previous != null) {
                if (t0.isBefore(t1)) {
                    // measurements are expected to be chronological
                    Assertions.assertTrue(date.durationFrom(previous) >= 0.999999 * step);
                } else {
                    // measurements are expected to be reverse chronological
                    Assertions.assertTrue(previous.durationFrom(date) >= 0.999999 * step);
                }
            }
            previous = date;
            SpacecraftState state = propagator.propagate(date);
<<<<<<< HEAD
            double[] e = measurement.
                getObservedMeasurement().
                estimateWithoutDerivatives(0, 0, new SpacecraftState[] { state }).
                getEstimatedValue();
=======
            double[] e = measurement.estimateWithoutDerivatives(new SpacecraftState[] { state }).getEstimatedValue();
>>>>>>> 409d51cc
            for (int i = 0; i < m.length; ++i) {
                maxError = FastMath.max(maxError, FastMath.abs(e[i] - m[i]));
            }
        }
        Assertions.assertEquals(0.0, maxError, tolerance);
     }

     @BeforeEach
     public void setUp() {
         context = EstimationTestUtils.eccentricContext("regular-data:potential:tides");

         propagatorBuilder = context.createBuilder(OrbitType.KEPLERIAN, PositionAngleType.TRUE, true,
                                                   1.0e-6, 300.0, 0.001, Force.POTENTIAL,
                                                   Force.THIRD_BODY_SUN, Force.THIRD_BODY_MOON);
     }

     Context context;
     NumericalPropagatorBuilder propagatorBuilder;

}<|MERGE_RESOLUTION|>--- conflicted
+++ resolved
@@ -132,14 +132,10 @@
             }
             previous = date;
             SpacecraftState state = propagator.propagate(date);
-<<<<<<< HEAD
             double[] e = measurement.
                 getObservedMeasurement().
-                estimateWithoutDerivatives(0, 0, new SpacecraftState[] { state }).
+                estimateWithoutDerivatives(new SpacecraftState[] { state }).
                 getEstimatedValue();
-=======
-            double[] e = measurement.estimateWithoutDerivatives(new SpacecraftState[] { state }).getEstimatedValue();
->>>>>>> 409d51cc
             for (int i = 0; i < m.length; ++i) {
                 maxError = FastMath.max(maxError, FastMath.abs(e[i] - m[i]));
             }
