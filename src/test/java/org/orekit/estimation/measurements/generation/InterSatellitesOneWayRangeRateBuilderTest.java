--- conflicted
+++ resolved
@@ -141,21 +141,13 @@
                 }
             }
             previous = date;
-<<<<<<< HEAD
             double[] e = measurement.
                 getObservedMeasurement().
-                estimateWithoutDerivatives(0, 0,
-                                           new SpacecraftState[] {
+                estimateWithoutDerivatives(new SpacecraftState[] {
                                                propagator1.propagate(date),
                                                propagator2.propagate(date)
                                            }).
                 getEstimatedValue();
-=======
-            double[] e = measurement.estimateWithoutDerivatives(new SpacecraftState[] {
-                                                                    propagator1.propagate(date),
-                                                                    propagator2.propagate(date)
-                                                                }).getEstimatedValue();
->>>>>>> 409d51cc
             for (int i = 0; i < m.length; ++i) {
                 maxError = FastMath.max(maxError, FastMath.abs(e[i] - m[i]));
             }
