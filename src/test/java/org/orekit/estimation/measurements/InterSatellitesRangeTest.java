/* Copyright 2002-2024 CS GROUP
 * Licensed to CS GROUP (CS) under one or more
 * contributor license agreements.  See the NOTICE file distributed with
 * this work for additional information regarding copyright ownership.
 * CS licenses this file to You under the Apache License, Version 2.0
 * (the "License"); you may not use this file except in compliance with
 * the License.  You may obtain a copy of the License at
 *
 *   http://www.apache.org/licenses/LICENSE-2.0
 *
 * Unless required by applicable law or agreed to in writing, software
 * distributed under the License is distributed on an "AS IS" BASIS,
 * WITHOUT WARRANTIES OR CONDITIONS OF ANY KIND, either express or implied.
 * See the License for the specific language governing permissions and
 * limitations under the License.
 */
package org.orekit.estimation.measurements;

import java.util.ArrayList;
import java.util.Comparator;
import java.util.List;
import java.util.Locale;

import org.hipparchus.geometry.euclidean.threed.Vector3D;
import org.hipparchus.stat.descriptive.moment.Mean;
import org.hipparchus.stat.descriptive.rank.Max;
import org.hipparchus.stat.descriptive.rank.Median;
import org.hipparchus.stat.descriptive.rank.Min;
import org.hipparchus.util.FastMath;
import org.junit.jupiter.api.Assertions;
import org.junit.jupiter.api.Test;
import org.orekit.estimation.Context;
import org.orekit.estimation.EstimationTestUtils;
import org.orekit.orbits.CartesianOrbit;
import org.orekit.orbits.Orbit;
import org.orekit.orbits.OrbitType;
import org.orekit.orbits.PositionAngleType;
import org.orekit.propagation.BoundedPropagator;
import org.orekit.propagation.EphemerisGenerator;
import org.orekit.propagation.Propagator;
import org.orekit.propagation.SpacecraftState;
import org.orekit.propagation.conversion.NumericalPropagatorBuilder;
import org.orekit.time.AbsoluteDate;
import org.orekit.utils.Constants;
import org.orekit.utils.Differentiation;
import org.orekit.utils.ParameterDriver;
import org.orekit.utils.ParameterFunction;
import org.orekit.utils.TimeStampedPVCoordinates;
import org.orekit.utils.TimeSpanMap.Span;

public class InterSatellitesRangeTest {


    /**
     * Test the values of the range comparing the observed values and the estimated values
     * Both are calculated with a different algorithm
     */
    @Test
    public void testValues() {
        boolean printResults = false;
        if (printResults) {
            System.out.println("\nTest inter-satellites Range Values\n");
        }
        // Run test
        this.genericTestValues(printResults);
    }

    /**
     * Test the values of the state derivatives using a numerical
     * finite differences calculation as a reference
     */
    @Test
    public void testStateDerivativesEmitter() {

        boolean printResults = false;
        if (printResults) {
            System.out.println("\nTest inter-satellites Range State Derivatives - Finite Differences Comparison\n");
        }
        // Run test
        double refErrorsPMedian = 1.6e-10;
        double refErrorsPMean   = 4.2e-10;
        double refErrorsPMax    = 1.6e-08;
        double refErrorsVMedian = 1.7e-03;
        double refErrorsVMean   = 3.6e-03;
        double refErrorsVMax    = 7.9e-02;
        this.genericTestStateDerivatives(printResults, 0,
                                         refErrorsPMedian, refErrorsPMean, refErrorsPMax,
                                         refErrorsVMedian, refErrorsVMean, refErrorsVMax);
    }

    /**
     * Test the values of the state derivatives using a numerical
     * finite differences calculation as a reference
     */
    @Test
    public void testStateDerivativesTransit() {

        boolean printResults = false;
        if (printResults) {
            System.out.println("\nTest inter-satellites Range State Derivatives - Finite Differences Comparison\n");
        }
        // Run test
        double refErrorsPMedian = 1.6e-10;
        double refErrorsPMean   = 4.2e-10;
        double refErrorsPMax    = 1.6e-08;
        double refErrorsVMedian = 7.2e-04;
        double refErrorsVMean   = 1.3e-03;
        double refErrorsVMax    = 2.0e-02;
        this.genericTestStateDerivatives(printResults, 1,
                                         refErrorsPMedian, refErrorsPMean, refErrorsPMax,
                                         refErrorsVMedian, refErrorsVMean, refErrorsVMax);
    }

    /**
     * Generic test function for values of the inter-satellites range
     * @param printResults Print the results ?
     */
    void genericTestValues(final boolean printResults) {

        Context context = EstimationTestUtils.eccentricContext("regular-data:potential:tides");

        final NumericalPropagatorBuilder propagatorBuilder =
                        context.createBuilder(OrbitType.KEPLERIAN, PositionAngleType.TRUE, true,
                                              1.0e-6, 60.0, 0.001);

        // Create perfect inter-satellites range measurements
        final TimeStampedPVCoordinates original = context.initialOrbit.getPVCoordinates();
        final Orbit closeOrbit = new CartesianOrbit(new TimeStampedPVCoordinates(context.initialOrbit.getDate(),
                                                                                 original.getPosition().add(new Vector3D(1000, 2000, 3000)),
                                                                                 original.getVelocity().add(new Vector3D(-0.03, 0.01, 0.02))),
                                                    context.initialOrbit.getFrame(),
                                                    context.initialOrbit.getMu());
        final Propagator closePropagator = EstimationTestUtils.createPropagator(closeOrbit,
                                                                                propagatorBuilder);
        final EphemerisGenerator generator = closePropagator.getEphemerisGenerator();
        closePropagator.propagate(context.initialOrbit.getDate().shiftedBy(3.5 * closeOrbit.getKeplerianPeriod()));
        final BoundedPropagator ephemeris = generator.getGeneratedEphemeris();
        final Propagator propagator = EstimationTestUtils.createPropagator(context.initialOrbit,
                                                                           propagatorBuilder);

        final double localClockOffset  = 0.137e-6;
        final double remoteClockOffset = 469.0e-6;
        final List<ObservedMeasurement<?>> measurements =
                        EstimationTestUtils.createMeasurements(propagator,
                                                               new InterSatellitesRangeMeasurementCreator(ephemeris, localClockOffset, remoteClockOffset),
                                                               1.0, 3.0, 300.0);

        // Lists for results' storage - Used only for derivatives with respect to state
        // "final" value to be seen by "handleStep" function of the propagator
        final List<Double> absoluteErrors = new ArrayList<>();
        final List<Double> relativeErrors = new ArrayList<>();

        // Set step handler
        // Use a lambda function to implement "handleStep" function
        propagator.setStepHandler(interpolator -> {

            for (final ObservedMeasurement<?> measurement : measurements) {

                //  Play test if the measurement date is between interpolator previous and current date
                if ((measurement.getDate().durationFrom(interpolator.getPreviousState().getDate()) > 0.) &&
                    (measurement.getDate().durationFrom(interpolator.getCurrentState().getDate())  <=  0.)
                   ) {
                    // We intentionally propagate to a date which is close to the
                    // real spacecraft state but is *not* the accurate date, by
                    // compensating only part of the downlink delay. This is done
                    // in order to validate the partial derivatives with respect
                    // to velocity.
                    final double          meanDelay = measurement.getObservedValue()[0] / Constants.SPEED_OF_LIGHT;
                    final AbsoluteDate    date      = measurement.getDate().shiftedBy(-0.75 * meanDelay);
                    final SpacecraftState state     = interpolator.getInterpolatedState(date);

                    // Values of the Range & errors
                    final double RangeObserved  = measurement.getObservedValue()[0];
<<<<<<< HEAD
                    final EstimatedMeasurementBase<?> estimated = measurement.
                        estimateWithoutDerivatives(0, 0,
                                                   new SpacecraftState[] {
                                                       state,
                                                       ephemeris.propagate(state.getDate())
                                                   });
=======
                    final EstimatedMeasurementBase<?> estimated = measurement.estimateWithoutDerivatives(new SpacecraftState[] {
                                                                                                             state,
                                                                                                             ephemeris.propagate(state.getDate())
                                                                                                         });
>>>>>>> 409d51cc

                    final InterSatellitesRange isr = (InterSatellitesRange) estimated.getObservedMeasurement();
                    final TimeStampedPVCoordinates[] participants = estimated.getParticipants();
                    if (!isr.isTwoWay()) {
                        final double dt = participants[1].getDate().durationFrom(participants[0].getDate());
                        Assertions.assertEquals((dt + localClockOffset - remoteClockOffset) * Constants.SPEED_OF_LIGHT,
                                        estimated.getEstimatedValue()[0],
                                        1.0e-7);
                    } else {
                        final double dt = participants[2].getDate().durationFrom(participants[0].getDate());
                        Assertions.assertEquals(3, participants.length);
                        Assertions.assertEquals(0.5 * dt * Constants.SPEED_OF_LIGHT,
                                            estimated.getEstimatedValue()[0],
                                            1.0e-7);
                    }

                    final double RangeEstimated = estimated.getEstimatedValue()[0];
                    final double absoluteError = RangeEstimated-RangeObserved;
                    absoluteErrors.add(absoluteError);
                    relativeErrors.add(FastMath.abs(absoluteError)/FastMath.abs(RangeObserved));

                    // Print results on console ?
                    if (printResults) {
                        final AbsoluteDate measurementDate = measurement.getDate();

                        System.out.format(Locale.US, "%-23s  %-23s  %19.6f  %19.6f  %13.6e  %13.6e%n",
                                         measurementDate, date,
                                         RangeObserved, RangeEstimated,
                                         FastMath.abs(RangeEstimated-RangeObserved),
                                         FastMath.abs((RangeEstimated-RangeObserved)/RangeObserved));
                    }

                } // End if measurement date between previous and current interpolator step
            } // End for loop on the measurements
        }); // End lambda function handlestep

        // Print results on console ? Header
        if (printResults) {
            System.out.format(Locale.US, "%-23s  %-23s  %19s  %19s  %13s  %13s%n",
                              "Measurement Date", "State Date",
                              "Range observed [m]", "Range estimated [m]",
                              "ΔRange [m]", "rel ΔRange");
        }

        // Rewind the propagator to initial date
        propagator.propagate(context.initialOrbit.getDate());

        // Sort measurements chronologically
        measurements.sort(Comparator.naturalOrder());

        // Propagate to final measurement's date
        propagator.propagate(measurements.get(measurements.size()-1).getDate());

        // Convert lists to double array
        final double[] absErrors = absoluteErrors.stream().mapToDouble(Double::doubleValue).toArray();
        final double[] relErrors = relativeErrors.stream().mapToDouble(Double::doubleValue).toArray();

        // Statistics' assertion
        final double absErrorsMedian = new Median().evaluate(absErrors);
        final double absErrorsMin    = new Min().evaluate(absErrors);
        final double absErrorsMax    = new Max().evaluate(absErrors);
        final double relErrorsMedian = new Median().evaluate(relErrors);
        final double relErrorsMax    = new Max().evaluate(relErrors);

        // Print the results on console ? Final results
        if (printResults) {
            System.out.println();
            System.out.println("Absolute errors median: " +  absErrorsMedian);
            System.out.println("Absolute errors min   : " +  absErrorsMin);
            System.out.println("Absolute errors max   : " +  absErrorsMax);
            System.out.println("Relative errors median: " +  relErrorsMedian);
            System.out.println("Relative errors max   : " +  relErrorsMax);
        }

        Assertions.assertEquals(0.0, absErrorsMedian, 2.2e-7);
        Assertions.assertEquals(0.0, absErrorsMin,    1.4e-6);
        Assertions.assertEquals(0.0, absErrorsMax,    2.0e-7);
        Assertions.assertEquals(0.0, relErrorsMedian, 4.1e-12);
        Assertions.assertEquals(0.0, relErrorsMax,    5.0e-11);

        // Test measurement type
        Assertions.assertEquals(InterSatellitesRange.MEASUREMENT_TYPE,
                                measurements.get(0).getMeasurementType());
    }

    void genericTestStateDerivatives(final boolean printResults, final int index,
                                     final double refErrorsPMedian, final double refErrorsPMean, final double refErrorsPMax,
                                     final double refErrorsVMedian, final double refErrorsVMean, final double refErrorsVMax) {

        Context context = EstimationTestUtils.eccentricContext("regular-data:potential:tides");

        final NumericalPropagatorBuilder propagatorBuilder =
                        context.createBuilder(OrbitType.KEPLERIAN, PositionAngleType.TRUE, true,
                                              1.0e-6, 60.0, 0.001);

        // Create perfect inter-satellites range measurements
        final TimeStampedPVCoordinates original = context.initialOrbit.getPVCoordinates();
        final Orbit closeOrbit = new CartesianOrbit(new TimeStampedPVCoordinates(context.initialOrbit.getDate(),
                                                                                 original.getPosition().add(new Vector3D(1000, 2000, 3000)),
                                                                                 original.getVelocity().add(new Vector3D(-0.03, 0.01, 0.02))),
                                                    context.initialOrbit.getFrame(),
                                                    context.initialOrbit.getMu());
        final Propagator closePropagator = EstimationTestUtils.createPropagator(closeOrbit,
                                                                                propagatorBuilder);
        final EphemerisGenerator generator = closePropagator.getEphemerisGenerator();
        closePropagator.propagate(context.initialOrbit.getDate().shiftedBy(3.5 * closeOrbit.getKeplerianPeriod()));
        final BoundedPropagator ephemeris = generator.getGeneratedEphemeris();
        final Propagator propagator = EstimationTestUtils.createPropagator(context.initialOrbit,
                                                                           propagatorBuilder);

        final double localClockOffset  = 0.137e-6;
        final double remoteClockOffset = 469.0e-6;
        final List<ObservedMeasurement<?>> measurements =
                        EstimationTestUtils.createMeasurements(propagator,
                                                               new InterSatellitesRangeMeasurementCreator(ephemeris, localClockOffset, remoteClockOffset),
                                                               1.0, 3.0, 300.0);

        // Lists for results' storage - Used only for derivatives with respect to state
        // "final" value to be seen by "handleStep" function of the propagator
        final List<Double> errorsP = new ArrayList<>();
        final List<Double> errorsV = new ArrayList<>();

        // Set step handler
        // Use a lambda function to implement "handleStep" function
        propagator.setStepHandler(interpolator -> {

            for (final ObservedMeasurement<?> measurement : measurements) {

                //  Play test if the measurement date is between interpolator previous and current date
                if ((measurement.getDate().durationFrom(interpolator.getPreviousState().getDate()) > 0.) &&
                    (measurement.getDate().durationFrom(interpolator.getCurrentState().getDate())  <=  0.)
                   ) {

                    // We intentionally propagate to a date which is close to the
                    // real spacecraft state but is *not* the accurate date, by
                    // compensating only part of the downlink delay. This is done
                    // in order to validate the partial derivatives with respect
                    // to velocity.
                    final double            meanDelay = measurement.getObservedValue()[0] / Constants.SPEED_OF_LIGHT;
                    final AbsoluteDate      date      = measurement.getDate().shiftedBy(-0.75 * meanDelay);
                    final SpacecraftState[] states    = {
                        interpolator.getInterpolatedState(date),
                        ephemeris.propagate(date)
                    };
                    final double[][]      jacobian  = measurement.
                        estimate(0, 0, states).
                        getStateDerivatives(index);

                    // Jacobian reference value
                    final double[][] jacobianRef;

                    // Compute a reference value using finite differences
<<<<<<< HEAD
                    jacobianRef = Differentiation.differentiate(state -> {
                        final SpacecraftState[] s = states.clone();
                        s[index] = state;
                        return measurement.
                            estimateWithoutDerivatives(0, 0, s).
                            getEstimatedValue();
=======
                    jacobianRef = Differentiation.differentiate(new StateFunction() {
                        public double[] value(final SpacecraftState state) {
                            final SpacecraftState[] s = states.clone();
                            s[index] = state;
                            return measurement.estimateWithoutDerivatives(s).getEstimatedValue();
                        }
>>>>>>> 409d51cc
                    }, measurement.getDimension(), propagator.getAttitudeProvider(),
                                                                OrbitType.CARTESIAN, PositionAngleType.TRUE, 2.0, 3).value(states[index]);

                    Assertions.assertEquals(jacobianRef.length, jacobian.length);
                    Assertions.assertEquals(jacobianRef[0].length, jacobian[0].length);

                    // Errors & relative errors on the Jacobian
                    double [][] dJacobian         = new double[jacobian.length][jacobian[0].length];
                    double [][] dJacobianRelative = new double[jacobian.length][jacobian[0].length];
                    for (int i = 0; i < jacobian.length; ++i) {
                        for (int j = 0; j < jacobian[i].length; ++j) {
                            dJacobian[i][j] = jacobian[i][j] - jacobianRef[i][j];
                            dJacobianRelative[i][j] = FastMath.abs(dJacobian[i][j]/jacobianRef[i][j]);

                            if (j < 3) { errorsP.add(dJacobianRelative[i][j]);
                            } else { errorsV.add(dJacobianRelative[i][j]); }
                        }
                    }
                    // Print values in console ?
                    if (printResults) {
                        System.out.format(Locale.US, "%-23s  %-23s  " +
                                        "%10.3e  %10.3e  %10.3e  " +
                                        "%10.3e  %10.3e  %10.3e  " +
                                        "%10.3e  %10.3e  %10.3e  " +
                                        "%10.3e  %10.3e  %10.3e%n",
                                        measurement.getDate(), date,
                                        dJacobian[0][0], dJacobian[0][1], dJacobian[0][2],
                                        dJacobian[0][3], dJacobian[0][4], dJacobian[0][5],
                                        dJacobianRelative[0][0], dJacobianRelative[0][1], dJacobianRelative[0][2],
                                        dJacobianRelative[0][3], dJacobianRelative[0][4], dJacobianRelative[0][5]);
                    }
                } // End if measurement date between previous and current interpolator step
            } // End for loop on the measurements
        });

        // Print results on console ?
        if (printResults) {
            System.out.format(Locale.US, "%-23s  %-23s  " +
                            "%10s  %10s  %10s  " +
                            "%10s  %10s  %10s  " +
                            "%10s  %10s  %10s  " +
                            "%10s  %10s  %10s%n",
                            "Measurement Date", "State Date",
                            "ΔdPx", "ΔdPy", "ΔdPz", "ΔdVx", "ΔdVy", "ΔdVz",
                            "rel ΔdPx", "rel ΔdPy", "rel ΔdPz",
                            "rel ΔdVx", "rel ΔdVy", "rel ΔdVz");
        }

        // Rewind the propagator to initial date
        propagator.propagate(context.initialOrbit.getDate());

        // Sort measurements, primarily chronologically
        measurements.sort(Comparator.naturalOrder());

        // Propagate to final measurement's date
        propagator.propagate(measurements.get(measurements.size()-1).getDate());

        // Convert lists to double[] and evaluate some statistics
        final double[] relErrorsP = errorsP.stream().mapToDouble(Double::doubleValue).toArray();
        final double[] relErrorsV = errorsV.stream().mapToDouble(Double::doubleValue).toArray();

        final double errorsPMedian = new Median().evaluate(relErrorsP);
        final double errorsPMean   = new Mean().evaluate(relErrorsP);
        final double errorsPMax    = new Max().evaluate(relErrorsP);
        final double errorsVMedian = new Median().evaluate(relErrorsV);
        final double errorsVMean   = new Mean().evaluate(relErrorsV);
        final double errorsVMax    = new Max().evaluate(relErrorsV);

        // Print the results on console ?
        if (printResults) {
            System.out.println();
            System.out.format(Locale.US, "Relative errors dR/dP -> Median: %6.3e / Mean: %6.3e / Max: %6.3e%n",
                              errorsPMedian, errorsPMean, errorsPMax);
            System.out.format(Locale.US, "Relative errors dR/dV -> Median: %6.3e / Mean: %6.3e / Max: %6.3e%n",
                              errorsVMedian, errorsVMean, errorsVMax);
        }

        Assertions.assertEquals(0.0, errorsPMedian, refErrorsPMedian);
        Assertions.assertEquals(0.0, errorsPMean, refErrorsPMean);
        Assertions.assertEquals(0.0, errorsPMax, refErrorsPMax);
        Assertions.assertEquals(0.0, errorsVMedian, refErrorsVMedian);
        Assertions.assertEquals(0.0, errorsVMean, refErrorsVMean);
        Assertions.assertEquals(0.0, errorsVMax, refErrorsVMax);
    }

    /**
     * Test the values of the parameters' derivatives using a numerical
     * finite differences calculation as a reference
     */
    @Test
    public void testParameterDerivatives() {

        // Run test
        double refErrorsMedian = 1.0e-12;
        double refErrorsMean   = 4.0e-9;
        double refErrorsMax    = 2.0e-7;
        this.genericTestParameterDerivatives(refErrorsMedian, refErrorsMean, refErrorsMax);

    }

    void genericTestParameterDerivatives(final double refErrorsMedian, final double refErrorsMean, final double refErrorsMax) {

        Context context = EstimationTestUtils.eccentricContext("regular-data:potential:tides");

        final NumericalPropagatorBuilder propagatorBuilder =
                        context.createBuilder(OrbitType.KEPLERIAN, PositionAngleType.TRUE, true,
                                              1.0e-6, 60.0, 0.001);

        // Create perfect inter-satellites phase measurements
        final TimeStampedPVCoordinates original = context.initialOrbit.getPVCoordinates();
        final Orbit closeOrbit = new CartesianOrbit(new TimeStampedPVCoordinates(context.initialOrbit.getDate(),
                                                                                 original.getPosition().add(new Vector3D(1000, 2000, 3000)),
                                                                                 original.getVelocity().add(new Vector3D(-0.03, 0.01, 0.02))),
                                                    context.initialOrbit.getFrame(),
                                                    context.initialOrbit.getMu());
        final Propagator closePropagator = EstimationTestUtils.createPropagator(closeOrbit, propagatorBuilder);
        final EphemerisGenerator generator = closePropagator.getEphemerisGenerator();
        closePropagator.propagate(context.initialOrbit.getDate().shiftedBy(3.5 * closeOrbit.getKeplerianPeriod()));
        final BoundedPropagator ephemeris = generator.getGeneratedEphemeris();

        // Create perfect range measurements
        final double localClockOffset  = 0.137e-6;
        final double remoteClockOffset = 469.0e-6;
        final InterSatellitesRangeMeasurementCreator creator = new InterSatellitesRangeMeasurementCreator(ephemeris,
                                                                                                          localClockOffset,
                                                                                                          remoteClockOffset);
        creator.getLocalSatellite().getClockOffsetDriver().setSelected(true);
        creator.getRemoteSatellite().getClockOffsetDriver().setSelected(true);

        final Propagator propagator = EstimationTestUtils.createPropagator(context.initialOrbit,
                                                                           propagatorBuilder);
        final List<ObservedMeasurement<?>> measurements =
                        EstimationTestUtils.createMeasurements(propagator, creator, 1.0, 3.0, 300.0);

        // List to store the results
        final List<Double> relErrorList = new ArrayList<>();

        // Set step handler
        // Use a lambda function to implement "handleStep" function
        propagator.setStepHandler(interpolator -> {

            for (final ObservedMeasurement<?> measurement : measurements) {

                //  Play test if the measurement date is between interpolator previous and current date
                if ((measurement.getDate().durationFrom(interpolator.getPreviousState().getDate()) > 0.) &&
                    (measurement.getDate().durationFrom(interpolator.getCurrentState().getDate())  <=  0.)) {

                    // We intentionally propagate to a date which is close to the
                    // real spacecraft state but is *not* the accurate date, by
                    // compensating only part of the downlink delay. This is done
                    // in order to validate the partial derivatives with respect
                    // to velocity. If we had chosen the proper state date, the
                    // range would have depended only on the current position but
                    // not on the current velocity.
                    final double          meanDelay = measurement.getObservedValue()[0] / Constants.SPEED_OF_LIGHT;
                    final AbsoluteDate    date      = measurement.getDate().shiftedBy(-0.75 * meanDelay);
                    final SpacecraftState[] states    = {
                        interpolator.getInterpolatedState(date),
                        ephemeris.propagate(date)
                    };
                    ParameterDriver[] drivers = new ParameterDriver[] {
                        measurement.getSatellites().get(0).getClockOffsetDriver(),
                        measurement.getSatellites().get(1).getClockOffsetDriver()
                    };

                    // Only local satellite clock offset is considered for two ways measurements
                    if (((InterSatellitesRange) measurement).isTwoWay()) {
                        drivers = new ParameterDriver[] {
                            measurement.getSatellites().get(0).getClockOffsetDriver()
                        };
                    }

                    for (int i = 0; i < drivers.length; ++i) {
                        for (Span<String> span = drivers[i].getNamesSpanMap().getFirstSpan(); span != null; span = span.next()) {

                            final double[] gradient  = measurement.
                                estimate(0, 0, states).getParameterDerivatives(drivers[i], span.getStart());
                            Assertions.assertEquals(1, measurement.getDimension());
                            Assertions.assertEquals(1, gradient.length);

                            // Compute a reference value using finite differences
                            final ParameterFunction dMkdP =
                                            Differentiation.differentiate(new ParameterFunction() {
                                                /** {@inheritDoc} */
                                                @Override
                                                public double value(final ParameterDriver parameterDriver, final AbsoluteDate date) {
                                                    return measurement.
                                                           estimateWithoutDerivatives(states).
                                                           getEstimatedValue()[0];
                                                }
                                            }, 3, 20.0 * drivers[i].getScale());
                            final double ref = dMkdP.value(drivers[i], span.getStart());
                            
                            final double relError = FastMath.abs((ref-gradient[0])/ref);
                            relErrorList.add(relError);
                        }
                    }

                } // End if measurement date between previous and current interpolator step
            } // End for loop on the measurements
        });

        // Rewind the propagator to initial date
        propagator.propagate(context.initialOrbit.getDate());

        // Sort measurements chronologically
        measurements.sort(Comparator.naturalOrder());

        // Propagate to final measurement's date
        propagator.propagate(measurements.get(measurements.size()-1).getDate());

        // Convert error list to double[]
        final double[] relErrors = relErrorList.stream().mapToDouble(Double::doubleValue).toArray();

        // Compute statistics
        final double relErrorsMedian = new Median().evaluate(relErrors);
        final double relErrorsMean   = new Mean().evaluate(relErrors);
        final double relErrorsMax    = new Max().evaluate(relErrors);

        Assertions.assertEquals(0.0, relErrorsMedian, refErrorsMedian);
        Assertions.assertEquals(0.0, relErrorsMean, refErrorsMean);
        Assertions.assertEquals(0.0, relErrorsMax, refErrorsMax);

    }

}<|MERGE_RESOLUTION|>--- conflicted
+++ resolved
@@ -171,19 +171,11 @@
 
                     // Values of the Range & errors
                     final double RangeObserved  = measurement.getObservedValue()[0];
-<<<<<<< HEAD
                     final EstimatedMeasurementBase<?> estimated = measurement.
-                        estimateWithoutDerivatives(0, 0,
-                                                   new SpacecraftState[] {
+                        estimateWithoutDerivatives(new SpacecraftState[] {
                                                        state,
                                                        ephemeris.propagate(state.getDate())
                                                    });
-=======
-                    final EstimatedMeasurementBase<?> estimated = measurement.estimateWithoutDerivatives(new SpacecraftState[] {
-                                                                                                             state,
-                                                                                                             ephemeris.propagate(state.getDate())
-                                                                                                         });
->>>>>>> 409d51cc
 
                     final InterSatellitesRange isr = (InterSatellitesRange) estimated.getObservedMeasurement();
                     final TimeStampedPVCoordinates[] participants = estimated.getParticipants();
@@ -336,21 +328,12 @@
                     final double[][] jacobianRef;
 
                     // Compute a reference value using finite differences
-<<<<<<< HEAD
-                    jacobianRef = Differentiation.differentiate(state -> {
-                        final SpacecraftState[] s = states.clone();
-                        s[index] = state;
-                        return measurement.
-                            estimateWithoutDerivatives(0, 0, s).
-                            getEstimatedValue();
-=======
                     jacobianRef = Differentiation.differentiate(new StateFunction() {
                         public double[] value(final SpacecraftState state) {
                             final SpacecraftState[] s = states.clone();
                             s[index] = state;
-                            return measurement.estimateWithoutDerivatives(s).getEstimatedValue();
+                            return measurement.estimateWithoutDerivatives(0, 0, s).getEstimatedValue();
                         }
->>>>>>> 409d51cc
                     }, measurement.getDimension(), propagator.getAttitudeProvider(),
                                                                 OrbitType.CARTESIAN, PositionAngleType.TRUE, 2.0, 3).value(states[index]);
 
@@ -538,7 +521,7 @@
                                                 @Override
                                                 public double value(final ParameterDriver parameterDriver, final AbsoluteDate date) {
                                                     return measurement.
-                                                           estimateWithoutDerivatives(states).
+                                                           estimateWithoutDerivatives(0, 0, states).
                                                            getEstimatedValue()[0];
                                                 }
                                             }, 3, 20.0 * drivers[i].getScale());
