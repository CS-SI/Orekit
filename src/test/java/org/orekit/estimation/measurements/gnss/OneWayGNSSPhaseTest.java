--- conflicted
+++ resolved
@@ -470,11 +470,10 @@
                     };
 
                     for (int i = 0; i < drivers.length; ++i) {
-<<<<<<< HEAD
                         for (Span<String> span = drivers[i].getNamesSpanMap().getFirstSpan(); span != null; span = span.next()) {
                             final double[] gradient  = measurement.estimate(0, 0, states).getParameterDerivatives(drivers[i], span.getStart());
-                            Assert.assertEquals(1, measurement.getDimension());
-                            Assert.assertEquals(1, gradient.length);
+                            Assertions.assertEquals(1, measurement.getDimension());
+                            Assertions.assertEquals(1, gradient.length);
                             
                             // Compute a reference value using finite differences
                             final ParameterFunction dMkdP =
@@ -493,25 +492,6 @@
                             
                             final double relError = FastMath.abs((ref-gradient[0])/ref);
                             relErrorList.add(relError);
-=======
-                        final double[] gradient  = measurement.estimate(0, 0, states).getParameterDerivatives(drivers[i]);
-                        Assertions.assertEquals(1, measurement.getDimension());
-                        Assertions.assertEquals(1, gradient.length);
-
-                        // Compute a reference value using finite differences
-                        final ParameterFunction dMkdP =
-                                        Differentiation.differentiate(new ParameterFunction() {
-                                            /** {@inheritDoc} */
-                                            @Override
-                                            public double value(final ParameterDriver parameterDriver) {
-                                                return measurement.estimate(0, 0, states).getEstimatedValue()[0];
-                                            }
-                                        }, 3, 20.0 * drivers[i].getScale());
-                        final double ref = dMkdP.value(drivers[i]);
-
-                        if (printResults) {
-                            System.out.format(Locale.US, "%10.3e  %10.3e  ", gradient[0]-ref, FastMath.abs((gradient[0]-ref)/ref));
->>>>>>> be42ef39
                         }
                     }
                     if (printResults) {
@@ -574,28 +554,14 @@
                                                           Frequency.G01.getWavelength(), 0.02, 1.0, new ObservableSatellite(0));
 
         // First check
-<<<<<<< HEAD
-        Assert.assertEquals(0.0, phase.getAmbiguityDriver().getValue(null), Double.MIN_VALUE);
-        Assert.assertFalse(phase.getAmbiguityDriver().isSelected());
-=======
         Assertions.assertEquals(0.0, phase.getAmbiguityDriver().getValue(), Double.MIN_VALUE);
         Assertions.assertFalse(phase.getAmbiguityDriver().isSelected());
->>>>>>> be42ef39
 
         // Perform some changes in ambiguity driver
         phase.getAmbiguityDriver().setValue(1234.0, null);
         phase.getAmbiguityDriver().setSelected(true);
 
         // Second check
-<<<<<<< HEAD
-        Assert.assertEquals(1234.0, phase.getAmbiguityDriver().getValue(null), Double.MIN_VALUE);
-        Assert.assertTrue(phase.getAmbiguityDriver().isSelected());
-        for (ParameterDriver driver : phase.getParametersDrivers()) {
-            // Verify if the current driver corresponds to the phase ambiguity
-            if (driver.getName() == Phase.AMBIGUITY_NAME) {
-                Assert.assertEquals(1234.0, phase.getAmbiguityDriver().getValue(null), Double.MIN_VALUE);
-                Assert.assertTrue(phase.getAmbiguityDriver().isSelected());
-=======
         Assertions.assertEquals(1234.0, phase.getAmbiguityDriver().getValue(), Double.MIN_VALUE);
         Assertions.assertTrue(phase.getAmbiguityDriver().isSelected());
         for (ParameterDriver driver : phase.getParametersDrivers()) {
@@ -603,7 +569,6 @@
             if (driver.getName() == Phase.AMBIGUITY_NAME) {
                 Assertions.assertEquals(1234.0, phase.getAmbiguityDriver().getValue(), Double.MIN_VALUE);
                 Assertions.assertTrue(phase.getAmbiguityDriver().isSelected());
->>>>>>> be42ef39
             }
         }
 
