/* Copyright 2002-2022 CS GROUP
 * Licensed to CS GROUP (CS) under one or more
 * contributor license agreements.  See the NOTICE file distributed with
 * this work for additional information regarding copyright ownership.
 * CS licenses this file to You under the Apache License, Version 2.0
 * (the "License"); you may not use this file except in compliance with
 * the License.  You may obtain a copy of the License at
 *
 *   http://www.apache.org/licenses/LICENSE-2.0
 *
 * Unless required by applicable law or agreed to in writing, software
 * distributed under the License is distributed on an "AS IS" BASIS,
 * WITHOUT WARRANTIES OR CONDITIONS OF ANY KIND, either express or implied.
 * See the License for the specific language governing permissions and
 * limitations under the License.
 */
package org.orekit.estimation.measurements.gnss;

import java.util.ArrayList;
import java.util.Comparator;
import java.util.List;
import java.util.Locale;

import org.hipparchus.geometry.euclidean.threed.Vector3D;
import org.hipparchus.stat.descriptive.moment.Mean;
import org.hipparchus.stat.descriptive.rank.Max;
import org.hipparchus.stat.descriptive.rank.Median;
import org.hipparchus.stat.descriptive.rank.Min;
import org.hipparchus.util.FastMath;
import org.junit.jupiter.api.Assertions;
import org.junit.jupiter.api.Test;
import org.orekit.estimation.Context;
import org.orekit.estimation.EstimationTestUtils;
import org.orekit.estimation.measurements.EstimatedMeasurement;
import org.orekit.estimation.measurements.ObservedMeasurement;
import org.orekit.orbits.CartesianOrbit;
import org.orekit.orbits.Orbit;
import org.orekit.orbits.OrbitType;
import org.orekit.orbits.PositionAngle;
import org.orekit.propagation.BoundedPropagator;
import org.orekit.propagation.EphemerisGenerator;
import org.orekit.propagation.Propagator;
import org.orekit.propagation.SpacecraftState;
import org.orekit.propagation.conversion.NumericalPropagatorBuilder;
import org.orekit.time.AbsoluteDate;
import org.orekit.utils.Constants;
import org.orekit.utils.Differentiation;
import org.orekit.utils.ParameterDriver;
import org.orekit.utils.ParameterFunction;
import org.orekit.utils.StateFunction;
import org.orekit.utils.TimeStampedPVCoordinates;
import org.orekit.utils.TimeSpanMap.Span;

public class OneWayGNSSRangeTest {

    /**
     * Test the values of the range comparing the observed values and the estimated values
     * Both are calculated with a different algorithm
     */
    @Test
    public void testValues() {
        boolean printResults = false;
        if (printResults) {
            System.out.println("\nTest One-way GNSS range Values\n");
        }
        // Run test
        this.genericTestValues(printResults);
    }

    /**
     * Test the values of the state derivatives using a numerical
     * finite differences calculation as a reference
     */
    @Test
    public void testStateDerivatives() {

        boolean printResults = false;
        if (printResults) {
            System.out.println("\nTest One-way GNSS range State Derivatives - Finite Differences Comparison\n");
        }
        // Run test
        double refErrorsPMedian = 1.8e-10;
        double refErrorsPMean   = 5.1e-10;
        double refErrorsPMax    = 3.3e-08;
        double refErrorsVMedian = 2.3e-03;
        double refErrorsVMean   = 6.7e-03;
        double refErrorsVMax    = 2.3e-01;
        this.genericTestStateDerivatives(printResults, 0,
                                         refErrorsPMedian, refErrorsPMean, refErrorsPMax,
                                         refErrorsVMedian, refErrorsVMean, refErrorsVMax);
    }

    /**
     * Test the values of the parameters' derivatives using a numerical
     * finite differences calculation as a reference
     */
    @Test
    public void testParameterDerivatives() {

        // Print the results ?
        boolean printResults = false;

        if (printResults) {
            System.out.println("\nTest One-way GNSS range Derivatives - Finite Differences Comparison\n");
        }
        // Run test
        double refErrorsMedian = 1.0e-15;
        double refErrorsMean   = 1.0e-15;
        double refErrorsMax    = 1.0e-15;
        this.genericTestParameterDerivatives(printResults,
                                             refErrorsMedian, refErrorsMean, refErrorsMax);

    }

    /**
     * Generic test function for values of the one-way GNSS range
     * @param printResults Print the results ?
     */
    void genericTestValues(final boolean printResults) {

        Context context = EstimationTestUtils.eccentricContext("regular-data:potential:tides");

        final NumericalPropagatorBuilder propagatorBuilder =
                        context.createBuilder(OrbitType.KEPLERIAN, PositionAngle.TRUE, true,
                                              1.0e-6, 60.0, 0.001);

        // Create perfect inter-satellites range measurements
        final TimeStampedPVCoordinates original = context.initialOrbit.getPVCoordinates();
        final Orbit closeOrbit = new CartesianOrbit(new TimeStampedPVCoordinates(context.initialOrbit.getDate(),
                                                                                 original.getPosition().add(new Vector3D(1000, 2000, 3000)),
                                                                                 original.getVelocity().add(new Vector3D(-0.03, 0.01, 0.02))),
                                                    context.initialOrbit.getFrame(),
                                                    context.initialOrbit.getMu());
        final Propagator closePropagator = EstimationTestUtils.createPropagator(closeOrbit,
                                                                                propagatorBuilder);
        final EphemerisGenerator generator = closePropagator.getEphemerisGenerator();
        closePropagator.propagate(context.initialOrbit.getDate().shiftedBy(3.5 * closeOrbit.getKeplerianPeriod()));
        final BoundedPropagator ephemeris = generator.getGeneratedEphemeris();
        final Propagator propagator = EstimationTestUtils.createPropagator(context.initialOrbit,
                                                                           propagatorBuilder);

        final double localClockOffset  = 0.137e-6;
        final double remoteClockOffset = 469.0e-6;
        final List<ObservedMeasurement<?>> measurements =
                        EstimationTestUtils.createMeasurements(propagator,
                                                               new OneWayGNSSRangeCreator(ephemeris, localClockOffset, remoteClockOffset),
                                                               1.0, 3.0, 300.0);

        // Lists for results' storage - Used only for derivatives with respect to state
        // "final" value to be seen by "handleStep" function of the propagator
        final List<Double> absoluteErrors = new ArrayList<Double>();
        final List<Double> relativeErrors = new ArrayList<Double>();

        // Use a lambda function to implement "handleStep" function
        propagator.setStepHandler(interpolator -> {

            for (final ObservedMeasurement<?> measurement : measurements) {

                //  Play test if the measurement date is between interpolator previous and current date
                if ((measurement.getDate().durationFrom(interpolator.getPreviousState().getDate()) > 0.) &&
                    (measurement.getDate().durationFrom(interpolator.getCurrentState().getDate())  <=  0.)
                   ) {
                    // We intentionally propagate to a date which is close to the
                    // real spacecraft state but is *not* the accurate date, by
                    // compensating only part of the downlink delay. This is done
                    // in order to validate the partial derivatives with respect
                    // to velocity.
                    final double          meanDelay = measurement.getObservedValue()[0] / Constants.SPEED_OF_LIGHT;
                    final AbsoluteDate    date      = measurement.getDate().shiftedBy(-0.75 * meanDelay);
                    final SpacecraftState state     = interpolator.getInterpolatedState(date);

                    // Values of the range & errors
                    final double rangeObserved  = measurement.getObservedValue()[0];
                    final EstimatedMeasurement<?> estimated = measurement.estimate(0, 0,
                                                                                   new SpacecraftState[] {
                                                                                       state,
                                                                                       ephemeris.propagate(state.getDate())
                                                                                   });

                    final double rangeEstimated = estimated.getEstimatedValue()[0];
                    final double absoluteError = rangeEstimated-rangeObserved;
                    absoluteErrors.add(absoluteError);
                    relativeErrors.add(FastMath.abs(absoluteError)/FastMath.abs(rangeObserved));

                    // Print results on console ?
                    if (printResults) {
                        final AbsoluteDate measurementDate = measurement.getDate();

                        System.out.format(Locale.US, "%-23s  %-23s  %19.6f  %19.6f  %13.6e  %13.6e%n",
                                         measurementDate, date,
                                         rangeObserved, rangeEstimated,
                                         FastMath.abs(rangeEstimated-rangeObserved),
                                         FastMath.abs((rangeEstimated-rangeObserved)/rangeObserved));
                    }

                } // End if measurement date between previous and current interpolator step
            } // End for loop on the measurements
        }); // End lambda function handlestep

        // Print results on console ? Header
        if (printResults) {
            System.out.format(Locale.US, "%-23s  %-23s  %19s  %19s  %19s  %19s%n",
                              "Measurement Date", "State Date",
                              "Range observed [m]", "Range estimated [m]",
                              "ΔRange [m]", "rel ΔRange");
        }

        // Rewind the propagator to initial date
        propagator.propagate(context.initialOrbit.getDate());

        // Sort measurements chronologically
        measurements.sort(Comparator.naturalOrder());

        // Propagate to final measurement's date
        propagator.propagate(measurements.get(measurements.size()-1).getDate());

        // Convert lists to double array
        final double[] absErrors = absoluteErrors.stream().mapToDouble(Double::doubleValue).toArray();
        final double[] relErrors = relativeErrors.stream().mapToDouble(Double::doubleValue).toArray();

        // Statistics' assertion
        final double absErrorsMedian = new Median().evaluate(absErrors);
        final double absErrorsMin    = new Min().evaluate(absErrors);
        final double absErrorsMax    = new Max().evaluate(absErrors);
        final double relErrorsMedian = new Median().evaluate(relErrors);
        final double relErrorsMax    = new Max().evaluate(relErrors);

        // Print the results on console ? Final results
        if (printResults) {
            System.out.println();
            System.out.println("Absolute errors median: " +  absErrorsMedian);
            System.out.println("Absolute errors min   : " +  absErrorsMin);
            System.out.println("Absolute errors max   : " +  absErrorsMax);
            System.out.println("Relative errors median: " +  relErrorsMedian);
            System.out.println("Relative errors max   : " +  relErrorsMax);
        }

        Assertions.assertEquals(0.0, absErrorsMedian, 1.3e-7);
        Assertions.assertEquals(0.0, absErrorsMin,    6.5e-6);
        Assertions.assertEquals(0.0, absErrorsMax,    1.7e-7);
        Assertions.assertEquals(0.0, relErrorsMedian, 5.3e-12);
        Assertions.assertEquals(0.0, relErrorsMax,    7.6e-11);

        // Test measurement type
        Assertions.assertEquals(OneWayGNSSRange.MEASUREMENT_TYPE, measurements.get(0).getMeasurementType());
    }

    void genericTestStateDerivatives(final boolean printResults, final int index,
                                     final double refErrorsPMedian, final double refErrorsPMean, final double refErrorsPMax,
                                     final double refErrorsVMedian, final double refErrorsVMean, final double refErrorsVMax) {

        Context context = EstimationTestUtils.eccentricContext("regular-data:potential:tides");

        final NumericalPropagatorBuilder propagatorBuilder =
                        context.createBuilder(OrbitType.KEPLERIAN, PositionAngle.TRUE, true,
                                              1.0e-6, 60.0, 0.001);

        // Create perfect one-way GNSS range measurements
        final TimeStampedPVCoordinates original = context.initialOrbit.getPVCoordinates();
        final Orbit closeOrbit = new CartesianOrbit(new TimeStampedPVCoordinates(context.initialOrbit.getDate(),
                                                                                 original.getPosition().add(new Vector3D(1000, 2000, 3000)),
                                                                                 original.getVelocity().add(new Vector3D(-0.03, 0.01, 0.02))),
                                                    context.initialOrbit.getFrame(),
                                                    context.initialOrbit.getMu());
        final Propagator closePropagator = EstimationTestUtils.createPropagator(closeOrbit,
                                                                                propagatorBuilder);
        final EphemerisGenerator generator = closePropagator.getEphemerisGenerator();
        closePropagator.propagate(context.initialOrbit.getDate().shiftedBy(3.5 * closeOrbit.getKeplerianPeriod()));
        final BoundedPropagator ephemeris = generator.getGeneratedEphemeris();
        final Propagator propagator = EstimationTestUtils.createPropagator(context.initialOrbit,
                                                                           propagatorBuilder);

        final double localClockOffset  = 0.137e-6;
        final double remoteClockOffset = 469.0e-6;
        final List<ObservedMeasurement<?>> measurements =
                        EstimationTestUtils.createMeasurements(propagator,
                                                               new OneWayGNSSRangeCreator(ephemeris, localClockOffset, remoteClockOffset),
                                                               1.0, 3.0, 300.0);

        // Lists for results' storage - Used only for derivatives with respect to state
        // "final" value to be seen by "handleStep" function of the propagator
        final List<Double> errorsP = new ArrayList<Double>();
        final List<Double> errorsV = new ArrayList<Double>();

        // Use a lambda function to implement "handleStep" function
        propagator.setStepHandler(interpolator -> {

            for (final ObservedMeasurement<?> measurement : measurements) {

                //  Play test if the measurement date is between interpolator previous and current date
                if ((measurement.getDate().durationFrom(interpolator.getPreviousState().getDate()) > 0.) &&
                    (measurement.getDate().durationFrom(interpolator.getCurrentState().getDate())  <=  0.)
                   ) {

                    // We intentionally propagate to a date which is close to the
                    // real spacecraft state but is *not* the accurate date, by
                    // compensating only part of the downlink delay. This is done
                    // in order to validate the partial derivatives with respect
                    // to velocity.
                    final double            meanDelay = measurement.getObservedValue()[0] / Constants.SPEED_OF_LIGHT;
                    final AbsoluteDate      date      = measurement.getDate().shiftedBy(-0.75 * meanDelay);
                    final SpacecraftState[] states    = {
                        interpolator.getInterpolatedState(date),
                        ephemeris.propagate(date)
                    };
                    final double[][]      jacobian  = measurement.estimate(0, 0, states).getStateDerivatives(index);

                    // Jacobian reference value
                    final double[][] jacobianRef;

                    // Compute a reference value using finite differences
                    jacobianRef = Differentiation.differentiate(new StateFunction() {
                        public double[] value(final SpacecraftState state) {
                            final SpacecraftState[] s = states.clone();
                            s[index] = state;
                            return measurement.estimate(0, 0, s).getEstimatedValue();
                        }
                    }, measurement.getDimension(), propagator.getAttitudeProvider(),
                       OrbitType.CARTESIAN, PositionAngle.TRUE, 2.0, 3).value(states[index]);

                    Assertions.assertEquals(jacobianRef.length, jacobian.length);
                    Assertions.assertEquals(jacobianRef[0].length, jacobian[0].length);

                    // Errors & relative errors on the Jacobian
                    double [][] dJacobian         = new double[jacobian.length][jacobian[0].length];
                    double [][] dJacobianRelative = new double[jacobian.length][jacobian[0].length];
                    for (int i = 0; i < jacobian.length; ++i) {
                        for (int j = 0; j < jacobian[i].length; ++j) {
                            dJacobian[i][j] = jacobian[i][j] - jacobianRef[i][j];
                            dJacobianRelative[i][j] = FastMath.abs(dJacobian[i][j]/jacobianRef[i][j]);

                            if (j < 3) { errorsP.add(dJacobianRelative[i][j]);
                            } else { errorsV.add(dJacobianRelative[i][j]); }
                        }
                    }
                    // Print values in console ?
                    if (printResults) {
                        System.out.format(Locale.US, "%-23s  %-23s  " +
                                        "%10.3e  %10.3e  %10.3e  " +
                                        "%10.3e  %10.3e  %10.3e  " +
                                        "%10.3e  %10.3e  %10.3e  " +
                                        "%10.3e  %10.3e  %10.3e%n",
                                        measurement.getDate(), date,
                                        dJacobian[0][0], dJacobian[0][1], dJacobian[0][2],
                                        dJacobian[0][3], dJacobian[0][4], dJacobian[0][5],
                                        dJacobianRelative[0][0], dJacobianRelative[0][1], dJacobianRelative[0][2],
                                        dJacobianRelative[0][3], dJacobianRelative[0][4], dJacobianRelative[0][5]);
                    }
                } // End if measurement date between previous and current interpolator step
            } // End for loop on the measurements
        });

        // Print results on console ?
        if (printResults) {
            System.out.format(Locale.US, "%-23s  %-23s  " +
                            "%10s  %10s  %10s  " +
                            "%10s  %10s  %10s  " +
                            "%10s  %10s  %10s  " +
                            "%10s  %10s  %10s%n",
                            "Measurement Date", "State Date",
                            "ΔdPx", "ΔdPy", "ΔdPz", "ΔdVx", "ΔdVy", "ΔdVz",
                            "rel ΔdPx", "rel ΔdPy", "rel ΔdPz",
                            "rel ΔdVx", "rel ΔdVy", "rel ΔdVz");
        }

        // Rewind the propagator to initial date
        propagator.propagate(context.initialOrbit.getDate());

        // Sort measurements, primarily chronologically
        measurements.sort(Comparator.naturalOrder());

        // Propagate to final measurement's date
        propagator.propagate(measurements.get(measurements.size()-1).getDate());

        // Convert lists to double[] and evaluate some statistics
        final double relErrorsP[] = errorsP.stream().mapToDouble(Double::doubleValue).toArray();
        final double relErrorsV[] = errorsV.stream().mapToDouble(Double::doubleValue).toArray();

        final double errorsPMedian = new Median().evaluate(relErrorsP);
        final double errorsPMean   = new Mean().evaluate(relErrorsP);
        final double errorsPMax    = new Max().evaluate(relErrorsP);
        final double errorsVMedian = new Median().evaluate(relErrorsV);
        final double errorsVMean   = new Mean().evaluate(relErrorsV);
        final double errorsVMax    = new Max().evaluate(relErrorsV);

        // Print the results on console ?
        if (printResults) {
            System.out.println();
            System.out.format(Locale.US, "Relative errors dR/dP -> Median: %6.3e / Mean: %6.3e / Max: %6.3e%n",
                              errorsPMedian, errorsPMean, errorsPMax);
            System.out.format(Locale.US, "Relative errors dR/dV -> Median: %6.3e / Mean: %6.3e / Max: %6.3e%n",
                              errorsVMedian, errorsVMean, errorsVMax);
        }

        Assertions.assertEquals(0.0, errorsPMedian, refErrorsPMedian);
        Assertions.assertEquals(0.0, errorsPMean, refErrorsPMean);
        Assertions.assertEquals(0.0, errorsPMax, refErrorsPMax);
        Assertions.assertEquals(0.0, errorsVMedian, refErrorsVMedian);
        Assertions.assertEquals(0.0, errorsVMean, refErrorsVMean);
        Assertions.assertEquals(0.0, errorsVMax, refErrorsVMax);
    }

    void genericTestParameterDerivatives(final boolean printResults,
                                         final double refErrorsMedian, final double refErrorsMean, final double refErrorsMax) {

        Context context = EstimationTestUtils.eccentricContext("regular-data:potential:tides");

        final NumericalPropagatorBuilder propagatorBuilder =
                        context.createBuilder(OrbitType.KEPLERIAN, PositionAngle.TRUE, true,
                                              1.0e-6, 60.0, 0.001);

        // Create perfect one-way GNSS range measurements
        final TimeStampedPVCoordinates original = context.initialOrbit.getPVCoordinates();
        final Orbit closeOrbit = new CartesianOrbit(new TimeStampedPVCoordinates(context.initialOrbit.getDate(),
                                                                                 original.getPosition().add(new Vector3D(1000, 2000, 3000)),
                                                                                 original.getVelocity().add(new Vector3D(-0.03, 0.01, 0.02))),
                                                    context.initialOrbit.getFrame(),
                                                    context.initialOrbit.getMu());
        final Propagator closePropagator = EstimationTestUtils.createPropagator(closeOrbit, propagatorBuilder);
        final EphemerisGenerator generator = closePropagator.getEphemerisGenerator();
        closePropagator.propagate(context.initialOrbit.getDate().shiftedBy(3.5 * closeOrbit.getKeplerianPeriod()));
        final BoundedPropagator ephemeris = generator.getGeneratedEphemeris();

        // Create perfect range measurements
        final double localClockOffset  = 0.137e-6;
        final double remoteClockOffset = 469.0e-6;
        final OneWayGNSSRangeCreator creator = new OneWayGNSSRangeCreator(ephemeris, localClockOffset, remoteClockOffset);
        creator.getLocalSatellite().getClockOffsetDriver().setSelected(true);

        final Propagator propagator = EstimationTestUtils.createPropagator(context.initialOrbit,
                                                                           propagatorBuilder);
        final List<ObservedMeasurement<?>> measurements =
                        EstimationTestUtils.createMeasurements(propagator, creator, 1.0, 3.0, 300.0);

        // List to store the results
        final List<Double> relErrorList = new ArrayList<Double>();

        // Use a lambda function to implement "handleStep" function
        propagator.setStepHandler(interpolator -> {

            for (final ObservedMeasurement<?> measurement : measurements) {

                //  Play test if the measurement date is between interpolator previous and current date
                if ((measurement.getDate().durationFrom(interpolator.getPreviousState().getDate()) > 0.) &&
                    (measurement.getDate().durationFrom(interpolator.getCurrentState().getDate())  <=  0.)) {

                    // We intentionally propagate to a date which is close to the
                    // real spacecraft state but is *not* the accurate date, by
                    // compensating only part of the downlink delay. This is done
                    // in order to validate the partial derivatives with respect
                    // to velocity. If we had chosen the proper state date, the
                    // range would have depended only on the current position but
                    // not on the current velocity.
                    final double          meanDelay = measurement.getObservedValue()[0] / Constants.SPEED_OF_LIGHT;
                    final AbsoluteDate    date      = measurement.getDate().shiftedBy(-0.75 * meanDelay);
                    final SpacecraftState[] states    = {
                        interpolator.getInterpolatedState(date),
                        ephemeris.propagate(date)
                    };
                    final ParameterDriver[] drivers = new ParameterDriver[] {
                        measurement.getSatellites().get(0).getClockOffsetDriver(),
                    };

                    for (int i = 0; i < drivers.length; ++i) {
<<<<<<< HEAD
                        for (Span<String> span = drivers[i].getNamesSpanMap().getFirstSpan(); span != null; span = span.next()) {

                            final double[] gradient  = measurement.estimate(0, 0, states).getParameterDerivatives(drivers[i], span.getStart());
                            Assert.assertEquals(1, measurement.getDimension());
                            Assert.assertEquals(1, gradient.length);
                            
                            // Compute a reference value using finite differences
                            final ParameterFunction dMkdP =
                                            Differentiation.differentiate(new ParameterFunction() {
                                                /** {@inheritDoc} */
                                                @Override
                                                public double value(final ParameterDriver parameterDriver, final AbsoluteDate date) {
                                                    return measurement.estimate(0, 0, states).getEstimatedValue()[0];
                                                }
                                            }, 3, 20.0 * drivers[i].getScale());
                            final double ref = dMkdP.value(drivers[i], date);
                            
                            if (printResults) {
                                System.out.format(Locale.US, "%10.3e  %10.3e  ", gradient[0]-ref, FastMath.abs((gradient[0]-ref)/ref));
                            }
                            
                            final double relError = FastMath.abs((ref-gradient[0])/ref);
                            relErrorList.add(relError);
=======
                        final double[] gradient  = measurement.estimate(0, 0, states).getParameterDerivatives(drivers[i]);
                        Assertions.assertEquals(1, measurement.getDimension());
                        Assertions.assertEquals(1, gradient.length);

                        // Compute a reference value using finite differences
                        final ParameterFunction dMkdP =
                                        Differentiation.differentiate(new ParameterFunction() {
                                            /** {@inheritDoc} */
                                            @Override
                                            public double value(final ParameterDriver parameterDriver) {
                                                return measurement.estimate(0, 0, states).getEstimatedValue()[0];
                                            }
                                        }, 3, 20.0 * drivers[i].getScale());
                        final double ref = dMkdP.value(drivers[i]);

                        if (printResults) {
                            System.out.format(Locale.US, "%10.3e  %10.3e  ", gradient[0]-ref, FastMath.abs((gradient[0]-ref)/ref));
>>>>>>> be42ef39
                        }
                    }
                    if (printResults) {
                        System.out.format(Locale.US, "%n");
                    }

                } // End if measurement date between previous and current interpolator step
            } // End for loop on the measurements
        });

        // Rewind the propagator to initial date
        propagator.propagate(context.initialOrbit.getDate());

        // Sort measurements chronologically
        measurements.sort(Comparator.naturalOrder());

        // Print results ? Header
        if (printResults) {
            System.out.format(Locale.US, "%-15s  %-23s  %-23s  " +
                              "%10s  %10s  %10s  %10s  %10s  %10s  %10s  %10s  %10s  %10s%n",
                              "Station", "Measurement Date", "State Date",
                              "Δt",    "rel Δt",
                              "ΔdQx",  "rel ΔdQx",
                              "ΔdQy",  "rel ΔdQy",
                              "ΔdQz",  "rel ΔdQz",
                              "Δtsat", "rel Δtsat");
         }

        // Propagate to final measurement's date
        propagator.propagate(measurements.get(measurements.size()-1).getDate());

        // Convert error list to double[]
        final double relErrors[] = relErrorList.stream().mapToDouble(Double::doubleValue).toArray();

        // Compute statistics
        final double relErrorsMedian = new Median().evaluate(relErrors);
        final double relErrorsMean   = new Mean().evaluate(relErrors);
        final double relErrorsMax    = new Max().evaluate(relErrors);

        // Print the results on console ?
        if (printResults) {
            System.out.println();
            System.out.format(Locale.US, "Relative errors dR/dQ -> Median: %6.3e / Mean: %6.3e / Max: %6.3e%n",
                              relErrorsMedian, relErrorsMean, relErrorsMax);
        }

        Assertions.assertEquals(0.0, relErrorsMedian, refErrorsMedian);
        Assertions.assertEquals(0.0, relErrorsMean, refErrorsMean);
        Assertions.assertEquals(0.0, relErrorsMax, refErrorsMax);

    }

}<|MERGE_RESOLUTION|>--- conflicted
+++ resolved
@@ -462,12 +462,11 @@
                     };
 
                     for (int i = 0; i < drivers.length; ++i) {
-<<<<<<< HEAD
                         for (Span<String> span = drivers[i].getNamesSpanMap().getFirstSpan(); span != null; span = span.next()) {
 
                             final double[] gradient  = measurement.estimate(0, 0, states).getParameterDerivatives(drivers[i], span.getStart());
-                            Assert.assertEquals(1, measurement.getDimension());
-                            Assert.assertEquals(1, gradient.length);
+                            Assertions.assertEquals(1, measurement.getDimension());
+                            Assertions.assertEquals(1, gradient.length);
                             
                             // Compute a reference value using finite differences
                             final ParameterFunction dMkdP =
@@ -486,25 +485,6 @@
                             
                             final double relError = FastMath.abs((ref-gradient[0])/ref);
                             relErrorList.add(relError);
-=======
-                        final double[] gradient  = measurement.estimate(0, 0, states).getParameterDerivatives(drivers[i]);
-                        Assertions.assertEquals(1, measurement.getDimension());
-                        Assertions.assertEquals(1, gradient.length);
-
-                        // Compute a reference value using finite differences
-                        final ParameterFunction dMkdP =
-                                        Differentiation.differentiate(new ParameterFunction() {
-                                            /** {@inheritDoc} */
-                                            @Override
-                                            public double value(final ParameterDriver parameterDriver) {
-                                                return measurement.estimate(0, 0, states).getEstimatedValue()[0];
-                                            }
-                                        }, 3, 20.0 * drivers[i].getScale());
-                        final double ref = dMkdP.value(drivers[i]);
-
-                        if (printResults) {
-                            System.out.format(Locale.US, "%10.3e  %10.3e  ", gradient[0]-ref, FastMath.abs((gradient[0]-ref)/ref));
->>>>>>> be42ef39
                         }
                     }
                     if (printResults) {
