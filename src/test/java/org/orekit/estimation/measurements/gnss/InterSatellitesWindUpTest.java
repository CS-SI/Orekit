/* Copyright 2002-2024 CS GROUP
 * Licensed to CS GROUP (CS) under one or more
 * contributor license agreements.  See the NOTICE file distributed with
 * this work for additional information regarding copyright ownership.
 * CS licenses this file to You under the Apache License, Version 2.0
 * (the "License"); you may not use this file except in compliance with
 * the License.  You may obtain a copy of the License at
 *
 *   http://www.apache.org/licenses/LICENSE-2.0
 *
 * Unless required by applicable law or agreed to in writing, software
 * distributed under the License is distributed on an "AS IS" BASIS,
 * WITHOUT WARRANTIES OR CONDITIONS OF ANY KIND, either express or implied.
 * See the License for the specific language governing permissions and
 * limitations under the License.
 */
package org.orekit.estimation.measurements.gnss;

import java.util.SortedSet;

import org.hipparchus.geometry.euclidean.threed.Vector3D;
import org.hipparchus.util.FastMath;
import org.junit.jupiter.api.AfterEach;
import org.junit.jupiter.api.Assertions;
import org.junit.jupiter.api.BeforeEach;
import org.junit.jupiter.api.Test;
import org.orekit.Utils;
import org.orekit.attitudes.AttitudeProvider;
import org.orekit.attitudes.FrameAlignedProvider;
import org.orekit.bodies.CelestialBodyFactory;
import org.orekit.bodies.GeodeticPoint;
import org.orekit.bodies.OneAxisEllipsoid;
import org.orekit.estimation.measurements.EstimatedMeasurementBase;
import org.orekit.estimation.measurements.GroundStation;
import org.orekit.estimation.measurements.ObservableSatellite;
import org.orekit.estimation.measurements.generation.EventBasedScheduler;
import org.orekit.estimation.measurements.generation.GatheringSubscriber;
import org.orekit.estimation.measurements.generation.Generator;
import org.orekit.estimation.measurements.generation.InterSatellitesPhaseBuilder;
import org.orekit.estimation.measurements.generation.SignSemantic;
import org.orekit.frames.FramesFactory;
import org.orekit.frames.TopocentricFrame;
import org.orekit.gnss.Frequency;
import org.orekit.gnss.SatelliteSystem;
import org.orekit.gnss.attitude.GPSBlockIIA;
import org.orekit.gnss.attitude.GPSBlockIIR;
import org.orekit.models.earth.troposphere.TroposphericModelUtils;
import org.orekit.orbits.CartesianOrbit;
import org.orekit.orbits.Orbit;
import org.orekit.propagation.Propagator;
import org.orekit.propagation.SpacecraftState;
import org.orekit.propagation.analytical.KeplerianPropagator;
import org.orekit.propagation.events.InterSatDirectViewDetector;
import org.orekit.propagation.events.handlers.ContinueOnEvent;
import org.orekit.time.AbsoluteDate;
import org.orekit.time.FixedStepSelector;
import org.orekit.time.GNSSDate;
import org.orekit.time.TimeScalesFactory;
import org.orekit.utils.Constants;
import org.orekit.utils.IERSConventions;
import org.orekit.utils.TimeStampedPVCoordinates;

public class InterSatellitesWindUpTest {

    @Test
    public void testYawSteering() {
        // this test corresponds to a classical yaw steering attitude far from turns
        // where Sun remains largely below orbital plane during the turn (β is about -18.8°)
        // in this case, yaw does not evolve a lot, so wind-up changes only about 0.14 cycle
        doTest(new CartesianOrbit(new TimeStampedPVCoordinates(new GNSSDate(1206, 307052.670, SatelliteSystem.GPS).getDate(),
                                                               new Vector3D( 8759594.455119, 12170903.262908, 21973798.932235),
                                                               new Vector3D(-2957.570165356,  2478.252315039,  -263.042027935)),
                                  FramesFactory.getGCRF(),
                                  Constants.EIGEN5C_EARTH_MU),
               new GPSBlockIIA(GPSBlockIIA.getDefaultYawRate(17), GPSBlockIIA.DEFAULT_YAW_BIAS,
                               AbsoluteDate.PAST_INFINITY, AbsoluteDate.FUTURE_INFINITY,
                               CelestialBodyFactory.getSun(), FramesFactory.getGCRF()),
               SatelliteSystem.GPS, 17,
               new GroundStation(new TopocentricFrame(earth,
                                                      new GeodeticPoint(FastMath.toRadians(55.0 + ( 1.0 + 10.0 / 60.0) / 60.0),
                                                                        FastMath.toRadians(82.0 + (55.0 + 22.0 / 60.0) / 60.0),
                                                                        160.0),
                                                      "Новосибирск"),
                                 TroposphericModelUtils.STANDARD_ATMOSPHERE_PROVIDER),
               -0.082134, 0.060814);
    }

    @Test
    public void testMidnightTurn() {
        // this test corresponds to a Block II-A midnight turn (prn = 07, satellite G37)
        // where Sun crosses the orbital plane during the turn (β increases from negative to positive values)
        // this very special case seems to trigger a possible bug in Block IIA attitude model.
        // The spacecraft starts its turn at about 0.1272°/s and the Sun changes
        // side, so the satellites keeps turning for about 70 minutes, completing one turn and an half
        // instead of only one half of a turn. One turn and an half seems unrealistic.
        // The wind-up effect changes therefore almost linearly by about 1.3 cycle
        doTest(new CartesianOrbit(new TimeStampedPVCoordinates(new GNSSDate(1218, 287890.543, SatelliteSystem.GPS).getDate(),
                                                               new Vector3D(-17920092.444521, -11889104.443797, -15318905.173501),
                                                               new Vector3D(   231.983556337,  -3232.849996931,   2163.378049467)),
                                  FramesFactory.getGCRF(),
                                  Constants.EIGEN5C_EARTH_MU),
               new GPSBlockIIA(GPSBlockIIA.getDefaultYawRate(7), GPSBlockIIA.DEFAULT_YAW_BIAS,
                               AbsoluteDate.PAST_INFINITY, AbsoluteDate.FUTURE_INFINITY,
                               CelestialBodyFactory.getSun(), FramesFactory.getGCRF()),
               SatelliteSystem.GPS, 7,
               new GroundStation(new TopocentricFrame(earth,
                                                      new GeodeticPoint(FastMath.toRadians( -(25.0 + 4.0 / 60.0)),
                                                                        FastMath.toRadians(-(130.0 + 6.0 / 60.0)),
                                                                        0.0),
                                                      "Adamstown"),
                                 TroposphericModelUtils.STANDARD_ATMOSPHERE_PROVIDER),
               -0.961925, 0.360695);
    }

    @Test
    public void testNoonTurn() {
        // this test corresponds to a Block II-R noon turn (prn = 11, satellite G46)
        // where Sun remains slightly above orbital plane during the turn (β is about +1.5°)
        // this is a regular turn, corresponding to a half turn, so wind-up effect changes by about 0.6 cycle
        doTest(new CartesianOrbit(new TimeStampedPVCoordinates(new GNSSDate(1225, 509000.063, SatelliteSystem.GPS).getDate(),
                                                               new Vector3D( 2297608.196826, 20928500.842189, 16246321.092008),
                                                               new Vector3D(-2810.598090399,  1819.511241767, -1939.009527296)),
                                  FramesFactory.getGCRF(),
                                  Constants.EIGEN5C_EARTH_MU),
               new GPSBlockIIR(GPSBlockIIR.DEFAULT_YAW_RATE,
                               AbsoluteDate.PAST_INFINITY, AbsoluteDate.FUTURE_INFINITY,
                               CelestialBodyFactory.getSun(), FramesFactory.getGCRF()),
               SatelliteSystem.GPS, 11,
               new GroundStation(new TopocentricFrame(earth,
                                                      new GeodeticPoint(FastMath.toRadians(   19.0 + (49.0 + 20.0 / 60.0) / 60.0),
                                                                        FastMath.toRadians(-(155.0 + (28.0 + 30.0 / 60.0) / 60.0)),
                                                                        4205.0),
                                                      "Mauna Kea"),
                                 TroposphericModelUtils.STANDARD_ATMOSPHERE_PROVIDER),
               0.349123, 0.972542);
    }

    private void doTest(final Orbit emitterOrbit, final AttitudeProvider emitterAttitudeProvider,
                        final SatelliteSystem emitterSystem, final int emitterPrn,
                        final GroundStation receiverStation,
                        final double expectedMin, final double expectedMax) {

        // create a fake orbit 10000km above the ground station
        final GeodeticPoint gpOnGround = receiverStation.getBaseFrame().getPoint();
        final GeodeticPoint gpAltitude = new GeodeticPoint(gpOnGround.getLatitude(),
                                                           gpOnGround.getLongitude(),
                                                           10000000.0);
        final Vector3D position = earth.transform(gpAltitude);
        final Vector3D velocity = new Vector3D(FastMath.sqrt(emitterOrbit.getMu() / position.getNorm()),
                                               position.orthogonal());
        final CartesianOrbit receiverOrbit = new CartesianOrbit(new TimeStampedPVCoordinates(emitterOrbit.getDate(),
                                                                                             position, velocity),
                                                                emitterOrbit.getFrame(),
                                                                emitterOrbit.getMu());
        final AttitudeProvider receiverAttitudeProvider = new FrameAlignedProvider(emitterOrbit.getFrame());

        // generate phase measurements
        Generator                   generator   = new Generator();
        ObservableSatellite         emitterSat  = generator.addPropagator(new KeplerianPropagator(emitterOrbit,
                                                                                                  emitterAttitudeProvider));
        ObservableSatellite         receiverSat = generator.addPropagator(new KeplerianPropagator(receiverOrbit,
                                                                                                  receiverAttitudeProvider));
        InterSatellitesPhaseBuilder builder     = new InterSatellitesPhaseBuilder(null,
                                                                                  receiverSat, emitterSat,
                                                                                  Frequency.G01.getWavelength(),
                                                                                  0.01 * Frequency.G01.getWavelength(),
                                                                                  1.0,
                                                                                  new AmbiguityCache());
        generator.addScheduler(new EventBasedScheduler<>(builder,
                                                         new FixedStepSelector(60.0, TimeScalesFactory.getUTC()),
                                                         generator.getPropagator(emitterSat),
                                                         new InterSatDirectViewDetector(earth, receiverOrbit).
                                                         withHandler(new ContinueOnEvent()),
                                                         SignSemantic.FEASIBLE_MEASUREMENT_WHEN_POSITIVE));
        final GatheringSubscriber gatherer = new GatheringSubscriber();
        generator.addSubscriber(gatherer);
        generator.generate(emitterOrbit.getDate(), emitterOrbit.getDate().shiftedBy(7200));
        SortedSet<EstimatedMeasurementBase<?>> measurements = gatherer.getGeneratedMeasurements();
        Assertions.assertEquals(120, measurements.size());

        InterSatellitesWindUp windUp  = new InterSatellitesWindUpFactory().getWindUp(emitterSystem,  emitterPrn,
                                                                                     Dipole.CANONICAL_I_J,
                                                                                     SatelliteSystem.USER_DEFINED_V, 89,
                                                                                     Dipole.CANONICAL_I_J);
        Propagator emitterPropagator  = new KeplerianPropagator(emitterOrbit,  emitterAttitudeProvider);
        Propagator receiverPropagator = new KeplerianPropagator(receiverOrbit, receiverAttitudeProvider);
        double min = Double.POSITIVE_INFINITY;
        double max = Double.NEGATIVE_INFINITY;
        for (EstimatedMeasurementBase<?> m : measurements) {
            InterSatellitesPhase phase = (InterSatellitesPhase) m.getObservedMeasurement();
            @SuppressWarnings("unchecked")
            EstimatedMeasurementBase<InterSatellitesPhase> estimated =
<<<<<<< HEAD
            (EstimatedMeasurementBase<InterSatellitesPhase>) m.
                getObservedMeasurement().
                estimateWithoutDerivatives(0, 0,
                                           new SpacecraftState[] {
                                               receiverPropagator.propagate(phase.getDate()),
                                               emitterPropagator.propagate(phase.getDate())
                                           });
=======
            (EstimatedMeasurementBase<InterSatellitesPhase>) m.estimateWithoutDerivatives(new SpacecraftState[] {
                                                                                              receiverPropagator.propagate(phase.getDate()),
                                                                                              emitterPropagator.propagate(phase.getDate())
                                                                                          });
>>>>>>> 409d51cc
            final double original = estimated.getEstimatedValue()[0];
            windUp.modifyWithoutDerivatives(estimated);
            final double modified = estimated.getEstimatedValue()[0];
            final double correction = modified - original;
            min = FastMath.min(min, correction);
            max = FastMath.max(max, correction);
        }
        Assertions.assertEquals(expectedMin, min, 1.0e-5);
        Assertions.assertEquals(expectedMax, max, 1.0e-5);

    }

    @BeforeEach
    public void setUp() {
        Utils.setDataRoot("regular-data");
        earth = new OneAxisEllipsoid(Constants.WGS84_EARTH_EQUATORIAL_RADIUS,
                                     Constants.WGS84_EARTH_FLATTENING,
                                     FramesFactory.getITRF(IERSConventions.IERS_2010, true));
    }

    @AfterEach
    public void tearDown() {
        earth = null;
    }

    private OneAxisEllipsoid earth;

}<|MERGE_RESOLUTION|>--- conflicted
+++ resolved
@@ -190,20 +190,12 @@
             InterSatellitesPhase phase = (InterSatellitesPhase) m.getObservedMeasurement();
             @SuppressWarnings("unchecked")
             EstimatedMeasurementBase<InterSatellitesPhase> estimated =
-<<<<<<< HEAD
             (EstimatedMeasurementBase<InterSatellitesPhase>) m.
                 getObservedMeasurement().
-                estimateWithoutDerivatives(0, 0,
-                                           new SpacecraftState[] {
+                estimateWithoutDerivatives(new SpacecraftState[] {
                                                receiverPropagator.propagate(phase.getDate()),
                                                emitterPropagator.propagate(phase.getDate())
                                            });
-=======
-            (EstimatedMeasurementBase<InterSatellitesPhase>) m.estimateWithoutDerivatives(new SpacecraftState[] {
-                                                                                              receiverPropagator.propagate(phase.getDate()),
-                                                                                              emitterPropagator.propagate(phase.getDate())
-                                                                                          });
->>>>>>> 409d51cc
             final double original = estimated.getEstimatedValue()[0];
             windUp.modifyWithoutDerivatives(estimated);
             final double modified = estimated.getEstimatedValue()[0];
