--- conflicted
+++ resolved
@@ -158,7 +158,7 @@
         final double clockOffset = 4.8e-9;
         for (final GroundStation station : Arrays.asList(context.TDOAstations.getKey(),
                                                          context.TDOAstations.getValue())) {
-            station.getClockOffsetDriver().setValue(clockOffset, null);
+            station.getClockOffsetDriver().setValue(clockOffset);
         }
         final List<ObservedMeasurement<?>> measurements =
                         EstimationTestUtils.createMeasurements(propagator,
@@ -226,7 +226,7 @@
         primary.getZenithOffsetDriver().setSelected(true);
         final double clockOffset = 4.8e-9;
         final GroundStation secondary = context.TDOAstations.getValue();
-        secondary.getClockOffsetDriver().setValue(clockOffset, null);
+        secondary.getClockOffsetDriver().setValue(clockOffset);
         secondary.getClockOffsetDriver().setSelected(true);
         secondary.getEastOffsetDriver().setSelected(true);
         secondary.getNorthOffsetDriver().setSelected(true);
@@ -266,15 +266,9 @@
                 secondParameter.getZenithOffsetDriver(),
             };
             for (int i = 0; i < drivers.length; ++i) {
-<<<<<<< HEAD
                 final double[] gradient = measurement.estimate(0, 0, new SpacecraftState[] { state }).getParameterDerivatives(drivers[i], new AbsoluteDate());
-                Assert.assertEquals(1, measurement.getDimension());
-                Assert.assertEquals(1, gradient.length);
-=======
-                final double[] gradient = measurement.estimate(0, 0, new SpacecraftState[] { state }).getParameterDerivatives(drivers[i]);
                 Assertions.assertEquals(1, measurement.getDimension());
                 Assertions.assertEquals(1, gradient.length);
->>>>>>> be42ef39
 
                 final ParameterFunction dMkdP =
                                 Differentiation.differentiate(new ParameterFunction() {
@@ -314,7 +308,7 @@
         primary.getZenithOffsetDriver().setSelected(true);
         final double clockOffset = 4.8e-9;
         final GroundStation secondary = context.TDOAstations.getValue();
-        secondary.getClockOffsetDriver().setValue(clockOffset, null);
+        secondary.getClockOffsetDriver().setValue(clockOffset);
         secondary.getClockOffsetDriver().setSelected(true);
         secondary.getEastOffsetDriver().setSelected(true);
         secondary.getNorthOffsetDriver().setSelected(true);
@@ -359,15 +353,9 @@
                 secondParameter.getZenithOffsetDriver(),
             };
             for (int i = 0; i < drivers.length; ++i) {
-<<<<<<< HEAD
                 final double[] gradient = measurement.estimate(0, 0, new SpacecraftState[] { state }).getParameterDerivatives(drivers[i], new AbsoluteDate());
-                Assert.assertEquals(1, measurement.getDimension());
-                Assert.assertEquals(1, gradient.length);
-=======
-                final double[] gradient = measurement.estimate(0, 0, new SpacecraftState[] { state }).getParameterDerivatives(drivers[i]);
                 Assertions.assertEquals(1, measurement.getDimension());
                 Assertions.assertEquals(1, gradient.length);
->>>>>>> be42ef39
 
                 final ParameterFunction dMkdP =
                                 Differentiation.differentiate(new ParameterFunction() {
