/* Copyright 2002-2024 CS GROUP
 * Licensed to CS GROUP (CS) under one or more
 * contributor license agreements.  See the NOTICE file distributed with
 * this work for additional information regarding copyright ownership.
 * CS licenses this file to You under the Apache License, Version 2.0
 * (the "License"); you may not use this file except in compliance with
 * the License.  You may obtain a copy of the License at
 *
 *   http://www.apache.org/licenses/LICENSE-2.0
 *
 * Unless required by applicable law or agreed to in writing, software
 * distributed under the License is distributed on an "AS IS" BASIS,
 * WITHOUT WARRANTIES OR CONDITIONS OF ANY KIND, either express or implied.
 * See the License for the specific language governing permissions and
 * limitations under the License.
 */
package org.orekit.estimation.measurements;

import java.util.List;

import org.hipparchus.geometry.euclidean.threed.Vector3D;
import org.hipparchus.stat.descriptive.StreamingStatistics;
import org.hipparchus.stat.descriptive.rank.Median;
import org.hipparchus.util.FastMath;
import org.junit.jupiter.api.Assertions;
import org.junit.jupiter.api.Test;
import org.orekit.estimation.Context;
import org.orekit.estimation.EstimationTestUtils;
import org.orekit.orbits.OrbitType;
import org.orekit.orbits.PositionAngleType;
import org.orekit.propagation.Propagator;
import org.orekit.propagation.SpacecraftState;
import org.orekit.propagation.conversion.NumericalPropagatorBuilder;
import org.orekit.time.AbsoluteDate;
import org.orekit.utils.Differentiation;
import org.orekit.utils.ParameterDriver;
import org.orekit.utils.ParameterFunction;

public class AngularAzElTest {

    /** Compare observed values and estimated values.
     *  Both are calculated with a different algorithm
     */
    @Test
    public void testValues() {

        Context context = EstimationTestUtils.eccentricContext("regular-data:potential:tides");

        final NumericalPropagatorBuilder propagatorBuilder =
                        context.createBuilder(OrbitType.EQUINOCTIAL, PositionAngleType.TRUE, false,
                                              1.0e-6, 60.0, 0.001);

        // Create perfect right-ascension/declination measurements
        final Propagator propagator = EstimationTestUtils.createPropagator(context.initialOrbit,
                                                                           propagatorBuilder);
        final List<ObservedMeasurement<?>> measurements =
                        EstimationTestUtils.createMeasurements(propagator,
                                                               new AngularAzElMeasurementCreator(context),
                                                               0.25, 3.0, 600.0);

        propagator.clearStepHandlers();

        // Prepare statistics for right-ascension/declination values difference
        final StreamingStatistics azDiffStat = new StreamingStatistics();
        final StreamingStatistics elDiffStat = new StreamingStatistics();

        for (final ObservedMeasurement<?> measurement : measurements) {

            // Propagate to measurement date
            final AbsoluteDate datemeas  = measurement.getDate();
            SpacecraftState    state     = propagator.propagate(datemeas);

            // Estimate the AZEL value
<<<<<<< HEAD
            final EstimatedMeasurementBase<?> estimated = measurement.
                estimateWithoutDerivatives(0, 0, new SpacecraftState[] { state });
=======
            final EstimatedMeasurementBase<?> estimated = measurement.estimateWithoutDerivatives(new SpacecraftState[] { state });
>>>>>>> 409d51cc

            // Store the difference between estimated and observed values in the stats
            azDiffStat.addValue(FastMath.abs(estimated.getEstimatedValue()[0] - measurement.getObservedValue()[0]));
            elDiffStat.addValue(FastMath.abs(estimated.getEstimatedValue()[1] - measurement.getObservedValue()[1]));
        }

        // Mean and std errors check
        Assertions.assertEquals(0.0, azDiffStat.getMean(), 6.9e-9);
        Assertions.assertEquals(0.0, azDiffStat.getStandardDeviation(), 7.2e-9);
        Assertions.assertEquals(0.0, elDiffStat.getMean(), 5.4e-9);
        Assertions.assertEquals(0.0, elDiffStat.getStandardDeviation(), 3.3e-9);

        // Test measurement type
        Assertions.assertEquals(AngularAzEl.MEASUREMENT_TYPE,
                                measurements.get(0).getMeasurementType());
    }

    /** Test the values of the state derivatives using a numerical.
     * finite differences calculation as a reference
     */
    @Test
    public void testStateDerivatives() {

        Context context = EstimationTestUtils.geoStationnaryContext("regular-data:potential:tides");

        final NumericalPropagatorBuilder propagatorBuilder =
                        context.createBuilder(OrbitType.EQUINOCTIAL, PositionAngleType.TRUE, false,
                                              1.0e-6, 60.0, 0.001);

        // create perfect azimuth-elevation measurements
        final Propagator propagator = EstimationTestUtils.createPropagator(context.initialOrbit,
                                                                           propagatorBuilder);
        final List<ObservedMeasurement<?>> measurements =
                        EstimationTestUtils.createMeasurements(propagator,
                                                               new AngularAzElMeasurementCreator(context),
                                                               0.25, 3.0, 600.0);

        propagator.clearStepHandlers();

        // Compute measurements.
        double[] AzerrorsP = new double[3 * measurements.size()];
        double[] AzerrorsV = new double[3 * measurements.size()];
        double[] ElerrorsP = new double[3 * measurements.size()];
        double[] ElerrorsV = new double[3 * measurements.size()];
        int AzindexP = 0;
        int AzindexV = 0;
        int ElindexP = 0;
        int ElindexV = 0;

        for (final ObservedMeasurement<?> measurement : measurements) {

            // parameter corresponding to station position offset
            final GroundStation stationParameter = ((AngularAzEl) measurement).getStation();

            // We intentionally propagate to a date which is close to the
            // real spacecraft state but is *not* the accurate date, by
            // compensating only part of the downlink delay. This is done
            // in order to validate the partial derivatives with respect
            // to velocity. If we had chosen the proper state date, the
            // angular would have depended only on the current position but
            // not on the current velocity.
            final AbsoluteDate datemeas  = measurement.getDate();
            SpacecraftState    state     = propagator.propagate(datemeas);
            final Vector3D     stationP  = stationParameter.getOffsetToInertial(state.getFrame(), datemeas, false).transformPosition(Vector3D.ZERO);
            final double       meanDelay = AbstractMeasurement.signalTimeOfFlight(state.getPVCoordinates(), stationP,
                                                                                  datemeas, state.getFrame());

            final AbsoluteDate date      = measurement.getDate().shiftedBy(-0.75 * meanDelay);
                               state     = propagator.propagate(date);
            final EstimatedMeasurement<?> estimated = measurement.
                                                      estimate(0, 0, new SpacecraftState[] { state });
            Assertions.assertEquals(2, estimated.getParticipants().length);
            final double[][]   jacobian  = estimated.getStateDerivatives(0);

            // compute a reference value using finite differences
            final double[][] finiteDifferencesJacobian =
<<<<<<< HEAD
                Differentiation.differentiate(state1 -> measurement.
                       estimateWithoutDerivatives(0, 0, new SpacecraftState[] { state1 }).
                       getEstimatedValue(), measurement.getDimension(), propagator.getAttitudeProvider(), OrbitType.CARTESIAN,
                                              PositionAngleType.TRUE, 250.0, 4).value(state);
=======
                Differentiation.differentiate(new StateFunction() {
                    public double[] value(final SpacecraftState state) {
                        return measurement.
                               estimateWithoutDerivatives(new SpacecraftState[] { state }).
                               getEstimatedValue();
                    }
                }, measurement.getDimension(), propagator.getAttitudeProvider(), OrbitType.CARTESIAN,
                   PositionAngleType.TRUE, 250.0, 4).value(state);
>>>>>>> 409d51cc

            Assertions.assertEquals(finiteDifferencesJacobian.length, jacobian.length);
            Assertions.assertEquals(finiteDifferencesJacobian[0].length, jacobian[0].length);

            final double smallest = FastMath.ulp((double) 1.0);

            for (int i = 0; i < jacobian.length; ++i) {
                for (int j = 0; j < jacobian[i].length; ++j) {
                    double relativeError = FastMath.abs((finiteDifferencesJacobian[i][j] - jacobian[i][j]) /
                                                              finiteDifferencesJacobian[i][j]);

                    if ((FastMath.sqrt(finiteDifferencesJacobian[i][j]) < smallest) && (FastMath.sqrt(jacobian[i][j]) < smallest) ){
                        relativeError = 0.0;
                    }

                    if (j < 3) {
                        if (i == 0) {
                            AzerrorsP[AzindexP++] = relativeError;
                        } else {
                            ElerrorsP[ElindexP++] = relativeError;
                        }
                    } else {
                        if (i == 0) {
                            AzerrorsV[AzindexV++] = relativeError;
                        } else {
                            ElerrorsV[ElindexV++] = relativeError;
                        }
                    }
                }
            }
        }

        // median errors on Azimuth
        Assertions.assertEquals(0.0, new Median().evaluate(AzerrorsP), 1.2e-10);
        Assertions.assertEquals(0.0, new Median().evaluate(AzerrorsV), 6.1e-5);

        // median errors on Elevation
        Assertions.assertEquals(0.0, new Median().evaluate(ElerrorsP), 7.4e-11);
        Assertions.assertEquals(0.0, new Median().evaluate(ElerrorsV), 2.3e-5);
    }

    /** Test the values of the parameters' derivatives using a numerical
     * finite differences calculation as a reference
     */
    @Test
    public void testParameterDerivatives() {

        Context context = EstimationTestUtils.geoStationnaryContext("regular-data:potential:tides");

        final NumericalPropagatorBuilder propagatorBuilder =
                        context.createBuilder(OrbitType.EQUINOCTIAL, PositionAngleType.TRUE, false,
                                              1.0e-6, 60.0, 0.001);

        // create perfect azimuth-elevation measurements
        for (final GroundStation station : context.stations) {
            station.getClockOffsetDriver().setSelected(true);
            station.getEastOffsetDriver().setSelected(true);
            station.getNorthOffsetDriver().setSelected(true);
            station.getZenithOffsetDriver().setSelected(true);
        }
        final Propagator propagator = EstimationTestUtils.createPropagator(context.initialOrbit,
                                                                           propagatorBuilder);
        final List<ObservedMeasurement<?>> measurements =
                        EstimationTestUtils.createMeasurements(propagator,
                                                               new AngularAzElMeasurementCreator(context),
                                                               0.25, 3.0, 600.0);
        propagator.clearStepHandlers();

        for (final ObservedMeasurement<?> measurement : measurements) {

            // parameter corresponding to station position offset
            final GroundStation stationParameter = ((AngularAzEl) measurement).getStation();

            // We intentionally propagate to a date which is close to the
            // real spacecraft state but is *not* the accurate date, by
            // compensating only part of the downlink delay. This is done
            // in order to validate the partial derivatives with respect
            // to velocity. If we had chosen the proper state date, the
            // angular would have depended only on the current position but
            // not on the current velocity.
            final AbsoluteDate    datemeas  = measurement.getDate();
            final SpacecraftState stateini  = propagator.propagate(datemeas);
            final Vector3D        stationP  = stationParameter.getOffsetToInertial(stateini.getFrame(), datemeas, false).transformPosition(Vector3D.ZERO);
            final double          meanDelay = AbstractMeasurement.signalTimeOfFlight(stateini.getPVCoordinates(), stationP,
                                                                                     datemeas, stateini.getFrame());

            final AbsoluteDate    date      = measurement.getDate().shiftedBy(-0.75 * meanDelay);
            final SpacecraftState state     = propagator.propagate(date);
            final ParameterDriver[] drivers = new ParameterDriver[] {
                stationParameter.getEastOffsetDriver(),
                stationParameter.getNorthOffsetDriver(),
                stationParameter.getZenithOffsetDriver()
            };
            for (int i = 0; i < 3; ++i) {
                final double[] gradient  = measurement.
                    estimate(0, 0, new SpacecraftState[] { state }).
                    getParameterDerivatives(drivers[i]);
                Assertions.assertEquals(2, measurement.getDimension());
                Assertions.assertEquals(2, gradient.length);

                for (final int k : new int[] {0, 1}) {
                    final ParameterFunction dMkdP =
                                    Differentiation.differentiate(new ParameterFunction() {
                                        /** {@inheritDoc} */
                                        @Override
                                        public double value(final ParameterDriver parameterDriver, AbsoluteDate date) {
                                            return measurement.
                                                   estimateWithoutDerivatives(new SpacecraftState[] { state }).
                                                   getEstimatedValue()[k];
                                        }
                                    }, 3, 50.0 * drivers[i].getScale());
                    final double ref = dMkdP.value(drivers[i], date);

                    if (ref > 1.e-12) {
                        Assertions.assertEquals(ref, gradient[k], 3e-10 * FastMath.abs(ref));
                    }
                }
            }
        }
    }
}
<|MERGE_RESOLUTION|>--- conflicted
+++ resolved
@@ -35,6 +35,7 @@
 import org.orekit.utils.Differentiation;
 import org.orekit.utils.ParameterDriver;
 import org.orekit.utils.ParameterFunction;
+import org.orekit.utils.StateFunction;
 
 public class AngularAzElTest {
 
@@ -71,12 +72,7 @@
             SpacecraftState    state     = propagator.propagate(datemeas);
 
             // Estimate the AZEL value
-<<<<<<< HEAD
-            final EstimatedMeasurementBase<?> estimated = measurement.
-                estimateWithoutDerivatives(0, 0, new SpacecraftState[] { state });
-=======
             final EstimatedMeasurementBase<?> estimated = measurement.estimateWithoutDerivatives(new SpacecraftState[] { state });
->>>>>>> 409d51cc
 
             // Store the difference between estimated and observed values in the stats
             azDiffStat.addValue(FastMath.abs(estimated.getEstimatedValue()[0] - measurement.getObservedValue()[0]));
@@ -90,8 +86,7 @@
         Assertions.assertEquals(0.0, elDiffStat.getStandardDeviation(), 3.3e-9);
 
         // Test measurement type
-        Assertions.assertEquals(AngularAzEl.MEASUREMENT_TYPE,
-                                measurements.get(0).getMeasurementType());
+        Assertions.assertEquals(AngularAzEl.MEASUREMENT_TYPE, measurements.get(0).getMeasurementType());
     }
 
     /** Test the values of the state derivatives using a numerical.
@@ -146,28 +141,20 @@
 
             final AbsoluteDate date      = measurement.getDate().shiftedBy(-0.75 * meanDelay);
                                state     = propagator.propagate(date);
-            final EstimatedMeasurement<?> estimated = measurement.
-                                                      estimate(0, 0, new SpacecraftState[] { state });
+            final EstimatedMeasurement<?> estimated = measurement.estimate(0, 0, new SpacecraftState[] { state });
             Assertions.assertEquals(2, estimated.getParticipants().length);
             final double[][]   jacobian  = estimated.getStateDerivatives(0);
 
             // compute a reference value using finite differences
             final double[][] finiteDifferencesJacobian =
-<<<<<<< HEAD
-                Differentiation.differentiate(state1 -> measurement.
-                       estimateWithoutDerivatives(0, 0, new SpacecraftState[] { state1 }).
-                       getEstimatedValue(), measurement.getDimension(), propagator.getAttitudeProvider(), OrbitType.CARTESIAN,
-                                              PositionAngleType.TRUE, 250.0, 4).value(state);
-=======
                 Differentiation.differentiate(new StateFunction() {
                     public double[] value(final SpacecraftState state) {
                         return measurement.
-                               estimateWithoutDerivatives(new SpacecraftState[] { state }).
+                               estimateWithoutDerivatives(0, 0, new SpacecraftState[] { state }).
                                getEstimatedValue();
                     }
                 }, measurement.getDimension(), propagator.getAttitudeProvider(), OrbitType.CARTESIAN,
                    PositionAngleType.TRUE, 250.0, 4).value(state);
->>>>>>> 409d51cc
 
             Assertions.assertEquals(finiteDifferencesJacobian.length, jacobian.length);
             Assertions.assertEquals(finiteDifferencesJacobian[0].length, jacobian[0].length);
@@ -262,9 +249,7 @@
                 stationParameter.getZenithOffsetDriver()
             };
             for (int i = 0; i < 3; ++i) {
-                final double[] gradient  = measurement.
-                    estimate(0, 0, new SpacecraftState[] { state }).
-                    getParameterDerivatives(drivers[i]);
+                final double[] gradient  = measurement.estimate(0, 0, new SpacecraftState[] { state }).getParameterDerivatives(drivers[i]);
                 Assertions.assertEquals(2, measurement.getDimension());
                 Assertions.assertEquals(2, gradient.length);
 
@@ -275,7 +260,7 @@
                                         @Override
                                         public double value(final ParameterDriver parameterDriver, AbsoluteDate date) {
                                             return measurement.
-                                                   estimateWithoutDerivatives(new SpacecraftState[] { state }).
+                                                   estimateWithoutDerivatives(0, 0, new SpacecraftState[] { state }).
                                                    getEstimatedValue()[k];
                                         }
                                     }, 3, 50.0 * drivers[i].getScale());
