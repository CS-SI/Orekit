--- conflicted
+++ resolved
@@ -195,13 +195,8 @@
         Context context = EstimationTestUtils.eccentricContext("regular-data:potential:tides");
 
         final NumericalPropagatorBuilder propagatorBuilder =
-<<<<<<< HEAD
-                context.createBuilder(OrbitType.KEPLERIAN, PositionAngle.TRUE, true,
-                        1.0e-6, 60.0, 0.001);
-=======
                         context.createBuilder(OrbitType.KEPLERIAN, PositionAngleType.TRUE, true,
                                               1.0e-6, 60.0, 0.001);
->>>>>>> 90fb50f6
 
         // Create perfect range measurements
         final Propagator propagator = EstimationTestUtils.createPropagator(context.initialOrbit,
@@ -334,13 +329,8 @@
         Context context = EstimationTestUtils.eccentricContext("regular-data:potential:tides");
 
         final NumericalPropagatorBuilder propagatorBuilder =
-<<<<<<< HEAD
-                context.createBuilder(OrbitType.KEPLERIAN, PositionAngle.TRUE, true,
-                        1.0e-6, 60.0, 0.001);
-=======
                         context.createBuilder(OrbitType.KEPLERIAN, PositionAngleType.TRUE, true,
                                               1.0e-6, 60.0, 0.001);
->>>>>>> 90fb50f6
 
         // Create perfect range measurements
         final Propagator propagator = EstimationTestUtils.createPropagator(context.initialOrbit,
@@ -490,13 +480,8 @@
         Context context = EstimationTestUtils.eccentricContext("regular-data:potential:tides");
 
         final NumericalPropagatorBuilder propagatorBuilder =
-<<<<<<< HEAD
-                context.createBuilder(OrbitType.KEPLERIAN, PositionAngle.TRUE, true,
-                        1.0e-6, 60.0, 0.001);
-=======
                         context.createBuilder(OrbitType.KEPLERIAN, PositionAngleType.TRUE, true,
                                               1.0e-6, 60.0, 0.001);
->>>>>>> 90fb50f6
 
         // Create perfect range measurements
         for (final GroundStation station : context.stations) {
@@ -639,13 +624,8 @@
         Context context = EstimationTestUtils.eccentricContext("regular-data:potential:tides");
 
         final NumericalPropagatorBuilder propagatorBuilder =
-<<<<<<< HEAD
-                context.createBuilder(OrbitType.KEPLERIAN, PositionAngle.TRUE, true,
-                        1.0e-6, 60.0, 0.001);
-=======
                         context.createBuilder(OrbitType.KEPLERIAN, PositionAngleType.TRUE, true,
                                               1.0e-6, 60.0, 0.001);
->>>>>>> 90fb50f6
 
         final Propagator propagator = EstimationTestUtils.createPropagator(context.initialOrbit,
                 propagatorBuilder);
