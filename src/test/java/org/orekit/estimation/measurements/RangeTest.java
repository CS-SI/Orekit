/* Copyright 2002-2023 CS GROUP
 * Licensed to CS GROUP (CS) under one or more
 * contributor license agreements.  See the NOTICE file distributed with
 * this work for additional information regarding copyright ownership.
 * CS licenses this file to You under the Apache License, Version 2.0
 * (the "License"); you may not use this file except in compliance with
 * the License.  You may obtain a copy of the License at
 *
 *   http://www.apache.org/licenses/LICENSE-2.0
 *
 * Unless required by applicable law or agreed to in writing, software
 * distributed under the License is distributed on an "AS IS" BASIS,
 * WITHOUT WARRANTIES OR CONDITIONS OF ANY KIND, either express or implied.
 * See the License for the specific language governing permissions and
 * limitations under the License.
 */
package org.orekit.estimation.measurements;

import java.util.ArrayList;
import java.util.Comparator;
import java.util.List;
import java.util.Locale;

import org.hipparchus.geometry.euclidean.threed.Vector3D;
import org.hipparchus.stat.descriptive.moment.Mean;
import org.hipparchus.stat.descriptive.rank.Max;
import org.hipparchus.stat.descriptive.rank.Median;
import org.hipparchus.stat.descriptive.rank.Min;
import org.hipparchus.util.FastMath;
import org.junit.jupiter.api.Assertions;
import org.junit.jupiter.api.Test;
import org.orekit.estimation.Context;
import org.orekit.estimation.EstimationTestUtils;
import org.orekit.estimation.measurements.modifiers.RangeTroposphericDelayModifier;
import org.orekit.frames.Transform;
import org.orekit.models.earth.troposphere.EstimatedTroposphericModel;
import org.orekit.models.earth.troposphere.NiellMappingFunctionModel;
import org.orekit.models.earth.troposphere.SaastamoinenModel;
import org.orekit.orbits.OrbitType;
import org.orekit.orbits.PositionAngle;
import org.orekit.propagation.Propagator;
import org.orekit.propagation.SpacecraftState;
import org.orekit.propagation.conversion.NumericalPropagatorBuilder;
import org.orekit.time.AbsoluteDate;
import org.orekit.utils.Constants;
import org.orekit.utils.Differentiation;
import org.orekit.utils.ParameterDriver;
import org.orekit.utils.ParameterFunction;
import org.orekit.utils.StateFunction;
import org.orekit.utils.TimeStampedPVCoordinates;

public class RangeTest {

    /**
     * Test the values of the range comparing the observed values and the estimated values
     * Both are calculated with a different algorithm
     */
    @Test
    public void testValues() {
        boolean printResults = false;
        if (printResults) {
            System.out.println("\nTest Range Values\n");
        }
        // Run test
        this.genericTestValues(printResults);
    }

    /**
     * Test the values of the state derivatives using a numerical
     * finite differences calculation as a reference
     */
    @Test
    public void testStateDerivatives() {

        boolean printResults = false;
        if (printResults) {
            System.out.println("\nTest Range State Derivatives - Finite Differences Comparison\n");
        }
        // Run test
        boolean isModifier = false;
<<<<<<< HEAD
        double refErrorsPMedian = 6.5e-10;
        double refErrorsPMean = 4.1e-09;
        double refErrorsPMax = 2.1e-07;
        double refErrorsVMedian = 2.2e-04;
        double refErrorsVMean = 6.2e-04;
        double refErrorsVMax = 1.3e-02;
=======
        double refErrorsPMedian = 6.0e-10;
        double refErrorsPMean   = 3.0e-09;
        double refErrorsPMax    = 1.0e-07;
        double refErrorsVMedian = 2.1e-04;
        double refErrorsVMean   = 1.3e-03;
        double refErrorsVMax    = 5.2e-02;
>>>>>>> 9858491b
        this.genericTestStateDerivatives(isModifier, printResults,
                refErrorsPMedian, refErrorsPMean, refErrorsPMax,
                refErrorsVMedian, refErrorsVMean, refErrorsVMax);
    }

    /**
     * Test the values of the state derivatives with modifier using a numerical
     * finite differences calculation as a reference
     */
    @Test
    public void testStateDerivativesWithModifier() {

        boolean printResults = false;
        if (printResults) {
            System.out.println("\nTest Range State Derivatives with Modifier - Finite Differences Comparison\n");
        }
        // Run test
        boolean isModifier = true;
<<<<<<< HEAD
        double refErrorsPMedian = 6.2e-10;
        double refErrorsPMean = 3.8e-09;
        double refErrorsPMax = 1.6e-07;
        double refErrorsVMedian = 2.2e-04;
        double refErrorsVMean = 6.2e-04;
        double refErrorsVMax = 1.3e-02;
=======
        double refErrorsPMedian = 7.5e-10;
        double refErrorsPMean   = 3.2e-09;
        double refErrorsPMax    = 9.2e-08;
        double refErrorsVMedian = 2.1e-04;
        double refErrorsVMean   = 1.3e-03;
        double refErrorsVMax    = 5.2e-02;
>>>>>>> 9858491b
        this.genericTestStateDerivatives(isModifier, printResults,
                refErrorsPMedian, refErrorsPMean, refErrorsPMax,
                refErrorsVMedian, refErrorsVMean, refErrorsVMax);
    }

    /**
     * Test the values of the parameters' derivatives using a numerical
     * finite differences calculation as a reference
     */
    @Test
    public void testParameterDerivatives() {

        // Print the results ?
        boolean printResults = false;

        if (printResults) {
            System.out.println("\nTest Range Parameter Derivatives - Finite Differences Comparison\n");
        }
        // Run test
        boolean isModifier = false;
        double refErrorsMedian = 5.8e-9;
        double refErrorsMean = 6.4e-8;
        double refErrorsMax = 5.1e-6;
        this.genericTestParameterDerivatives(isModifier, printResults,
                refErrorsMedian, refErrorsMean, refErrorsMax);

    }

    /**
     * Test the values of the parameters' derivatives with modifier, using a numerical
     * finite differences calculation as a reference
     */
    @Test
    public void testParameterDerivativesWithModifier() {

        // Print the results ?
        boolean printResults = false;

        if (printResults) {
            System.out.println("\nTest Range Parameter Derivatives with Modifier - Finite Differences Comparison\n");
        }
        // Run test
        boolean isModifier = true;
        double refErrorsMedian = 2.9e-8;
        double refErrorsMean = 4.9e-7;
        double refErrorsMax = 1.5e-5;
        this.genericTestParameterDerivatives(isModifier, printResults,
                refErrorsMedian, refErrorsMean, refErrorsMax);

    }

    /**
     * Test the values of the parameters' derivatives with estimated modifier, using a numerical
     * finite differences calculation as a reference
     */
    @Test
    public void testParameterDerivativesWithEstimatedModifier() {

        // Print the results ?
        boolean printResults = false;

        if (printResults) {
            System.out.println("\nTest Range Parameter Derivatives with Estimated Modifier - Finite Differences Comparison\n");
        }
        // Run test
        boolean isModifier = true;
        double refErrorsMedian = 1.2e-9;
        double refErrorsMean = 1.9e-9;
        double refErrorsMax = 6.6e-9;
        this.genericTestEstimatedParameterDerivatives(isModifier, printResults,
                refErrorsMedian, refErrorsMean, refErrorsMax);

    }

    /**
     * Generic test function for values of the range
     *
     * @param printResults Print the results ?
     */
    void genericTestValues(final boolean printResults) {

        Context context = EstimationTestUtils.eccentricContext("regular-data:potential:tides");

        final NumericalPropagatorBuilder propagatorBuilder =
                context.createBuilder(OrbitType.KEPLERIAN, PositionAngle.TRUE, true,
                        1.0e-6, 60.0, 0.001);

        // Create perfect range measurements
        final Propagator propagator = EstimationTestUtils.createPropagator(context.initialOrbit,
                propagatorBuilder);
        final double groundClockOffset = 1.234e-3;
        for (final GroundStation station : context.stations) {
            station.getClockOffsetDriver().setValue(groundClockOffset);
        }
        final List<ObservedMeasurement<?>> measurements =
                EstimationTestUtils.createMeasurements(propagator,
                        new TwoWayRangeMeasurementCreator(context),
                        1.0, 3.0, 300.0);

        // Lists for results' storage - Used only for derivatives with respect to state
        // "final" value to be seen by "handleStep" function of the propagator
        final List<Double> absoluteErrors = new ArrayList<Double>();
        final List<Double> relativeErrors = new ArrayList<Double>();

        // Set step handler
        // Use a lambda function to implement "handleStep" function
        propagator.setStepHandler(interpolator -> {

            for (final ObservedMeasurement<?> measurement : measurements) {

                //  Play test if the measurement date is between interpolator previous and current date
                if ((measurement.getDate().durationFrom(interpolator.getPreviousState().getDate()) > 0.) &&
                        (measurement.getDate().durationFrom(interpolator.getCurrentState().getDate()) <= 0.)
                ) {
                    // We intentionally propagate to a date which is close to the
                    // real spacecraft state but is *not* the accurate date, by
                    // compensating only part of the downlink delay. This is done
                    // in order to validate the partial derivatives with respect
                    // to velocity. If we had chosen the proper state date, the
                    // range would have depended only on the current position but
                    // not on the current velocity.
                    final double meanDelay = measurement.getObservedValue()[0] / Constants.SPEED_OF_LIGHT;
                    final AbsoluteDate date = measurement.getDate().shiftedBy(-0.75 * meanDelay);
                    final SpacecraftState state = interpolator.getInterpolatedState(date);

                    // Values of the Range & errors
<<<<<<< HEAD
                    final double RangeObserved = measurement.getObservedValue()[0];
                    final EstimatedMeasurement<?> estimated = measurement.estimate(0, 0, new SpacecraftState[]{state});
=======
                    final double RangeObserved  = measurement.getObservedValue()[0];
                    final EstimatedMeasurementBase<?> estimated = measurement.estimateWithoutDerivatives(0, 0,
                                                                                                         new SpacecraftState[] { state });
>>>>>>> 9858491b

                    final TimeStampedPVCoordinates[] participants = estimated.getParticipants();
                    Assertions.assertEquals(3, participants.length);
                    Assertions.assertEquals(0.5 * Constants.SPEED_OF_LIGHT * participants[2].getDate().durationFrom(participants[0].getDate()),
                            estimated.getEstimatedValue()[0],
                            2.0e-8);

                    // the real state used for estimation is adjusted according to downlink delay
                    double adjustment = state.getDate().durationFrom(estimated.getStates()[0].getDate());
                    Assertions.assertTrue(adjustment > 0.006);
                    Assertions.assertTrue(adjustment < 0.011);

                    final double RangeEstimated = estimated.getEstimatedValue()[0];
                    final double absoluteError = RangeEstimated - RangeObserved;
                    absoluteErrors.add(absoluteError);
                    relativeErrors.add(FastMath.abs(absoluteError) / FastMath.abs(RangeObserved));

                    // Print results on console ?
                    if (printResults) {
                        final AbsoluteDate measurementDate = measurement.getDate();
                        String stationName = ((Range) measurement).getStation().getBaseFrame().getName();

                        System.out.format(Locale.US, "%-15s  %-23s  %-23s  %19.6f  %19.6f  %13.6e  %13.6e%n",
                                stationName, measurementDate, date,
                                RangeObserved, RangeEstimated,
                                FastMath.abs(RangeEstimated - RangeObserved),
                                FastMath.abs((RangeEstimated - RangeObserved) / RangeObserved));
                    }

                } // End if measurement date between previous and current interpolator step
            } // End for loop on the measurements
        }); // End lambda function handlestep

        // Print results on console ? Header
        if (printResults) {
            System.out.format(Locale.US, "%-15s  %-23s  %-23s  %19s  %19s  %13s  %13s%n",
                    "Station", "Measurement Date", "State Date",
                    "Range observed [m]", "Range estimated [m]",
                    "ΔRange [m]", "rel ΔRange");
        }

        // Rewind the propagator to initial date
        propagator.propagate(context.initialOrbit.getDate());

        // Sort measurements chronologically
        measurements.sort(Comparator.naturalOrder());

        // Propagate to final measurement's date
        propagator.propagate(measurements.get(measurements.size() - 1).getDate());

        // Convert lists to double array
        final double[] absErrors = absoluteErrors.stream().mapToDouble(Double::doubleValue).toArray();
        final double[] relErrors = relativeErrors.stream().mapToDouble(Double::doubleValue).toArray();

        // Statistics' assertion
        final double absErrorsMedian = new Median().evaluate(absErrors);
        final double absErrorsMin = new Min().evaluate(absErrors);
        final double absErrorsMax = new Max().evaluate(absErrors);
        final double relErrorsMedian = new Median().evaluate(relErrors);
        final double relErrorsMax = new Max().evaluate(relErrors);

        // Print the results on console ? Final results
        if (printResults) {
            System.out.println();
            System.out.println("Absolute errors median: " + absErrorsMedian);
            System.out.println("Absolute errors min   : " + absErrorsMin);
            System.out.println("Absolute errors max   : " + absErrorsMax);
            System.out.println("Relative errors median: " + relErrorsMedian);
            System.out.println("Relative errors max   : " + relErrorsMax);
        }

<<<<<<< HEAD
        Assertions.assertEquals(0.0, absErrorsMedian, 4.9e-8);
        Assertions.assertEquals(0.0, absErrorsMin, 2.2e-7);
        Assertions.assertEquals(0.0, absErrorsMax, 2.1e-7);
        Assertions.assertEquals(0.0, relErrorsMedian, 1.0e-14);
        Assertions.assertEquals(0.0, relErrorsMax, 2.6e-14);
=======
        Assertions.assertEquals(0.0, absErrorsMedian, 6.3e-8);
        Assertions.assertEquals(0.0, absErrorsMin,    2.0e-7);
        Assertions.assertEquals(0.0, absErrorsMax,    2.6e-7);
        Assertions.assertEquals(0.0, relErrorsMedian, 8.5e-15);
        Assertions.assertEquals(0.0, relErrorsMax,    2.9e-14);
>>>>>>> 9858491b

        // Test measurement type
        Assertions.assertEquals(Range.MEASUREMENT_TYPE, measurements.get(0).getMeasurementType());
    }

    void genericTestStateDerivatives(final boolean isModifier, final boolean printResults,
                                     final double refErrorsPMedian, final double refErrorsPMean, final double refErrorsPMax,
                                     final double refErrorsVMedian, final double refErrorsVMean, final double refErrorsVMax) {

        Context context = EstimationTestUtils.eccentricContext("regular-data:potential:tides");

        final NumericalPropagatorBuilder propagatorBuilder =
                context.createBuilder(OrbitType.KEPLERIAN, PositionAngle.TRUE, true,
                        1.0e-6, 60.0, 0.001);

        // Create perfect range measurements
        final Propagator propagator = EstimationTestUtils.createPropagator(context.initialOrbit,
                propagatorBuilder);
        final List<ObservedMeasurement<?>> measurements =
                EstimationTestUtils.createMeasurements(propagator,
                        new TwoWayRangeMeasurementCreator(context),
                        1.0, 3.0, 300.0);

        // Lists for results' storage - Used only for derivatives with respect to state
        // "final" value to be seen by "handleStep" function of the propagator
        final List<Double> errorsP = new ArrayList<Double>();
        final List<Double> errorsV = new ArrayList<Double>();

        // Set step handler
        // Use a lambda function to implement "handleStep" function
        propagator.setStepHandler(interpolator -> {

            for (final ObservedMeasurement<?> measurement : measurements) {

                //  Play test if the measurement date is between interpolator previous and current date
                if ((measurement.getDate().durationFrom(interpolator.getPreviousState().getDate()) > 0.) &&
                        (measurement.getDate().durationFrom(interpolator.getCurrentState().getDate()) <= 0.)
                ) {

                    // Add modifiers if test implies it
                    final RangeTroposphericDelayModifier modifier = new RangeTroposphericDelayModifier(SaastamoinenModel.getStandardModel());
                    if (isModifier) {
                        ((Range) measurement).addModifier(modifier);
                    }

                    // We intentionally propagate to a date which is close to the
                    // real spacecraft state but is *not* the accurate date, by
                    // compensating only part of the downlink delay. This is done
                    // in order to validate the partial derivatives with respect
                    // to velocity. If we had chosen the proper state date, the
                    // range would have depended only on the current position but
                    // not on the current velocity.
                    final double meanDelay = measurement.getObservedValue()[0] / Constants.SPEED_OF_LIGHT;
                    final AbsoluteDate date = measurement.getDate().shiftedBy(-0.75 * meanDelay);
                    final SpacecraftState state = interpolator.getInterpolatedState(date);
                    final double[][] jacobian = measurement.estimate(0, 0, new SpacecraftState[]{state}).getStateDerivatives(0);

                    // Jacobian reference value
                    final double[][] jacobianRef;

                    // Compute a reference value using finite differences
                    jacobianRef = Differentiation.differentiate(new StateFunction() {
<<<<<<< HEAD
                                                                    public double[] value(final SpacecraftState state) {
                                                                        return measurement.estimate(0, 0, new SpacecraftState[]{state}).getEstimatedValue();
                                                                    }
                                                                }, measurement.getDimension(), propagator.getAttitudeProvider(),
                            OrbitType.CARTESIAN, PositionAngle.TRUE, 2.0, 3).value(state);
=======
                        public double[] value(final SpacecraftState state) {
                            return measurement.
                                   estimateWithoutDerivatives(0, 0, new SpacecraftState[] { state }).
                                   getEstimatedValue();
                        }
                    }, measurement.getDimension(), propagator.getAttitudeProvider(),
                       OrbitType.CARTESIAN, PositionAngle.TRUE, 2.0, 3).value(state);
>>>>>>> 9858491b

                    Assertions.assertEquals(jacobianRef.length, jacobian.length);
                    Assertions.assertEquals(jacobianRef[0].length, jacobian[0].length);

                    // Errors & relative errors on the Jacobian
                    double[][] dJacobian = new double[jacobian.length][jacobian[0].length];
                    double[][] dJacobianRelative = new double[jacobian.length][jacobian[0].length];
                    for (int i = 0; i < jacobian.length; ++i) {
                        for (int j = 0; j < jacobian[i].length; ++j) {
                            dJacobian[i][j] = jacobian[i][j] - jacobianRef[i][j];
                            dJacobianRelative[i][j] = FastMath.abs(dJacobian[i][j] / jacobianRef[i][j]);

                            if (j < 3) {
                                errorsP.add(dJacobianRelative[i][j]);
                            } else {
                                errorsV.add(dJacobianRelative[i][j]);
                            }
                        }
                    }
                    // Print values in console ?
                    if (printResults) {
                        String stationName = ((Range) measurement).getStation().getBaseFrame().getName();
                        System.out.format(Locale.US, "%-15s  %-23s  %-23s  " +
                                        "%10.3e  %10.3e  %10.3e  " +
                                        "%10.3e  %10.3e  %10.3e  " +
                                        "%10.3e  %10.3e  %10.3e  " +
                                        "%10.3e  %10.3e  %10.3e%n",
                                stationName, measurement.getDate(), date,
                                dJacobian[0][0], dJacobian[0][1], dJacobian[0][2],
                                dJacobian[0][3], dJacobian[0][4], dJacobian[0][5],
                                dJacobianRelative[0][0], dJacobianRelative[0][1], dJacobianRelative[0][2],
                                dJacobianRelative[0][3], dJacobianRelative[0][4], dJacobianRelative[0][5]);
                    }
                } // End if measurement date between previous and current interpolator step
            } // End for loop on the measurements
        });

        // Print results on console ?
        if (printResults) {
            System.out.format(Locale.US, "%-15s  %-23s  %-23s  " +
                            "%10s  %10s  %10s  " +
                            "%10s  %10s  %10s  " +
                            "%10s  %10s  %10s  " +
                            "%10s  %10s  %10s%n",
                    "Station", "Measurement Date", "State Date",
                    "ΔdPx", "ΔdPy", "ΔdPz", "ΔdVx", "ΔdVy", "ΔdVz",
                    "rel ΔdPx", "rel ΔdPy", "rel ΔdPz",
                    "rel ΔdVx", "rel ΔdVy", "rel ΔdVz");
        }

        // Rewind the propagator to initial date
        propagator.propagate(context.initialOrbit.getDate());

        // Sort measurements chronologically
        measurements.sort(Comparator.naturalOrder());

        // Propagate to final measurement's date
        propagator.propagate(measurements.get(measurements.size() - 1).getDate());

        // Convert lists to double[] and evaluate some statistics
        final double relErrorsP[] = errorsP.stream().mapToDouble(Double::doubleValue).toArray();
        final double relErrorsV[] = errorsV.stream().mapToDouble(Double::doubleValue).toArray();

        final double errorsPMedian = new Median().evaluate(relErrorsP);
        final double errorsPMean = new Mean().evaluate(relErrorsP);
        final double errorsPMax = new Max().evaluate(relErrorsP);
        final double errorsVMedian = new Median().evaluate(relErrorsV);
        final double errorsVMean = new Mean().evaluate(relErrorsV);
        final double errorsVMax = new Max().evaluate(relErrorsV);

        // Print the results on console ?
        if (printResults) {
            System.out.println();
            System.out.format(Locale.US, "Relative errors dR/dP -> Median: %6.3e / Mean: %6.3e / Max: %6.3e%n",
                    errorsPMedian, errorsPMean, errorsPMax);
            System.out.format(Locale.US, "Relative errors dR/dV -> Median: %6.3e / Mean: %6.3e / Max: %6.3e%n",
                    errorsVMedian, errorsVMean, errorsVMax);
        }

        Assertions.assertEquals(0.0, errorsPMedian, refErrorsPMedian);
        Assertions.assertEquals(0.0, errorsPMean, refErrorsPMean);
        Assertions.assertEquals(0.0, errorsPMax, refErrorsPMax);
        Assertions.assertEquals(0.0, errorsVMedian, refErrorsVMedian);
        Assertions.assertEquals(0.0, errorsVMean, refErrorsVMean);
        Assertions.assertEquals(0.0, errorsVMax, refErrorsVMax);
    }

    void genericTestParameterDerivatives(final boolean isModifier, final boolean printResults,
                                         final double refErrorsMedian, final double refErrorsMean, final double refErrorsMax) {

        Context context = EstimationTestUtils.eccentricContext("regular-data:potential:tides");

        final NumericalPropagatorBuilder propagatorBuilder =
                context.createBuilder(OrbitType.KEPLERIAN, PositionAngle.TRUE, true,
                        1.0e-6, 60.0, 0.001);

        // Create perfect range measurements
        for (final GroundStation station : context.stations) {
            station.getClockOffsetDriver().setSelected(true);
            station.getEastOffsetDriver().setSelected(true);
            station.getNorthOffsetDriver().setSelected(true);
            station.getZenithOffsetDriver().setSelected(true);
        }
        final Propagator propagator = EstimationTestUtils.createPropagator(context.initialOrbit,
                propagatorBuilder);
        final List<ObservedMeasurement<?>> measurements =
                EstimationTestUtils.createMeasurements(propagator,
                        new TwoWayRangeMeasurementCreator(context),
                        1.0, 3.0, 300.0);

        // List to store the results
        final List<Double> relErrorList = new ArrayList<Double>();

        // Set step handler
        // Use a lambda function to implement "handleStep" function
        propagator.setStepHandler(interpolator -> {

            for (final ObservedMeasurement<?> measurement : measurements) {

                //  Play test if the measurement date is between interpolator previous and current date
                if ((measurement.getDate().durationFrom(interpolator.getPreviousState().getDate()) > 0.) &&
                        (measurement.getDate().durationFrom(interpolator.getCurrentState().getDate()) <= 0.)
                ) {

                    // Add modifiers if test implies it
                    final RangeTroposphericDelayModifier modifier = new RangeTroposphericDelayModifier(SaastamoinenModel.getStandardModel());
                    if (isModifier) {
                        ((Range) measurement).addModifier(modifier);
                    }

                    // Parameter corresponding to station position offset
                    final GroundStation station = ((Range) measurement).getStation();

                    // We intentionally propagate to a date which is close to the
                    // real spacecraft state but is *not* the accurate date, by
                    // compensating only part of the downlink delay. This is done
                    // in order to validate the partial derivatives with respect
                    // to velocity. If we had chosen the proper state date, the
                    // range would have depended only on the current position but
                    // not on the current velocity.
                    final double meanDelay = measurement.getObservedValue()[0] / Constants.SPEED_OF_LIGHT;
                    final AbsoluteDate date = measurement.getDate().shiftedBy(-0.75 * meanDelay);
                    final SpacecraftState state = interpolator.getInterpolatedState(date);
                    final ParameterDriver[] drivers = new ParameterDriver[]{
                            station.getClockOffsetDriver(),
                            station.getEastOffsetDriver(),
                            station.getNorthOffsetDriver(),
                            station.getZenithOffsetDriver()
                    };

                    if (printResults) {
                        String stationName = ((Range) measurement).getStation().getBaseFrame().getName();
                        System.out.format(Locale.US, "%-15s  %-23s  %-23s  ",
                                stationName, measurement.getDate(), date);
                    }

                    for (int i = 0; i < drivers.length; ++i) {
                        final double[] gradient = measurement.estimate(0, 0, new SpacecraftState[]{state}).getParameterDerivatives(drivers[i], new AbsoluteDate());
                        Assertions.assertEquals(1, measurement.getDimension());
                        Assertions.assertEquals(1, gradient.length);

                        // Compute a reference value using finite differences
                        final ParameterFunction dMkdP =
<<<<<<< HEAD
                                Differentiation.differentiate(new ParameterFunction() {
                                    /** {@inheritDoc} */
                                    @Override
                                    public double value(final ParameterDriver parameterDriver, final AbsoluteDate date) {
                                        return measurement.estimate(0, 0, new SpacecraftState[]{state}).getEstimatedValue()[0];
                                    }
                                }, 3, 20.0 * drivers[i].getScale());
=======
                                        Differentiation.differentiate(new ParameterFunction() {
                                            /** {@inheritDoc} */
                                            @Override
                                            public double value(final ParameterDriver parameterDriver, final AbsoluteDate date) {
                                                return measurement.
                                                       estimateWithoutDerivatives(0, 0, new SpacecraftState[] { state }).
                                                       getEstimatedValue()[0];
                                            }
                                        }, 3, 20.0 * drivers[i].getScale());
>>>>>>> 9858491b
                        final double ref = dMkdP.value(drivers[i], date);

                        if (printResults) {
                            System.out.format(Locale.US, "%10.3e  %10.3e  ", gradient[0] - ref, FastMath.abs((gradient[0] - ref) / ref));
                        }

                        final double relError = FastMath.abs((ref - gradient[0]) / ref);
                        relErrorList.add(relError);
                        Assertions.assertEquals(ref, gradient[0], 6.1e-5 * FastMath.abs(ref));
                    }
                    if (printResults) {
                        System.out.format(Locale.US, "%n");
                    }

                } // End if measurement date between previous and current interpolator step
            } // End for loop on the measurements
        });

        // Rewind the propagator to initial date
        propagator.propagate(context.initialOrbit.getDate());

        // Sort measurements chronologically
        measurements.sort(Comparator.naturalOrder());

        // Print results ? Header
        if (printResults) {
            System.out.format(Locale.US, "%-15s  %-23s  %-23s  " +
                            "%10s  %10s  %10s  %10s  %10s  %10s  %10s  %10s%n",
                    "Station", "Measurement Date", "State Date",
                    "Δt", "rel Δt",
                    "ΔdQx", "rel ΔdQx",
                    "ΔdQy", "rel ΔdQy",
                    "ΔdQz", "rel ΔdQz");
        }

        // Propagate to final measurement's date
        propagator.propagate(measurements.get(measurements.size() - 1).getDate());

        // Convert error list to double[]
        final double relErrors[] = relErrorList.stream().mapToDouble(Double::doubleValue).toArray();

        // Compute statistics
        final double relErrorsMedian = new Median().evaluate(relErrors);
        final double relErrorsMean = new Mean().evaluate(relErrors);
        final double relErrorsMax = new Max().evaluate(relErrors);

        // Print the results on console ?
        if (printResults) {
            System.out.println();
            System.out.format(Locale.US, "Relative errors dR/dQ -> Median: %6.3e / Mean: %6.3e / Max: %6.3e%n",
                    relErrorsMedian, relErrorsMean, relErrorsMax);
        }

        Assertions.assertEquals(0.0, relErrorsMedian, refErrorsMedian);
        Assertions.assertEquals(0.0, relErrorsMean, refErrorsMean);
        Assertions.assertEquals(0.0, relErrorsMax, refErrorsMax);

    }

    void genericTestEstimatedParameterDerivatives(final boolean isModifier, final boolean printResults,
                                                  final double refErrorsMedian, final double refErrorsMean, final double refErrorsMax) {

        Context context = EstimationTestUtils.eccentricContext("regular-data:potential:tides");

        final NumericalPropagatorBuilder propagatorBuilder =
                context.createBuilder(OrbitType.KEPLERIAN, PositionAngle.TRUE, true,
                        1.0e-6, 60.0, 0.001);

        final Propagator propagator = EstimationTestUtils.createPropagator(context.initialOrbit,
                propagatorBuilder);
        final List<ObservedMeasurement<?>> measurements =
                EstimationTestUtils.createMeasurements(propagator,
                        new TwoWayRangeMeasurementCreator(context),
                        1.0, 3.0, 300.0);

        // List to store the results
        final List<Double> relErrorList = new ArrayList<Double>();

        // Set step handler
        // Use a lambda function to implement "handleStep" function
        propagator.setStepHandler(interpolator -> {

            for (final ObservedMeasurement<?> measurement : measurements) {

                //  Play test if the measurement date is between interpolator previous and current date
                if ((measurement.getDate().durationFrom(interpolator.getPreviousState().getDate()) > 0.) &&
                        (measurement.getDate().durationFrom(interpolator.getCurrentState().getDate()) <= 0.)
                ) {

                    String stationName = ((Range) measurement).getStation().getBaseFrame().getName();

                    // Add modifiers if test implies it
                    final NiellMappingFunctionModel mappingFunction = new NiellMappingFunctionModel();
                    final EstimatedTroposphericModel tropoModel = new EstimatedTroposphericModel(mappingFunction, 5.0);
                    final List<ParameterDriver> parameters = tropoModel.getParametersDrivers();
                    for (ParameterDriver driver : parameters) {
                        driver.setSelected(true);
                    }

                    parameters.get(0).setName(stationName + "/" + EstimatedTroposphericModel.TOTAL_ZENITH_DELAY);
                    final RangeTroposphericDelayModifier modifier = new RangeTroposphericDelayModifier(tropoModel);
                    if (isModifier) {
                        ((Range) measurement).addModifier(modifier);
                    }

                    // We intentionally propagate to a date which is close to the
                    // real spacecraft state but is *not* the accurate date, by
                    // compensating only part of the downlink delay. This is done
                    // in order to validate the partial derivatives with respect
                    // to velocity. If we had chosen the proper state date, the
                    // range would have depended only on the current position but
                    // not on the current velocity.
                    final double meanDelay = measurement.getObservedValue()[0] / Constants.SPEED_OF_LIGHT;
                    final AbsoluteDate date = measurement.getDate().shiftedBy(-0.75 * meanDelay);
                    final SpacecraftState state = interpolator.getInterpolatedState(date);
                    final ParameterDriver[] drivers = new ParameterDriver[]{
                            parameters.get(0)
                    };

                    if (printResults) {
                        System.out.format(Locale.US, "%-15s  %-23s  %-23s  ",
                                stationName, measurement.getDate(), date);
                    }

                    for (int i = 0; i < 1; ++i) {
                        final double[] gradient = measurement.estimate(0, 0, new SpacecraftState[]{state}).getParameterDerivatives(drivers[i], new AbsoluteDate());
                        Assertions.assertEquals(1, measurement.getDimension());
                        Assertions.assertEquals(1, gradient.length);

                        // Compute a reference value using finite differences
                        final ParameterFunction dMkdP =
<<<<<<< HEAD
                                Differentiation.differentiate(new ParameterFunction() {
                                    /** {@inheritDoc} */
                                    @Override
                                    public double value(final ParameterDriver parameterDriver, final AbsoluteDate date) {
                                        return measurement.estimate(0, 0, new SpacecraftState[]{state}).getEstimatedValue()[0];
                                    }
                                }, 3, 0.1 * drivers[i].getScale());
=======
                                        Differentiation.differentiate(new ParameterFunction() {
                                            /** {@inheritDoc} */
                                            @Override
                                            public double value(final ParameterDriver parameterDriver, final AbsoluteDate date) {
                                                return measurement.
                                                       estimateWithoutDerivatives(0, 0, new SpacecraftState[] { state }).
                                                       getEstimatedValue()[0];
                                            }
                                        }, 3, 0.1 * drivers[i].getScale());
>>>>>>> 9858491b
                        final double ref = dMkdP.value(drivers[i], date);

                        if (printResults) {
                            System.out.format(Locale.US, "%10.3e  %10.3e  ", gradient[0] - ref, FastMath.abs((gradient[0] - ref) / ref));
                        }

                        final double relError = FastMath.abs((ref - gradient[0]) / ref);
                        relErrorList.add(relError);
//                        Assertions.assertEquals(ref, gradient[0], 6.1e-5 * FastMath.abs(ref));
                    }
                    if (printResults) {
                        System.out.format(Locale.US, "%n");
                    }

                } // End if measurement date between previous and current interpolator step
            } // End for loop on the measurements
        });

        // Rewind the propagator to initial date
        propagator.propagate(context.initialOrbit.getDate());

        // Sort measurements chronologically
        measurements.sort(Comparator.naturalOrder());

        // Print results ? Header
        if (printResults) {
            System.out.format(Locale.US, "%-15s  %-23s  %-23s  " +
                            "%10s  %10s  %10s  " +
                            "%10s  %10s  %10s%n ",
                    "Station", "Measurement Date", "State Date",
                    "ΔdDelay", "rel ΔdDelay",
                    "ΔdNorthG", "rel ΔdNorthG",
                    "ΔdEastG", "rel ΔdEastG");
        }

        // Propagate to final measurement's date
        propagator.propagate(measurements.get(measurements.size() - 1).getDate());

        // Convert error list to double[]
        final double relErrors[] = relErrorList.stream().mapToDouble(Double::doubleValue).toArray();

        // Compute statistics
        final double relErrorsMedian = new Median().evaluate(relErrors);
        final double relErrorsMean = new Mean().evaluate(relErrors);
        final double relErrorsMax = new Max().evaluate(relErrors);

        // Print the results on console ?
        if (printResults) {
            System.out.println();
            System.out.format(Locale.US, "Relative errors dR/dQ -> Median: %6.3e / Mean: %6.3e / Max: %6.3e%n",
                    relErrorsMedian, relErrorsMean, relErrorsMax);
        }

        Assertions.assertEquals(0.0, relErrorsMedian, refErrorsMedian);
        Assertions.assertEquals(0.0, relErrorsMean, refErrorsMean);
        Assertions.assertEquals(0.0, relErrorsMax, refErrorsMax);

    }


    /**
     * Test the estimated values when the observed range value is provided at TX (Transmit),
     * RX (Receive (default)), transit (bounce)
     */
    @Test
    public void testTimeTagSpecifications() {

        Context context = EstimationTestUtils.eccentricContext("regular-data:potential:tides");
        SpacecraftState state = new SpacecraftState(context.initialOrbit);
        ObservableSatellite obsSat = new ObservableSatellite(0);

        for (GroundStation gs : context.getStations()) {

            gs.getPrimeMeridianOffsetDriver().setReferenceDate(state.getDate());
            gs.getPrimeMeridianDriftDriver().setReferenceDate(state.getDate());

            gs.getPolarOffsetXDriver().setReferenceDate(state.getDate());
            gs.getPolarDriftXDriver().setReferenceDate(state.getDate());

            gs.getPolarOffsetYDriver().setReferenceDate(state.getDate());
            gs.getPolarDriftYDriver().setReferenceDate(state.getDate());

            Transform gsToInertialTransform = gs.getOffsetToInertial(state.getFrame(), state.getDate(), false);
            TimeStampedPVCoordinates stationPosition = gsToInertialTransform.transformPVCoordinates(new TimeStampedPVCoordinates(state.getDate(), Vector3D.ZERO, Vector3D.ZERO, Vector3D.ZERO));

            double staticDistance = stationPosition.getPosition().distance(state.getPVCoordinates().getPosition());
            double staticTimeOfFlight = staticDistance / Constants.SPEED_OF_LIGHT;

            Range rangeTX = new Range(gs,  state.getDate(), 1.0, 1.0, 1.0, obsSat, TimeTagSpecificationType.TX);
            Range rangeRX = new Range(gs,  state.getDate(), 1.0, 1.0, 1.0, obsSat, TimeTagSpecificationType.RX);
            Range rangeTransit = new Range(gs,  state.getDate(), 1.0, 1.0, 1.0, obsSat, TimeTagSpecificationType.TRANSIT);

            EstimatedMeasurement<Range> estRangeTX = rangeTX.estimate(0, 0, new SpacecraftState[]{state});
            EstimatedMeasurement<Range> estRangeRX = rangeRX.estimate(0, 0, new SpacecraftState[]{state});
            EstimatedMeasurement<Range> estRangeTransit = rangeTransit.estimate(0, 0, new SpacecraftState[]{state});

            //Calculate Range calculated at transit and receive by shifting the state forward/backwards assuming time of flight = r/c
            SpacecraftState tx = state.shiftedBy(staticTimeOfFlight);
            SpacecraftState rx = state.shiftedBy(-staticTimeOfFlight);

            double transitRangeTX = tx.getPVCoordinates().getPosition().distance(stationPosition.shiftedBy(staticTimeOfFlight).getPosition());
            double transitRangeRX = rx.getPVCoordinates().getPosition().distance(stationPosition.shiftedBy(-staticTimeOfFlight).getPosition());
            double transitRangeT = state.getPVCoordinates().getPosition().distance(stationPosition.getPosition());

            //Static time of flight does not take into account motion during tof. Very small differences expected however
            //delta expected vs actual <<< difference between TX, RX and transit predictions by a few orders of magnitude.
            Assertions.assertEquals( transitRangeTX, estRangeTX.getEstimatedValue()[0], 1e-3,"TX");
            Assertions.assertEquals( transitRangeRX, estRangeRX.getEstimatedValue()[0], 1e-3,"RX");
            Assertions.assertEquals( transitRangeT, estRangeTransit.getEstimatedValue()[0], 1e-6,"Transit");

            //Test providing pre corrected states + an arbitarily shifted case - since this should have no significant effect on the value.
            EstimatedMeasurement<Range> estRangeTXPreCorr = rangeTX.estimate(0,0,new SpacecraftState[]{state.shiftedBy(staticTimeOfFlight)});
            EstimatedMeasurement<Range> estRangeRXPreCorr = rangeRX.estimate(0,0,new SpacecraftState[]{state.shiftedBy(-staticTimeOfFlight)});
            EstimatedMeasurement<Range> estRangeTransitPreCorr = rangeTransit.estimate(0,0,new SpacecraftState[]{state.shiftedBy(0.1)});

            //tolerances are required since shifting the state forwards and backwards produces slight estimated value changes
            Assertions.assertEquals( estRangeTXPreCorr.getEstimatedValue()[0], estRangeTX.getEstimatedValue()[0],1e-7,"TX shifted");
            Assertions.assertEquals( estRangeRXPreCorr.getEstimatedValue()[0], estRangeRX.getEstimatedValue()[0],1e-7,"RX shifted");
            Assertions.assertEquals( estRangeTransitPreCorr.getEstimatedValue()[0], estRangeTransit.getEstimatedValue()[0], 1e-7,"Transit shifted");

            //Show the effect of the change in time tag specification is far greater than the test tolerance due to usage
            //of a static time of flight correction.
            Assertions.assertTrue(Math.abs(transitRangeTX - transitRangeRX)>100.0);
        }

    }
}<|MERGE_RESOLUTION|>--- conflicted
+++ resolved
@@ -78,21 +78,20 @@
         }
         // Run test
         boolean isModifier = false;
-<<<<<<< HEAD
-        double refErrorsPMedian = 6.5e-10;
-        double refErrorsPMean = 4.1e-09;
-        double refErrorsPMax = 2.1e-07;
-        double refErrorsVMedian = 2.2e-04;
-        double refErrorsVMean = 6.2e-04;
-        double refErrorsVMax = 1.3e-02;
-=======
+//<<<<<<< HEAD
+//        double refErrorsPMedian = 6.5e-10;
+//        double refErrorsPMean = 4.1e-09;
+//        double refErrorsPMax = 2.1e-07;
+//        double refErrorsVMedian = 2.2e-04;
+//        double refErrorsVMean = 6.2e-04;
+//        double refErrorsVMax = 1.3e-02;
+//=======
         double refErrorsPMedian = 6.0e-10;
         double refErrorsPMean   = 3.0e-09;
         double refErrorsPMax    = 1.0e-07;
         double refErrorsVMedian = 2.1e-04;
         double refErrorsVMean   = 1.3e-03;
         double refErrorsVMax    = 5.2e-02;
->>>>>>> 9858491b
         this.genericTestStateDerivatives(isModifier, printResults,
                 refErrorsPMedian, refErrorsPMean, refErrorsPMax,
                 refErrorsVMedian, refErrorsVMean, refErrorsVMax);
@@ -111,21 +110,21 @@
         }
         // Run test
         boolean isModifier = true;
-<<<<<<< HEAD
-        double refErrorsPMedian = 6.2e-10;
-        double refErrorsPMean = 3.8e-09;
-        double refErrorsPMax = 1.6e-07;
-        double refErrorsVMedian = 2.2e-04;
-        double refErrorsVMean = 6.2e-04;
-        double refErrorsVMax = 1.3e-02;
-=======
+//<<<<<<< HEAD
+//        double refErrorsPMedian = 6.2e-10;
+//        double refErrorsPMean = 3.8e-09;
+//        double refErrorsPMax = 1.6e-07;
+//        double refErrorsVMedian = 2.2e-04;
+//        double refErrorsVMean = 6.2e-04;
+//        double refErrorsVMax = 1.3e-02;
+//=======
         double refErrorsPMedian = 7.5e-10;
         double refErrorsPMean   = 3.2e-09;
         double refErrorsPMax    = 9.2e-08;
         double refErrorsVMedian = 2.1e-04;
         double refErrorsVMean   = 1.3e-03;
         double refErrorsVMax    = 5.2e-02;
->>>>>>> 9858491b
+
         this.genericTestStateDerivatives(isModifier, printResults,
                 refErrorsPMedian, refErrorsPMean, refErrorsPMax,
                 refErrorsVMedian, refErrorsVMean, refErrorsVMax);
@@ -252,14 +251,10 @@
                     final SpacecraftState state = interpolator.getInterpolatedState(date);
 
                     // Values of the Range & errors
-<<<<<<< HEAD
-                    final double RangeObserved = measurement.getObservedValue()[0];
-                    final EstimatedMeasurement<?> estimated = measurement.estimate(0, 0, new SpacecraftState[]{state});
-=======
                     final double RangeObserved  = measurement.getObservedValue()[0];
                     final EstimatedMeasurementBase<?> estimated = measurement.estimateWithoutDerivatives(0, 0,
                                                                                                          new SpacecraftState[] { state });
->>>>>>> 9858491b
+
 
                     final TimeStampedPVCoordinates[] participants = estimated.getParticipants();
                     Assertions.assertEquals(3, participants.length);
@@ -331,19 +326,19 @@
             System.out.println("Relative errors max   : " + relErrorsMax);
         }
 
-<<<<<<< HEAD
-        Assertions.assertEquals(0.0, absErrorsMedian, 4.9e-8);
-        Assertions.assertEquals(0.0, absErrorsMin, 2.2e-7);
-        Assertions.assertEquals(0.0, absErrorsMax, 2.1e-7);
-        Assertions.assertEquals(0.0, relErrorsMedian, 1.0e-14);
-        Assertions.assertEquals(0.0, relErrorsMax, 2.6e-14);
-=======
+//<<<<<<< HEAD
+//        Assertions.assertEquals(0.0, absErrorsMedian, 4.9e-8);
+//        Assertions.assertEquals(0.0, absErrorsMin, 2.2e-7);
+//        Assertions.assertEquals(0.0, absErrorsMax, 2.1e-7);
+//        Assertions.assertEquals(0.0, relErrorsMedian, 1.0e-14);
+//        Assertions.assertEquals(0.0, relErrorsMax, 2.6e-14);
+//=======
         Assertions.assertEquals(0.0, absErrorsMedian, 6.3e-8);
         Assertions.assertEquals(0.0, absErrorsMin,    2.0e-7);
         Assertions.assertEquals(0.0, absErrorsMax,    2.6e-7);
         Assertions.assertEquals(0.0, relErrorsMedian, 8.5e-15);
         Assertions.assertEquals(0.0, relErrorsMax,    2.9e-14);
->>>>>>> 9858491b
+
 
         // Test measurement type
         Assertions.assertEquals(Range.MEASUREMENT_TYPE, measurements.get(0).getMeasurementType());
@@ -406,13 +401,6 @@
 
                     // Compute a reference value using finite differences
                     jacobianRef = Differentiation.differentiate(new StateFunction() {
-<<<<<<< HEAD
-                                                                    public double[] value(final SpacecraftState state) {
-                                                                        return measurement.estimate(0, 0, new SpacecraftState[]{state}).getEstimatedValue();
-                                                                    }
-                                                                }, measurement.getDimension(), propagator.getAttitudeProvider(),
-                            OrbitType.CARTESIAN, PositionAngle.TRUE, 2.0, 3).value(state);
-=======
                         public double[] value(final SpacecraftState state) {
                             return measurement.
                                    estimateWithoutDerivatives(0, 0, new SpacecraftState[] { state }).
@@ -420,7 +408,7 @@
                         }
                     }, measurement.getDimension(), propagator.getAttitudeProvider(),
                        OrbitType.CARTESIAN, PositionAngle.TRUE, 2.0, 3).value(state);
->>>>>>> 9858491b
+
 
                     Assertions.assertEquals(jacobianRef.length, jacobian.length);
                     Assertions.assertEquals(jacobianRef[0].length, jacobian[0].length);
@@ -542,8 +530,7 @@
 
                 //  Play test if the measurement date is between interpolator previous and current date
                 if ((measurement.getDate().durationFrom(interpolator.getPreviousState().getDate()) > 0.) &&
-                        (measurement.getDate().durationFrom(interpolator.getCurrentState().getDate()) <= 0.)
-                ) {
+                        (measurement.getDate().durationFrom(interpolator.getCurrentState().getDate()) <= 0.)) {
 
                     // Add modifiers if test implies it
                     final RangeTroposphericDelayModifier modifier = new RangeTroposphericDelayModifier(SaastamoinenModel.getStandardModel());
@@ -584,15 +571,6 @@
 
                         // Compute a reference value using finite differences
                         final ParameterFunction dMkdP =
-<<<<<<< HEAD
-                                Differentiation.differentiate(new ParameterFunction() {
-                                    /** {@inheritDoc} */
-                                    @Override
-                                    public double value(final ParameterDriver parameterDriver, final AbsoluteDate date) {
-                                        return measurement.estimate(0, 0, new SpacecraftState[]{state}).getEstimatedValue()[0];
-                                    }
-                                }, 3, 20.0 * drivers[i].getScale());
-=======
                                         Differentiation.differentiate(new ParameterFunction() {
                                             /** {@inheritDoc} */
                                             @Override
@@ -602,7 +580,7 @@
                                                        getEstimatedValue()[0];
                                             }
                                         }, 3, 20.0 * drivers[i].getScale());
->>>>>>> 9858491b
+
                         final double ref = dMkdP.value(drivers[i], date);
 
                         if (printResults) {
@@ -734,15 +712,6 @@
 
                         // Compute a reference value using finite differences
                         final ParameterFunction dMkdP =
-<<<<<<< HEAD
-                                Differentiation.differentiate(new ParameterFunction() {
-                                    /** {@inheritDoc} */
-                                    @Override
-                                    public double value(final ParameterDriver parameterDriver, final AbsoluteDate date) {
-                                        return measurement.estimate(0, 0, new SpacecraftState[]{state}).getEstimatedValue()[0];
-                                    }
-                                }, 3, 0.1 * drivers[i].getScale());
-=======
                                         Differentiation.differentiate(new ParameterFunction() {
                                             /** {@inheritDoc} */
                                             @Override
@@ -752,7 +721,7 @@
                                                        getEstimatedValue()[0];
                                             }
                                         }, 3, 0.1 * drivers[i].getScale());
->>>>>>> 9858491b
+
                         final double ref = dMkdP.value(drivers[i], date);
 
                         if (printResults) {
@@ -761,7 +730,6 @@
 
                         final double relError = FastMath.abs((ref - gradient[0]) / ref);
                         relErrorList.add(relError);
-//                        Assertions.assertEquals(ref, gradient[0], 6.1e-5 * FastMath.abs(ref));
                     }
                     if (printResults) {
                         System.out.format(Locale.US, "%n");
