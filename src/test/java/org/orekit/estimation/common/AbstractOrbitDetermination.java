/* Copyright 2002-2020 CS GROUP
 * Licensed to CS GROUP (CS) under one or more
 * contributor license agreements.  See the NOTICE file distributed with
 * this work for additional information regarding copyright ownership.
 * CS licenses this file to You under the Apache License, Version 2.0
 * (the "License"); you may not use this file except in compliance with
 * the License.  You may obtain a copy of the License at
 *
 *   http://www.apache.org/licenses/LICENSE-2.0
 *
 * Unless required by applicable law or agreed to in writing, software
 * distributed under the License is distributed on an "AS IS" BASIS,
 * WITHOUT WARRANTIES OR CONDITIONS OF ANY KIND, either express or implied.
 * See the License for the specific language governing permissions and
 * limitations under the License.
 */
package org.orekit.estimation.common;

import java.io.BufferedReader;
import java.io.File;
import java.io.FileInputStream;
import java.io.IOException;
import java.io.InputStream;
import java.io.InputStreamReader;
import java.io.PrintStream;
import java.nio.charset.StandardCharsets;
import java.util.ArrayList;
import java.util.Arrays;
import java.util.Collections;
import java.util.Comparator;
import java.util.HashMap;
import java.util.List;
import java.util.Locale;
import java.util.Map;
import java.util.NoSuchElementException;
import java.util.regex.Pattern;

import org.hipparchus.exception.LocalizedCoreFormats;
import org.hipparchus.geometry.euclidean.threed.Vector3D;
import org.hipparchus.linear.MatrixUtils;
import org.hipparchus.linear.QRDecomposer;
import org.hipparchus.linear.RealMatrix;
import org.hipparchus.optim.nonlinear.vector.leastsquares.EvaluationRmsChecker;
import org.hipparchus.optim.nonlinear.vector.leastsquares.GaussNewtonOptimizer;
import org.hipparchus.optim.nonlinear.vector.leastsquares.LeastSquaresOptimizer;
import org.hipparchus.optim.nonlinear.vector.leastsquares.LeastSquaresProblem;
import org.hipparchus.optim.nonlinear.vector.leastsquares.LevenbergMarquardtOptimizer;
import org.hipparchus.util.FastMath;
import org.hipparchus.util.Precision;
import org.orekit.KeyValueFileParser;
import org.orekit.attitudes.AttitudeProvider;
import org.orekit.bodies.CelestialBody;
import org.orekit.bodies.CelestialBodyFactory;
import org.orekit.bodies.GeodeticPoint;
import org.orekit.bodies.OneAxisEllipsoid;
import org.orekit.data.DataContext;
import org.orekit.data.DataFilter;
import org.orekit.data.DataProvidersManager;
import org.orekit.data.GzipFilter;
import org.orekit.data.NamedData;
import org.orekit.data.UnixCompressFilter;
import org.orekit.errors.OrekitException;
import org.orekit.errors.OrekitMessages;
import org.orekit.estimation.leastsquares.BatchLSEstimator;
import org.orekit.estimation.leastsquares.BatchLSObserver;
import org.orekit.estimation.measurements.AngularAzEl;
import org.orekit.estimation.measurements.EstimatedMeasurement;
import org.orekit.estimation.measurements.EstimationsProvider;
import org.orekit.estimation.measurements.GroundStation;
import org.orekit.estimation.measurements.MultiplexedMeasurement;
import org.orekit.estimation.measurements.ObservableSatellite;
import org.orekit.estimation.measurements.ObservedMeasurement;
import org.orekit.estimation.measurements.PV;
import org.orekit.estimation.measurements.Range;
import org.orekit.estimation.measurements.RangeRate;
import org.orekit.estimation.measurements.modifiers.AngularRadioRefractionModifier;
import org.orekit.estimation.measurements.modifiers.Bias;
import org.orekit.estimation.measurements.modifiers.DynamicOutlierFilter;
import org.orekit.estimation.measurements.modifiers.OnBoardAntennaRangeModifier;
import org.orekit.estimation.measurements.modifiers.OutlierFilter;
import org.orekit.estimation.measurements.modifiers.RangeIonosphericDelayModifier;
import org.orekit.estimation.measurements.modifiers.RangeTroposphericDelayModifier;
import org.orekit.estimation.measurements.modifiers.ShapiroRangeModifier;
import org.orekit.estimation.sequential.ConstantProcessNoise;
import org.orekit.estimation.sequential.KalmanEstimation;
import org.orekit.estimation.sequential.KalmanEstimator;
import org.orekit.estimation.sequential.KalmanEstimatorBuilder;
import org.orekit.estimation.sequential.KalmanObserver;
import org.orekit.files.ilrs.CRDFile;
import org.orekit.files.ilrs.CRDFile.CRDDataBlock;
import org.orekit.files.ilrs.CRDFile.Meteo;
import org.orekit.files.ilrs.CRDFile.MeteorologicalMeasurement;
import org.orekit.files.ilrs.CRDFile.RangeMeasurement;
import org.orekit.files.ilrs.CRDHeader;
import org.orekit.files.ilrs.CRDHeader.RangeType;
import org.orekit.files.ilrs.CRDParser;
import org.orekit.files.sinex.SINEXLoader;
import org.orekit.files.sinex.Station;
import org.orekit.forces.drag.DragSensitive;
import org.orekit.forces.drag.IsotropicDrag;
import org.orekit.forces.radiation.IsotropicRadiationSingleCoefficient;
import org.orekit.forces.radiation.RadiationSensitive;
import org.orekit.frames.EOPHistory;
import org.orekit.frames.Frame;
import org.orekit.frames.FramesFactory;
import org.orekit.frames.TopocentricFrame;
import org.orekit.gnss.HatanakaCompressFilter;
import org.orekit.gnss.MeasurementType;
import org.orekit.gnss.ObservationData;
import org.orekit.gnss.ObservationDataSet;
import org.orekit.gnss.RinexLoader;
import org.orekit.gnss.SatelliteSystem;
import org.orekit.gnss.station.SINEXLoader;
import org.orekit.gnss.station.Station;
import org.orekit.models.AtmosphericRefractionModel;
import org.orekit.models.earth.EarthITU453AtmosphereRefraction;
import org.orekit.models.earth.atmosphere.Atmosphere;
import org.orekit.models.earth.atmosphere.DTM2000;
import org.orekit.models.earth.atmosphere.data.MarshallSolarActivityFutureEstimation;
import org.orekit.models.earth.displacement.OceanLoading;
import org.orekit.models.earth.displacement.OceanLoadingCoefficientsBLQFactory;
import org.orekit.models.earth.displacement.StationDisplacement;
import org.orekit.models.earth.displacement.TidalDisplacement;
import org.orekit.models.earth.ionosphere.EstimatedIonosphericModel;
import org.orekit.models.earth.ionosphere.IonosphericMappingFunction;
import org.orekit.models.earth.ionosphere.IonosphericModel;
import org.orekit.models.earth.ionosphere.KlobucharIonoCoefficientsLoader;
import org.orekit.models.earth.ionosphere.KlobucharIonoModel;
import org.orekit.models.earth.ionosphere.SingleLayerModelMappingFunction;
import org.orekit.models.earth.troposphere.DiscreteTroposphericModel;
import org.orekit.models.earth.troposphere.EstimatedTroposphericModel;
import org.orekit.models.earth.troposphere.GlobalMappingFunctionModel;
import org.orekit.models.earth.troposphere.MappingFunction;
import org.orekit.models.earth.troposphere.MendesPavlisModel;
import org.orekit.models.earth.troposphere.NiellMappingFunctionModel;
import org.orekit.models.earth.troposphere.SaastamoinenModel;
import org.orekit.models.earth.troposphere.TimeSpanEstimatedTroposphericModel;
import org.orekit.models.earth.weather.GlobalPressureTemperatureModel;
import org.orekit.orbits.CartesianOrbit;
import org.orekit.orbits.CircularOrbit;
import org.orekit.orbits.EquinoctialOrbit;
import org.orekit.orbits.KeplerianOrbit;
import org.orekit.orbits.Orbit;
import org.orekit.orbits.OrbitType;
import org.orekit.orbits.PositionAngle;
import org.orekit.propagation.Propagator;
import org.orekit.propagation.SpacecraftState;
import org.orekit.propagation.analytical.tle.TLE;
import org.orekit.propagation.analytical.tle.TLEPropagator;
import org.orekit.propagation.conversion.DormandPrince853IntegratorBuilder;
import org.orekit.propagation.conversion.ODEIntegratorBuilder;
import org.orekit.propagation.conversion.ODPropagatorBuilder;
import org.orekit.time.AbsoluteDate;
import org.orekit.time.ChronologicalComparator;
import org.orekit.time.TimeScale;
import org.orekit.time.TimeScalesFactory;
import org.orekit.utils.Constants;
import org.orekit.utils.IERSConventions;
import org.orekit.utils.PVCoordinates;
import org.orekit.utils.ParameterDriver;
import org.orekit.utils.ParameterDriversList;
import org.orekit.utils.ParameterDriversList.DelegatingDriver;

/** Base class for Orekit orbit determination tutorials.
 * @param <T> type of the propagator builder
 * @author Luc Maisonobe
 * @author Bryan Cazabonne
 */
public abstract class AbstractOrbitDetermination<T extends ODPropagatorBuilder> {

    /** Suffix for range bias. */
    private final String RANGE_BIAS_SUFFIX = "/range bias";

    /** Suffix for range rate bias. */
    private final String RANGE_RATE_BIAS_SUFFIX = "/range rate bias";

    /** Suffix for azimuth bias. */
    private final String AZIMUTH_BIAS_SUFFIX = "/az bias";

    /** Suffix for elevation bias. */
    private final String ELEVATION_BIAS_SUFFIX = "/el bias";

    /** Create a gravity field from input parameters.
     * @param parser input file parser
     * @throws NoSuchElementException if input parameters are missing
     */
    protected abstract void createGravityField(KeyValueFileParser<ParameterKey> parser)
        throws NoSuchElementException;

    /** Get the central attraction coefficient.
     * @return central attraction coefficient
     */
    protected abstract double getMu();

    /** Create a propagator builder from input parameters.
     * <p>
     * The advantage of using the DSST instead of the numerical
     * propagator is that it is possible to use greater values
     * for the minimum and maximum integration steps.
     * </p>
     * @param referenceOrbit reference orbit from which real orbits will be built
     * @param builder first order integrator builder
     * @param positionScale scaling factor used for orbital parameters normalization
     * (typically set to the expected standard deviation of the position)
     * @return propagator builder
     */
    protected abstract T createPropagatorBuilder(Orbit referenceOrbit,
                                                 ODEIntegratorBuilder builder,
                                                 double positionScale);

    /** Set satellite mass.
     * @param propagatorBuilder propagator builder
     * @param mass initial mass
     */
    protected abstract void setMass(T propagatorBuilder, double mass);

    /** Set gravity force model.
     * @param propagatorBuilder propagator builder
     * @param body central body
     * @return drivers for the force model
     */
    protected abstract ParameterDriver[] setGravity(T propagatorBuilder, OneAxisEllipsoid body);

    /** Set third body attraction force model.
     * @param propagatorBuilder propagator builder
     * @param conventions IERS conventions to use
     * @param body central body
     * @param degree degree of the tide model to load
     * @param order order of the tide model to load
     * @return drivers for the force model
     */
    protected abstract ParameterDriver[] setOceanTides(T propagatorBuilder, IERSConventions conventions,
                                                       OneAxisEllipsoid body, int degree, int order);

    /** Set third body attraction force model.
     * @param propagatorBuilder propagator builder
     * @param conventions IERS conventions to use
     * @param body central body
     * @param solidTidesBodies third bodies generating solid tides
     * @return drivers for the force model
     */
    protected abstract ParameterDriver[]setSolidTides(T propagatorBuilder, IERSConventions conventions,
                                                      OneAxisEllipsoid body, CelestialBody[] solidTidesBodies);

    /** Set third body attraction force model.
     * @param propagatorBuilder propagator builder
     * @param thirdBody third body
     * @return drivers for the force model
     */
    protected abstract ParameterDriver[] setThirdBody(T propagatorBuilder, CelestialBody thirdBody);

    /** Set drag force model.
     * @param propagatorBuilder propagator builder
     * @param atmosphere atmospheric model
     * @param spacecraft spacecraft model
     * @return drivers for the force model
     */
    protected abstract ParameterDriver[] setDrag(T propagatorBuilder, Atmosphere atmosphere, DragSensitive spacecraft);

    /** Set solar radiation pressure force model.
     * @param propagatorBuilder propagator builder
     * @param sun Sun model
     * @param equatorialRadius central body equatorial radius (for shadow computation)
     * @param spacecraft spacecraft model
     * @return drivers for the force model
     */
    protected abstract ParameterDriver[] setSolarRadiationPressure(T propagatorBuilder, CelestialBody sun,
                                                                   double equatorialRadius, RadiationSensitive spacecraft);

    /** Set Earth's albedo and infrared force model.
     * @param propagatorBuilder propagator builder
     * @param sun Sun model
     * @param equatorialRadius central body equatorial radius (for shadow computation)
     * @param angularResolution angular resolution in radians
     * @param spacecraft spacecraft model
     * @return drivers for the force model
     */
    protected abstract ParameterDriver[] setAlbedoInfrared(T propagatorBuilder, CelestialBody sun,
                                                           double equatorialRadius, double angularResolution,
                                                           RadiationSensitive spacecraft);

    /** Set relativity force model.
     * @param propagatorBuilder propagator builder
     * @return drivers for the force model
     */
    protected abstract ParameterDriver[] setRelativity(T propagatorBuilder);

    /** Set polynomial acceleration force model.
     * @param propagatorBuilder propagator builder
     * @param name name of the acceleration
     * @param direction normalized direction of the acceleration
     * @param degree polynomial degree
     * @return drivers for the force model
     */
    protected abstract ParameterDriver[] setPolynomialAcceleration(T propagatorBuilder, String name,
                                                                   Vector3D direction, int degree);

    /** Set attitude provider.
     * @param propagatorBuilder propagator builder
     * @param attitudeProvider attitude provider
     */
    protected abstract void setAttitudeProvider(T propagatorBuilder, AttitudeProvider attitudeProvider);

    /** Run the batch least squares.
     * @param input input file
     * @param print if true, print logs
     * @throws IOException if input files cannot be read
     */
    protected ResultBatchLeastSquares runBLS(final File input, final boolean print) throws IOException {

        // read input parameters
        final KeyValueFileParser<ParameterKey> parser = new KeyValueFileParser<ParameterKey>(ParameterKey.class);
        try (FileInputStream fis = new FileInputStream(input)) {
            parser.parseInput(input.getAbsolutePath(), fis);
        }

        final RangeLog     rangeLog     = new RangeLog();
        final RangeRateLog rangeRateLog = new RangeRateLog();
        final AzimuthLog   azimuthLog   = new AzimuthLog();
        final ElevationLog elevationLog = new ElevationLog();
        final PositionLog  positionLog  = new PositionLog();
        final VelocityLog  velocityLog  = new VelocityLog();

        // gravity field
        createGravityField(parser);

        // Orbit initial guess
        final Orbit initialGuess = createOrbit(parser, getMu());

        // IERS conventions
        final IERSConventions conventions;
        if (!parser.containsKey(ParameterKey.IERS_CONVENTIONS)) {
            conventions = IERSConventions.IERS_2010;
        } else {
            conventions = IERSConventions.valueOf("IERS_" + parser.getInt(ParameterKey.IERS_CONVENTIONS));
        }

        // central body
        final OneAxisEllipsoid body = createBody(parser);

        // propagator builder
        final T propagatorBuilder = configurePropagatorBuilder(parser, conventions, body, initialGuess);

        // estimator
        final BatchLSEstimator estimator = createEstimator(parser, propagatorBuilder);
<<<<<<< HEAD
        final double relTol = 0.001;
        final double absTol = 0.001;
        final EvaluationRmsChecker rmsChecker = new EvaluationRmsChecker(relTol, absTol);
        estimator.setConvergenceChecker(rmsChecker);

        // station data
        Map<String, StationData>    stations;
        // sinex
        if (parser.containsKey(ParameterKey.SINEX_FILES)) {
            SINEXLoader loader = null;
            if (parser.containsKey(ParameterKey.SINEX_FILES)) {
                for (final String fileName : parser.getStringsList(ParameterKey.SINEX_FILES, ',')) {
                    // set up filtering for measurements files
                    NamedData nd = new NamedData(fileName, () -> new FileInputStream(new File(input.getParentFile(), fileName)));
                    for (final DataFilter filter : Arrays.asList(new GzipFilter(),
                                                                 new UnixCompressFilter(),
                                                                 new HatanakaCompressFilter())) {
                        nd = filter.filter(nd);
                    }
                    loader = new SINEXLoader(nd.getStreamOpener().openStream(), nd.getName());
                }
            }
            stations                 = createSinexStationsData(parser, conventions, body, loader);
        }
        
        else {
            stations                 = createStationsData(parser, conventions, body);
        }
=======

        // read sinex files
        final SINEXLoader                 stationPositionData      = readSinexFile(input, parser, ParameterKey.SINEX_POSITION_FILE);
        final SINEXLoader                 stationEccData           = readSinexFile(input, parser, ParameterKey.SINEX_ECC_FILE);

        final Map<String, StationData>    stations                 = createStationsData(parser, stationPositionData, stationEccData, conventions, body);
>>>>>>> ce17e000
        final PVData                      pvData                   = createPVData(parser);
        final ObservableSatellite         satellite                = createObservableSatellite(parser);
        final Bias<Range>                 satRangeBias             = createSatRangeBias(parser);
        final OnBoardAntennaRangeModifier satAntennaRangeModifier  = createSatAntennaRangeModifier(parser);
        final ShapiroRangeModifier        shapiroRangeModifier     = createShapiroRangeModifier(parser);
        final Weights                     weights                  = createWeights(parser);
        final OutlierFilter<Range>        rangeOutliersManager     = createRangeOutliersManager(parser, false);
        final OutlierFilter<RangeRate>    rangeRateOutliersManager = createRangeRateOutliersManager(parser, false);
        final OutlierFilter<AngularAzEl>  azElOutliersManager      = createAzElOutliersManager(parser, false);
        final OutlierFilter<PV>           pvOutliersManager        = createPVOutliersManager(parser, false);

        // measurements
        final List<ObservedMeasurement<?>> independentMeasurements = new ArrayList<ObservedMeasurement<?>>();
        for (final String fileName : parser.getStringsList(ParameterKey.MEASUREMENTS_FILES, ',')) {

            // set up filtering for measurements files
            NamedData nd = new NamedData(fileName, () -> new FileInputStream(new File(input.getParentFile(), fileName)));
            for (final DataFilter filter : Arrays.asList(new GzipFilter(),
                                                         new UnixCompressFilter(),
                                                         new HatanakaCompressFilter())) {
                nd = filter.filter(nd);
            }

            if (Pattern.matches(RinexLoader.DEFAULT_RINEX_2_SUPPORTED_NAMES, nd.getName()) ||
                Pattern.matches(RinexLoader.DEFAULT_RINEX_3_SUPPORTED_NAMES, nd.getName())) {
                // the measurements come from a Rinex file
                independentMeasurements.addAll(readRinex(nd,
                                                         parser.getString(ParameterKey.SATELLITE_ID_IN_RINEX_FILES),
                                                         stations, satellite, satRangeBias, satAntennaRangeModifier, weights,
                                                         rangeOutliersManager, rangeRateOutliersManager, shapiroRangeModifier));
            } else if (Pattern.matches(CRDParser.DEFAULT_CRD_SUPPORTED_NAMES, nd.getName())) {
                // the measurements come from a CRD file
                independentMeasurements.addAll(readCrd(nd, stations, parser, satellite, satRangeBias,
                                                       weights, rangeOutliersManager, shapiroRangeModifier));
            } else {
                // the measurements come from an Orekit custom file
                independentMeasurements.addAll(readMeasurements(nd,
                                                                stations, pvData, satellite,
                                                                satRangeBias, satAntennaRangeModifier, weights,
                                                                rangeOutliersManager,
                                                                rangeRateOutliersManager,
                                                                azElOutliersManager,
                                                                pvOutliersManager));
            }

        }
        final List<ObservedMeasurement<?>> multiplexed = multiplexMeasurements(independentMeasurements, 1.0e-9);
        for (ObservedMeasurement<?> measurement : multiplexed) {
            estimator.addMeasurement(measurement);
        }

        // estimate orbit
        if (print) {
            estimator.setObserver(new BatchLSObserver() {

                private PVCoordinates previousPV;
                {
                    previousPV = initialGuess.getPVCoordinates();
                    final String header = "iteration evaluations      ΔP(m)        ΔV(m/s)           RMS          nb Range    nb Range-rate  nb Angular     nb PV%n";
                    System.out.format(Locale.US, header);
                }

                /** {@inheritDoc} */
                @Override
                public void evaluationPerformed(final int iterationsCount, final int evaluationsCount,
                                                final Orbit[] orbits,
                                                final ParameterDriversList estimatedOrbitalParameters,
                                                final ParameterDriversList estimatedPropagatorParameters,
                                                final ParameterDriversList estimatedMeasurementsParameters,
                                                final EstimationsProvider  evaluationsProvider,
                                                final LeastSquaresProblem.Evaluation lspEvaluation) {
                    final PVCoordinates currentPV = orbits[0].getPVCoordinates();
                    final String format0 = "    %2d         %2d                                 %16.12f     %s       %s     %s     %s%n";
                    final String format  = "    %2d         %2d      %13.6f %12.9f %16.12f     %s       %s     %s     %s%n";
                    final EvaluationCounter<Range>       rangeCounter     = new EvaluationCounter<Range>();
                    final EvaluationCounter<RangeRate>   rangeRateCounter = new EvaluationCounter<RangeRate>();
                    final EvaluationCounter<AngularAzEl> angularCounter   = new EvaluationCounter<AngularAzEl>();
                    final EvaluationCounter<PV>          pvCounter        = new EvaluationCounter<PV>();
                    for (final Map.Entry<ObservedMeasurement<?>, EstimatedMeasurement<?>> entry : estimator.getLastEstimations().entrySet()) {
                        logEvaluation(entry.getValue(),
                                      rangeCounter, rangeRateCounter, angularCounter, null, pvCounter, null);
                    }
                    if (evaluationsCount == 1) {
                        System.out.format(Locale.US, format0,
                                          iterationsCount, evaluationsCount,
                                          lspEvaluation.getRMS(),
                                          rangeCounter.format(8), rangeRateCounter.format(8),
                                          angularCounter.format(8), pvCounter.format(8));
                    } else {
                        System.out.format(Locale.US, format,
                                          iterationsCount, evaluationsCount,
                                          Vector3D.distance(previousPV.getPosition(), currentPV.getPosition()),
                                          Vector3D.distance(previousPV.getVelocity(), currentPV.getVelocity()),
                                          lspEvaluation.getRMS(),
                                          rangeCounter.format(8), rangeRateCounter.format(8),
                                          angularCounter.format(8), pvCounter.format(8));
                    }
                    previousPV = currentPV;
                }
            });
        }
        final Orbit estimated = estimator.estimate()[0].getInitialState().getOrbit();

        // compute some statistics
        for (final Map.Entry<ObservedMeasurement<?>, EstimatedMeasurement<?>> entry : estimator.getLastEstimations().entrySet()) {
            logEvaluation(entry.getValue(),
                          rangeLog, rangeRateLog, azimuthLog, elevationLog, positionLog, velocityLog);
        }

        final ParameterDriversList propagatorParameters   = estimator.getPropagatorParametersDrivers(true);
        final ParameterDriversList measurementsParameters = estimator.getMeasurementsParametersDrivers(true);
        return new ResultBatchLeastSquares(propagatorParameters, measurementsParameters,
                                           estimator.getIterationsCount(), estimator.getEvaluationsCount(), estimated.getPVCoordinates(),
                                           rangeLog.createStatisticsSummary(),  rangeRateLog.createStatisticsSummary(),
                                           azimuthLog.createStatisticsSummary(),  elevationLog.createStatisticsSummary(),
                                           positionLog.createStatisticsSummary(),  velocityLog.createStatisticsSummary(),
                                           estimator.getPhysicalCovariances(1.0e-10));

    }

    /**
     * Run the Kalman filter estimation.
     * @param input Input configuration file
     * @param orbitType Orbit type to use (calculation and display)
     * @param print Choose whether the results are printed on console or not
     * @param cartesianOrbitalP Orbital part of the initial covariance matrix in Cartesian formalism
     * @param cartesianOrbitalQ Orbital part of the process noise matrix in Cartesian formalism
     * @param propagationP Propagation part of the initial covariance matrix
     * @param propagationQ Propagation part of the process noise matrix
     * @param measurementP Measurement part of the initial covariance matrix
     * @param measurementQ Measurement part of the process noise matrix
     */
    protected ResultKalman runKalman(final File input, final OrbitType orbitType, final boolean print,
                                     final RealMatrix cartesianOrbitalP, final RealMatrix cartesianOrbitalQ,
                                     final RealMatrix propagationP, final RealMatrix propagationQ,
                                     final RealMatrix measurementP, final RealMatrix measurementQ)
        throws IOException {

        // Read input parameters
        KeyValueFileParser<ParameterKey> parser = new KeyValueFileParser<ParameterKey>(ParameterKey.class);
        parser.parseInput(input.getAbsolutePath(), new FileInputStream(input));

        // Log files
        final RangeLog     rangeLog     = new RangeLog();
        final RangeRateLog rangeRateLog = new RangeRateLog();
        final AzimuthLog   azimuthLog   = new AzimuthLog();
        final ElevationLog elevationLog = new ElevationLog();
        final PositionLog  positionLog  = new PositionLog();
        final VelocityLog  velocityLog  = new VelocityLog();

        // Gravity field
        createGravityField(parser);

        // Orbit initial guess
        Orbit initialGuess = createOrbit(parser, getMu());

        // Convert to desired orbit type
        initialGuess = orbitType.convertType(initialGuess);

        // IERS conventions
        final IERSConventions conventions;
        if (!parser.containsKey(ParameterKey.IERS_CONVENTIONS)) {
            conventions = IERSConventions.IERS_2010;
        } else {
            conventions = IERSConventions.valueOf("IERS_" + parser.getInt(ParameterKey.IERS_CONVENTIONS));
        }

        // Central body
        final OneAxisEllipsoid body = createBody(parser);

        // Propagator builder
        final T propagatorBuilder =
                        configurePropagatorBuilder(parser, conventions, body, initialGuess);

<<<<<<< HEAD
        // station data
        Map<String, StationData>    stations;
        // sinex
        if (parser.containsKey(ParameterKey.SINEX_FILES)) {
            SINEXLoader loader = null;
            if (parser.containsKey(ParameterKey.SINEX_FILES)) {
                for (final String fileName : parser.getStringsList(ParameterKey.SINEX_FILES, ',')) {
                    // set up filtering for measurements files
                    NamedData nd = new NamedData(fileName, () -> new FileInputStream(new File(input.getParentFile(), fileName)));
                    for (final DataFilter filter : Arrays.asList(new GzipFilter(),
                                                                 new UnixCompressFilter(),
                                                                 new HatanakaCompressFilter())) {
                        nd = filter.filter(nd);
                    }
                    loader = new SINEXLoader(nd.getStreamOpener().openStream(), nd.getName());
                }
            }
            stations                 = createSinexStationsData(parser, conventions, body, loader);
        }
        
        else {
            stations                 = createStationsData(parser, conventions, body);
        }
=======
        // read sinex files
        final SINEXLoader                 stationPositionData      = readSinexFile(input, parser, ParameterKey.SINEX_POSITION_FILE);
        final SINEXLoader                 stationEccData           = readSinexFile(input, parser, ParameterKey.SINEX_ECC_FILE);

        final Map<String, StationData>    stations                 = createStationsData(parser, stationPositionData, stationEccData, conventions, body);
>>>>>>> ce17e000
        final PVData                      pvData                   = createPVData(parser);
        final ObservableSatellite         satellite                = createObservableSatellite(parser);
        final Bias<Range>                 satRangeBias             = createSatRangeBias(parser);
        final OnBoardAntennaRangeModifier satAntennaRangeModifier  = createSatAntennaRangeModifier(parser);
        final ShapiroRangeModifier        shapiroRangeModifier     = createShapiroRangeModifier(parser);
        final Weights                     weights                  = createWeights(parser);
        final OutlierFilter<Range>        rangeOutliersManager     = createRangeOutliersManager(parser, true);
        final OutlierFilter<RangeRate>    rangeRateOutliersManager = createRangeRateOutliersManager(parser, true);
        final OutlierFilter<AngularAzEl>  azElOutliersManager      = createAzElOutliersManager(parser, true);
        final OutlierFilter<PV>           pvOutliersManager        = createPVOutliersManager(parser, true);

        // measurements
        final List<ObservedMeasurement<?>> independentMeasurements = new ArrayList<ObservedMeasurement<?>>();
        for (final String fileName : parser.getStringsList(ParameterKey.MEASUREMENTS_FILES, ',')) {

            // set up filtering for measurements files
            NamedData nd = new NamedData(fileName,
                                         () -> new FileInputStream(new File(input.getParentFile(), fileName)));
            for (final DataFilter filter : Arrays.asList(new GzipFilter(),
                                                         new UnixCompressFilter(),
                                                         new HatanakaCompressFilter())) {
                nd = filter.filter(nd);
            }

            if (Pattern.matches(RinexLoader.DEFAULT_RINEX_2_SUPPORTED_NAMES, nd.getName()) ||
                Pattern.matches(RinexLoader.DEFAULT_RINEX_3_SUPPORTED_NAMES, nd.getName())) {
                // the measurements come from a Rinex file
                independentMeasurements.addAll(readRinex(nd,
                                                         parser.getString(ParameterKey.SATELLITE_ID_IN_RINEX_FILES),
                                                         stations, satellite, satRangeBias, satAntennaRangeModifier, weights,
                                                         rangeOutliersManager, rangeRateOutliersManager, shapiroRangeModifier));
            } else if (Pattern.matches(CRDParser.DEFAULT_CRD_SUPPORTED_NAMES, nd.getName())) {
                // the measurements come from a CRD file
                independentMeasurements.addAll(readCrd(nd, stations, parser, satellite, satRangeBias,
                                                       weights, rangeOutliersManager, shapiroRangeModifier));
            } else {
                // the measurements come from an Orekit custom file
                independentMeasurements.addAll(readMeasurements(nd,
                                                                stations, pvData, satellite,
                                                                satRangeBias, satAntennaRangeModifier, weights,
                                                                rangeOutliersManager,
                                                                rangeRateOutliersManager,
                                                                azElOutliersManager,
                                                                pvOutliersManager));
            }

        }

        final List<ObservedMeasurement<?>> multiplexed = multiplexMeasurements(independentMeasurements, 1.0e-9);

        // Building the Kalman filter:
        // - Gather the estimated measurement parameters in a list
        // - Prepare the initial covariance matrix and the process noise matrix
        // - Build the Kalman filter
        // --------------------------------------------------------------------

        // Build the list of estimated measurements
        final ParameterDriversList estimatedMeasurementsParameters = new ParameterDriversList();
        for (ObservedMeasurement<?> measurement : multiplexed) {
            final List<ParameterDriver> drivers = measurement.getParametersDrivers();
            for (ParameterDriver driver : drivers) {
                if (driver.isSelected()) {
                    // Add the driver
                    estimatedMeasurementsParameters.add(driver);
                }
            }
        }
        // Sort the list lexicographically
        estimatedMeasurementsParameters.sort();
        
        // Orbital covariance matrix initialization
        // Jacobian of the orbital parameters w/r to Cartesian
        final double[][] dYdC = new double[6][6];
        initialGuess.getJacobianWrtCartesian(propagatorBuilder.getPositionAngle(), dYdC);
        final RealMatrix Jac = MatrixUtils.createRealMatrix(dYdC);
        RealMatrix orbitalP = Jac.multiply(cartesianOrbitalP.multiply(Jac.transpose()));  

        // Orbital process noise matrix
        RealMatrix orbitalQ = Jac.multiply(cartesianOrbitalQ.multiply(Jac.transpose()));

        
        // Build the full covariance matrix and process noise matrix
        final int nbPropag = (propagationP != null)?propagationP.getRowDimension():0;
        final RealMatrix initialP = MatrixUtils.createRealMatrix(6 + nbPropag,
                                                                 6 + nbPropag);
        final RealMatrix Q = MatrixUtils.createRealMatrix(6 + nbPropag,
                                                          6 + nbPropag);
        // Orbital part
        initialP.setSubMatrix(orbitalP.getData(), 0, 0);
        Q.setSubMatrix(orbitalQ.getData(), 0, 0);
        
        // Propagation part
        if (propagationP != null) {
            initialP.setSubMatrix(propagationP.getData(), 6, 6);
            Q.setSubMatrix(propagationQ.getData(), 6, 6);
        }

        // Build the Kalman
        final KalmanEstimatorBuilder kalmanBuilder = new KalmanEstimatorBuilder().
                        addPropagationConfiguration(propagatorBuilder, new ConstantProcessNoise(initialP, Q));
        if (measurementP != null) {
            // Measurement part
            kalmanBuilder.estimatedMeasurementsParameters(estimatedMeasurementsParameters, new ConstantProcessNoise(measurementP, measurementQ));
        }
        final KalmanEstimator kalman = kalmanBuilder.build();

        // Add an observer
        kalman.setObserver(new KalmanObserver() {

            /** Date of the first measurement.*/
            private AbsoluteDate t0;

            /** {@inheritDoc} */
            @Override
            @SuppressWarnings("unchecked")
            public void evaluationPerformed(final KalmanEstimation estimation) {

                // Current measurement number, date and status
                final EstimatedMeasurement<?> estimatedMeasurement = estimation.getCorrectedMeasurement();
                final int currentNumber        = estimation.getCurrentMeasurementNumber();
                final AbsoluteDate currentDate = estimatedMeasurement.getDate();
                final EstimatedMeasurement.Status currentStatus = estimatedMeasurement.getStatus();

                // Current estimated measurement
                final ObservedMeasurement<?>  observedMeasurement  = estimatedMeasurement.getObservedMeasurement();
                
                // Measurement type & Station name
                String measType    = "";
                String stationName = "";

                // Register the measurement in the proper measurement logger
                logEvaluation(estimatedMeasurement,
                              rangeLog, rangeRateLog, azimuthLog, elevationLog, positionLog, velocityLog);
                if (observedMeasurement instanceof Range) {
                    measType    = "RANGE";
                    stationName =  ((EstimatedMeasurement<Range>) estimatedMeasurement).getObservedMeasurement().
                                    getStation().getBaseFrame().getName();
                } else if (observedMeasurement instanceof RangeRate) {
                    measType    = "RANGE_RATE";
                    stationName =  ((EstimatedMeasurement<RangeRate>) estimatedMeasurement).getObservedMeasurement().
                                    getStation().getBaseFrame().getName();
                } else if (observedMeasurement instanceof AngularAzEl) {
                    measType    = "AZ_EL";
                    stationName =  ((EstimatedMeasurement<AngularAzEl>) estimatedMeasurement).getObservedMeasurement().
                                    getStation().getBaseFrame().getName();
                } else if (observedMeasurement instanceof PV) {
                    measType    = "PV";
                }

                // Print data on terminal
                // ----------------------

                // Header
                if (print) {
                    if (currentNumber == 1) {
                        // Set t0 to first measurement date
                        t0 = currentDate;

                        // Print header
                        final String formatHeader = "%-4s\t%-25s\t%15s\t%-10s\t%-10s\t%-20s\t%20s\t%20s";
                        String header = String.format(Locale.US, formatHeader,
                                                      "Nb", "Epoch", "Dt[s]", "Status", "Type", "Station",
                                                      "DP Corr", "DV Corr");
                        // Orbital drivers
                        for (DelegatingDriver driver : estimation.getEstimatedOrbitalParameters().getDrivers()) {
                            header += String.format(Locale.US, "\t%20s", driver.getName());
                            header += String.format(Locale.US, "\t%20s", "D" + driver.getName());
                        }

                        // Propagation drivers
                        for (DelegatingDriver driver : estimation.getEstimatedPropagationParameters().getDrivers()) {
                            header += String.format(Locale.US, "\t%20s", driver.getName());
                            header += String.format(Locale.US, "\t%20s", "D" + driver.getName());
                        }

                        // Measurements drivers
                        for (DelegatingDriver driver : estimation.getEstimatedMeasurementsParameters().getDrivers()) {
                            header += String.format(Locale.US, "\t%20s", driver.getName());
                            header += String.format(Locale.US, "\t%20s", "D" + driver.getName());
                        }

                        // Print header
                        System.out.println(header);
                    }

                    // Print current measurement info in terminal
                    String line = "";
                    // Line format
                    final String lineFormat = "%4d\t%-25s\t%15.3f\t%-10s\t%-10s\t%-20s\t%20.9e\t%20.9e";

                    // Orbital correction = DP & DV between predicted orbit and estimated orbit
                    final Vector3D predictedP = estimation.getPredictedSpacecraftStates()[0].getPVCoordinates().getPosition();
                    final Vector3D predictedV = estimation.getPredictedSpacecraftStates()[0].getPVCoordinates().getVelocity();
                    final Vector3D estimatedP = estimation.getCorrectedSpacecraftStates()[0].getPVCoordinates().getPosition();
                    final Vector3D estimatedV = estimation.getCorrectedSpacecraftStates()[0].getPVCoordinates().getVelocity();
                    final double DPcorr       = Vector3D.distance(predictedP, estimatedP);
                    final double DVcorr       = Vector3D.distance(predictedV, estimatedV);

                    line = String.format(Locale.US, lineFormat,
                                         currentNumber, currentDate.toString(), 
                                         currentDate.durationFrom(t0), currentStatus.toString(),
                                         measType, stationName,
                                         DPcorr, DVcorr);

                    // Handle parameters printing (value and error) 
                    int jPar = 0;
                    final RealMatrix Pest = estimation.getPhysicalEstimatedCovarianceMatrix();
                    // Orbital drivers
                    for (DelegatingDriver driver : estimation.getEstimatedOrbitalParameters().getDrivers()) {
                        line += String.format(Locale.US, "\t%20.9f", driver.getValue());
                        line += String.format(Locale.US, "\t%20.9e", FastMath.sqrt(Pest.getEntry(jPar, jPar)));
                        jPar++;
                    }
                    // Propagation drivers
                    for (DelegatingDriver driver : estimation.getEstimatedPropagationParameters().getDrivers()) {
                        line += String.format(Locale.US, "\t%20.9f", driver.getValue());
                        line += String.format(Locale.US, "\t%20.9e", FastMath.sqrt(Pest.getEntry(jPar, jPar)));
                        jPar++;
                    }
                    // Measurements drivers
                    for (DelegatingDriver driver : estimatedMeasurementsParameters.getDrivers()) {
                        line += String.format(Locale.US, "\t%20.9f", driver.getValue());
                        line += String.format(Locale.US, "\t%20.9e", FastMath.sqrt(Pest.getEntry(jPar, jPar)));
                        jPar++;
                    }

                    // Print the line
                    System.out.println(line);
                }
            }
        });

        // Process the list measurements 
        final Orbit estimated = kalman.processMeasurements(multiplexed)[0].getInitialState().getOrbit();

        // Get the last estimated physical covariances
        final RealMatrix covarianceMatrix = kalman.getPhysicalEstimatedCovarianceMatrix();

        // Parameters and measurements.
        final ParameterDriversList propagationParameters   = kalman.getPropagationParametersDrivers(true);
        final ParameterDriversList measurementsParameters = kalman.getEstimatedMeasurementsParameters();

        // Eventually, print parameter changes, statistics and covariances
        if (print) {
            
            // Display parameter change for non orbital drivers
            int length = 0;
            for (final ParameterDriver parameterDriver : propagationParameters.getDrivers()) {
                length = FastMath.max(length, parameterDriver.getName().length());
            }
            for (final ParameterDriver parameterDriver : measurementsParameters.getDrivers()) {
                length = FastMath.max(length, parameterDriver.getName().length());
            }
            if (propagationParameters.getNbParams() > 0) {
                displayParametersChanges(System.out, "Estimated propagator parameters changes: ",
                                         true, length, propagationParameters);
            }
            if (measurementsParameters.getNbParams() > 0) {
                displayParametersChanges(System.out, "Estimated measurements parameters changes: ",
                                         true, length, measurementsParameters);
            }
            
            // Measurements statistics summary
            System.out.println("");
            rangeLog.displaySummary(System.out);
            rangeRateLog.displaySummary(System.out);
            azimuthLog.displaySummary(System.out);
            elevationLog.displaySummary(System.out);
            positionLog.displaySummary(System.out);
            velocityLog.displaySummary(System.out);
            
            // Covariances and sigmas
            displayFinalCovariances(System.out, kalman);
        }

        // Instantiation of the results
        return new ResultKalman(propagationParameters, measurementsParameters,
                                kalman.getCurrentMeasurementNumber(), estimated.getPVCoordinates(),
                                rangeLog.createStatisticsSummary(),  rangeRateLog.createStatisticsSummary(),
                                azimuthLog.createStatisticsSummary(),  elevationLog.createStatisticsSummary(),
                                positionLog.createStatisticsSummary(),  velocityLog.createStatisticsSummary(),
                                covarianceMatrix);
    }

     /**
      * Use the physical models in the input file
      * Incorporate the initial reference values
      * And run the propagation until the last measurement to get the reference orbit at the same date
      * as the Kalman filter
      * @param input Input configuration file
      * @param orbitType Orbit type to use (calculation and display)
      * @param refPosition Initial reference position
      * @param refVelocity Initial reference velocity
      * @param refPropagationParameters Reference propagation parameters
      * @param finalDate The final date to usefinal dateame date as the Kalman filter
      * @throws IOException Input file cannot be opened
      */
     protected Orbit runReference(final File input, final OrbitType orbitType,
                                  final Vector3D refPosition, final Vector3D refVelocity,
                                  final ParameterDriversList refPropagationParameters,
                                  final AbsoluteDate finalDate) throws IOException {

         // Read input parameters
         KeyValueFileParser<ParameterKey> parser = new KeyValueFileParser<ParameterKey>(ParameterKey.class);
         parser.parseInput(input.getAbsolutePath(), new FileInputStream(input));

         // Gravity field
         createGravityField(parser);

         // Orbit initial guess
         Orbit initialRefOrbit = new CartesianOrbit(new PVCoordinates(refPosition, refVelocity),
                                                    parser.getInertialFrame(ParameterKey.INERTIAL_FRAME),
                                                    parser.getDate(ParameterKey.ORBIT_DATE,
                                                                   TimeScalesFactory.getUTC()),
                                                    getMu());

         // Convert to desired orbit type
         initialRefOrbit = orbitType.convertType(initialRefOrbit);

         // IERS conventions
         final IERSConventions conventions;
         if (!parser.containsKey(ParameterKey.IERS_CONVENTIONS)) {
             conventions = IERSConventions.IERS_2010;
         } else {
             conventions = IERSConventions.valueOf("IERS_" + parser.getInt(ParameterKey.IERS_CONVENTIONS));
         }

         // Central body
         final OneAxisEllipsoid body = createBody(parser);

         // Propagator builder
         final T propagatorBuilder =
                         configurePropagatorBuilder(parser, conventions, body, initialRefOrbit);

         // Force the selected propagation parameters to their reference values
         if (refPropagationParameters != null) {
             for (DelegatingDriver refDriver : refPropagationParameters.getDrivers()) {
                 for (DelegatingDriver driver : propagatorBuilder.getPropagationParametersDrivers().getDrivers()) {
                     if (driver.getName().equals(refDriver.getName())) {
                         driver.setValue(refDriver.getValue());
                     }
                 }
             }
         }

         // Build the reference propagator
         final Propagator propagator =
                         propagatorBuilder.buildPropagator(propagatorBuilder.
                                                           getSelectedNormalizedParameters());
         
         // Propagate until last date and return the orbit
         return propagator.propagate(finalDate).getOrbit();

     }

    /** Create a propagator builder from input parameters.
     * <p>
     * The advantage of using the DSST instead of the numerical
     * propagator is that it is possible to use greater values
     * for the minimum and maximum integration steps.
     * </p>
     * @param parser input file parser
     * @param conventions IERS conventions to use
     * @param body central body
     * @param orbit first orbit estimate
     * @return propagator builder
     * @throws NoSuchElementException if input parameters are missing
     */
    private T configurePropagatorBuilder(final KeyValueFileParser<ParameterKey> parser,
                                         final IERSConventions conventions,
                                         final OneAxisEllipsoid body,
                                         final Orbit orbit)
        throws NoSuchElementException {

        final double minStep;
        if (!parser.containsKey(ParameterKey.PROPAGATOR_MIN_STEP)) {
            minStep = 6000.0;
        } else {
            minStep = parser.getDouble(ParameterKey.PROPAGATOR_MIN_STEP);
        }

        final double maxStep;
        if (!parser.containsKey(ParameterKey.PROPAGATOR_MAX_STEP)) {
            maxStep = 86400;
        } else {
            maxStep = parser.getDouble(ParameterKey.PROPAGATOR_MAX_STEP);
        }

        final double dP;
        if (!parser.containsKey(ParameterKey.PROPAGATOR_POSITION_ERROR)) {
            dP = 10.0;
        } else {
            dP = parser.getDouble(ParameterKey.PROPAGATOR_POSITION_ERROR);
        }

        final double positionScale;
        if (!parser.containsKey(ParameterKey.ESTIMATOR_ORBITAL_PARAMETERS_POSITION_SCALE)) {
            positionScale = dP;
        } else {
            positionScale = parser.getDouble(ParameterKey.ESTIMATOR_ORBITAL_PARAMETERS_POSITION_SCALE);
        }

        final T propagatorBuilder = createPropagatorBuilder(orbit,
                                                            new DormandPrince853IntegratorBuilder(minStep, maxStep, dP),
                                                            positionScale);

        // initial mass
        final double mass;
        if (!parser.containsKey(ParameterKey.MASS)) {
            mass = 1000.0;
        } else {
            mass = parser.getDouble(ParameterKey.MASS);
        }
        setMass(propagatorBuilder, mass);

        setGravity(propagatorBuilder, body);

        // third body attraction
        if (parser.containsKey(ParameterKey.THIRD_BODY_SUN) &&
            parser.getBoolean(ParameterKey.THIRD_BODY_SUN)) {
            setThirdBody(propagatorBuilder, CelestialBodyFactory.getSun());
        }
        if (parser.containsKey(ParameterKey.THIRD_BODY_MOON) &&
            parser.getBoolean(ParameterKey.THIRD_BODY_MOON)) {
            setThirdBody(propagatorBuilder, CelestialBodyFactory.getMoon());
        }

        // ocean tides force model
        if (parser.containsKey(ParameterKey.OCEAN_TIDES_DEGREE) &&
            parser.containsKey(ParameterKey.OCEAN_TIDES_ORDER)) {
            final int degree = parser.getInt(ParameterKey.OCEAN_TIDES_DEGREE);
            final int order  = parser.getInt(ParameterKey.OCEAN_TIDES_ORDER);
            if (degree > 0 && order > 0) {
                setOceanTides(propagatorBuilder, conventions, body, degree, order);
            }
        }

        // solid tides force model
        final List<CelestialBody> solidTidesBodies = new ArrayList<CelestialBody>();
        if (parser.containsKey(ParameterKey.SOLID_TIDES_SUN) &&
            parser.getBoolean(ParameterKey.SOLID_TIDES_SUN)) {
            solidTidesBodies.add(CelestialBodyFactory.getSun());
        }
        if (parser.containsKey(ParameterKey.SOLID_TIDES_MOON) &&
            parser.getBoolean(ParameterKey.SOLID_TIDES_MOON)) {
            solidTidesBodies.add(CelestialBodyFactory.getMoon());
        }
        if (!solidTidesBodies.isEmpty()) {
            setSolidTides(propagatorBuilder, conventions, body,
                          solidTidesBodies.toArray(new CelestialBody[solidTidesBodies.size()]));
        }

        // drag
        if (parser.containsKey(ParameterKey.DRAG) && parser.getBoolean(ParameterKey.DRAG)) {
            final double  cd          = parser.getDouble(ParameterKey.DRAG_CD);
            final double  area        = parser.getDouble(ParameterKey.DRAG_AREA);
            final boolean cdEstimated = parser.getBoolean(ParameterKey.DRAG_CD_ESTIMATED);

            final MarshallSolarActivityFutureEstimation msafe =
                            new MarshallSolarActivityFutureEstimation(MarshallSolarActivityFutureEstimation.DEFAULT_SUPPORTED_NAMES,
                                                                      MarshallSolarActivityFutureEstimation.StrengthLevel.AVERAGE);
            final DataProvidersManager manager = DataContext.getDefault().getDataProvidersManager();
            manager.feed(msafe.getSupportedNames(), msafe);
            final Atmosphere atmosphere = new DTM2000(msafe, CelestialBodyFactory.getSun(), body);
            final ParameterDriver[] drivers = setDrag(propagatorBuilder, atmosphere, new IsotropicDrag(area, cd));
            if (cdEstimated) {
                for (final ParameterDriver driver : drivers) {
                    if (driver.getName().equals(DragSensitive.DRAG_COEFFICIENT)) {
                        driver.setSelected(true);
                    }
                }
            }
        }

        // solar radiation pressure
        if (parser.containsKey(ParameterKey.SOLAR_RADIATION_PRESSURE) && parser.getBoolean(ParameterKey.SOLAR_RADIATION_PRESSURE)) {
            final double  cr          = parser.getDouble(ParameterKey.SOLAR_RADIATION_PRESSURE_CR);
            final double  area        = parser.getDouble(ParameterKey.SOLAR_RADIATION_PRESSURE_AREA);
            final boolean cREstimated = parser.getBoolean(ParameterKey.SOLAR_RADIATION_PRESSURE_CR_ESTIMATED);
            final ParameterDriver[] drivers = setSolarRadiationPressure(propagatorBuilder, CelestialBodyFactory.getSun(),
                                                                        body.getEquatorialRadius(),
                                                                        new IsotropicRadiationSingleCoefficient(area, cr));
            if (cREstimated) {
                for (final ParameterDriver driver : drivers) {
                    if (driver.getName().equals(RadiationSensitive.REFLECTION_COEFFICIENT)) {
                        driver.setSelected(true);
                    }
                }
            }
        }

        // Earth's albedo and infrared
        if (parser.containsKey(ParameterKey.EARTH_ALBEDO_INFRARED) && parser.getBoolean(ParameterKey.EARTH_ALBEDO_INFRARED)) {
            final double  cr               = parser.getDouble(ParameterKey.SOLAR_RADIATION_PRESSURE_CR);
            final double  area             = parser.getDouble(ParameterKey.SOLAR_RADIATION_PRESSURE_AREA);
            final boolean cREstimated      = parser.getBoolean(ParameterKey.SOLAR_RADIATION_PRESSURE_CR_ESTIMATED);
            final double angularResolution = parser.getAngle(ParameterKey.ALBEDO_INFRARED_ANGULAR_RESOLUTION);
            final ParameterDriver[] drivers = setAlbedoInfrared(propagatorBuilder, CelestialBodyFactory.getSun(),
                                                                body.getEquatorialRadius(), angularResolution,
                                                                new IsotropicRadiationSingleCoefficient(area, cr));
            if (cREstimated) {
                for (final ParameterDriver driver : drivers) {
                    if (driver.getName().equals(RadiationSensitive.REFLECTION_COEFFICIENT)) {
                        driver.setSelected(true);
                    }
                }
            }
        }

        // post-Newtonian correction force due to general relativity
        if (parser.containsKey(ParameterKey.GENERAL_RELATIVITY) && parser.getBoolean(ParameterKey.GENERAL_RELATIVITY)) {
            setRelativity(propagatorBuilder);
        }

        // extra polynomial accelerations
        if (parser.containsKey(ParameterKey.POLYNOMIAL_ACCELERATION_NAME)) {
            final String[]       names        = parser.getStringArray(ParameterKey.POLYNOMIAL_ACCELERATION_NAME);
            final Vector3D[]     directions   = parser.getVectorArray(ParameterKey.POLYNOMIAL_ACCELERATION_DIRECTION_X,
                                                                      ParameterKey.POLYNOMIAL_ACCELERATION_DIRECTION_Y,
                                                                      ParameterKey.POLYNOMIAL_ACCELERATION_DIRECTION_Z);
            final List<String>[] coefficients = parser.getStringsListArray(ParameterKey.POLYNOMIAL_ACCELERATION_COEFFICIENTS, ',');
            final boolean[]      estimated    = parser.getBooleanArray(ParameterKey.POLYNOMIAL_ACCELERATION_ESTIMATED);

            for (int i = 0; i < names.length; ++i) {
                final ParameterDriver[] drivers = setPolynomialAcceleration(propagatorBuilder, names[i], directions[i], coefficients[i].size() - 1);
                for (int k = 0; k < coefficients[i].size(); ++k) {
                    final String coefficientName = names[i] + "[" + k + "]";
                    for (final ParameterDriver driver : drivers) {
                        if (driver.getName().equals(coefficientName)) {
                            driver.setValue(Double.parseDouble(coefficients[i].get(k)));
                            driver.setSelected(estimated[i]);
                        }
                    }
                }
            }
        }

        // attitude mode
        final AttitudeMode mode;
        if (parser.containsKey(ParameterKey.ATTITUDE_MODE)) {
            mode = AttitudeMode.valueOf(parser.getString(ParameterKey.ATTITUDE_MODE));
        } else {
            mode = AttitudeMode.NADIR_POINTING_WITH_YAW_COMPENSATION;
        }
        setAttitudeProvider(propagatorBuilder, mode.getProvider(orbit.getFrame(), body));

        return propagatorBuilder;

    }

    /** Create central body from input parameters.
     * @param parser input file parser
     * @return central body
     * @throws NoSuchElementException if input parameters are missing
     */
    private OneAxisEllipsoid createBody(final KeyValueFileParser<ParameterKey> parser)
        throws NoSuchElementException {

        final Frame bodyFrame;
        if (!parser.containsKey(ParameterKey.BODY_FRAME)) {
            bodyFrame = FramesFactory.getITRF(IERSConventions.IERS_2010, true);
        } else {
            bodyFrame = parser.getEarthFrame(ParameterKey.BODY_FRAME);
        }

        final double equatorialRadius;
        if (!parser.containsKey(ParameterKey.BODY_EQUATORIAL_RADIUS)) {
            equatorialRadius = Constants.WGS84_EARTH_EQUATORIAL_RADIUS;
        } else {
            equatorialRadius = parser.getDouble(ParameterKey.BODY_EQUATORIAL_RADIUS);
        }

        final double flattening;
        if (!parser.containsKey(ParameterKey.BODY_INVERSE_FLATTENING)) {
            flattening = Constants.WGS84_EARTH_FLATTENING;
        } else {
            flattening = 1.0 / parser.getDouble(ParameterKey.BODY_INVERSE_FLATTENING);
        }

        return new OneAxisEllipsoid(equatorialRadius, flattening, bodyFrame);
    }

    /** Create an orbit from input parameters.
     * @param parser input file parser
     * @param mu     central attraction coefficient
     * @return orbit
     * @throws NoSuchElementException if input parameters are missing
     */
    private Orbit createOrbit(final KeyValueFileParser<ParameterKey> parser, final double mu)
        throws NoSuchElementException {

        final Frame frame;
        if (!parser.containsKey(ParameterKey.INERTIAL_FRAME)) {
            frame = FramesFactory.getEME2000();
        } else {
            frame = parser.getInertialFrame(ParameterKey.INERTIAL_FRAME);
        }

        // Orbit definition
        PositionAngle angleType = PositionAngle.MEAN;
        if (parser.containsKey(ParameterKey.ORBIT_ANGLE_TYPE)) {
            angleType = PositionAngle.valueOf(parser.getString(ParameterKey.ORBIT_ANGLE_TYPE).toUpperCase());
        }
        if (parser.containsKey(ParameterKey.ORBIT_KEPLERIAN_A)) {
            return new KeplerianOrbit(parser.getDouble(ParameterKey.ORBIT_KEPLERIAN_A),
                                      parser.getDouble(ParameterKey.ORBIT_KEPLERIAN_E),
                                      parser.getAngle(ParameterKey.ORBIT_KEPLERIAN_I),
                                      parser.getAngle(ParameterKey.ORBIT_KEPLERIAN_PA),
                                      parser.getAngle(ParameterKey.ORBIT_KEPLERIAN_RAAN),
                                      parser.getAngle(ParameterKey.ORBIT_KEPLERIAN_ANOMALY),
                                      angleType,
                                      frame,
                                      parser.getDate(ParameterKey.ORBIT_DATE,
                                                     TimeScalesFactory.getUTC()),
                                      mu);
        } else if (parser.containsKey(ParameterKey.ORBIT_EQUINOCTIAL_A)) {
            return new EquinoctialOrbit(parser.getDouble(ParameterKey.ORBIT_EQUINOCTIAL_A),
                                        parser.getDouble(ParameterKey.ORBIT_EQUINOCTIAL_EX),
                                        parser.getDouble(ParameterKey.ORBIT_EQUINOCTIAL_EY),
                                        parser.getDouble(ParameterKey.ORBIT_EQUINOCTIAL_HX),
                                        parser.getDouble(ParameterKey.ORBIT_EQUINOCTIAL_HY),
                                        parser.getAngle(ParameterKey.ORBIT_EQUINOCTIAL_LAMBDA),
                                        angleType,
                                        frame,
                                        parser.getDate(ParameterKey.ORBIT_DATE,
                                                       TimeScalesFactory.getUTC()),
                                        mu);
        } else if (parser.containsKey(ParameterKey.ORBIT_CIRCULAR_A)) {
            return new CircularOrbit(parser.getDouble(ParameterKey.ORBIT_CIRCULAR_A),
                                     parser.getDouble(ParameterKey.ORBIT_CIRCULAR_EX),
                                     parser.getDouble(ParameterKey.ORBIT_CIRCULAR_EY),
                                     parser.getAngle(ParameterKey.ORBIT_CIRCULAR_I),
                                     parser.getAngle(ParameterKey.ORBIT_CIRCULAR_RAAN),
                                     parser.getAngle(ParameterKey.ORBIT_CIRCULAR_ALPHA),
                                     angleType,
                                     frame,
                                     parser.getDate(ParameterKey.ORBIT_DATE,
                                                    TimeScalesFactory.getUTC()),
                                     mu);
        } else if (parser.containsKey(ParameterKey.ORBIT_TLE_LINE_1)) {
            final String line1 = parser.getString(ParameterKey.ORBIT_TLE_LINE_1);
            final String line2 = parser.getString(ParameterKey.ORBIT_TLE_LINE_2);
            final TLE tle = new TLE(line1, line2);

            final TLEPropagator propagator = TLEPropagator.selectExtrapolator(tle);

            final AbsoluteDate initDate = tle.getDate();
            final SpacecraftState initialState = propagator.getInitialState();


            //Transformation from TEME to frame.
            return new CartesianOrbit(initialState.getPVCoordinates(FramesFactory.getEME2000()),
                                      frame,
                                      initDate,
                                      mu);


        } else {
            final double[] pos = {parser.getDouble(ParameterKey.ORBIT_CARTESIAN_PX),
                                  parser.getDouble(ParameterKey.ORBIT_CARTESIAN_PY),
                                  parser.getDouble(ParameterKey.ORBIT_CARTESIAN_PZ)};
            final double[] vel = {parser.getDouble(ParameterKey.ORBIT_CARTESIAN_VX),
                                  parser.getDouble(ParameterKey.ORBIT_CARTESIAN_VY),
                                  parser.getDouble(ParameterKey.ORBIT_CARTESIAN_VZ)};

            return new CartesianOrbit(new PVCoordinates(new Vector3D(pos), new Vector3D(vel)),
                                      frame,
                                      parser.getDate(ParameterKey.ORBIT_DATE,
                                                     TimeScalesFactory.getUTC()),
                                      mu);
        }
    }

    /** Set up range bias due to transponder delay.
     * @param parser input file parser
     * @return range bias (may be null if bias is fixed to zero)
     */
    private Bias<Range> createSatRangeBias(final KeyValueFileParser<ParameterKey> parser) {

        // transponder delay
        final double transponderDelayBias;
        if (!parser.containsKey(ParameterKey.ONBOARD_RANGE_BIAS)) {
            transponderDelayBias = 0;
        } else {
            transponderDelayBias = parser.getDouble(ParameterKey.ONBOARD_RANGE_BIAS);
        }

        final double transponderDelayBiasMin;
        if (!parser.containsKey(ParameterKey.ONBOARD_RANGE_BIAS_MIN)) {
            transponderDelayBiasMin = Double.NEGATIVE_INFINITY;
        } else {
            transponderDelayBiasMin = parser.getDouble(ParameterKey.ONBOARD_RANGE_BIAS_MIN);
        }

        final double transponderDelayBiasMax;
        if (!parser.containsKey(ParameterKey.ONBOARD_RANGE_BIAS_MAX)) {
            transponderDelayBiasMax = Double.NEGATIVE_INFINITY;
        } else {
            transponderDelayBiasMax = parser.getDouble(ParameterKey.ONBOARD_RANGE_BIAS_MAX);
        }

        // bias estimation flag
        final boolean transponderDelayBiasEstimated;
        if (!parser.containsKey(ParameterKey.ONBOARD_RANGE_BIAS_ESTIMATED)) {
            transponderDelayBiasEstimated = false;
        } else {
            transponderDelayBiasEstimated = parser.getBoolean(ParameterKey.ONBOARD_RANGE_BIAS_ESTIMATED);
        }

        if (FastMath.abs(transponderDelayBias) >= Precision.SAFE_MIN || transponderDelayBiasEstimated) {
            // bias is either non-zero or will be estimated,
            // we really need to create a modifier for this
            final Bias<Range> bias = new Bias<Range>(new String[] { "transponder delay bias", },
                                                     new double[] { transponderDelayBias },
                                                     new double[] { 1.0 },
                                                     new double[] { transponderDelayBiasMin },
                                                     new double[] { transponderDelayBiasMax });
            bias.getParametersDrivers().get(0).setSelected(transponderDelayBiasEstimated);
            return bias;
        } else {
            // fixed zero bias, we don't need any modifier
            return null;
        }
    }

    /** Set up range modifier taking on-board antenna offset.
     * @param parser input file parser
     * @return range modifier (may be null if antenna offset is zero or undefined)
     */
    private OnBoardAntennaRangeModifier createSatAntennaRangeModifier(final KeyValueFileParser<ParameterKey> parser) {
        final Vector3D offset;
        if (!parser.containsKey(ParameterKey.ON_BOARD_ANTENNA_PHASE_CENTER_X)) {
            offset = Vector3D.ZERO;
        } else {
            offset = parser.getVector(ParameterKey.ON_BOARD_ANTENNA_PHASE_CENTER_X,
                                      ParameterKey.ON_BOARD_ANTENNA_PHASE_CENTER_Y,
                                      ParameterKey.ON_BOARD_ANTENNA_PHASE_CENTER_Z);
        }
        return offset.getNorm() > 0 ? new OnBoardAntennaRangeModifier(offset) : null;
    }

    /** Set up range modifier taking shapiro effect.
     * @param parser input file parser
     * @return range modifier (may be null if antenna offset is zero or undefined)
     */
    private ShapiroRangeModifier createShapiroRangeModifier(final KeyValueFileParser<ParameterKey> parser) {
        final ShapiroRangeModifier shapiro;
        if (!parser.containsKey(ParameterKey.RANGE_SHAPIRO)) {
            shapiro = null;
        } else {
            shapiro = parser.getBoolean(ParameterKey.RANGE_SHAPIRO) ? new ShapiroRangeModifier(getMu()) : null;
        }
        return shapiro;
    }
    
    /** Set up stations from Sinex data.
     * @param parser input file parser
     * @param conventions IERS conventions to use
     * @param body central body
     * @return name to station data map
          * @throws NoSuchElementException if input parameters are missing
     */
    private Map<String, StationData> createSinexStationsData(final KeyValueFileParser<ParameterKey> parser,
                                                        final IERSConventions conventions,
                                                        final OneAxisEllipsoid body,
                                                        final SINEXLoader sinex)
        throws NoSuchElementException {

        final Map<String, StationData> stations       = new HashMap<String, StationData>();

        final String[]  stationNames                      = parser.getStringArray(ParameterKey.GROUND_STATION_NAME);
        final double[]  stationLatitudes                  = parser.getAngleArray(ParameterKey.GROUND_STATION_LATITUDE);
        final double[]  stationLongitudes                 = parser.getAngleArray(ParameterKey.GROUND_STATION_LONGITUDE);
        final double[]  stationAltitudes                  = parser.getDoubleArray(ParameterKey.GROUND_STATION_ALTITUDE);
        final boolean[] stationPositionEstimated          = parser.getBooleanArray(ParameterKey.GROUND_STATION_POSITION_ESTIMATED);
        final double[]  stationClockOffsets               = parser.getDoubleArray(ParameterKey.GROUND_STATION_CLOCK_OFFSET);
        final double[]  stationClockOffsetsMin            = parser.getDoubleArray(ParameterKey.GROUND_STATION_CLOCK_OFFSET_MIN);
        final double[]  stationClockOffsetsMax            = parser.getDoubleArray(ParameterKey.GROUND_STATION_CLOCK_OFFSET_MAX);
        final boolean[] stationClockOffsetEstimated       = parser.getBooleanArray(ParameterKey.GROUND_STATION_CLOCK_OFFSET_ESTIMATED);
        final double[]  stationRangeSigma                 = parser.getDoubleArray(ParameterKey.GROUND_STATION_RANGE_SIGMA);
        final double[]  stationRangeBias                  = parser.getDoubleArray(ParameterKey.GROUND_STATION_RANGE_BIAS);
        final double[]  stationRangeBiasMin               = parser.getDoubleArray(ParameterKey.GROUND_STATION_RANGE_BIAS_MIN);
        final double[]  stationRangeBiasMax               = parser.getDoubleArray(ParameterKey.GROUND_STATION_RANGE_BIAS_MAX);
        final boolean[] stationRangeBiasEstimated         = parser.getBooleanArray(ParameterKey.GROUND_STATION_RANGE_BIAS_ESTIMATED);
        final double[]  stationRangeRateSigma             = parser.getDoubleArray(ParameterKey.GROUND_STATION_RANGE_RATE_SIGMA);
        final double[]  stationRangeRateBias              = parser.getDoubleArray(ParameterKey.GROUND_STATION_RANGE_RATE_BIAS);
        final double[]  stationRangeRateBiasMin           = parser.getDoubleArray(ParameterKey.GROUND_STATION_RANGE_RATE_BIAS_MIN);
        final double[]  stationRangeRateBiasMax           = parser.getDoubleArray(ParameterKey.GROUND_STATION_RANGE_RATE_BIAS_MAX);
        final boolean[] stationRangeRateBiasEstimated     = parser.getBooleanArray(ParameterKey.GROUND_STATION_RANGE_RATE_BIAS_ESTIMATED);
        final double[]  stationAzimuthSigma               = parser.getAngleArray(ParameterKey.GROUND_STATION_AZIMUTH_SIGMA);
        final double[]  stationAzimuthBias                = parser.getAngleArray(ParameterKey.GROUND_STATION_AZIMUTH_BIAS);
        final double[]  stationAzimuthBiasMin             = parser.getAngleArray(ParameterKey.GROUND_STATION_AZIMUTH_BIAS_MIN);
        final double[]  stationAzimuthBiasMax             = parser.getAngleArray(ParameterKey.GROUND_STATION_AZIMUTH_BIAS_MAX);
        final double[]  stationElevationSigma             = parser.getAngleArray(ParameterKey.GROUND_STATION_ELEVATION_SIGMA);
        final double[]  stationElevationBias              = parser.getAngleArray(ParameterKey.GROUND_STATION_ELEVATION_BIAS);
        final double[]  stationElevationBiasMin           = parser.getAngleArray(ParameterKey.GROUND_STATION_ELEVATION_BIAS_MIN);
        final double[]  stationElevationBiasMax           = parser.getAngleArray(ParameterKey.GROUND_STATION_ELEVATION_BIAS_MAX);
        final boolean[] stationAzElBiasesEstimated        = parser.getBooleanArray(ParameterKey.GROUND_STATION_AZ_EL_BIASES_ESTIMATED);
        final boolean[] stationElevationRefraction        = parser.getBooleanArray(ParameterKey.GROUND_STATION_ELEVATION_REFRACTION_CORRECTION);
        final boolean[] stationTroposphericModelEstimated = parser.getBooleanArray(ParameterKey.GROUND_STATION_TROPOSPHERIC_MODEL_ESTIMATED);
        final double[]  stationTroposphericZenithDelay    = parser.getDoubleArray(ParameterKey.GROUND_STATION_TROPOSPHERIC_ZENITH_DELAY);
        final boolean[] stationZenithDelayEstimated       = parser.getBooleanArray(ParameterKey.GROUND_STATION_TROPOSPHERIC_DELAY_ESTIMATED);
        final boolean[] stationGlobalMappingFunction      = parser.getBooleanArray(ParameterKey.GROUND_STATION_GLOBAL_MAPPING_FUNCTION);
        final boolean[] stationNiellMappingFunction       = parser.getBooleanArray(ParameterKey.GROUND_STATION_NIELL_MAPPING_FUNCTION);
        final boolean[] stationWeatherEstimated           = parser.getBooleanArray(ParameterKey.GROUND_STATION_WEATHER_ESTIMATED);
        final boolean[] stationRangeTropospheric          = parser.getBooleanArray(ParameterKey.GROUND_STATION_RANGE_TROPOSPHERIC_CORRECTION);
        final boolean[] stationIonosphericCorrection      = parser.getBooleanArray(ParameterKey.GROUND_STATION_RANGE_IONOSPHERIC_CORRECTION);
        final boolean[] stationIonosphericModelEstimated  = parser.getBooleanArray(ParameterKey.GROUND_STATION_IONOSPHERIC_MODEL_ESTIMATED);
        final boolean[] stationVTECEstimated              = parser.getBooleanArray(ParameterKey.GROUND_STATION_IONOSPHERIC_VTEC_ESTIMATED);
        final double[]  stationIonosphericVTEC            = parser.getDoubleArray(ParameterKey.GROUND_STATION_IONOSPHERIC_VTEC_VALUE);
        final double[]  stationIonosphericHIon            = parser.getDoubleArray(ParameterKey.GROUND_STATION_IONOSPHERIC_HION_VALUE);

        final TidalDisplacement tidalDisplacement;
        if (parser.containsKey(ParameterKey.SOLID_TIDES_DISPLACEMENT_CORRECTION) &&
            parser.getBoolean(ParameterKey.SOLID_TIDES_DISPLACEMENT_CORRECTION)) {
            final boolean removePermanentDeformation =
                            parser.containsKey(ParameterKey.SOLID_TIDES_DISPLACEMENT_REMOVE_PERMANENT_DEFORMATION) &&
                            parser.getBoolean(ParameterKey.SOLID_TIDES_DISPLACEMENT_REMOVE_PERMANENT_DEFORMATION);
            tidalDisplacement = new TidalDisplacement(Constants.EIGEN5C_EARTH_EQUATORIAL_RADIUS,
                                                      Constants.JPL_SSD_SUN_EARTH_PLUS_MOON_MASS_RATIO,
                                                      Constants.JPL_SSD_EARTH_MOON_MASS_RATIO,
                                                      CelestialBodyFactory.getSun(),
                                                      CelestialBodyFactory.getMoon(),
                                                      conventions,
                                                      removePermanentDeformation);
        } else {
            tidalDisplacement = null;
        }

        final OceanLoadingCoefficientsBLQFactory blqFactory;
        if (parser.containsKey(ParameterKey.OCEAN_LOADING_CORRECTION) &&
            parser.getBoolean(ParameterKey.OCEAN_LOADING_CORRECTION)) {
            blqFactory = new OceanLoadingCoefficientsBLQFactory("^.*\\.blq$");
        } else {
            blqFactory = null;
        }

        final EOPHistory eopHistory = FramesFactory.findEOP(body.getBodyFrame());

        for (int i = 0; i < stationNames.length; ++i) {

            // displacements
            final StationDisplacement[] displacements;
            final OceanLoading oceanLoading = (blqFactory == null) ?
                                              null :
                                              new OceanLoading(body, blqFactory.getCoefficients(stationNames[i]));
            if (tidalDisplacement == null) {
                if (oceanLoading == null) {
                    displacements = new StationDisplacement[0];
                } else {
                    displacements = new StationDisplacement[] {
                        oceanLoading
                    };
                }
            } else {
                if (oceanLoading == null) {
                    displacements = new StationDisplacement[] {
                        tidalDisplacement
                    };
                } else {
                    displacements = new StationDisplacement[] {
                        tidalDisplacement, oceanLoading
                    };
                }
            }

            // the station itself
            final GroundStation station;
            if (sinex != null && sinex.getStation(stationNames[i].substring(0, 4)) != null) {
                final Station sinexStation = sinex.getStation(stationNames[i].substring(0, 4));
                final GeodeticPoint position = body.transform(sinexStation.getPosition(),
                                                              body.getBodyFrame(),
                                                              sinexStation.getEpoch());
                final TopocentricFrame topo = new TopocentricFrame(body, position, stationNames[i]);
                station = new GroundStation(topo, eopHistory, displacements);
                station.getZenithOffsetDriver().setValue(sinexStation.getEccentricities().getX());
                station.getZenithOffsetDriver().setReferenceValue(sinexStation.getEccentricities().getX());
                station.getNorthOffsetDriver().setValue(sinexStation.getEccentricities().getY());
                station.getNorthOffsetDriver().setReferenceValue(sinexStation.getEccentricities().getY());
                station.getEastOffsetDriver().setValue(sinexStation.getEccentricities().getZ());
                station.getEastOffsetDriver().setReferenceValue(sinexStation.getEccentricities().getZ());
            } else {
                final GeodeticPoint position = new GeodeticPoint(stationLatitudes[i],
                                                                 stationLongitudes[i],
                                                                 stationAltitudes[i]);
                final TopocentricFrame topo = new TopocentricFrame(body, position, stationNames[i]);
                station = new GroundStation(topo, eopHistory, displacements);
            }
            station.getClockOffsetDriver().setReferenceValue(stationClockOffsets[i]);
            station.getClockOffsetDriver().setValue(stationClockOffsets[i]);
            station.getClockOffsetDriver().setMinValue(stationClockOffsetsMin[i]);
            station.getClockOffsetDriver().setMaxValue(stationClockOffsetsMax[i]);
            station.getClockOffsetDriver().setSelected(stationClockOffsetEstimated[i]);
            station.getEastOffsetDriver().setSelected(stationPositionEstimated[i]);
            station.getNorthOffsetDriver().setSelected(stationPositionEstimated[i]);
            station.getZenithOffsetDriver().setSelected(stationPositionEstimated[i]);

            // range
            final double rangeSigma = stationRangeSigma[i];
            final Bias<Range> rangeBias;
            if (FastMath.abs(stationRangeBias[i])   >= Precision.SAFE_MIN || stationRangeBiasEstimated[i]) {
                rangeBias = new Bias<Range>(new String[] { stationNames[i] + RANGE_BIAS_SUFFIX, },
                                            new double[] { stationRangeBias[i] },
                                            new double[] { rangeSigma },
                                            new double[] { stationRangeBiasMin[i] },
                                            new double[] { stationRangeBiasMax[i] });
                rangeBias.getParametersDrivers().get(0).setSelected(stationRangeBiasEstimated[i]);
            } else {
                // bias fixed to zero, we don't need to create a modifier for this
                rangeBias = null;
            }

            // range rate
            final double rangeRateSigma = stationRangeRateSigma[i];
            final Bias<RangeRate> rangeRateBias;
            if (FastMath.abs(stationRangeRateBias[i])   >= Precision.SAFE_MIN || stationRangeRateBiasEstimated[i]) {
                rangeRateBias = new Bias<RangeRate>(new String[] { stationNames[i] + RANGE_RATE_BIAS_SUFFIX },
                                                    new double[] { stationRangeRateBias[i] },
                                                    new double[] { rangeRateSigma },
                                                    new double[] { stationRangeRateBiasMin[i] },
                                                    new double[] {
                                                        stationRangeRateBiasMax[i]
                                                    });
                rangeRateBias.getParametersDrivers().get(0).setSelected(stationRangeRateBiasEstimated[i]);
            } else {
                // bias fixed to zero, we don't need to create a modifier for this
                rangeRateBias = null;
            }

            // angular biases
            final double[] azELSigma = new double[] {
                stationAzimuthSigma[i], stationElevationSigma[i]
            };
            final Bias<AngularAzEl> azELBias;
            if (FastMath.abs(stationAzimuthBias[i])   >= Precision.SAFE_MIN ||
                FastMath.abs(stationElevationBias[i]) >= Precision.SAFE_MIN ||
                stationAzElBiasesEstimated[i]) {
                azELBias = new Bias<AngularAzEl>(new String[] { stationNames[i] + AZIMUTH_BIAS_SUFFIX,
                                                                stationNames[i] + ELEVATION_BIAS_SUFFIX },
                                                 new double[] { stationAzimuthBias[i], stationElevationBias[i] },
                                                 azELSigma,
                                                 new double[] { stationAzimuthBiasMin[i], stationElevationBiasMin[i] },
                                                 new double[] { stationAzimuthBiasMax[i], stationElevationBiasMax[i] });
                azELBias.getParametersDrivers().get(0).setSelected(stationAzElBiasesEstimated[i]);
                azELBias.getParametersDrivers().get(1).setSelected(stationAzElBiasesEstimated[i]);
            } else {
                // bias fixed to zero, we don't need to create a modifier for this
                azELBias = null;
            }

            //Refraction correction
            final AngularRadioRefractionModifier refractionCorrection;
            if (stationElevationRefraction[i]) {
                final double                     altitude        = station.getBaseFrame().getPoint().getAltitude();
                final AtmosphericRefractionModel refractionModel = new EarthITU453AtmosphereRefraction(altitude);
                refractionCorrection = new AngularRadioRefractionModifier(refractionModel);
            } else {
                refractionCorrection = null;
            }


            //Tropospheric correction
            final RangeTroposphericDelayModifier rangeTroposphericCorrection;
            if (stationRangeTropospheric[i]) {

                MappingFunction mappingModel = null;
                if (stationGlobalMappingFunction[i]) {
                    mappingModel = new GlobalMappingFunctionModel(station.getBaseFrame().getPoint().getLatitude(),
                                                                  station.getBaseFrame().getPoint().getLongitude());
                } else if (stationNiellMappingFunction[i]) {
                    mappingModel = new NiellMappingFunctionModel(station.getBaseFrame().getPoint().getLatitude());
                }

                final DiscreteTroposphericModel troposphericModel;
                if (stationTroposphericModelEstimated[i] && mappingModel != null) {
                    // Estimated tropospheric model

                    // Compute pressure and temperature for estimated tropospheric model
                    final double pressure;
                    final double temperature;
                    if (stationWeatherEstimated[i]) {
                        // Empirical models to compute the pressure and the temperature
                        final GlobalPressureTemperatureModel weather = new GlobalPressureTemperatureModel(station.getBaseFrame().getPoint().getLatitude(),
                                                                                                          station.getBaseFrame().getPoint().getLongitude(),
                                                                                                          body.getBodyFrame());
                        weather.weatherParameters(stationAltitudes[i], parser.getDate(ParameterKey.ORBIT_DATE,
                                                                                      TimeScalesFactory.getUTC()));
                        temperature = weather.getTemperature();
                        pressure    = weather.getPressure();

                    } else {
                        // Standard atmosphere model : temperature: 18 degree Celsius and pressure: 1013.25 mbar
                        temperature = 273.15 + 18.0;
                        pressure    = 1013.25;
                    }

                    troposphericModel = new EstimatedTroposphericModel(temperature, pressure,
                                                                       mappingModel, stationTroposphericZenithDelay[i]);
                    final ParameterDriver driver = troposphericModel.getParametersDrivers().get(0);
                    driver.setName(stationNames[i].substring(0, 4) + "/ " + EstimatedTroposphericModel.TOTAL_ZENITH_DELAY);
                    driver.setSelected(stationZenithDelayEstimated[i]);

                } else {
                    // Empirical tropospheric model
                    troposphericModel = SaastamoinenModel.getStandardModel();
                }

                rangeTroposphericCorrection = new  RangeTroposphericDelayModifier(troposphericModel);
            } else {
                rangeTroposphericCorrection = null;
            }

            // Ionospheric correction
            final IonosphericModel ionosphericModel;
            if (stationIonosphericCorrection[i]) {
                if (stationIonosphericModelEstimated[i]) {
                    // Estimated ionospheric model
                    final IonosphericMappingFunction mapping = new SingleLayerModelMappingFunction(stationIonosphericHIon[i]);
                    ionosphericModel  = new EstimatedIonosphericModel(mapping, stationIonosphericVTEC[i]);
                    final ParameterDriver  ionosphericDriver = ionosphericModel.getParametersDrivers().get(0);
                    ionosphericDriver.setSelected(stationVTECEstimated[i]);
                    ionosphericDriver.setName(stationNames[i].substring(0, 5) + EstimatedIonosphericModel.VERTICAL_TOTAL_ELECTRON_CONTENT);
                } else {
                    final TimeScale utc = TimeScalesFactory.getUTC();
                    // Klobuchar model
                    final KlobucharIonoCoefficientsLoader loader = new KlobucharIonoCoefficientsLoader();
                    loader.loadKlobucharIonosphericCoefficients(parser.getDate(ParameterKey.ORBIT_DATE, utc).getComponents(utc).getDate());
                    ionosphericModel = new KlobucharIonoModel(loader.getAlpha(), loader.getBeta());
                }
            } else {
                ionosphericModel = null;
            }

            stations.put(stationNames[i],
                         new StationData(station,
                                         rangeSigma,     rangeBias,
                                         rangeRateSigma, rangeRateBias,
                                         azELSigma,      azELBias,
                                         refractionCorrection, rangeTroposphericCorrection,
                                         ionosphericModel));
        }
        return stations;

    }

    /** Set up stations.
     * @param parser input file parser
     * @param sinexPosition sinex file containing station position (can be null)
     * @param sinexEcc sinex file containing station eccentricities (can be null)
     * @param conventions IERS conventions to use
     * @param body central body
     * @return name to station data map
     * @throws NoSuchElementException if input parameters are missing
     */
    private Map<String, StationData> createStationsData(final KeyValueFileParser<ParameterKey> parser,
                                                        final SINEXLoader sinexPosition,
                                                        final SINEXLoader sinexEcc,
                                                        final IERSConventions conventions,
                                                        final OneAxisEllipsoid body)
        throws NoSuchElementException {

        final Map<String, StationData> stations       = new HashMap<String, StationData>();

        final String[]  stationNames                      = parser.getStringArray(ParameterKey.GROUND_STATION_NAME);
        final double[]  stationLatitudes                  = parser.getAngleArray(ParameterKey.GROUND_STATION_LATITUDE);
        final double[]  stationLongitudes                 = parser.getAngleArray(ParameterKey.GROUND_STATION_LONGITUDE);
        final double[]  stationAltitudes                  = parser.getDoubleArray(ParameterKey.GROUND_STATION_ALTITUDE);
        final boolean[] stationPositionEstimated          = parser.getBooleanArray(ParameterKey.GROUND_STATION_POSITION_ESTIMATED);
        final double[]  stationClockOffsets               = parser.getDoubleArray(ParameterKey.GROUND_STATION_CLOCK_OFFSET);
        final double[]  stationClockOffsetsMin            = parser.getDoubleArray(ParameterKey.GROUND_STATION_CLOCK_OFFSET_MIN);
        final double[]  stationClockOffsetsMax            = parser.getDoubleArray(ParameterKey.GROUND_STATION_CLOCK_OFFSET_MAX);
        final boolean[] stationClockOffsetEstimated       = parser.getBooleanArray(ParameterKey.GROUND_STATION_CLOCK_OFFSET_ESTIMATED);
        final double[]  stationRangeSigma                 = parser.getDoubleArray(ParameterKey.GROUND_STATION_RANGE_SIGMA);
        final double[]  stationRangeBias                  = parser.getDoubleArray(ParameterKey.GROUND_STATION_RANGE_BIAS);
        final double[]  stationRangeBiasMin               = parser.getDoubleArray(ParameterKey.GROUND_STATION_RANGE_BIAS_MIN);
        final double[]  stationRangeBiasMax               = parser.getDoubleArray(ParameterKey.GROUND_STATION_RANGE_BIAS_MAX);
        final boolean[] stationRangeBiasEstimated         = parser.getBooleanArray(ParameterKey.GROUND_STATION_RANGE_BIAS_ESTIMATED);
        final double[]  stationRangeRateSigma             = parser.getDoubleArray(ParameterKey.GROUND_STATION_RANGE_RATE_SIGMA);
        final double[]  stationRangeRateBias              = parser.getDoubleArray(ParameterKey.GROUND_STATION_RANGE_RATE_BIAS);
        final double[]  stationRangeRateBiasMin           = parser.getDoubleArray(ParameterKey.GROUND_STATION_RANGE_RATE_BIAS_MIN);
        final double[]  stationRangeRateBiasMax           = parser.getDoubleArray(ParameterKey.GROUND_STATION_RANGE_RATE_BIAS_MAX);
        final boolean[] stationRangeRateBiasEstimated     = parser.getBooleanArray(ParameterKey.GROUND_STATION_RANGE_RATE_BIAS_ESTIMATED);
        final double[]  stationAzimuthSigma               = parser.getAngleArray(ParameterKey.GROUND_STATION_AZIMUTH_SIGMA);
        final double[]  stationAzimuthBias                = parser.getAngleArray(ParameterKey.GROUND_STATION_AZIMUTH_BIAS);
        final double[]  stationAzimuthBiasMin             = parser.getAngleArray(ParameterKey.GROUND_STATION_AZIMUTH_BIAS_MIN);
        final double[]  stationAzimuthBiasMax             = parser.getAngleArray(ParameterKey.GROUND_STATION_AZIMUTH_BIAS_MAX);
        final double[]  stationElevationSigma             = parser.getAngleArray(ParameterKey.GROUND_STATION_ELEVATION_SIGMA);
        final double[]  stationElevationBias              = parser.getAngleArray(ParameterKey.GROUND_STATION_ELEVATION_BIAS);
        final double[]  stationElevationBiasMin           = parser.getAngleArray(ParameterKey.GROUND_STATION_ELEVATION_BIAS_MIN);
        final double[]  stationElevationBiasMax           = parser.getAngleArray(ParameterKey.GROUND_STATION_ELEVATION_BIAS_MAX);
        final boolean[] stationAzElBiasesEstimated        = parser.getBooleanArray(ParameterKey.GROUND_STATION_AZ_EL_BIASES_ESTIMATED);
        final boolean[] stationElevationRefraction        = parser.getBooleanArray(ParameterKey.GROUND_STATION_ELEVATION_REFRACTION_CORRECTION);
        final boolean[] stationTroposphericModelEstimated = parser.getBooleanArray(ParameterKey.GROUND_STATION_TROPOSPHERIC_MODEL_ESTIMATED);
        final double[]  stationTroposphericZenithDelay    = parser.getDoubleArray(ParameterKey.GROUND_STATION_TROPOSPHERIC_ZENITH_DELAY);
        final boolean[] stationZenithDelayEstimated       = parser.getBooleanArray(ParameterKey.GROUND_STATION_TROPOSPHERIC_DELAY_ESTIMATED);
        final boolean[] stationGlobalMappingFunction      = parser.getBooleanArray(ParameterKey.GROUND_STATION_GLOBAL_MAPPING_FUNCTION);
        final boolean[] stationNiellMappingFunction       = parser.getBooleanArray(ParameterKey.GROUND_STATION_NIELL_MAPPING_FUNCTION);
        final boolean[] stationWeatherEstimated           = parser.getBooleanArray(ParameterKey.GROUND_STATION_WEATHER_ESTIMATED);
        final boolean[] stationRangeTropospheric          = parser.getBooleanArray(ParameterKey.GROUND_STATION_RANGE_TROPOSPHERIC_CORRECTION);
        final boolean[] stationIonosphericCorrection      = parser.getBooleanArray(ParameterKey.GROUND_STATION_RANGE_IONOSPHERIC_CORRECTION);
        final boolean[] stationIonosphericModelEstimated  = parser.getBooleanArray(ParameterKey.GROUND_STATION_IONOSPHERIC_MODEL_ESTIMATED);
        final boolean[] stationVTECEstimated              = parser.getBooleanArray(ParameterKey.GROUND_STATION_IONOSPHERIC_VTEC_ESTIMATED);
        final double[]  stationIonosphericVTEC            = parser.getDoubleArray(ParameterKey.GROUND_STATION_IONOSPHERIC_VTEC_VALUE);
        final double[]  stationIonosphericHIon            = parser.getDoubleArray(ParameterKey.GROUND_STATION_IONOSPHERIC_HION_VALUE);

        final TidalDisplacement tidalDisplacement;
        if (parser.containsKey(ParameterKey.SOLID_TIDES_DISPLACEMENT_CORRECTION) &&
            parser.getBoolean(ParameterKey.SOLID_TIDES_DISPLACEMENT_CORRECTION)) {
            final boolean removePermanentDeformation =
                            parser.containsKey(ParameterKey.SOLID_TIDES_DISPLACEMENT_REMOVE_PERMANENT_DEFORMATION) &&
                            parser.getBoolean(ParameterKey.SOLID_TIDES_DISPLACEMENT_REMOVE_PERMANENT_DEFORMATION);
            tidalDisplacement = new TidalDisplacement(Constants.EIGEN5C_EARTH_EQUATORIAL_RADIUS,
                                                      Constants.JPL_SSD_SUN_EARTH_PLUS_MOON_MASS_RATIO,
                                                      Constants.JPL_SSD_EARTH_MOON_MASS_RATIO,
                                                      CelestialBodyFactory.getSun(),
                                                      CelestialBodyFactory.getMoon(),
                                                      conventions,
                                                      removePermanentDeformation);
        } else {
            tidalDisplacement = null;
        }

        final OceanLoadingCoefficientsBLQFactory blqFactory;
        if (parser.containsKey(ParameterKey.OCEAN_LOADING_CORRECTION) &&
            parser.getBoolean(ParameterKey.OCEAN_LOADING_CORRECTION)) {
            blqFactory = new OceanLoadingCoefficientsBLQFactory("^.*\\.blq$");
        } else {
            blqFactory = null;
        }

        final EOPHistory eopHistory = FramesFactory.findEOP(body.getBodyFrame());

        for (int i = 0; i < stationNames.length; ++i) {

            // displacements
            final StationDisplacement[] displacements;
            final OceanLoading oceanLoading = (blqFactory == null) ?
                                              null :
                                              new OceanLoading(body, blqFactory.getCoefficients(stationNames[i]));
            if (tidalDisplacement == null) {
                if (oceanLoading == null) {
                    displacements = new StationDisplacement[0];
                } else {
                    displacements = new StationDisplacement[] {
                        oceanLoading
                    };
                }
            } else {
                if (oceanLoading == null) {
                    displacements = new StationDisplacement[] {
                        tidalDisplacement
                    };
                } else {
                    displacements = new StationDisplacement[] {
                        tidalDisplacement, oceanLoading
                    };
                }
            }

            // the station itself
            final GeodeticPoint position;
            if (sinexPosition != null) {
                // A sinex file is available -> use the station positions inside the file
                final Station stationData = sinexPosition.getStation(stationNames[i]);
                position = body.transform(stationData.getPosition(), body.getBodyFrame(), stationData.getEpoch());
            } else {
                // If a sinex file is not available -> use the values in input file
                position = new GeodeticPoint(stationLatitudes[i], stationLongitudes[i], stationAltitudes[i]);
            }
            final TopocentricFrame topo = new TopocentricFrame(body, position, stationNames[i]);
            final GroundStation station = new GroundStation(topo, eopHistory, displacements);
            station.getClockOffsetDriver().setReferenceValue(stationClockOffsets[i]);
            station.getClockOffsetDriver().setValue(stationClockOffsets[i]);
            station.getClockOffsetDriver().setMinValue(stationClockOffsetsMin[i]);
            station.getClockOffsetDriver().setMaxValue(stationClockOffsetsMax[i]);
            station.getClockOffsetDriver().setSelected(stationClockOffsetEstimated[i]);
            station.getEastOffsetDriver().setSelected(stationPositionEstimated[i]);
            station.getNorthOffsetDriver().setSelected(stationPositionEstimated[i]);
            station.getZenithOffsetDriver().setSelected(stationPositionEstimated[i]);

            // Take into consideration station eccentricities if not null
            if (sinexEcc != null) {
                final Station stationEcc = sinexEcc.getStation(stationNames[i]);
                station.getZenithOffsetDriver().setValue(stationEcc.getEccentricities().getX());
                station.getZenithOffsetDriver().setReferenceValue(stationEcc.getEccentricities().getX());
                station.getNorthOffsetDriver().setValue(stationEcc.getEccentricities().getY());
                station.getNorthOffsetDriver().setReferenceValue(stationEcc.getEccentricities().getY());
                station.getEastOffsetDriver().setValue(stationEcc.getEccentricities().getZ());
                station.getEastOffsetDriver().setReferenceValue(stationEcc.getEccentricities().getZ());
            }

            // range
            final double rangeSigma = stationRangeSigma[i];
            final Bias<Range> rangeBias;
            if (FastMath.abs(stationRangeBias[i])   >= Precision.SAFE_MIN || stationRangeBiasEstimated[i]) {
                rangeBias = new Bias<Range>(new String[] { stationNames[i] + RANGE_BIAS_SUFFIX, },
                                            new double[] { stationRangeBias[i] },
                                            new double[] { rangeSigma },
                                            new double[] { stationRangeBiasMin[i] },
                                            new double[] { stationRangeBiasMax[i] });
                rangeBias.getParametersDrivers().get(0).setSelected(stationRangeBiasEstimated[i]);
            } else {
                // bias fixed to zero, we don't need to create a modifier for this
                rangeBias = null;
            }

            // range rate
            final double rangeRateSigma = stationRangeRateSigma[i];
            final Bias<RangeRate> rangeRateBias;
            if (FastMath.abs(stationRangeRateBias[i])   >= Precision.SAFE_MIN || stationRangeRateBiasEstimated[i]) {
                rangeRateBias = new Bias<RangeRate>(new String[] { stationNames[i] + RANGE_RATE_BIAS_SUFFIX },
                                                    new double[] { stationRangeRateBias[i] },
                                                    new double[] { rangeRateSigma },
                                                    new double[] { stationRangeRateBiasMin[i] },
                                                    new double[] {
                                                        stationRangeRateBiasMax[i]
                                                    });
                rangeRateBias.getParametersDrivers().get(0).setSelected(stationRangeRateBiasEstimated[i]);
            } else {
                // bias fixed to zero, we don't need to create a modifier for this
                rangeRateBias = null;
            }

            // angular biases
            final double[] azELSigma = new double[] {
                stationAzimuthSigma[i], stationElevationSigma[i]
            };
            final Bias<AngularAzEl> azELBias;
            if (FastMath.abs(stationAzimuthBias[i])   >= Precision.SAFE_MIN ||
                FastMath.abs(stationElevationBias[i]) >= Precision.SAFE_MIN ||
                stationAzElBiasesEstimated[i]) {
                azELBias = new Bias<AngularAzEl>(new String[] { stationNames[i] + AZIMUTH_BIAS_SUFFIX,
                                                                stationNames[i] + ELEVATION_BIAS_SUFFIX },
                                                 new double[] { stationAzimuthBias[i], stationElevationBias[i] },
                                                 azELSigma,
                                                 new double[] { stationAzimuthBiasMin[i], stationElevationBiasMin[i] },
                                                 new double[] { stationAzimuthBiasMax[i], stationElevationBiasMax[i] });
                azELBias.getParametersDrivers().get(0).setSelected(stationAzElBiasesEstimated[i]);
                azELBias.getParametersDrivers().get(1).setSelected(stationAzElBiasesEstimated[i]);
            } else {
                // bias fixed to zero, we don't need to create a modifier for this
                azELBias = null;
            }

            //Refraction correction
            final AngularRadioRefractionModifier refractionCorrection;
            if (stationElevationRefraction[i]) {
                final double                     altitude        = station.getBaseFrame().getPoint().getAltitude();
                final AtmosphericRefractionModel refractionModel = new EarthITU453AtmosphereRefraction(altitude);
                refractionCorrection = new AngularRadioRefractionModifier(refractionModel);
            } else {
                refractionCorrection = null;
            }


            //Tropospheric correction
            final RangeTroposphericDelayModifier rangeTroposphericCorrection;
            if (stationRangeTropospheric[i]) {

                MappingFunction mappingModel = null;
                if (stationGlobalMappingFunction[i]) {
                    mappingModel = new GlobalMappingFunctionModel(stationLatitudes[i],
                                                                  stationLongitudes[i]);
                } else if (stationNiellMappingFunction[i]) {
                    mappingModel = new NiellMappingFunctionModel(stationLatitudes[i]);
                }

                final DiscreteTroposphericModel troposphericModel;
                if (stationTroposphericModelEstimated[i] && mappingModel != null) {
                    // Estimated tropospheric model

                    // Compute pressure and temperature for estimated tropospheric model
                    final double pressure;
                    final double temperature;
                    if (stationWeatherEstimated[i]) {
                        // Empirical models to compute the pressure and the temperature
                        final GlobalPressureTemperatureModel weather = new GlobalPressureTemperatureModel(stationLatitudes[i],
                                                                                                          stationLongitudes[i],
                                                                                                          body.getBodyFrame());
                        weather.weatherParameters(stationAltitudes[i], parser.getDate(ParameterKey.ORBIT_DATE,
                                                                                      TimeScalesFactory.getUTC()));
                        temperature = weather.getTemperature();
                        pressure    = weather.getPressure();

                    } else {
                        // Standard atmosphere model : temperature: 18 degree Celsius and pressure: 1013.25 mbar
                        temperature = 273.15 + 18.0;
                        pressure    = 1013.25;
                    }

                    // Initial model used to initialize the time span tropospheric model
                    final EstimatedTroposphericModel initialModel = new EstimatedTroposphericModel(temperature, pressure, mappingModel,
                                                                                                   stationTroposphericZenithDelay[i]);

                    // Initialize the time span tropospheric model
                    final TimeSpanEstimatedTroposphericModel timeSpanModel = new TimeSpanEstimatedTroposphericModel(initialModel);

                    // Median date
                    final AbsoluteDate epoch = parser.getDate(ParameterKey.TROPOSPHERIC_CORRECTION_DATE, TimeScalesFactory.getUTC());

                    // Station name
                    final String subName = stationNames[i].substring(0, 5);

                    // Estimated tropospheric model BEFORE the median date
                    final EstimatedTroposphericModel modelBefore = new EstimatedTroposphericModel(temperature, pressure, mappingModel,
                                                                                                  stationTroposphericZenithDelay[i]);
                    final ParameterDriver totalDelayBefore = modelBefore.getParametersDrivers().get(0);
                    totalDelayBefore.setSelected(stationZenithDelayEstimated[i]);
                    totalDelayBefore.setName(subName + TimeSpanEstimatedTroposphericModel.DATE_BEFORE + epoch.toString(TimeScalesFactory.getUTC()) + " " + EstimatedTroposphericModel.TOTAL_ZENITH_DELAY);

                    // Estimated tropospheric model AFTER the median date
                    final EstimatedTroposphericModel modelAfter = new EstimatedTroposphericModel(temperature, pressure, mappingModel,
                                                                                                 stationTroposphericZenithDelay[i]);
                    final ParameterDriver totalDelayAfter = modelAfter.getParametersDrivers().get(0);
                    totalDelayAfter.setSelected(stationZenithDelayEstimated[i]);
                    totalDelayAfter.setName(subName + TimeSpanEstimatedTroposphericModel.DATE_AFTER + epoch.toString(TimeScalesFactory.getUTC()) + " " + EstimatedTroposphericModel.TOTAL_ZENITH_DELAY);

                    // Add models to the time span tropospheric model
                    // A very ugly trick is used when no measurements are available for a specific time span.
                    // Indeed, the tropospheric parameter will not be estimated for the time span with no measurements.
                    // Therefore, the diagonal elements of the covariance matrix will be equal to zero.
                    // At the end, an exception is thrown when accessing the physical covariance matrix because of singularities issues.
                    if (subName.equals("SEAT/")) {
                        // Do not add the model because no measurements are available
                        // for the time span before the median date for this station.
                    } else {
                        timeSpanModel.addTroposphericModelValidBefore(modelBefore, epoch);
                    }
                    if (subName.equals("BADG/") || subName.equals("IRKM/")) {
                        // Do not add the model because no measurements are available
                        // for the time span after the median date for this station.
                    } else {
                        timeSpanModel.addTroposphericModelValidAfter(modelAfter, epoch);
                    }

                    troposphericModel = timeSpanModel;
                } else {
                    // Empirical tropospheric model
                    troposphericModel = SaastamoinenModel.getStandardModel();
                }

                rangeTroposphericCorrection = new  RangeTroposphericDelayModifier(troposphericModel);
            } else {
                rangeTroposphericCorrection = null;
            }

            // Ionospheric correction
            final IonosphericModel ionosphericModel;
            if (stationIonosphericCorrection[i]) {
                if (stationIonosphericModelEstimated[i]) {
                    // Estimated ionospheric model
                    final IonosphericMappingFunction mapping = new SingleLayerModelMappingFunction(stationIonosphericHIon[i]);
                    ionosphericModel  = new EstimatedIonosphericModel(mapping, stationIonosphericVTEC[i]);
                    final ParameterDriver  ionosphericDriver = ionosphericModel.getParametersDrivers().get(0);
                    ionosphericDriver.setSelected(stationVTECEstimated[i]);
                    ionosphericDriver.setName(stationNames[i].substring(0, 5) + EstimatedIonosphericModel.VERTICAL_TOTAL_ELECTRON_CONTENT);
                } else {
                    final TimeScale utc = TimeScalesFactory.getUTC();
                    // Klobuchar model
                    final KlobucharIonoCoefficientsLoader loader = new KlobucharIonoCoefficientsLoader();
                    loader.loadKlobucharIonosphericCoefficients(parser.getDate(ParameterKey.ORBIT_DATE, utc).getComponents(utc).getDate());
                    ionosphericModel = new KlobucharIonoModel(loader.getAlpha(), loader.getBeta());
                }
            } else {
                ionosphericModel = null;
            }

            stations.put(stationNames[i],
                         new StationData(station,
                                         rangeSigma,     rangeBias,
                                         rangeRateSigma, rangeRateBias,
                                         azELSigma,      azELBias,
                                         refractionCorrection, rangeTroposphericCorrection,
                                         ionosphericModel));
        }
        return stations;

    }

    /** Set up weights.
     * @param parser input file parser
     * @return base weights
     * @throws NoSuchElementException if input parameters are missing
     */
    private Weights createWeights(final KeyValueFileParser<ParameterKey> parser)
        throws NoSuchElementException {
        return new Weights(parser.getDouble(ParameterKey.RANGE_MEASUREMENTS_BASE_WEIGHT),
                           parser.getDouble(ParameterKey.RANGE_RATE_MEASUREMENTS_BASE_WEIGHT),
                           new double[] {
                               parser.getDouble(ParameterKey.AZIMUTH_MEASUREMENTS_BASE_WEIGHT),
                               parser.getDouble(ParameterKey.ELEVATION_MEASUREMENTS_BASE_WEIGHT)
                           },
                           parser.getDouble(ParameterKey.PV_MEASUREMENTS_BASE_WEIGHT));
    }

    /** Set up outliers manager for range measurements.
     * @param parser input file parser
     * @param isDynamic if true, the filter should have adjustable standard deviation
     * @return outliers manager (null if none configured)
     */
    private OutlierFilter<Range> createRangeOutliersManager(final KeyValueFileParser<ParameterKey> parser, boolean isDynamic) {
        needsBothOrNeither(parser,
                           ParameterKey.RANGE_OUTLIER_REJECTION_MULTIPLIER,
                           ParameterKey.RANGE_OUTLIER_REJECTION_STARTING_ITERATION);
        return isDynamic ?
               new DynamicOutlierFilter<>(parser.getInt(ParameterKey.RANGE_OUTLIER_REJECTION_STARTING_ITERATION),
                                          parser.getInt(ParameterKey.RANGE_OUTLIER_REJECTION_MULTIPLIER)) :
               new OutlierFilter<>(parser.getInt(ParameterKey.RANGE_OUTLIER_REJECTION_STARTING_ITERATION),
                                   parser.getInt(ParameterKey.RANGE_OUTLIER_REJECTION_MULTIPLIER));
    }

    /** Set up outliers manager for range-rate measurements.
     * @param parser input file parser
     * @param isDynamic if true, the filter should have adjustable standard deviation
     * @return outliers manager (null if none configured)
     */
    private OutlierFilter<RangeRate> createRangeRateOutliersManager(final KeyValueFileParser<ParameterKey> parser, boolean isDynamic) {
        needsBothOrNeither(parser,
                           ParameterKey.RANGE_RATE_OUTLIER_REJECTION_MULTIPLIER,
                           ParameterKey.RANGE_RATE_OUTLIER_REJECTION_STARTING_ITERATION);
        return isDynamic ?
               new DynamicOutlierFilter<>(parser.getInt(ParameterKey.RANGE_RATE_OUTLIER_REJECTION_STARTING_ITERATION),
                                          parser.getInt(ParameterKey.RANGE_RATE_OUTLIER_REJECTION_MULTIPLIER)) :
               new OutlierFilter<>(parser.getInt(ParameterKey.RANGE_RATE_OUTLIER_REJECTION_STARTING_ITERATION),
                                   parser.getInt(ParameterKey.RANGE_RATE_OUTLIER_REJECTION_MULTIPLIER));
    }

    /** Set up outliers manager for azimuth-elevation measurements.
     * @param parser input file parser
     * @param isDynamic if true, the filter should have adjustable standard deviation
     * @return outliers manager (null if none configured)
     */
    private OutlierFilter<AngularAzEl> createAzElOutliersManager(final KeyValueFileParser<ParameterKey> parser, boolean isDynamic) {
        needsBothOrNeither(parser,
                           ParameterKey.AZ_EL_OUTLIER_REJECTION_MULTIPLIER,
                           ParameterKey.AZ_EL_OUTLIER_REJECTION_STARTING_ITERATION);
        return isDynamic ?
               new DynamicOutlierFilter<>(parser.getInt(ParameterKey.AZ_EL_OUTLIER_REJECTION_STARTING_ITERATION),
                                          parser.getInt(ParameterKey.AZ_EL_OUTLIER_REJECTION_MULTIPLIER)) :
               new OutlierFilter<>(parser.getInt(ParameterKey.AZ_EL_OUTLIER_REJECTION_STARTING_ITERATION),
                                   parser.getInt(ParameterKey.AZ_EL_OUTLIER_REJECTION_MULTIPLIER));
    }

    /** Set up outliers manager for PV measurements.
     * @param parser input file parser
     * @param isDynamic if true, the filter should have adjustable standard deviation
     * @return outliers manager (null if none configured)
     */
    private OutlierFilter<PV> createPVOutliersManager(final KeyValueFileParser<ParameterKey> parser, boolean isDynamic) {
        needsBothOrNeither(parser,
                           ParameterKey.PV_OUTLIER_REJECTION_MULTIPLIER,
                           ParameterKey.PV_OUTLIER_REJECTION_STARTING_ITERATION);
        return isDynamic ?
               new DynamicOutlierFilter<>(parser.getInt(ParameterKey.PV_OUTLIER_REJECTION_STARTING_ITERATION),
                                          parser.getInt(ParameterKey.PV_OUTLIER_REJECTION_MULTIPLIER)) :
               new OutlierFilter<>(parser.getInt(ParameterKey.PV_OUTLIER_REJECTION_STARTING_ITERATION),
                                   parser.getInt(ParameterKey.PV_OUTLIER_REJECTION_MULTIPLIER));
    }

    /** Set up PV data.
     * @param parser input file parser
     * @return PV data
     * @throws NoSuchElementException if input parameters are missing
     */
    private PVData createPVData(final KeyValueFileParser<ParameterKey> parser)
        throws NoSuchElementException {
        return new PVData(parser.getDouble(ParameterKey.PV_MEASUREMENTS_POSITION_SIGMA),
                          parser.getDouble(ParameterKey.PV_MEASUREMENTS_VELOCITY_SIGMA));
    }

    /** Set up satellite data.
     * @param parser input file parser
     * @return satellite data
     * @throws NoSuchElementException if input parameters are missing
     */
    private ObservableSatellite createObservableSatellite(final KeyValueFileParser<ParameterKey> parser)
        throws NoSuchElementException {
        final ObservableSatellite obsSat = new ObservableSatellite(0);
        final ParameterDriver clockOffsetDriver = obsSat.getClockOffsetDriver();
        if (parser.containsKey(ParameterKey.ON_BOARD_CLOCK_OFFSET)) {
            clockOffsetDriver.setReferenceValue(parser.getDouble(ParameterKey.ON_BOARD_CLOCK_OFFSET));
            clockOffsetDriver.setValue(parser.getDouble(ParameterKey.ON_BOARD_CLOCK_OFFSET));
        }
        if (parser.containsKey(ParameterKey.ON_BOARD_CLOCK_OFFSET_MIN)) {
            clockOffsetDriver.setMinValue(parser.getDouble(ParameterKey.ON_BOARD_CLOCK_OFFSET_MIN));
        }
        if (parser.containsKey(ParameterKey.ON_BOARD_CLOCK_OFFSET_MAX)) {
            clockOffsetDriver.setMaxValue(parser.getDouble(ParameterKey.ON_BOARD_CLOCK_OFFSET_MAX));
        }
        if (parser.containsKey(ParameterKey.ON_BOARD_CLOCK_OFFSET_ESTIMATED)) {
            clockOffsetDriver.setSelected(parser.getBoolean(ParameterKey.ON_BOARD_CLOCK_OFFSET_ESTIMATED));
        }
        return obsSat;
    }

    /** Set up estimator.
     * @param parser input file parser
     * @param propagatorBuilder propagator builder
     * @return estimator
     * @throws NoSuchElementException if input parameters are missing
     */
    private BatchLSEstimator createEstimator(final KeyValueFileParser<ParameterKey> parser,
                                             final ODPropagatorBuilder propagatorBuilder)
        throws NoSuchElementException {

        final boolean optimizerIsLevenbergMarquardt;
        if (!parser.containsKey(ParameterKey.ESTIMATOR_OPTIMIZATION_ENGINE)) {
            optimizerIsLevenbergMarquardt = true;
        } else {
            final String engine = parser.getString(ParameterKey.ESTIMATOR_OPTIMIZATION_ENGINE);
            optimizerIsLevenbergMarquardt = engine.toLowerCase().contains("levenberg");
        }
        final LeastSquaresOptimizer optimizer;

        if (optimizerIsLevenbergMarquardt) {
            // we want to use a Levenberg-Marquardt optimization engine
            final double initialStepBoundFactor;
            if (!parser.containsKey(ParameterKey.ESTIMATOR_LEVENBERG_MARQUARDT_INITIAL_STEP_BOUND_FACTOR)) {
                initialStepBoundFactor = 100.0;
            } else {
                initialStepBoundFactor = parser.getDouble(ParameterKey.ESTIMATOR_LEVENBERG_MARQUARDT_INITIAL_STEP_BOUND_FACTOR);
            }

            optimizer = new LevenbergMarquardtOptimizer().withInitialStepBoundFactor(initialStepBoundFactor);
        } else {
            // we want to use a Gauss-Newton optimization engine
            optimizer = new GaussNewtonOptimizer(new QRDecomposer(1e-11), false);
        }

        final double convergenceThreshold;
        if (!parser.containsKey(ParameterKey.ESTIMATOR_NORMALIZED_PARAMETERS_CONVERGENCE_THRESHOLD)) {
            convergenceThreshold = 1.0e-3;
        } else {
            convergenceThreshold = parser.getDouble(ParameterKey.ESTIMATOR_NORMALIZED_PARAMETERS_CONVERGENCE_THRESHOLD);
        }
        final int maxIterations;
        if (!parser.containsKey(ParameterKey.ESTIMATOR_MAX_ITERATIONS)) {
            maxIterations = 10;
        } else {
            maxIterations = parser.getInt(ParameterKey.ESTIMATOR_MAX_ITERATIONS);
        }
        final int maxEvaluations;
        if (!parser.containsKey(ParameterKey.ESTIMATOR_MAX_EVALUATIONS)) {
            maxEvaluations = 20;
        } else {
            maxEvaluations = parser.getInt(ParameterKey.ESTIMATOR_MAX_EVALUATIONS);
        }

        final BatchLSEstimator estimator = new BatchLSEstimator(optimizer, propagatorBuilder);
        estimator.setParametersConvergenceThreshold(convergenceThreshold);
        estimator.setMaxIterations(maxIterations);
        estimator.setMaxEvaluations(maxEvaluations);

        return estimator;

    }

    /** Read a sinex file corresponding to the given key.
     * @param input input file
     * @param parser input file parser
     * @param key name of the file
     * @return container for sinex data or null if key does not exist
     * @throws IOException if file is not read properly
     */
    private SINEXLoader readSinexFile(final File input,
                                      final KeyValueFileParser<ParameterKey> parser,
                                      final ParameterKey key)
        throws IOException {

        // Verify if the key is defined
        if (parser.containsKey(key)) {

            // File name
            final String fileName = parser.getString(key);

            // Read the file
            NamedData nd = new NamedData(fileName, () -> new FileInputStream(new File(input.getParentFile(), fileName)));
            for (final DataFilter filter : Arrays.asList(new GzipFilter(),
                                                         new UnixCompressFilter(),
                                                         new HatanakaCompressFilter())) {
                nd = filter.filter(nd);
            }

            // Return a configured SINEX file
            return new SINEXLoader(nd.getStreamOpener().openStream(), nd.getName());

        } else {

            // File is not defines, return a null object
            return null;

        }

    }

    /** Read a measurements file.
     * @param nd named data containing measurements
     * @param stations name to stations data map
     * @param pvData PV measurements data
     * @param satellite satellite reference
     * @param satRangeBias range bias due to transponder delay
     * @param satAntennaRangeModifier modifier for on-board antenna offset
     * @param weights base weights for measurements
     * @param rangeOutliersManager manager for range measurements outliers (null if none configured)
     * @param rangeRateOutliersManager manager for range-rate measurements outliers (null if none configured)
     * @param azElOutliersManager manager for azimuth-elevation measurements outliers (null if none configured)
     * @param pvOutliersManager manager for PV measurements outliers (null if none configured)
     * @return measurements list
     * @exception IOException if measurement file cannot be read
     */
    private List<ObservedMeasurement<?>> readMeasurements(final NamedData nd,
                                                          final Map<String, StationData> stations,
                                                          final PVData pvData,
                                                          final ObservableSatellite satellite,
                                                          final Bias<Range> satRangeBias,
                                                          final OnBoardAntennaRangeModifier satAntennaRangeModifier,
                                                          final Weights weights,
                                                          final OutlierFilter<Range> rangeOutliersManager,
                                                          final OutlierFilter<RangeRate> rangeRateOutliersManager,
                                                          final OutlierFilter<AngularAzEl> azElOutliersManager,
                                                          final OutlierFilter<PV> pvOutliersManager)
        throws IOException {

        final List<ObservedMeasurement<?>> measurements = new ArrayList<ObservedMeasurement<?>>();
        try (InputStream is = nd.getStreamOpener().openStream();
             InputStreamReader isr = new InputStreamReader(is, StandardCharsets.UTF_8);
             BufferedReader br = new BufferedReader(isr)) {
            int lineNumber = 0;
            for (String line = br.readLine(); line != null; line = br.readLine()) {
                ++lineNumber;
                line = line.trim();
                if (line.length() > 0 && !line.startsWith("#")) {
                    final String[] fields = line.split("\\s+");
                    if (fields.length < 2) {
                        throw new OrekitException(OrekitMessages.UNABLE_TO_PARSE_LINE_IN_FILE,
                                                  lineNumber, nd.getName(), line);
                    }
                    switch (fields[1]) {
                        case "RANGE" :
                            final Range range = new RangeParser().parseFields(fields, stations, pvData, satellite,
                                                                              satRangeBias, weights,
                                                                              line, lineNumber, nd.getName());
                            if (satAntennaRangeModifier != null) {
                                range.addModifier(satAntennaRangeModifier);
                            }
                            if (rangeOutliersManager != null) {
                                range.addModifier(rangeOutliersManager);
                            }
                            addIfNonZeroWeight(range, measurements);
                            break;
                        case "RANGE_RATE" :
                            final RangeRate rangeRate = new RangeRateParser().parseFields(fields, stations, pvData, satellite,
                                                                                          satRangeBias, weights,
                                                                                          line, lineNumber, nd.getName());
                            if (rangeRateOutliersManager != null) {
                                rangeRate.addModifier(rangeRateOutliersManager);
                            }
                            addIfNonZeroWeight(rangeRate, measurements);
                            break;
                        case "AZ_EL" :
                            final AngularAzEl angular = new AzElParser().parseFields(fields, stations, pvData, satellite,
                                                                                     satRangeBias, weights,
                                                                                     line, lineNumber, nd.getName());
                            if (azElOutliersManager != null) {
                                angular.addModifier(azElOutliersManager);
                            }
                            addIfNonZeroWeight(angular, measurements);
                            break;
                        case "PV" :
                            final PV pv = new PVParser().parseFields(fields, stations, pvData, satellite,
                                                                     satRangeBias, weights,
                                                                     line, lineNumber, nd.getName());
                            if (pvOutliersManager != null) {
                                pv.addModifier(pvOutliersManager);
                            }
                            addIfNonZeroWeight(pv, measurements);
                            break;
                        default :
                            throw new OrekitException(LocalizedCoreFormats.SIMPLE_MESSAGE,
                                                      "unknown measurement type " + fields[1] +
                                                      " at line " + lineNumber +
                                                      " in file " + nd.getName() +
                                                      "\n" + line);
                    }
                }
            }
        }

        if (measurements.isEmpty()) {
            throw new OrekitException(LocalizedCoreFormats.SIMPLE_MESSAGE,
                                      "not measurements read from file " + nd.getName());
        }

        return measurements;

    }

    /** Read a RINEX measurements file.
     * @param nd named data containing measurements
     * @param satId satellite we are interested in
     * @param stations name to stations data map
     * @param satellite satellite reference
     * @param satRangeBias range bias due to transponder delay
     * @param satAntennaRangeModifier modifier for on-board antenna offset
     * @param weights base weights for measurements
     * @param rangeOutliersManager manager for range measurements outliers (null if none configured)
     * @param rangeRateOutliersManager manager for range-rate measurements outliers (null if none configured)
     * @param shapiroRangeModifier shapiro range modifier (null if none configured)
     * @return measurements list
     * @exception IOException if measurement file cannot be read
     */
    private List<ObservedMeasurement<?>> readRinex(final NamedData nd, final String satId,
                                                   final Map<String, StationData> stations,
                                                   final ObservableSatellite satellite,
                                                   final Bias<Range> satRangeBias,
                                                   final OnBoardAntennaRangeModifier satAntennaRangeModifier,
                                                   final Weights weights,
                                                   final OutlierFilter<Range> rangeOutliersManager,
                                                   final OutlierFilter<RangeRate> rangeRateOutliersManager,
                                                   final ShapiroRangeModifier shapiroRangeModifier)
        throws IOException {
        final String notConfigured = " not configured";
        final List<ObservedMeasurement<?>> measurements = new ArrayList<ObservedMeasurement<?>>();
        final SatelliteSystem system = SatelliteSystem.parseSatelliteSystem(satId);
        final int prnNumber;
        switch (system) {
            case GPS:
            case GLONASS:
            case GALILEO:
                prnNumber = Integer.parseInt(satId.substring(1));
                break;
            case SBAS:
                prnNumber = Integer.parseInt(satId.substring(1)) + 100;
                break;
            default:
                prnNumber = -1;
        }
        final RinexLoader loader = new RinexLoader(nd.getStreamOpener().openStream(), nd.getName());
        for (final ObservationDataSet observationDataSet : loader.getObservationDataSets()) {
            if (observationDataSet.getSatelliteSystem() == system    &&
                observationDataSet.getPrnNumber()       == prnNumber) {
                for (final ObservationData od : observationDataSet.getObservationData()) {
                    final double snr = od.getSignalStrength();
                    if (!Double.isNaN(od.getValue()) && (snr == 0 || snr >= 4)) {
                        if (od.getObservationType().getMeasurementType() == MeasurementType.PSEUDO_RANGE) {
                            // this is a measurement we want
                            final String stationName = observationDataSet.getHeader().getMarkerName() + "/" + od.getObservationType();
                            final StationData stationData = stations.get(stationName);
                            if (stationData == null) {
                                throw new OrekitException(LocalizedCoreFormats.SIMPLE_MESSAGE,
                                                          stationName + notConfigured);
                            }
                            final Range range = new Range(stationData.getStation(), false, observationDataSet.getDate(),
                                                          od.getValue(), stationData.getRangeSigma(),
                                                          weights.getRangeBaseWeight(), satellite);
                            if (stationData.getIonosphericModel() != null) {
                                final RangeIonosphericDelayModifier ionoModifier = new RangeIonosphericDelayModifier(stationData.getIonosphericModel(),
                                                                                                                     od.getObservationType().getFrequency(system).getMHzFrequency() * 1.0e6);
                                          range.addModifier(ionoModifier);
                            }
                            if (satAntennaRangeModifier != null) {
                                range.addModifier(satAntennaRangeModifier);
                            }
                            if (shapiroRangeModifier != null) {
                                range.addModifier(shapiroRangeModifier);
                            }
                            if (stationData.getRangeBias() != null) {
                                range.addModifier(stationData.getRangeBias());
                            }
                            if (satRangeBias != null) {
                                range.addModifier(satRangeBias);
                            }
                            if (stationData.getRangeTroposphericCorrection() != null) {
                                range.addModifier(stationData.getRangeTroposphericCorrection());
                            }
                            addIfNonZeroWeight(range, measurements);

                        }                    
                    }
                }
            }
        }

        return measurements;

    }

    /** Read a Consolidated Ranging Data measurements file.
     * @param nd named data containing measurements
     * @param stations name to stations data map
     * @param kvParser input file parser
     * @param satellite observable satellite
     * @param satRangeBias range bias
     * @param weights range weight
     * @param rangeOutliersManager outlier filter for range measurements
     * @param shapiroRange correction for general relativity
     * @return a list of observable measurements
     * @throws IOException if measurement file cannot be read
     */
    private List<ObservedMeasurement<?>> readCrd(final NamedData nd,
                                                 final Map<String, StationData> stations,
                                                 final KeyValueFileParser<ParameterKey> kvParser,
                                                 final ObservableSatellite satellite,
                                                 final Bias<Range> satRangeBias,
                                                 final Weights weights,
                                                 final OutlierFilter<Range> rangeOutliersManager,
                                                 final ShapiroRangeModifier shapiroRange)
        throws IOException {

        // Initialize an empty list of measurements
        final List<ObservedMeasurement<?>> measurements = new ArrayList<ObservedMeasurement<?>>();

        // Initialise parser and read file
        final CRDParser parser =  new CRDParser();
        final CRDFile   file   = parser.parse(nd.getStreamOpener().openStream());

        // Loop on data block
        for (final CRDDataBlock block : file.getDataBlocks()) {

            // Header
            final CRDHeader header = block.getHeader();

            // Wavelength (meters)
            final double wavelength = block.getConfigurationRecords().getSystemRecord().getWavelength();

            // Meteo data
            final Meteo meteo = block.getMeteoData();

            // Station data
            final StationData stationData = stations.get(String.valueOf(header.getSystemIdentifier()));

            // Loop on measurements
            for (final RangeMeasurement range : block.getRangeData()) {

                // Time of flight
                final double timeOfFlight = range.getTimeOfFlight();

                // Transmit time
                final AbsoluteDate transmitTime = range.getDate();
                // If epoch corresponds to bounce time, take into consideration the time of flight to compute the transmit time
                if (range.getEpochEvent() == 1) {
                    transmitTime.shiftedBy(-0.5 * timeOfFlight);
                }

                // Received time taking into consideration the time of flight (two-way)
                final AbsoluteDate receivedTime = transmitTime.shiftedBy(timeOfFlight);

                // Range value
                boolean twoWays = false;
                double rangeValue = timeOfFlight * Constants.SPEED_OF_LIGHT;
                // If the range is a two way range, the value is divided by 2 to fit in Orekit Range object requirements
                if (header.getRangeType() == RangeType.TWO_WAY) {
                    twoWays = true;
                    rangeValue = 0.5 * rangeValue;
                }

                // Meteorological record for the current epoch
                final MeteorologicalMeasurement meteoData = meteo.getMeteo(receivedTime);

                // Initialize range
                final Range measurement = new Range(stationData.getStation(), twoWays, receivedTime, rangeValue,
                                                    stationData.getRangeSigma(), weights.getRangeBaseWeight(), satellite);

                // Center of mass correction
                if (kvParser.containsKey(ParameterKey.RANGE_CENTER_OF_MASS_CORRECTION)) {
                    final double bias = kvParser.getDouble(ParameterKey.RANGE_CENTER_OF_MASS_CORRECTION);
                    final Bias<Range> centerOfMass = new Bias<Range>(new String[] {"center of mass"},
                                    new double[] {bias}, new double[] {1.0}, new double[] {Double.NEGATIVE_INFINITY},
                                    new double[] {Double.POSITIVE_INFINITY});
                    measurement.addModifier(centerOfMass);
                }

                // Tropospheric model
                final DiscreteTroposphericModel model;
                if (meteoData != null) {
                    model = new MendesPavlisModel(meteoData.getTemperature(), meteoData.getPressure() * 1000.0, 0.01 * meteoData.getHumidity(),
                                                  stationData.getStation().getBaseFrame().getPoint().getLatitude(), wavelength * 1.0e6);
                } else {
                    model = MendesPavlisModel.getStandardModel(stationData.getStation().getBaseFrame().getPoint().getLatitude(), wavelength * 1.0e6);
                }
                measurement.addModifier(new RangeTroposphericDelayModifier(model));

                // Shapiro
                if (shapiroRange != null) {
                    measurement.addModifier(shapiroRange);
                }

                // Station bias
                if (stationData.getRangeBias() != null) {
                    measurement.addModifier(stationData.getRangeBias());
                }

                // Satellite range bias
                if (satRangeBias != null) {
                    measurement.addModifier(satRangeBias);
                }

                // Range outlier filter
                if (rangeOutliersManager != null) {
                    measurement.addModifier(rangeOutliersManager);
                }

                addIfNonZeroWeight(measurement, measurements);
            }

        }

        return measurements;
    }

    /** Multiplex measurements.
     * @param independentMeasurements independent measurements
     * @param tol tolerance on time difference for multiplexed measurements
     * @return multiplexed measurements
     */
    private List<ObservedMeasurement<?>> multiplexMeasurements(final List<ObservedMeasurement<?>> independentMeasurements,
                                                               final double tol) {
        final List<ObservedMeasurement<?>> multiplexed = new ArrayList<>();
        independentMeasurements.sort(new ChronologicalComparator());
        List<ObservedMeasurement<?>> clump = new ArrayList<>();
        for (final ObservedMeasurement<?> measurement : independentMeasurements) {
            if (!clump.isEmpty() && measurement.getDate().durationFrom(clump.get(0).getDate()) > tol) {

                // previous clump is finished
                if (clump.size() == 1) {
                    multiplexed.add(clump.get(0));
                } else {
                    multiplexed.add(new MultiplexedMeasurement(clump));
                }

                // start new clump
                clump = new ArrayList<>();

            }
            clump.add(measurement);
        }
        // final clump is finished
        if (clump.size() == 1) {
            multiplexed.add(clump.get(0));
        } else {
            multiplexed.add(new MultiplexedMeasurement(clump));
        }
        return multiplexed;
    }

    /** Sort parameters changes.
     * @param parameters parameters list
     */
    protected void sortParametersChanges(List<? extends ParameterDriver> parameters) {

        // sort the parameters lexicographically
        Collections.sort(parameters, new Comparator<ParameterDriver>() {
            /** {@inheritDoc} */
            @Override
            public int compare(final ParameterDriver pd1, final ParameterDriver pd2) {
                return pd1.getName().compareTo(pd2.getName());
            }

        });
    }

    /** Add a measurement to a list if it has non-zero weight.
     * @param measurement measurement to add
     * @param measurements measurements list
     */
    private static void addIfNonZeroWeight(final ObservedMeasurement<?> measurement, final List<ObservedMeasurement<?>> measurements) {
        double sum = 0;
        for (double w : measurement.getBaseWeight()) {
            sum += FastMath.abs(w);
        }
        if (sum > Precision.SAFE_MIN) {
            // we only consider measurements with non-zero weight
            measurements.add(measurement);
        }
    }

    /** Check a pair of related parameters are configurated properly.
     * @param parser input file parser
     * @param key1 first key to check
     * @param key2 second key to check
     */
    private void needsBothOrNeither(final KeyValueFileParser<ParameterKey> parser,
                                    final ParameterKey key1, final ParameterKey key2) {
        if (parser.containsKey(key1) != parser.containsKey(key2)) {
            throw new OrekitException(LocalizedCoreFormats.SIMPLE_MESSAGE,
                                      key1.toString().toLowerCase().replace('_', '.') +
                                      " and  " +
                                      key2.toString().toLowerCase().replace('_', '.') +
                                      " must be both present or both absent");
        }
    }

    /** Display parameters changes.
     * @param stream output stream
     * @param header header message
     * @param sort if true, parameters will be sorted lexicographically
     * @param parameters parameters list
     */
    private void displayParametersChanges(final PrintStream out, final String header, final boolean sort,
                                          final int length, final ParameterDriversList parameters) {

        List<ParameterDriver> list = new ArrayList<ParameterDriver>(parameters.getDrivers());
        if (sort) {
            // sort the parameters lexicographically
            Collections.sort(list, new Comparator<ParameterDriver>() {
                /** {@inheritDoc} */
                @Override
                public int compare(final ParameterDriver pd1, final ParameterDriver pd2) {
                    return pd1.getName().compareTo(pd2.getName());
                }

            });
        }

        out.println(header);
        int index = 0;
        for (final ParameterDriver parameter : list) {
            if (parameter.isSelected()) {
                final double factor;
                if (parameter.getName().endsWith("/az bias") || parameter.getName().endsWith("/el bias")) {
                    factor = FastMath.toDegrees(1.0);
                } else {
                    factor = 1.0;
                }
                final double initial = parameter.getReferenceValue();
                final double value   = parameter.getValue();
                out.format(Locale.US, "  %2d %s", ++index, parameter.getName());
                for (int i = parameter.getName().length(); i < length; ++i) {
                    out.format(Locale.US, " ");
                }
                out.format(Locale.US, "  %+.12f  (final value:  % .12f)%n",
                           factor * (value - initial), factor * value);
            }
        }

    }
    
    /** Display covariances and sigmas as predicted by a Kalman filter at date t. 
     */
    private void displayFinalCovariances(final PrintStream logStream, final KalmanEstimator kalman) {
        
//        // Get kalman estimated propagator
//        final NumericalPropagator kalmanProp = kalman.getProcessModel().getEstimatedPropagator();
//        
//        // Link the partial derivatives to this propagator
//        final String equationName = "kalman-derivatives";
//        PartialDerivativesEquations kalmanDerivatives = new PartialDerivativesEquations(equationName, kalmanProp);
//        
//        // Initialize the derivatives
//        final SpacecraftState rawState = kalmanProp.getInitialState();
//        final SpacecraftState stateWithDerivatives =
//                        kalmanDerivatives.setInitialJacobians(rawState);
//        kalmanProp.resetInitialState(stateWithDerivatives);
//        
//        // Propagate to target date
//        final SpacecraftState kalmanState = kalmanProp.propagate(targetDate);
//        
//        // Compute STM
//        RealMatrix STM = kalman.getProcessModel().getErrorStateTransitionMatrix(kalmanState, kalmanDerivatives);
//        
//        // Compute covariance matrix
//        RealMatrix P = kalman.getProcessModel().unNormalizeCovarianceMatrix(kalman.predictCovariance(STM,
//                                                                              kalman.getProcessModel().getProcessNoiseMatrix()));
        final RealMatrix P = kalman.getPhysicalEstimatedCovarianceMatrix();
        final String[] paramNames = new String[P.getRowDimension()];
        int index = 0;
        int paramSize = 0;
        for (final ParameterDriver driver : kalman.getOrbitalParametersDrivers(true).getDrivers()) {
            paramNames[index++] = driver.getName();
            paramSize = FastMath.max(paramSize, driver.getName().length());
        }
        for (final ParameterDriver driver : kalman.getPropagationParametersDrivers(true).getDrivers()) {
            paramNames[index++] = driver.getName();
            paramSize = FastMath.max(paramSize, driver.getName().length());
        }
        for (final ParameterDriver driver : kalman.getEstimatedMeasurementsParameters().getDrivers()) {
            paramNames[index++] = driver.getName();
            paramSize = FastMath.max(paramSize, driver.getName().length());
        }
        if (paramSize < 20) {
            paramSize = 20;
        }
        
        // Header
        logStream.format("\n%s\n", "Kalman Final Covariances:");
//        logStream.format(Locale.US, "\tDate: %-23s UTC\n",
//                         targetDate.toString(TimeScalesFactory.getUTC()));
        logStream.format(Locale.US, "\tDate: %-23s UTC\n",
                         kalman.getCurrentDate().toString(TimeScalesFactory.getUTC()));
        
        // Covariances
        String strFormat = String.format("%%%2ds  ", paramSize);
        logStream.format(strFormat, "Covariances:");
        for (int i = 0; i < P.getRowDimension(); i++) {
            logStream.format(Locale.US, strFormat, paramNames[i]);
        }
        logStream.println("");
        String numFormat = String.format("%%%2d.6f  ", paramSize);
        for (int i = 0; i < P.getRowDimension(); i++) {
            logStream.format(Locale.US, strFormat, paramNames[i]);
            for (int j = 0; j <= i; j++) {
                logStream.format(Locale.US, numFormat, P.getEntry(i, j));
            }
            logStream.println("");
        }
        
        // Correlation coeff
        final double[] sigmas = new double[P.getRowDimension()];
        for (int i = 0; i < P.getRowDimension(); i++) {
            sigmas[i] = FastMath.sqrt(P.getEntry(i, i));
        }
        
        logStream.format("\n" + strFormat, "Corr coef:");
        for (int i = 0; i < P.getRowDimension(); i++) {
            logStream.format(Locale.US, strFormat, paramNames[i]);
        }
        logStream.println("");
        for (int i = 0; i < P.getRowDimension(); i++) {
            logStream.format(Locale.US, strFormat, paramNames[i]);
            for (int j = 0; j <= i; j++) {
                logStream.format(Locale.US, numFormat, P.getEntry(i, j)/(sigmas[i]*sigmas[j]));
            }
            logStream.println("");
        }
        
        // Sigmas
        logStream.format("\n" + strFormat + "\n", "Sigmas: ");
        for (int i = 0; i < P.getRowDimension(); i++) {
            logStream.format(Locale.US, strFormat + numFormat + "\n", paramNames[i], sigmas[i]);
        }
        logStream.println("");
    }

    /** Log evaluations.
     */
    private void logEvaluation(EstimatedMeasurement<?> evaluation,
                               EvaluationLogger<Range> rangeLog,
                               EvaluationLogger<RangeRate> rangeRateLog,
                               EvaluationLogger<AngularAzEl> azimuthLog,
                               EvaluationLogger<AngularAzEl> elevationLog,
                               EvaluationLogger<PV> positionLog,
                               EvaluationLogger<PV> velocityLog) {
        if (evaluation.getObservedMeasurement() instanceof Range) {
            @SuppressWarnings("unchecked")
            final EstimatedMeasurement<Range> ev = (EstimatedMeasurement<Range>) evaluation;
            if (rangeLog != null) {
                rangeLog.log(ev);
            }
        } else if (evaluation.getObservedMeasurement() instanceof RangeRate) {
            @SuppressWarnings("unchecked")
            final EstimatedMeasurement<RangeRate> ev = (EstimatedMeasurement<RangeRate>) evaluation;
            if (rangeRateLog != null) {
                rangeRateLog.log(ev);
            }
        } else if (evaluation.getObservedMeasurement() instanceof AngularAzEl) {
            @SuppressWarnings("unchecked")
            final EstimatedMeasurement<AngularAzEl> ev = (EstimatedMeasurement<AngularAzEl>) evaluation;
            if (azimuthLog != null) {
                azimuthLog.log(ev);
            }
            if (elevationLog != null) {
                elevationLog.log(ev);
            }
        } else if (evaluation.getObservedMeasurement() instanceof PV) {
            @SuppressWarnings("unchecked")
            final EstimatedMeasurement<PV> ev = (EstimatedMeasurement<PV>) evaluation;
            if (positionLog != null) {
                positionLog.log(ev);
            }
            if (velocityLog != null) {
                velocityLog.log(ev);
            }
        } else if (evaluation.getObservedMeasurement() instanceof MultiplexedMeasurement) {
            for (final EstimatedMeasurement<?> em : ((MultiplexedMeasurement) evaluation.getObservedMeasurement()).getEstimatedMeasurements()) {
                logEvaluation(em, rangeLog, rangeRateLog, azimuthLog, elevationLog, positionLog, velocityLog);
            }
        }
    }

}<|MERGE_RESOLUTION|>--- conflicted
+++ resolved
@@ -40,7 +40,6 @@
 import org.hipparchus.linear.MatrixUtils;
 import org.hipparchus.linear.QRDecomposer;
 import org.hipparchus.linear.RealMatrix;
-import org.hipparchus.optim.nonlinear.vector.leastsquares.EvaluationRmsChecker;
 import org.hipparchus.optim.nonlinear.vector.leastsquares.GaussNewtonOptimizer;
 import org.hipparchus.optim.nonlinear.vector.leastsquares.LeastSquaresOptimizer;
 import org.hipparchus.optim.nonlinear.vector.leastsquares.LeastSquaresProblem;
@@ -79,6 +78,7 @@
 import org.orekit.estimation.measurements.modifiers.OnBoardAntennaRangeModifier;
 import org.orekit.estimation.measurements.modifiers.OutlierFilter;
 import org.orekit.estimation.measurements.modifiers.RangeIonosphericDelayModifier;
+import org.orekit.estimation.measurements.modifiers.RangeRateIonosphericDelayModifier;
 import org.orekit.estimation.measurements.modifiers.RangeTroposphericDelayModifier;
 import org.orekit.estimation.measurements.modifiers.ShapiroRangeModifier;
 import org.orekit.estimation.sequential.ConstantProcessNoise;
@@ -110,8 +110,6 @@
 import org.orekit.gnss.ObservationDataSet;
 import org.orekit.gnss.RinexLoader;
 import org.orekit.gnss.SatelliteSystem;
-import org.orekit.gnss.station.SINEXLoader;
-import org.orekit.gnss.station.Station;
 import org.orekit.models.AtmosphericRefractionModel;
 import org.orekit.models.earth.EarthITU453AtmosphereRefraction;
 import org.orekit.models.earth.atmosphere.Atmosphere;
@@ -180,6 +178,15 @@
     /** Suffix for elevation bias. */
     private final String ELEVATION_BIAS_SUFFIX = "/el bias";
 
+    /** Flag for pseudo range measurement use. */
+    private boolean usePseudoRange = true;
+
+    /** Flag for range rate measurement use. */
+    private boolean useDoppler = true;
+
+    /** Flag for time span troposheric mode luse. */
+    private boolean useTimeSpanTroposphericModel = true;
+
     /** Create a gravity field from input parameters.
      * @param parser input file parser
      * @throws NoSuchElementException if input parameters are missing
@@ -343,43 +350,14 @@
 
         // estimator
         final BatchLSEstimator estimator = createEstimator(parser, propagatorBuilder);
-<<<<<<< HEAD
-        final double relTol = 0.001;
-        final double absTol = 0.001;
-        final EvaluationRmsChecker rmsChecker = new EvaluationRmsChecker(relTol, absTol);
-        estimator.setConvergenceChecker(rmsChecker);
-
-        // station data
-        Map<String, StationData>    stations;
-        // sinex
-        if (parser.containsKey(ParameterKey.SINEX_FILES)) {
-            SINEXLoader loader = null;
-            if (parser.containsKey(ParameterKey.SINEX_FILES)) {
-                for (final String fileName : parser.getStringsList(ParameterKey.SINEX_FILES, ',')) {
-                    // set up filtering for measurements files
-                    NamedData nd = new NamedData(fileName, () -> new FileInputStream(new File(input.getParentFile(), fileName)));
-                    for (final DataFilter filter : Arrays.asList(new GzipFilter(),
-                                                                 new UnixCompressFilter(),
-                                                                 new HatanakaCompressFilter())) {
-                        nd = filter.filter(nd);
-                    }
-                    loader = new SINEXLoader(nd.getStreamOpener().openStream(), nd.getName());
-                }
-            }
-            stations                 = createSinexStationsData(parser, conventions, body, loader);
-        }
         
-        else {
-            stations                 = createStationsData(parser, conventions, body);
-        }
-=======
+        
 
         // read sinex files
         final SINEXLoader                 stationPositionData      = readSinexFile(input, parser, ParameterKey.SINEX_POSITION_FILE);
         final SINEXLoader                 stationEccData           = readSinexFile(input, parser, ParameterKey.SINEX_ECC_FILE);
 
         final Map<String, StationData>    stations                 = createStationsData(parser, stationPositionData, stationEccData, conventions, body);
->>>>>>> ce17e000
         final PVData                      pvData                   = createPVData(parser);
         final ObservableSatellite         satellite                = createObservableSatellite(parser);
         final Bias<Range>                 satRangeBias             = createSatRangeBias(parser);
@@ -554,37 +532,11 @@
         final T propagatorBuilder =
                         configurePropagatorBuilder(parser, conventions, body, initialGuess);
 
-<<<<<<< HEAD
-        // station data
-        Map<String, StationData>    stations;
-        // sinex
-        if (parser.containsKey(ParameterKey.SINEX_FILES)) {
-            SINEXLoader loader = null;
-            if (parser.containsKey(ParameterKey.SINEX_FILES)) {
-                for (final String fileName : parser.getStringsList(ParameterKey.SINEX_FILES, ',')) {
-                    // set up filtering for measurements files
-                    NamedData nd = new NamedData(fileName, () -> new FileInputStream(new File(input.getParentFile(), fileName)));
-                    for (final DataFilter filter : Arrays.asList(new GzipFilter(),
-                                                                 new UnixCompressFilter(),
-                                                                 new HatanakaCompressFilter())) {
-                        nd = filter.filter(nd);
-                    }
-                    loader = new SINEXLoader(nd.getStreamOpener().openStream(), nd.getName());
-                }
-            }
-            stations                 = createSinexStationsData(parser, conventions, body, loader);
-        }
-        
-        else {
-            stations                 = createStationsData(parser, conventions, body);
-        }
-=======
         // read sinex files
         final SINEXLoader                 stationPositionData      = readSinexFile(input, parser, ParameterKey.SINEX_POSITION_FILE);
         final SINEXLoader                 stationEccData           = readSinexFile(input, parser, ParameterKey.SINEX_ECC_FILE);
 
         final Map<String, StationData>    stations                 = createStationsData(parser, stationPositionData, stationEccData, conventions, body);
->>>>>>> ce17e000
         final PVData                      pvData                   = createPVData(parser);
         final ObservableSatellite         satellite                = createObservableSatellite(parser);
         final Bias<Range>                 satRangeBias             = createSatRangeBias(parser);
@@ -1339,18 +1291,21 @@
         }
         return shapiro;
     }
-    
-    /** Set up stations from Sinex data.
+
+    /** Set up stations.
      * @param parser input file parser
+     * @param sinexPosition sinex file containing station position (can be null)
+     * @param sinexEcc sinex file containing station eccentricities (can be null)
      * @param conventions IERS conventions to use
      * @param body central body
      * @return name to station data map
-          * @throws NoSuchElementException if input parameters are missing
-     */
-    private Map<String, StationData> createSinexStationsData(final KeyValueFileParser<ParameterKey> parser,
+     * @throws NoSuchElementException if input parameters are missing
+     */
+    private Map<String, StationData> createStationsData(final KeyValueFileParser<ParameterKey> parser,
+                                                        final SINEXLoader sinexPosition,
+                                                        final SINEXLoader sinexEcc,
                                                         final IERSConventions conventions,
-                                                        final OneAxisEllipsoid body,
-                                                        final SINEXLoader sinex)
+                                                        final OneAxisEllipsoid body)
         throws NoSuchElementException {
 
         final Map<String, StationData> stations       = new HashMap<String, StationData>();
@@ -1452,27 +1407,17 @@
             }
 
             // the station itself
-            final GroundStation station;
-            if (sinex != null && sinex.getStation(stationNames[i].substring(0, 4)) != null) {
-                final Station sinexStation = sinex.getStation(stationNames[i].substring(0, 4));
-                final GeodeticPoint position = body.transform(sinexStation.getPosition(),
-                                                              body.getBodyFrame(),
-                                                              sinexStation.getEpoch());
-                final TopocentricFrame topo = new TopocentricFrame(body, position, stationNames[i]);
-                station = new GroundStation(topo, eopHistory, displacements);
-                station.getZenithOffsetDriver().setValue(sinexStation.getEccentricities().getX());
-                station.getZenithOffsetDriver().setReferenceValue(sinexStation.getEccentricities().getX());
-                station.getNorthOffsetDriver().setValue(sinexStation.getEccentricities().getY());
-                station.getNorthOffsetDriver().setReferenceValue(sinexStation.getEccentricities().getY());
-                station.getEastOffsetDriver().setValue(sinexStation.getEccentricities().getZ());
-                station.getEastOffsetDriver().setReferenceValue(sinexStation.getEccentricities().getZ());
+            final GeodeticPoint position;
+            if (sinexPosition != null) {
+                // A sinex file is available -> use the station positions inside the file
+                final Station stationData = sinexPosition.getStation(stationNames[i].substring(0, 4));
+                position = body.transform(stationData.getPosition(), body.getBodyFrame(), stationData.getEpoch());
             } else {
-                final GeodeticPoint position = new GeodeticPoint(stationLatitudes[i],
-                                                                 stationLongitudes[i],
-                                                                 stationAltitudes[i]);
-                final TopocentricFrame topo = new TopocentricFrame(body, position, stationNames[i]);
-                station = new GroundStation(topo, eopHistory, displacements);
-            }
+                // If a sinex file is not available -> use the values in input file
+                position = new GeodeticPoint(stationLatitudes[i], stationLongitudes[i], stationAltitudes[i]);
+            }
+            final TopocentricFrame topo = new TopocentricFrame(body, position, stationNames[i]);
+            final GroundStation station = new GroundStation(topo, eopHistory, displacements);
             station.getClockOffsetDriver().setReferenceValue(stationClockOffsets[i]);
             station.getClockOffsetDriver().setValue(stationClockOffsets[i]);
             station.getClockOffsetDriver().setMinValue(stationClockOffsetsMin[i]);
@@ -1481,6 +1426,17 @@
             station.getEastOffsetDriver().setSelected(stationPositionEstimated[i]);
             station.getNorthOffsetDriver().setSelected(stationPositionEstimated[i]);
             station.getZenithOffsetDriver().setSelected(stationPositionEstimated[i]);
+
+            // Take into consideration station eccentricities if not null
+            if (sinexEcc != null) {
+                final Station stationEcc = sinexEcc.getStation(stationNames[i]);
+                station.getZenithOffsetDriver().setValue(stationEcc.getEccentricities().getX());
+                station.getZenithOffsetDriver().setReferenceValue(stationEcc.getEccentricities().getX());
+                station.getNorthOffsetDriver().setValue(stationEcc.getEccentricities().getY());
+                station.getNorthOffsetDriver().setReferenceValue(stationEcc.getEccentricities().getY());
+                station.getEastOffsetDriver().setValue(stationEcc.getEccentricities().getZ());
+                station.getEastOffsetDriver().setReferenceValue(stationEcc.getEccentricities().getZ());
+            }
 
             // range
             final double rangeSigma = stationRangeSigma[i];
@@ -1552,300 +1508,6 @@
 
                 MappingFunction mappingModel = null;
                 if (stationGlobalMappingFunction[i]) {
-                    mappingModel = new GlobalMappingFunctionModel(station.getBaseFrame().getPoint().getLatitude(),
-                                                                  station.getBaseFrame().getPoint().getLongitude());
-                } else if (stationNiellMappingFunction[i]) {
-                    mappingModel = new NiellMappingFunctionModel(station.getBaseFrame().getPoint().getLatitude());
-                }
-
-                final DiscreteTroposphericModel troposphericModel;
-                if (stationTroposphericModelEstimated[i] && mappingModel != null) {
-                    // Estimated tropospheric model
-
-                    // Compute pressure and temperature for estimated tropospheric model
-                    final double pressure;
-                    final double temperature;
-                    if (stationWeatherEstimated[i]) {
-                        // Empirical models to compute the pressure and the temperature
-                        final GlobalPressureTemperatureModel weather = new GlobalPressureTemperatureModel(station.getBaseFrame().getPoint().getLatitude(),
-                                                                                                          station.getBaseFrame().getPoint().getLongitude(),
-                                                                                                          body.getBodyFrame());
-                        weather.weatherParameters(stationAltitudes[i], parser.getDate(ParameterKey.ORBIT_DATE,
-                                                                                      TimeScalesFactory.getUTC()));
-                        temperature = weather.getTemperature();
-                        pressure    = weather.getPressure();
-
-                    } else {
-                        // Standard atmosphere model : temperature: 18 degree Celsius and pressure: 1013.25 mbar
-                        temperature = 273.15 + 18.0;
-                        pressure    = 1013.25;
-                    }
-
-                    troposphericModel = new EstimatedTroposphericModel(temperature, pressure,
-                                                                       mappingModel, stationTroposphericZenithDelay[i]);
-                    final ParameterDriver driver = troposphericModel.getParametersDrivers().get(0);
-                    driver.setName(stationNames[i].substring(0, 4) + "/ " + EstimatedTroposphericModel.TOTAL_ZENITH_DELAY);
-                    driver.setSelected(stationZenithDelayEstimated[i]);
-
-                } else {
-                    // Empirical tropospheric model
-                    troposphericModel = SaastamoinenModel.getStandardModel();
-                }
-
-                rangeTroposphericCorrection = new  RangeTroposphericDelayModifier(troposphericModel);
-            } else {
-                rangeTroposphericCorrection = null;
-            }
-
-            // Ionospheric correction
-            final IonosphericModel ionosphericModel;
-            if (stationIonosphericCorrection[i]) {
-                if (stationIonosphericModelEstimated[i]) {
-                    // Estimated ionospheric model
-                    final IonosphericMappingFunction mapping = new SingleLayerModelMappingFunction(stationIonosphericHIon[i]);
-                    ionosphericModel  = new EstimatedIonosphericModel(mapping, stationIonosphericVTEC[i]);
-                    final ParameterDriver  ionosphericDriver = ionosphericModel.getParametersDrivers().get(0);
-                    ionosphericDriver.setSelected(stationVTECEstimated[i]);
-                    ionosphericDriver.setName(stationNames[i].substring(0, 5) + EstimatedIonosphericModel.VERTICAL_TOTAL_ELECTRON_CONTENT);
-                } else {
-                    final TimeScale utc = TimeScalesFactory.getUTC();
-                    // Klobuchar model
-                    final KlobucharIonoCoefficientsLoader loader = new KlobucharIonoCoefficientsLoader();
-                    loader.loadKlobucharIonosphericCoefficients(parser.getDate(ParameterKey.ORBIT_DATE, utc).getComponents(utc).getDate());
-                    ionosphericModel = new KlobucharIonoModel(loader.getAlpha(), loader.getBeta());
-                }
-            } else {
-                ionosphericModel = null;
-            }
-
-            stations.put(stationNames[i],
-                         new StationData(station,
-                                         rangeSigma,     rangeBias,
-                                         rangeRateSigma, rangeRateBias,
-                                         azELSigma,      azELBias,
-                                         refractionCorrection, rangeTroposphericCorrection,
-                                         ionosphericModel));
-        }
-        return stations;
-
-    }
-
-    /** Set up stations.
-     * @param parser input file parser
-     * @param sinexPosition sinex file containing station position (can be null)
-     * @param sinexEcc sinex file containing station eccentricities (can be null)
-     * @param conventions IERS conventions to use
-     * @param body central body
-     * @return name to station data map
-     * @throws NoSuchElementException if input parameters are missing
-     */
-    private Map<String, StationData> createStationsData(final KeyValueFileParser<ParameterKey> parser,
-                                                        final SINEXLoader sinexPosition,
-                                                        final SINEXLoader sinexEcc,
-                                                        final IERSConventions conventions,
-                                                        final OneAxisEllipsoid body)
-        throws NoSuchElementException {
-
-        final Map<String, StationData> stations       = new HashMap<String, StationData>();
-
-        final String[]  stationNames                      = parser.getStringArray(ParameterKey.GROUND_STATION_NAME);
-        final double[]  stationLatitudes                  = parser.getAngleArray(ParameterKey.GROUND_STATION_LATITUDE);
-        final double[]  stationLongitudes                 = parser.getAngleArray(ParameterKey.GROUND_STATION_LONGITUDE);
-        final double[]  stationAltitudes                  = parser.getDoubleArray(ParameterKey.GROUND_STATION_ALTITUDE);
-        final boolean[] stationPositionEstimated          = parser.getBooleanArray(ParameterKey.GROUND_STATION_POSITION_ESTIMATED);
-        final double[]  stationClockOffsets               = parser.getDoubleArray(ParameterKey.GROUND_STATION_CLOCK_OFFSET);
-        final double[]  stationClockOffsetsMin            = parser.getDoubleArray(ParameterKey.GROUND_STATION_CLOCK_OFFSET_MIN);
-        final double[]  stationClockOffsetsMax            = parser.getDoubleArray(ParameterKey.GROUND_STATION_CLOCK_OFFSET_MAX);
-        final boolean[] stationClockOffsetEstimated       = parser.getBooleanArray(ParameterKey.GROUND_STATION_CLOCK_OFFSET_ESTIMATED);
-        final double[]  stationRangeSigma                 = parser.getDoubleArray(ParameterKey.GROUND_STATION_RANGE_SIGMA);
-        final double[]  stationRangeBias                  = parser.getDoubleArray(ParameterKey.GROUND_STATION_RANGE_BIAS);
-        final double[]  stationRangeBiasMin               = parser.getDoubleArray(ParameterKey.GROUND_STATION_RANGE_BIAS_MIN);
-        final double[]  stationRangeBiasMax               = parser.getDoubleArray(ParameterKey.GROUND_STATION_RANGE_BIAS_MAX);
-        final boolean[] stationRangeBiasEstimated         = parser.getBooleanArray(ParameterKey.GROUND_STATION_RANGE_BIAS_ESTIMATED);
-        final double[]  stationRangeRateSigma             = parser.getDoubleArray(ParameterKey.GROUND_STATION_RANGE_RATE_SIGMA);
-        final double[]  stationRangeRateBias              = parser.getDoubleArray(ParameterKey.GROUND_STATION_RANGE_RATE_BIAS);
-        final double[]  stationRangeRateBiasMin           = parser.getDoubleArray(ParameterKey.GROUND_STATION_RANGE_RATE_BIAS_MIN);
-        final double[]  stationRangeRateBiasMax           = parser.getDoubleArray(ParameterKey.GROUND_STATION_RANGE_RATE_BIAS_MAX);
-        final boolean[] stationRangeRateBiasEstimated     = parser.getBooleanArray(ParameterKey.GROUND_STATION_RANGE_RATE_BIAS_ESTIMATED);
-        final double[]  stationAzimuthSigma               = parser.getAngleArray(ParameterKey.GROUND_STATION_AZIMUTH_SIGMA);
-        final double[]  stationAzimuthBias                = parser.getAngleArray(ParameterKey.GROUND_STATION_AZIMUTH_BIAS);
-        final double[]  stationAzimuthBiasMin             = parser.getAngleArray(ParameterKey.GROUND_STATION_AZIMUTH_BIAS_MIN);
-        final double[]  stationAzimuthBiasMax             = parser.getAngleArray(ParameterKey.GROUND_STATION_AZIMUTH_BIAS_MAX);
-        final double[]  stationElevationSigma             = parser.getAngleArray(ParameterKey.GROUND_STATION_ELEVATION_SIGMA);
-        final double[]  stationElevationBias              = parser.getAngleArray(ParameterKey.GROUND_STATION_ELEVATION_BIAS);
-        final double[]  stationElevationBiasMin           = parser.getAngleArray(ParameterKey.GROUND_STATION_ELEVATION_BIAS_MIN);
-        final double[]  stationElevationBiasMax           = parser.getAngleArray(ParameterKey.GROUND_STATION_ELEVATION_BIAS_MAX);
-        final boolean[] stationAzElBiasesEstimated        = parser.getBooleanArray(ParameterKey.GROUND_STATION_AZ_EL_BIASES_ESTIMATED);
-        final boolean[] stationElevationRefraction        = parser.getBooleanArray(ParameterKey.GROUND_STATION_ELEVATION_REFRACTION_CORRECTION);
-        final boolean[] stationTroposphericModelEstimated = parser.getBooleanArray(ParameterKey.GROUND_STATION_TROPOSPHERIC_MODEL_ESTIMATED);
-        final double[]  stationTroposphericZenithDelay    = parser.getDoubleArray(ParameterKey.GROUND_STATION_TROPOSPHERIC_ZENITH_DELAY);
-        final boolean[] stationZenithDelayEstimated       = parser.getBooleanArray(ParameterKey.GROUND_STATION_TROPOSPHERIC_DELAY_ESTIMATED);
-        final boolean[] stationGlobalMappingFunction      = parser.getBooleanArray(ParameterKey.GROUND_STATION_GLOBAL_MAPPING_FUNCTION);
-        final boolean[] stationNiellMappingFunction       = parser.getBooleanArray(ParameterKey.GROUND_STATION_NIELL_MAPPING_FUNCTION);
-        final boolean[] stationWeatherEstimated           = parser.getBooleanArray(ParameterKey.GROUND_STATION_WEATHER_ESTIMATED);
-        final boolean[] stationRangeTropospheric          = parser.getBooleanArray(ParameterKey.GROUND_STATION_RANGE_TROPOSPHERIC_CORRECTION);
-        final boolean[] stationIonosphericCorrection      = parser.getBooleanArray(ParameterKey.GROUND_STATION_RANGE_IONOSPHERIC_CORRECTION);
-        final boolean[] stationIonosphericModelEstimated  = parser.getBooleanArray(ParameterKey.GROUND_STATION_IONOSPHERIC_MODEL_ESTIMATED);
-        final boolean[] stationVTECEstimated              = parser.getBooleanArray(ParameterKey.GROUND_STATION_IONOSPHERIC_VTEC_ESTIMATED);
-        final double[]  stationIonosphericVTEC            = parser.getDoubleArray(ParameterKey.GROUND_STATION_IONOSPHERIC_VTEC_VALUE);
-        final double[]  stationIonosphericHIon            = parser.getDoubleArray(ParameterKey.GROUND_STATION_IONOSPHERIC_HION_VALUE);
-
-        final TidalDisplacement tidalDisplacement;
-        if (parser.containsKey(ParameterKey.SOLID_TIDES_DISPLACEMENT_CORRECTION) &&
-            parser.getBoolean(ParameterKey.SOLID_TIDES_DISPLACEMENT_CORRECTION)) {
-            final boolean removePermanentDeformation =
-                            parser.containsKey(ParameterKey.SOLID_TIDES_DISPLACEMENT_REMOVE_PERMANENT_DEFORMATION) &&
-                            parser.getBoolean(ParameterKey.SOLID_TIDES_DISPLACEMENT_REMOVE_PERMANENT_DEFORMATION);
-            tidalDisplacement = new TidalDisplacement(Constants.EIGEN5C_EARTH_EQUATORIAL_RADIUS,
-                                                      Constants.JPL_SSD_SUN_EARTH_PLUS_MOON_MASS_RATIO,
-                                                      Constants.JPL_SSD_EARTH_MOON_MASS_RATIO,
-                                                      CelestialBodyFactory.getSun(),
-                                                      CelestialBodyFactory.getMoon(),
-                                                      conventions,
-                                                      removePermanentDeformation);
-        } else {
-            tidalDisplacement = null;
-        }
-
-        final OceanLoadingCoefficientsBLQFactory blqFactory;
-        if (parser.containsKey(ParameterKey.OCEAN_LOADING_CORRECTION) &&
-            parser.getBoolean(ParameterKey.OCEAN_LOADING_CORRECTION)) {
-            blqFactory = new OceanLoadingCoefficientsBLQFactory("^.*\\.blq$");
-        } else {
-            blqFactory = null;
-        }
-
-        final EOPHistory eopHistory = FramesFactory.findEOP(body.getBodyFrame());
-
-        for (int i = 0; i < stationNames.length; ++i) {
-
-            // displacements
-            final StationDisplacement[] displacements;
-            final OceanLoading oceanLoading = (blqFactory == null) ?
-                                              null :
-                                              new OceanLoading(body, blqFactory.getCoefficients(stationNames[i]));
-            if (tidalDisplacement == null) {
-                if (oceanLoading == null) {
-                    displacements = new StationDisplacement[0];
-                } else {
-                    displacements = new StationDisplacement[] {
-                        oceanLoading
-                    };
-                }
-            } else {
-                if (oceanLoading == null) {
-                    displacements = new StationDisplacement[] {
-                        tidalDisplacement
-                    };
-                } else {
-                    displacements = new StationDisplacement[] {
-                        tidalDisplacement, oceanLoading
-                    };
-                }
-            }
-
-            // the station itself
-            final GeodeticPoint position;
-            if (sinexPosition != null) {
-                // A sinex file is available -> use the station positions inside the file
-                final Station stationData = sinexPosition.getStation(stationNames[i]);
-                position = body.transform(stationData.getPosition(), body.getBodyFrame(), stationData.getEpoch());
-            } else {
-                // If a sinex file is not available -> use the values in input file
-                position = new GeodeticPoint(stationLatitudes[i], stationLongitudes[i], stationAltitudes[i]);
-            }
-            final TopocentricFrame topo = new TopocentricFrame(body, position, stationNames[i]);
-            final GroundStation station = new GroundStation(topo, eopHistory, displacements);
-            station.getClockOffsetDriver().setReferenceValue(stationClockOffsets[i]);
-            station.getClockOffsetDriver().setValue(stationClockOffsets[i]);
-            station.getClockOffsetDriver().setMinValue(stationClockOffsetsMin[i]);
-            station.getClockOffsetDriver().setMaxValue(stationClockOffsetsMax[i]);
-            station.getClockOffsetDriver().setSelected(stationClockOffsetEstimated[i]);
-            station.getEastOffsetDriver().setSelected(stationPositionEstimated[i]);
-            station.getNorthOffsetDriver().setSelected(stationPositionEstimated[i]);
-            station.getZenithOffsetDriver().setSelected(stationPositionEstimated[i]);
-
-            // Take into consideration station eccentricities if not null
-            if (sinexEcc != null) {
-                final Station stationEcc = sinexEcc.getStation(stationNames[i]);
-                station.getZenithOffsetDriver().setValue(stationEcc.getEccentricities().getX());
-                station.getZenithOffsetDriver().setReferenceValue(stationEcc.getEccentricities().getX());
-                station.getNorthOffsetDriver().setValue(stationEcc.getEccentricities().getY());
-                station.getNorthOffsetDriver().setReferenceValue(stationEcc.getEccentricities().getY());
-                station.getEastOffsetDriver().setValue(stationEcc.getEccentricities().getZ());
-                station.getEastOffsetDriver().setReferenceValue(stationEcc.getEccentricities().getZ());
-            }
-
-            // range
-            final double rangeSigma = stationRangeSigma[i];
-            final Bias<Range> rangeBias;
-            if (FastMath.abs(stationRangeBias[i])   >= Precision.SAFE_MIN || stationRangeBiasEstimated[i]) {
-                rangeBias = new Bias<Range>(new String[] { stationNames[i] + RANGE_BIAS_SUFFIX, },
-                                            new double[] { stationRangeBias[i] },
-                                            new double[] { rangeSigma },
-                                            new double[] { stationRangeBiasMin[i] },
-                                            new double[] { stationRangeBiasMax[i] });
-                rangeBias.getParametersDrivers().get(0).setSelected(stationRangeBiasEstimated[i]);
-            } else {
-                // bias fixed to zero, we don't need to create a modifier for this
-                rangeBias = null;
-            }
-
-            // range rate
-            final double rangeRateSigma = stationRangeRateSigma[i];
-            final Bias<RangeRate> rangeRateBias;
-            if (FastMath.abs(stationRangeRateBias[i])   >= Precision.SAFE_MIN || stationRangeRateBiasEstimated[i]) {
-                rangeRateBias = new Bias<RangeRate>(new String[] { stationNames[i] + RANGE_RATE_BIAS_SUFFIX },
-                                                    new double[] { stationRangeRateBias[i] },
-                                                    new double[] { rangeRateSigma },
-                                                    new double[] { stationRangeRateBiasMin[i] },
-                                                    new double[] {
-                                                        stationRangeRateBiasMax[i]
-                                                    });
-                rangeRateBias.getParametersDrivers().get(0).setSelected(stationRangeRateBiasEstimated[i]);
-            } else {
-                // bias fixed to zero, we don't need to create a modifier for this
-                rangeRateBias = null;
-            }
-
-            // angular biases
-            final double[] azELSigma = new double[] {
-                stationAzimuthSigma[i], stationElevationSigma[i]
-            };
-            final Bias<AngularAzEl> azELBias;
-            if (FastMath.abs(stationAzimuthBias[i])   >= Precision.SAFE_MIN ||
-                FastMath.abs(stationElevationBias[i]) >= Precision.SAFE_MIN ||
-                stationAzElBiasesEstimated[i]) {
-                azELBias = new Bias<AngularAzEl>(new String[] { stationNames[i] + AZIMUTH_BIAS_SUFFIX,
-                                                                stationNames[i] + ELEVATION_BIAS_SUFFIX },
-                                                 new double[] { stationAzimuthBias[i], stationElevationBias[i] },
-                                                 azELSigma,
-                                                 new double[] { stationAzimuthBiasMin[i], stationElevationBiasMin[i] },
-                                                 new double[] { stationAzimuthBiasMax[i], stationElevationBiasMax[i] });
-                azELBias.getParametersDrivers().get(0).setSelected(stationAzElBiasesEstimated[i]);
-                azELBias.getParametersDrivers().get(1).setSelected(stationAzElBiasesEstimated[i]);
-            } else {
-                // bias fixed to zero, we don't need to create a modifier for this
-                azELBias = null;
-            }
-
-            //Refraction correction
-            final AngularRadioRefractionModifier refractionCorrection;
-            if (stationElevationRefraction[i]) {
-                final double                     altitude        = station.getBaseFrame().getPoint().getAltitude();
-                final AtmosphericRefractionModel refractionModel = new EarthITU453AtmosphereRefraction(altitude);
-                refractionCorrection = new AngularRadioRefractionModifier(refractionModel);
-            } else {
-                refractionCorrection = null;
-            }
-
-
-            //Tropospheric correction
-            final RangeTroposphericDelayModifier rangeTroposphericCorrection;
-            if (stationRangeTropospheric[i]) {
-
-                MappingFunction mappingModel = null;
-                if (stationGlobalMappingFunction[i]) {
                     mappingModel = new GlobalMappingFunctionModel(stationLatitudes[i],
                                                                   stationLongitudes[i]);
                 } else if (stationNiellMappingFunction[i]) {
@@ -1875,52 +1537,64 @@
                         pressure    = 1013.25;
                     }
 
-                    // Initial model used to initialize the time span tropospheric model
-                    final EstimatedTroposphericModel initialModel = new EstimatedTroposphericModel(temperature, pressure, mappingModel,
-                                                                                                   stationTroposphericZenithDelay[i]);
-
-                    // Initialize the time span tropospheric model
-                    final TimeSpanEstimatedTroposphericModel timeSpanModel = new TimeSpanEstimatedTroposphericModel(initialModel);
-
-                    // Median date
-                    final AbsoluteDate epoch = parser.getDate(ParameterKey.TROPOSPHERIC_CORRECTION_DATE, TimeScalesFactory.getUTC());
-
-                    // Station name
-                    final String subName = stationNames[i].substring(0, 5);
-
-                    // Estimated tropospheric model BEFORE the median date
-                    final EstimatedTroposphericModel modelBefore = new EstimatedTroposphericModel(temperature, pressure, mappingModel,
-                                                                                                  stationTroposphericZenithDelay[i]);
-                    final ParameterDriver totalDelayBefore = modelBefore.getParametersDrivers().get(0);
-                    totalDelayBefore.setSelected(stationZenithDelayEstimated[i]);
-                    totalDelayBefore.setName(subName + TimeSpanEstimatedTroposphericModel.DATE_BEFORE + epoch.toString(TimeScalesFactory.getUTC()) + " " + EstimatedTroposphericModel.TOTAL_ZENITH_DELAY);
-
-                    // Estimated tropospheric model AFTER the median date
-                    final EstimatedTroposphericModel modelAfter = new EstimatedTroposphericModel(temperature, pressure, mappingModel,
-                                                                                                 stationTroposphericZenithDelay[i]);
-                    final ParameterDriver totalDelayAfter = modelAfter.getParametersDrivers().get(0);
-                    totalDelayAfter.setSelected(stationZenithDelayEstimated[i]);
-                    totalDelayAfter.setName(subName + TimeSpanEstimatedTroposphericModel.DATE_AFTER + epoch.toString(TimeScalesFactory.getUTC()) + " " + EstimatedTroposphericModel.TOTAL_ZENITH_DELAY);
-
-                    // Add models to the time span tropospheric model
-                    // A very ugly trick is used when no measurements are available for a specific time span.
-                    // Indeed, the tropospheric parameter will not be estimated for the time span with no measurements.
-                    // Therefore, the diagonal elements of the covariance matrix will be equal to zero.
-                    // At the end, an exception is thrown when accessing the physical covariance matrix because of singularities issues.
-                    if (subName.equals("SEAT/")) {
-                        // Do not add the model because no measurements are available
-                        // for the time span before the median date for this station.
+                    if (useTimeSpanTroposphericModel) {
+                        // Initial model used to initialize the time span tropospheric model
+                        final EstimatedTroposphericModel initialModel = new EstimatedTroposphericModel(temperature, pressure, mappingModel,
+                                                                                                       stationTroposphericZenithDelay[i]);
+    
+                        // Initialize the time span tropospheric model
+                        final TimeSpanEstimatedTroposphericModel timeSpanModel = new TimeSpanEstimatedTroposphericModel(initialModel);
+    
+                        // Median date
+                        final AbsoluteDate epoch = parser.getDate(ParameterKey.TROPOSPHERIC_CORRECTION_DATE, TimeScalesFactory.getUTC());
+    
+                        // Station name
+                        final String subName = stationNames[i].substring(0, 5);
+    
+                        // Estimated tropospheric model BEFORE the median date
+                        final EstimatedTroposphericModel modelBefore = new EstimatedTroposphericModel(temperature, pressure, mappingModel,
+                                                                                                      stationTroposphericZenithDelay[i]);
+                        final ParameterDriver totalDelayBefore = modelBefore.getParametersDrivers().get(0);
+                        totalDelayBefore.setSelected(stationZenithDelayEstimated[i]);
+                        totalDelayBefore.setName(subName + TimeSpanEstimatedTroposphericModel.DATE_BEFORE + epoch.toString(TimeScalesFactory.getUTC()) + " " + EstimatedTroposphericModel.TOTAL_ZENITH_DELAY);
+    
+                        // Estimated tropospheric model AFTER the median date
+                        final EstimatedTroposphericModel modelAfter = new EstimatedTroposphericModel(temperature, pressure, mappingModel,
+                                                                                                     stationTroposphericZenithDelay[i]);
+                        final ParameterDriver totalDelayAfter = modelAfter.getParametersDrivers().get(0);
+                        totalDelayAfter.setSelected(stationZenithDelayEstimated[i]);
+                        totalDelayAfter.setName(subName + TimeSpanEstimatedTroposphericModel.DATE_AFTER + epoch.toString(TimeScalesFactory.getUTC()) + " " + EstimatedTroposphericModel.TOTAL_ZENITH_DELAY);
+    
+                        // Add models to the time span tropospheric model
+                        // A very ugly trick is used when no measurements are available for a specific time span.
+                        // Indeed, the tropospheric parameter will not be estimated for the time span with no measurements.
+                        // Therefore, the diagonal elements of the covariance matrix will be equal to zero.
+                        // At the end, an exception is thrown when accessing the physical covariance matrix because of singularities issues.
+                        if (subName.equals("SEAT/")) {
+                            // Do not add the model because no measurements are available
+                            // for the time span before the median date for this station.
+                        } else {
+                            timeSpanModel.addTroposphericModelValidBefore(modelBefore, epoch);
+                        }
+                        if (subName.equals("BADG/") || subName.equals("IRKM/")) {
+                            // Do not add the model because no measurements are available
+                            // for the time span after the median date for this station.
+                        } else {
+                            timeSpanModel.addTroposphericModelValidAfter(modelAfter, epoch);
+                        }
+    
+                        troposphericModel = timeSpanModel;
+                        
                     } else {
-                        timeSpanModel.addTroposphericModelValidBefore(modelBefore, epoch);
+                        
+                        troposphericModel = new EstimatedTroposphericModel(temperature, pressure,
+                                                                           mappingModel, stationTroposphericZenithDelay[i]);
+                        final ParameterDriver driver = troposphericModel.getParametersDrivers().get(0);
+                        driver.setName(stationNames[i].substring(0, 4) + "/ " + EstimatedTroposphericModel.TOTAL_ZENITH_DELAY);
+                        driver.setSelected(stationZenithDelayEstimated[i]);
+                        
                     }
-                    if (subName.equals("BADG/") || subName.equals("IRKM/")) {
-                        // Do not add the model because no measurements are available
-                        // for the time span after the median date for this station.
-                    } else {
-                        timeSpanModel.addTroposphericModelValidAfter(modelAfter, epoch);
-                    }
-
-                    troposphericModel = timeSpanModel;
+                    
                 } else {
                     // Empirical tropospheric model
                     troposphericModel = SaastamoinenModel.getStandardModel();
@@ -2329,7 +2003,7 @@
                 for (final ObservationData od : observationDataSet.getObservationData()) {
                     final double snr = od.getSignalStrength();
                     if (!Double.isNaN(od.getValue()) && (snr == 0 || snr >= 4)) {
-                        if (od.getObservationType().getMeasurementType() == MeasurementType.PSEUDO_RANGE) {
+                        if (od.getObservationType().getMeasurementType() == MeasurementType.PSEUDO_RANGE && usePseudoRange) {
                             // this is a measurement we want
                             final String stationName = observationDataSet.getHeader().getMarkerName() + "/" + od.getObservationType();
                             final StationData stationData = stations.get(stationName);
@@ -2362,7 +2036,28 @@
                             }
                             addIfNonZeroWeight(range, measurements);
 
-                        }                    
+                        } else if (od.getObservationType().getMeasurementType() == MeasurementType.DOPPLER && useDoppler) {
+                            // this is a measurement we want
+                            final String stationName = observationDataSet.getHeader().getMarkerName() + "/" + od.getObservationType();
+                            final StationData stationData = stations.get(stationName);
+                            if (stationData == null) {
+                                throw new OrekitException(LocalizedCoreFormats.SIMPLE_MESSAGE,
+                                                          stationName + notConfigured);
+                            }
+                            final RangeRate rangeRate = new RangeRate(stationData.getStation(), observationDataSet.getDate(),
+                                                                      od.getValue(), stationData.getRangeRateSigma(),
+                                                                      weights.getRangeRateBaseWeight(), false, satellite);
+                            if (stationData.getIonosphericModel() != null) {
+                                final RangeRateIonosphericDelayModifier ionoModifier = new RangeRateIonosphericDelayModifier(stationData.getIonosphericModel(),
+                                                                                                                             od.getObservationType().getFrequency(system).getMHzFrequency() * 1.0e6,
+                                                                                                                             false);
+                                rangeRate.addModifier(ionoModifier);
+                            }
+                            if (stationData.getRangeRateBias() != null) {
+                                rangeRate.addModifier(stationData.getRangeRateBias());
+                            }
+                            addIfNonZeroWeight(rangeRate, measurements);
+                        }
                     }
                 }
             }
@@ -2764,4 +2459,19 @@
         }
     }
 
+    /** Prevent the use of pseudo range meausurements. */
+    public void notUsePseudoRangeMeasurements() {
+        this.usePseudoRange = false;
+    }
+
+    /** Prevent the use of Doppler meausurements. */
+    public void notUseDopplerMeasurements() {
+        this.useDoppler = false;
+    }
+    
+    /** Prevent the use of time span tropospheric model. */
+    public void notUseTimeSpanTroposphericModel() {
+        this.useTimeSpanTroposphericModel = false;
+    }
+    
 }