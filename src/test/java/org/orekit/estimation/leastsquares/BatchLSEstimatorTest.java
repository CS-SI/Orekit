--- conflicted
+++ resolved
@@ -611,7 +611,6 @@
                             Vector3D.distance(closeOrbit.getPVCoordinates().getVelocity(),
                                               before.getPVCoordinates().getVelocity()),
                             1.0e-6);
-<<<<<<< HEAD
         
         // Do the estimation and check the results
         EstimationTestUtils.checkFit(context, estimator, 3, 4,
@@ -619,13 +618,6 @@
                                      0.0, 9.8e-06,
                                      0.0, 8.3e-07,
                                      0.0, 3.1e-10);
-=======
-        EstimationTestUtils.checkFit(context, estimator, 3, 4,
-                                     0.0, 3.5e-06,
-                                     0.0, 6.7e-06,
-                                     0.0, 1.3e-07,
-                                     0.0, 5.3e-11);
->>>>>>> 3708181b
 
         final Orbit determined = new KeplerianOrbit(parameters.get( 6).getValue(),
                                                     parameters.get( 7).getValue(),
@@ -644,11 +636,7 @@
         Assert.assertEquals(0.0,
                             Vector3D.distance(closeOrbit.getPVCoordinates().getVelocity(),
                                               determined.getPVCoordinates().getVelocity()),
-<<<<<<< HEAD
                             2.7e-9);
-=======
-                            3.3e-9);
->>>>>>> 3708181b
 
         // after the call to estimate, the parameters lacking a user-specified reference date
         // got a default one
