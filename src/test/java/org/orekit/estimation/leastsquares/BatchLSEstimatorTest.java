/* Copyright 2002-2022 CS GROUP
 * Licensed to CS GROUP (CS) under one or more
 * contributor license agreements.  See the NOTICE file distributed with
 * this work for additional information regarding copyright ownership.
 * CS licenses this file to You under the Apache License, Version 2.0
 * (the "License"); you may not use this file except in compliance with
 * the License.  You may obtain a copy of the License at
 *
 *   http://www.apache.org/licenses/LICENSE-2.0
 *
 * Unless required by applicable law or agreed to in writing, software
 * distributed under the License is distributed on an "AS IS" BASIS,
 * WITHOUT WARRANTIES OR CONDITIONS OF ANY KIND, either express or implied.
 * See the License for the specific language governing permissions and
 * limitations under the License.
 */
package org.orekit.estimation.leastsquares;

import org.hipparchus.exception.LocalizedCoreFormats;
import org.hipparchus.geometry.euclidean.threed.Vector3D;
import org.hipparchus.linear.RealMatrix;
import org.hipparchus.optim.nonlinear.vector.leastsquares.LeastSquaresProblem.Evaluation;
import org.hipparchus.optim.nonlinear.vector.leastsquares.LevenbergMarquardtOptimizer;
import org.junit.jupiter.api.Assertions;
import org.junit.jupiter.api.Test;
import org.orekit.attitudes.LofOffset;
import org.orekit.errors.OrekitException;
import org.orekit.errors.OrekitMessages;
import org.orekit.estimation.Context;
import org.orekit.estimation.EstimationTestUtils;
import org.orekit.estimation.Force;
import org.orekit.estimation.measurements.AngularAzElMeasurementCreator;
import org.orekit.estimation.measurements.EstimationsProvider;
import org.orekit.estimation.measurements.GroundStation;
import org.orekit.estimation.measurements.InterSatellitesRangeMeasurementCreator;
import org.orekit.estimation.measurements.MultiplexedMeasurement;
import org.orekit.estimation.measurements.ObservedMeasurement;
import org.orekit.estimation.measurements.PVMeasurementCreator;
import org.orekit.estimation.measurements.Range;
import org.orekit.estimation.measurements.RangeMeasurementCreator;
import org.orekit.estimation.measurements.RangeRateMeasurementCreator;
import org.orekit.estimation.measurements.modifiers.OnBoardAntennaRangeModifier;
import org.orekit.forces.gravity.NewtonianAttraction;
import org.orekit.forces.radiation.RadiationSensitive;
import org.orekit.frames.LOFType;
import org.orekit.orbits.CartesianOrbit;
import org.orekit.orbits.KeplerianOrbit;
import org.orekit.orbits.Orbit;
import org.orekit.orbits.OrbitType;
import org.orekit.orbits.PositionAngle;
import org.orekit.propagation.BoundedPropagator;
import org.orekit.propagation.EphemerisGenerator;
import org.orekit.propagation.Propagator;
import org.orekit.propagation.conversion.NumericalPropagatorBuilder;
import org.orekit.propagation.numerical.NumericalPropagator;
import org.orekit.time.AbsoluteDate;
import org.orekit.time.ChronologicalComparator;
import org.orekit.utils.ParameterDriver;
import org.orekit.utils.ParameterDriversList;
import org.orekit.utils.ParameterDriversList.DelegatingDriver;
import org.orekit.utils.TimeStampedPVCoordinates;

import java.util.ArrayList;
import java.util.List;
import java.util.stream.IntStream;

public class BatchLSEstimatorTest {

    /**
     * Perfect PV measurements with a perfect start
     */
    @Test
    public void testKeplerPV() {

        Context context = EstimationTestUtils.eccentricContext("regular-data:potential:tides");

        final NumericalPropagatorBuilder propagatorBuilder =
                        context.createBuilder(OrbitType.KEPLERIAN, PositionAngle.TRUE, true,
                                              1.0e-6, 60.0, 1.0);

        // create perfect PV measurements
        final Propagator propagator = EstimationTestUtils.createPropagator(context.initialOrbit,
                                                                           propagatorBuilder);
        final List<ObservedMeasurement<?>> measurements =
                        EstimationTestUtils.createMeasurements(propagator,
                                                               new PVMeasurementCreator(),
                                                               0.0, 1.0, 300.0);

        // create orbit estimator
        final BatchLSEstimator estimator = new BatchLSEstimator(new LevenbergMarquardtOptimizer(),
                                                                propagatorBuilder);
        for (final ObservedMeasurement<?> measurement : measurements) {
            estimator.addMeasurement(measurement);
        }
        estimator.setParametersConvergenceThreshold(1.0e-2);
        estimator.setMaxIterations(10);
        estimator.setMaxEvaluations(20);

        EstimationTestUtils.checkFit(context, estimator, 1, 4,
                                     0.0, 2.2e-8,
                                     0.0, 1.1e-7,
                                     0.0, 1.4e-8,
                                     0.0, 6.3e-12);

        RealMatrix normalizedCovariances = estimator.getOptimum().getCovariances(1.0e-8);
        RealMatrix physicalCovariances   = estimator.getPhysicalCovariances(1.0e-10);
        Assertions.assertEquals(6, normalizedCovariances.getRowDimension());
        Assertions.assertEquals(6, normalizedCovariances.getColumnDimension());
        Assertions.assertEquals(6, physicalCovariances.getRowDimension());
        Assertions.assertEquals(6, physicalCovariances.getColumnDimension());
        Assertions.assertEquals(0.00258, physicalCovariances.getEntry(0, 0), 1.0e-5);

    }

<<<<<<< HEAD
    /**
     * Perfect PV measurements with a perfect start
     */
    @Test
    public void testKeplerPVMultipleDrag() {

        Context context = EstimationTestUtils.eccentricContext("regular-data:potential:tides");

        final NumericalPropagatorBuilder propagatorBuilder =
                        context.createBuilder(OrbitType.KEPLERIAN, PositionAngle.TRUE, true,
                                              1.0e-6, 60.0, 1.0, Force.DRAG);

        for (ParameterDriver driver:propagatorBuilder.getPropagationParametersDrivers().getDrivers()) {
            if (driver.getName().equals("drag coefficient")) {
                driver.setSelected(true);
                driver.addSpanAtDate(context.initialOrbit.getDate());
            }
        }
        
        // create perfect PV measurements
        final Propagator propagator = EstimationTestUtils.createPropagator(context.initialOrbit,
                                                                           propagatorBuilder);
        final List<ObservedMeasurement<?>> measurements =
                        EstimationTestUtils.createMeasurements(propagator,
                                                               new PVMeasurementCreator(),
                                                               -3.0, 3.0, 300.0);



        // create orbit estimator
        final BatchLSEstimator estimator = new BatchLSEstimator(new LevenbergMarquardtOptimizer(),
                                                                propagatorBuilder);
        for (final ObservedMeasurement<?> measurement : measurements) {
            estimator.addMeasurement(measurement);
        }
        estimator.setParametersConvergenceThreshold(1.0e-2);
        estimator.setMaxIterations(10);
        estimator.setMaxEvaluations(20);

        EstimationTestUtils.checkFit(context, estimator, 1, 2,
                                     0.0, 7.8e-8,
                                     0.0, 6.0e-7,
                                     0.0, 3.2e-7,
                                     0.0, 1.3e-10);

        
        List<DelegatingDriver> Orbparameters = estimator.getOrbitalParametersDrivers(true).getDrivers();
        Assert.assertEquals(context.initialOrbit.getA(), Orbparameters.get(0).getValue() , 1.0e-8);
        Assert.assertEquals(context.initialOrbit.getE(), Orbparameters.get(1).getValue() , 1.0e-12);
        Assert.assertEquals(context.initialOrbit.getI(), Orbparameters.get(2).getValue() , 1.0e-12);
        
        RealMatrix jacobian = estimator.getOptimum().getJacobian();
        Assert.assertEquals(8,      jacobian.getColumnDimension());

    }
    
=======
>>>>>>> be42ef39
    /** Test PV measurements generation and backward propagation in least-square orbit determination. */
    @Test
    public void testKeplerPVBackward() {

        Context context = EstimationTestUtils.eccentricContext("regular-data:potential:tides");

        final NumericalPropagatorBuilder propagatorBuilder =
                        context.createBuilder(OrbitType.KEPLERIAN, PositionAngle.TRUE, true,
                                              1.0e-6, 60.0, 1.0);

        // create perfect PV measurements
        final Propagator propagator = EstimationTestUtils.createPropagator(context.initialOrbit,
                                                                           propagatorBuilder);
        final List<ObservedMeasurement<?>> measurements =
                        EstimationTestUtils.createMeasurements(propagator,
                                                               new PVMeasurementCreator(),
                                                               0.0, -1.0, 300.0);

        // create orbit estimator
        final BatchLSEstimator estimator = new BatchLSEstimator(new LevenbergMarquardtOptimizer(),
                                                                propagatorBuilder);
        for (final ObservedMeasurement<?> measurement : measurements) {
            estimator.addMeasurement(measurement);
        }
        estimator.setParametersConvergenceThreshold(1.0e-2);
        estimator.setMaxIterations(10);
        estimator.setMaxEvaluations(20);

        EstimationTestUtils.checkFit(context, estimator, 1, 2,
                                     0.0, 8.3e-9,
                                     0.0, 5.3e-8,
                                     0.0, 5.6e-9,
                                     0.0, 1.6e-12);

        RealMatrix normalizedCovariances = estimator.getOptimum().getCovariances(1.0e-10);
        RealMatrix physicalCovariances   = estimator.getPhysicalCovariances(1.0e-10);
        Assertions.assertEquals(6, normalizedCovariances.getRowDimension());
        Assertions.assertEquals(6, normalizedCovariances.getColumnDimension());
        Assertions.assertEquals(6, physicalCovariances.getRowDimension());
        Assertions.assertEquals(6, physicalCovariances.getColumnDimension());
        Assertions.assertEquals(0.00258, physicalCovariances.getEntry(0, 0), 1.0e-5);

    }

    /**
     * Perfect range measurements with a biased start
     */
    @Test
    public void testKeplerRange() {

        Context context = EstimationTestUtils.eccentricContext("regular-data:potential:tides");

        final NumericalPropagatorBuilder propagatorBuilder =
                        context.createBuilder(OrbitType.KEPLERIAN, PositionAngle.TRUE, true,
                                              1.0e-6, 60.0, 1.0);

        // create perfect range measurements
        final Propagator propagator = EstimationTestUtils.createPropagator(context.initialOrbit,
                                                                           propagatorBuilder);
        final List<ObservedMeasurement<?>> measurements =
                        EstimationTestUtils.createMeasurements(propagator,
                                                               new RangeMeasurementCreator(context),
                                                               1.0, 3.0, 300.0);

        // create orbit estimator
        final BatchLSEstimator estimator = new BatchLSEstimator(new LevenbergMarquardtOptimizer(),
                                                                propagatorBuilder);
        for (final ObservedMeasurement<?> range : measurements) {
            estimator.addMeasurement(range);
        }
        estimator.setParametersConvergenceThreshold(1.0e-2);
        estimator.setMaxIterations(10);
        estimator.setMaxEvaluations(20);
        estimator.setObserver(new BatchLSObserver() {
            int lastIter = 0;
            int lastEval = 0;
            /** {@inheritDoc} */
            @Override
            public void evaluationPerformed(int iterationsCount, int evaluationscount,
                                            Orbit[] orbits,
                                            ParameterDriversList estimatedOrbitalParameters,
                                            ParameterDriversList estimatedPropagatorParameters,
                                            ParameterDriversList estimatedMeasurementsParameters,
                                            EstimationsProvider evaluationsProvider, Evaluation lspEvaluation) {
                if (iterationsCount == lastIter) {
                    Assertions.assertEquals(lastEval + 1, evaluationscount);
                } else {
                    Assertions.assertEquals(lastIter + 1, iterationsCount);
                }
                lastIter = iterationsCount;
                lastEval = evaluationscount;
                Assertions.assertEquals(measurements.size(), evaluationsProvider.getNumber());
                try {
                    evaluationsProvider.getEstimatedMeasurement(-1);
                    Assertions.fail("an exception should have been thrown");
                } catch (OrekitException oe) {
                    Assertions.assertEquals(LocalizedCoreFormats.OUT_OF_RANGE_SIMPLE, oe.getSpecifier());
                }
                try {
                    evaluationsProvider.getEstimatedMeasurement(measurements.size());
                    Assertions.fail("an exception should have been thrown");
                } catch (OrekitException oe) {
                    Assertions.assertEquals(LocalizedCoreFormats.OUT_OF_RANGE_SIMPLE, oe.getSpecifier());
                }
                AbsoluteDate previous = AbsoluteDate.PAST_INFINITY;
                for (int i = 0; i < evaluationsProvider.getNumber(); ++i) {
                    AbsoluteDate current = evaluationsProvider.getEstimatedMeasurement(i).getDate();
                    Assertions.assertTrue(current.compareTo(previous) >= 0);
                    previous = current;
                }
            }
        });

        ParameterDriver aDriver = estimator.getOrbitalParametersDrivers(true).getDrivers().get(0);
<<<<<<< HEAD
        Assert.assertEquals("a", aDriver.getName());
        aDriver.setValue(aDriver.getValue(null) + 1.2, null);
=======
        Assertions.assertEquals("a", aDriver.getName());
        aDriver.setValue(aDriver.getValue() + 1.2);
>>>>>>> be42ef39
        aDriver.setReferenceDate(AbsoluteDate.GALILEO_EPOCH);

        EstimationTestUtils.checkFit(context, estimator, 2, 3,
                                     0.0, 1.2e-6,
                                     0.0, 2.8e-6,
                                     0.0, 5.0e-7,
                                     0.0, 2.3e-10);

        // after the call to estimate, the parameters lacking a user-specified reference date
        // got a default one
        for (final ParameterDriver driver : estimator.getOrbitalParametersDrivers(true).getDrivers()) {
            if ("a".equals(driver.getName())) {
                // user-specified reference date
                Assertions.assertEquals(0, driver.getReferenceDate().durationFrom(AbsoluteDate.GALILEO_EPOCH), 1.0e-15);
            } else {
                // default reference date
                Assertions.assertEquals(0,
                        driver.getReferenceDate().durationFrom(propagatorBuilder.getInitialOrbitDate()), 1.0e-15);
            }
        }

    }

    /**
     * Perfect range measurements with a biased start and an on-board antenna range offset
     */
    @Test
    public void testKeplerRangeWithOnBoardAntennaOffset() {

        Context context = EstimationTestUtils.eccentricContext("regular-data:potential:tides");

        final NumericalPropagatorBuilder propagatorBuilder =
                        context.createBuilder(OrbitType.KEPLERIAN, PositionAngle.TRUE, true,
                                              1.0e-6, 60.0, 1.0);
        propagatorBuilder.setAttitudeProvider(new LofOffset(propagatorBuilder.getFrame(), LOFType.LVLH));
        final Vector3D antennaPhaseCenter = new Vector3D(-1.2, 2.3, -0.7);

        // create perfect range measurements with antenna offset
        final Propagator propagator = EstimationTestUtils.createPropagator(context.initialOrbit,
                                                                           propagatorBuilder);
        final List<ObservedMeasurement<?>> measurements =
                        EstimationTestUtils.createMeasurements(propagator,
                                                               new RangeMeasurementCreator(context, antennaPhaseCenter),
                                                               1.0, 3.0, 300.0);

        // create orbit estimator
        final BatchLSEstimator estimator = new BatchLSEstimator(new LevenbergMarquardtOptimizer(),
                                                                propagatorBuilder);
        final OnBoardAntennaRangeModifier obaModifier = new OnBoardAntennaRangeModifier(antennaPhaseCenter);
        for (final ObservedMeasurement<?> range : measurements) {
            ((Range) range).addModifier(obaModifier);
            estimator.addMeasurement(range);
        }
        estimator.setParametersConvergenceThreshold(1.0e-2);
        estimator.setMaxIterations(10);
        estimator.setMaxEvaluations(20);
        estimator.setObserver(new BatchLSObserver() {
            int lastIter = 0;
            int lastEval = 0;
            /** {@inheritDoc} */
            @Override
            public void evaluationPerformed(int iterationsCount, int evaluationscount,
                                            Orbit[] orbits,
                                            ParameterDriversList estimatedOrbitalParameters,
                                            ParameterDriversList estimatedPropagatorParameters,
                                            ParameterDriversList estimatedMeasurementsParameters,
                                            EstimationsProvider evaluationsProvider, Evaluation lspEvaluation) {
                if (iterationsCount == lastIter) {
                    Assertions.assertEquals(lastEval + 1, evaluationscount);
                } else {
                    Assertions.assertEquals(lastIter + 1, iterationsCount);
                }
                lastIter = iterationsCount;
                lastEval = evaluationscount;
                Assertions.assertEquals(measurements.size(), evaluationsProvider.getNumber());
                try {
                    evaluationsProvider.getEstimatedMeasurement(-1);
                    Assertions.fail("an exception should have been thrown");
                } catch (OrekitException oe) {
                    Assertions.assertEquals(LocalizedCoreFormats.OUT_OF_RANGE_SIMPLE, oe.getSpecifier());
                }
                try {
                    evaluationsProvider.getEstimatedMeasurement(measurements.size());
                    Assertions.fail("an exception should have been thrown");
                } catch (OrekitException oe) {
                    Assertions.assertEquals(LocalizedCoreFormats.OUT_OF_RANGE_SIMPLE, oe.getSpecifier());
                }
                AbsoluteDate previous = AbsoluteDate.PAST_INFINITY;
                for (int i = 0; i < evaluationsProvider.getNumber(); ++i) {
                    AbsoluteDate current = evaluationsProvider.getEstimatedMeasurement(i).getDate();
                    Assertions.assertTrue(current.compareTo(previous) >= 0);
                    previous = current;
                }
            }
        });

        ParameterDriver aDriver = estimator.getOrbitalParametersDrivers(true).getDrivers().get(0);
<<<<<<< HEAD
        Assert.assertEquals("a", aDriver.getName());
        aDriver.setValue(aDriver.getValue(null) + 1.2, null);
=======
        Assertions.assertEquals("a", aDriver.getName());
        aDriver.setValue(aDriver.getValue() + 1.2);
>>>>>>> be42ef39
        aDriver.setReferenceDate(AbsoluteDate.GALILEO_EPOCH);

        EstimationTestUtils.checkFit(context, estimator, 2, 3,
                                     0.0, 2.0e-5,
                                     0.0, 5.2e-5,
                                     0.0, 2.7e-5,
                                     0.0, 1.1e-8);

        // after the call to estimate, the parameters lacking a user-specified reference date
        // got a default one
        for (final ParameterDriver driver : estimator.getOrbitalParametersDrivers(true).getDrivers()) {
            if ("a".equals(driver.getName())) {
                // user-specified reference date
                Assertions.assertEquals(0, driver.getReferenceDate().durationFrom(AbsoluteDate.GALILEO_EPOCH), 1.0e-15);
            } else {
                // default reference date
                Assertions.assertEquals(0,
                        driver.getReferenceDate().durationFrom(propagatorBuilder.getInitialOrbitDate()), 1.0e-15);
            }
        }

    }

    @Test
    public void testMultiSat() {

        Context context = EstimationTestUtils.eccentricContext("regular-data:potential:tides");

        final NumericalPropagatorBuilder propagatorBuilder1 =
                        context.createBuilder(OrbitType.KEPLERIAN, PositionAngle.TRUE, true,
                                              1.0e-6, 60.0, 1.0e-3);
        final NumericalPropagatorBuilder propagatorBuilder2 =
                        context.createBuilder(OrbitType.KEPLERIAN, PositionAngle.TRUE, true,
                                              1.0e-6, 60.0, 1.0e-3);

        // Create perfect inter-satellites range measurements
        final TimeStampedPVCoordinates original = context.initialOrbit.getPVCoordinates();
        final Orbit closeOrbit = new CartesianOrbit(new TimeStampedPVCoordinates(context.initialOrbit.getDate(),
                                                                                 original.getPosition().add(new Vector3D(1000, 2000, 3000)),
                                                                                 original.getVelocity().add(new Vector3D(-0.03, 0.01, 0.02))),
                                                    context.initialOrbit.getFrame(),
                                                    context.initialOrbit.getMu());
        final Propagator closePropagator = EstimationTestUtils.createPropagator(closeOrbit,
                                                                                propagatorBuilder2);
        final EphemerisGenerator generator = closePropagator.getEphemerisGenerator();
        closePropagator.propagate(context.initialOrbit.getDate().shiftedBy(3.5 * closeOrbit.getKeplerianPeriod()));
        final BoundedPropagator ephemeris = generator.getGeneratedEphemeris();
        Propagator propagator1 = EstimationTestUtils.createPropagator(context.initialOrbit,
                                                                     propagatorBuilder1);

        final double localClockOffset  = 0.137e-6;
        final double remoteClockOffset = 469.0e-6;
        final List<ObservedMeasurement<?>> r12 =
                        EstimationTestUtils.createMeasurements(propagator1,
                                                               new InterSatellitesRangeMeasurementCreator(ephemeris,
                                                                                                          localClockOffset,
                                                                                                          remoteClockOffset),
                                                               1.0, 3.0, 300.0);

        // create perfect range measurements for first satellite
        propagator1 = EstimationTestUtils.createPropagator(context.initialOrbit,
                                                           propagatorBuilder1);
        final List<ObservedMeasurement<?>> r1 =
                        EstimationTestUtils.createMeasurements(propagator1,
                                                               new RangeMeasurementCreator(context),
                                                               1.0, 3.0, 300.0);

        // create orbit estimator
        final BatchLSEstimator estimator = new BatchLSEstimator(new LevenbergMarquardtOptimizer(),
                                                                propagatorBuilder1,
                                                                propagatorBuilder2);
        for (final ObservedMeasurement<?> interSat : r12) {
            estimator.addMeasurement(interSat);
        }
        for (final ObservedMeasurement<?> range : r1) {
            estimator.addMeasurement(range);
        }
        estimator.setParametersConvergenceThreshold(1.0e-2);
        estimator.setMaxIterations(10);
        estimator.setMaxEvaluations(20);
        estimator.setObserver(new BatchLSObserver() {
            int lastIter = 0;
            int lastEval = 0;
            /** {@inheritDoc} */
            @Override
            public void evaluationPerformed(int iterationsCount, int evaluationscount,
                                            Orbit[] orbits,
                                            ParameterDriversList estimatedOrbitalParameters,
                                            ParameterDriversList estimatedPropagatorParameters,
                                            ParameterDriversList estimatedMeasurementsParameters,
                                            EstimationsProvider evaluationsProvider, Evaluation lspEvaluation) {
                if (iterationsCount == lastIter) {
                    Assertions.assertEquals(lastEval + 1, evaluationscount);
                } else {
                    Assertions.assertEquals(lastIter + 1, iterationsCount);
                }
                lastIter = iterationsCount;
                lastEval = evaluationscount;
                Assertions.assertEquals(r12.size() + r1.size(), evaluationsProvider.getNumber());
                try {
                    evaluationsProvider.getEstimatedMeasurement(-1);
                    Assertions.fail("an exception should have been thrown");
                } catch (OrekitException oe) {
                    Assertions.assertEquals(LocalizedCoreFormats.OUT_OF_RANGE_SIMPLE, oe.getSpecifier());
                }
                try {
                    evaluationsProvider.getEstimatedMeasurement(r12.size() + r1.size());
                    Assertions.fail("an exception should have been thrown");
                } catch (OrekitException oe) {
                    Assertions.assertEquals(LocalizedCoreFormats.OUT_OF_RANGE_SIMPLE, oe.getSpecifier());
                }
                AbsoluteDate previous = AbsoluteDate.PAST_INFINITY;
                for (int i = 0; i < evaluationsProvider.getNumber(); ++i) {
                    AbsoluteDate current = evaluationsProvider.getEstimatedMeasurement(i).getDate();
                    Assertions.assertTrue(current.compareTo(previous) >= 0);
                    previous = current;
                }
            }
        });

        List<DelegatingDriver> parameters = estimator.getOrbitalParametersDrivers(true).getDrivers();
        ParameterDriver a0Driver = parameters.get(0);
<<<<<<< HEAD
        Assert.assertEquals("a[0]", a0Driver.getName());
        a0Driver.setValue(a0Driver.getValue(null) + 1.2, null);
        a0Driver.setReferenceDate(AbsoluteDate.GALILEO_EPOCH);

        ParameterDriver a1Driver = parameters.get(6);
        Assert.assertEquals("a[1]", a1Driver.getName());
        a1Driver.setValue(a1Driver.getValue(null) - 5.4, null);
=======
        Assertions.assertEquals("a[0]", a0Driver.getName());
        a0Driver.setValue(a0Driver.getValue() + 1.2);
        a0Driver.setReferenceDate(AbsoluteDate.GALILEO_EPOCH);

        ParameterDriver a1Driver = parameters.get(6);
        Assertions.assertEquals("a[1]", a1Driver.getName());
        a1Driver.setValue(a1Driver.getValue() - 5.4);
>>>>>>> be42ef39
        a1Driver.setReferenceDate(AbsoluteDate.GALILEO_EPOCH);

        final Orbit before = new KeplerianOrbit(parameters.get( 6).getValue(null),
                                                    parameters.get( 7).getValue(null),
                                                    parameters.get( 8).getValue(null),
                                                    parameters.get( 9).getValue(null),
                                                    parameters.get(10).getValue(null),
                                                    parameters.get(11).getValue(null),
                                                    PositionAngle.TRUE,
                                                    closeOrbit.getFrame(),
                                                    closeOrbit.getDate(),
                                                    closeOrbit.getMu());
        Assertions.assertEquals(4.7246, Vector3D.distance(closeOrbit.getPosition(),
                          before.getPosition()), 1.0e-3);
        Assertions.assertEquals(0.0010514, Vector3D.distance(closeOrbit.getPVCoordinates().getVelocity(),
                          before.getPVCoordinates().getVelocity()), 1.0e-6);
        EstimationTestUtils.checkFit(context, estimator, 3, 4,
                                     0.0, 2.9e-06,
                                     0.0, 1.1e-05,
                                     0.0, 8.3e-07,
                                     0.0, 3.7e-10);

        final Orbit determined = new KeplerianOrbit(parameters.get( 6).getValue(null),
                                                    parameters.get( 7).getValue(null),
                                                    parameters.get( 8).getValue(null),
                                                    parameters.get( 9).getValue(null),
                                                    parameters.get(10).getValue(null),
                                                    parameters.get(11).getValue(null),
                                                    PositionAngle.TRUE,
                                                    closeOrbit.getFrame(),
                                                    closeOrbit.getDate(),
                                                    closeOrbit.getMu());
        Assertions.assertEquals(0.0, Vector3D.distance(closeOrbit.getPosition(),
                          determined.getPosition()), 6.2e-6);
        Assertions.assertEquals(0.0, Vector3D.distance(closeOrbit.getPVCoordinates().getVelocity(),
                          determined.getPVCoordinates().getVelocity()), 1.6e-9);

        // after the call to estimate, the parameters lacking a user-specified reference date
        // got a default one
        for (final ParameterDriver driver : estimator.getOrbitalParametersDrivers(true).getDrivers()) {
            if (driver.getName().startsWith("a[")) {
                // user-specified reference date
                Assertions.assertEquals(0, driver.getReferenceDate().durationFrom(AbsoluteDate.GALILEO_EPOCH), 1.0e-15);
            } else {
                // default reference date
                Assertions.assertEquals(0,
                        driver.getReferenceDate().durationFrom(propagatorBuilder1.getInitialOrbitDate()), 1.0e-15);
            }
        }

    }

    /** A modified version of the previous test with a selection of propagation drivers to estimate and more measurements
     *  One common (µ)
     *  Some specifics for each satellite (Cr and Ca)
     *
     */
    @Test
    public void testMultiSatWithParameters() {

        // Test: Set the propagator drivers to estimate for each satellite
        final boolean muEstimated  = true;
        final boolean crEstimated1 = false;
        final boolean caEstimated1 = true;
        final boolean crEstimated2 = true;
        final boolean caEstimated2 = false;


        // Builder sat 1
        final Context context = EstimationTestUtils.eccentricContext("regular-data:potential:tides");
        final NumericalPropagatorBuilder propagatorBuilder1 =
                        context.createBuilder(OrbitType.KEPLERIAN, PositionAngle.TRUE, true,
                                              1.0e-6, 60.0, 1.0e-3, Force.POTENTIAL, Force.SOLAR_RADIATION_PRESSURE);

        // Adding selection of parameters
        String satName = "sat 1";
        for (DelegatingDriver driver:propagatorBuilder1.getPropagationParametersDrivers().getDrivers()) {
            if (driver.getName().equals("central attraction coefficient")) {
                driver.setSelected(muEstimated);
            }
            if (driver.getName().equals(RadiationSensitive.REFLECTION_COEFFICIENT)) {
                driver.setName(driver.getName() + " " + satName);
                driver.setSelected(crEstimated1);
            }
            if (driver.getName().equals(RadiationSensitive.ABSORPTION_COEFFICIENT)) {
                driver.setName(driver.getName() + " " + satName);
                driver.setSelected(caEstimated1);
            }
        }

        // Builder for sat 2
        final Context context2 = EstimationTestUtils.eccentricContext("regular-data:potential:tides");
        final NumericalPropagatorBuilder propagatorBuilder2 =
                        context2.createBuilder(OrbitType.KEPLERIAN, PositionAngle.TRUE, true,
                                              1.0e-6, 60.0, 1.0e-3, Force.POTENTIAL, Force.SOLAR_RADIATION_PRESSURE);

        // Adding selection of parameters
        satName = "sat 2";
        for (ParameterDriver driver:propagatorBuilder2.getPropagationParametersDrivers().getDrivers()) {
            if (driver.getName().equals("central attraction coefficient")) {
                driver.setSelected(muEstimated);
            }
            if (driver.getName().equals(RadiationSensitive.REFLECTION_COEFFICIENT)) {
                driver.setName(driver.getName() + " " + satName);
                driver.setSelected(crEstimated2);
            }
            if (driver.getName().equals(RadiationSensitive.ABSORPTION_COEFFICIENT)) {
                driver.setName(driver.getName() + " " + satName);
                driver.setSelected(caEstimated2);
            }
        }

        // Create perfect inter-satellites range measurements
        final TimeStampedPVCoordinates original = context.initialOrbit.getPVCoordinates();
        final Orbit closeOrbit = new CartesianOrbit(new TimeStampedPVCoordinates(context.initialOrbit.getDate(),
                                                                                 original.getPosition().add(new Vector3D(1000, 2000, 3000)),
                                                                                 original.getVelocity().add(new Vector3D(-0.03, 0.01, 0.02))),
                                                    context.initialOrbit.getFrame(),
                                                    context.initialOrbit.getMu());
        final Propagator closePropagator = EstimationTestUtils.createPropagator(closeOrbit,
                                                                                propagatorBuilder2);
        final EphemerisGenerator generator = closePropagator.getEphemerisGenerator();
        closePropagator.propagate(context.initialOrbit.getDate().shiftedBy(3.5 * closeOrbit.getKeplerianPeriod()));
        final BoundedPropagator ephemeris = generator.getGeneratedEphemeris();
        Propagator propagator1 = EstimationTestUtils.createPropagator(context.initialOrbit,
                                                                     propagatorBuilder1);
        final List<ObservedMeasurement<?>> r12 =
                        EstimationTestUtils.createMeasurements(propagator1,
                                                               new InterSatellitesRangeMeasurementCreator(ephemeris, 0., 0.),
                                                               1.0, 3.0, 120.0);

        // create perfect range measurements for first satellite
        propagator1 = EstimationTestUtils.createPropagator(context.initialOrbit,
                                                           propagatorBuilder1);
        final List<ObservedMeasurement<?>> r1 =
                        EstimationTestUtils.createMeasurements(propagator1,
                                                               new RangeMeasurementCreator(context),
                                                               1.0, 3.0, 120.0);

        // create perfect angular measurements for first satellite
        propagator1 = EstimationTestUtils.createPropagator(context.initialOrbit,
                                                           propagatorBuilder1);
        final List<ObservedMeasurement<?>> a1 =
                        EstimationTestUtils.createMeasurements(propagator1,
                                                               new AngularAzElMeasurementCreator(context),
                                                               1.0, 3.0, 120.0);

        // create orbit estimator
        final BatchLSEstimator estimator = new BatchLSEstimator(new LevenbergMarquardtOptimizer(),
                                                                propagatorBuilder1,
                                                                propagatorBuilder2);
        for (final ObservedMeasurement<?> interSat : r12) {
            estimator.addMeasurement(interSat);
        }
        for (final ObservedMeasurement<?> range : r1) {
            estimator.addMeasurement(range);
        }
        for (final ObservedMeasurement<?> angular : a1) {
            estimator.addMeasurement(angular);
        }
        estimator.setParametersConvergenceThreshold(1.0e-3);
        estimator.setMaxIterations(10);
        estimator.setMaxEvaluations(20);
        estimator.setObserver(new BatchLSObserver() {
            int lastIter = 0;
            int lastEval = 0;
            /** {@inheritDoc} */
            @Override
            public void evaluationPerformed(int iterationsCount, int evaluationscount,
                                            Orbit[] orbits,
                                            ParameterDriversList estimatedOrbitalParameters,
                                            ParameterDriversList estimatedPropagatorParameters,
                                            ParameterDriversList estimatedMeasurementsParameters,
                                            EstimationsProvider evaluationsProvider, Evaluation lspEvaluation) {
                if (iterationsCount == lastIter) {
                    Assertions.assertEquals(lastEval + 1, evaluationscount);
                } else {
                    Assertions.assertEquals(lastIter + 1, iterationsCount);
                }
                lastIter = iterationsCount;
                lastEval = evaluationscount;

                AbsoluteDate previous = AbsoluteDate.PAST_INFINITY;
                for (int i = 0; i < evaluationsProvider.getNumber(); ++i) {
                    AbsoluteDate current = evaluationsProvider.getEstimatedMeasurement(i).getDate();
                    Assertions.assertTrue(current.compareTo(previous) >= 0);
                    previous = current;
                }
            }
        });

        List<DelegatingDriver> parameters = estimator.getOrbitalParametersDrivers(true).getDrivers();
        ParameterDriver a0Driver = parameters.get(0);
<<<<<<< HEAD
        Assert.assertEquals("a[0]", a0Driver.getName());
        a0Driver.setValue(a0Driver.getValue() + 1.2, null);
        a0Driver.setReferenceDate(AbsoluteDate.GALILEO_EPOCH);

        ParameterDriver a1Driver = parameters.get(6);
        Assert.assertEquals("a[1]", a1Driver.getName());
        a1Driver.setValue(a1Driver.getValue() - 5.4, null);
=======
        Assertions.assertEquals("a[0]", a0Driver.getName());
        a0Driver.setValue(a0Driver.getValue() + 1.2);
        a0Driver.setReferenceDate(AbsoluteDate.GALILEO_EPOCH);

        ParameterDriver a1Driver = parameters.get(6);
        Assertions.assertEquals("a[1]", a1Driver.getName());
        a1Driver.setValue(a1Driver.getValue() - 5.4);
>>>>>>> be42ef39
        a1Driver.setReferenceDate(AbsoluteDate.GALILEO_EPOCH);

        final Orbit before = new KeplerianOrbit(parameters.get( 6).getValue(),
                                                parameters.get( 7).getValue(),
                                                parameters.get( 8).getValue(),
                                                parameters.get( 9).getValue(),
                                                parameters.get(10).getValue(),
                                                parameters.get(11).getValue(),
                                                PositionAngle.TRUE,
                                                closeOrbit.getFrame(),
                                                closeOrbit.getDate(),
                                                closeOrbit.getMu());
        Assertions.assertEquals(4.7246, Vector3D.distance(closeOrbit.getPosition(),
                          before.getPosition()), 1.0e-3);
        Assertions.assertEquals(0.0010514, Vector3D.distance(closeOrbit.getPVCoordinates().getVelocity(),
                          before.getPVCoordinates().getVelocity()), 1.0e-6);
        EstimationTestUtils.checkFit(context, estimator, 4, 5,
                                     0.0, 4.7e-06,
                                     0.0, 1.4e-05,
                                     0.0, 8.8e-07,
                                     0.0, 3.6e-10);

        final Orbit determined = new KeplerianOrbit(parameters.get( 6).getValue(),
                                                    parameters.get( 7).getValue(),
                                                    parameters.get( 8).getValue(),
                                                    parameters.get( 9).getValue(),
                                                    parameters.get(10).getValue(),
                                                    parameters.get(11).getValue(),
                                                    PositionAngle.TRUE,
                                                    closeOrbit.getFrame(),
                                                    closeOrbit.getDate(),
                                                    closeOrbit.getMu());
        Assertions.assertEquals(0.0, Vector3D.distance(closeOrbit.getPosition(),
                          determined.getPosition()), 2.7e-6);
        Assertions.assertEquals(0.0, Vector3D.distance(closeOrbit.getPVCoordinates().getVelocity(),
                          determined.getPVCoordinates().getVelocity()), 2.9e-9);

        // after the call to estimate, the parameters lacking a user-specified reference date
        // got a default one
        for (final ParameterDriver driver : estimator.getOrbitalParametersDrivers(true).getDrivers()) {
            if (driver.getName().startsWith("a[")) {
                // user-specified reference date
                Assertions.assertEquals(0, driver.getReferenceDate().durationFrom(AbsoluteDate.GALILEO_EPOCH), 1.0e-15);
            } else {
                // default reference date
                Assertions.assertEquals(0,
                        driver.getReferenceDate().durationFrom(propagatorBuilder1.getInitialOrbitDate()), 1.0e-15);
            }
        }

    }


    /**
     * This test is identical to testMultiSat() but here we use multiplexed measurement theory
     */
    @Test
    public void testIssue617() {

        Context context = EstimationTestUtils.eccentricContext("regular-data:potential:tides");

        final NumericalPropagatorBuilder propagatorBuilder1 =
                        context.createBuilder(OrbitType.KEPLERIAN, PositionAngle.TRUE, true,
                                              1.0e-6, 60.0, 1.0);
        final NumericalPropagatorBuilder propagatorBuilder2 =
                        context.createBuilder(OrbitType.KEPLERIAN, PositionAngle.TRUE, true,
                                              1.0e-6, 60.0, 1.0);

        // Create perfect inter-satellites range measurements
        final TimeStampedPVCoordinates original = context.initialOrbit.getPVCoordinates();
        final Orbit closeOrbit = new CartesianOrbit(new TimeStampedPVCoordinates(context.initialOrbit.getDate(),
                                                                                 original.getPosition().add(new Vector3D(1000, 2000, 3000)),
                                                                                 original.getVelocity().add(new Vector3D(-0.03, 0.01, 0.02))),
                                                    context.initialOrbit.getFrame(),
                                                    context.initialOrbit.getMu());
        final Propagator closePropagator = EstimationTestUtils.createPropagator(closeOrbit,
                                                                                propagatorBuilder2);
        final EphemerisGenerator generator = closePropagator.getEphemerisGenerator();
        closePropagator.propagate(context.initialOrbit.getDate().shiftedBy(3.5 * closeOrbit.getKeplerianPeriod()));
        final BoundedPropagator ephemeris = generator.getGeneratedEphemeris();
        Propagator propagator1 = EstimationTestUtils.createPropagator(context.initialOrbit,
                                                                     propagatorBuilder1);

        final List<ObservedMeasurement<?>> r12 =
                        EstimationTestUtils.createMeasurements(propagator1,
                                                               new InterSatellitesRangeMeasurementCreator(ephemeris, 0., 0.),
                                                               1.0, 3.0, 300.0);

        // create perfect range measurements for first satellite
        propagator1 = EstimationTestUtils.createPropagator(context.initialOrbit,
                                                           propagatorBuilder1);
        final List<ObservedMeasurement<?>> r1 =
                        EstimationTestUtils.createMeasurements(propagator1,
                                                               new RangeMeasurementCreator(context),
                                                               1.0, 3.0, 300.0);

        // create orbit estimator
        final BatchLSEstimator estimator = new BatchLSEstimator(new LevenbergMarquardtOptimizer(),
                                                                propagatorBuilder1,
                                                                propagatorBuilder2);
        // Create a common list of measurements
        final List<ObservedMeasurement<?>> independentMeasurements = new ArrayList<>();
        independentMeasurements.addAll(r1);
        independentMeasurements.addAll(r12);

        // List of measurements
        // The threshold is fixed to 60s in order to build multiplexed measurements
        // If it is less than 60s we cannot have mutliplexed measurement and we would not be able to
        // test the issue.
        final List<ObservedMeasurement<?>> multiplexed = multiplexMeasurements(independentMeasurements, 60.0);

        for (final ObservedMeasurement<?> measurement : multiplexed) {
            estimator.addMeasurement(measurement);
        }

        estimator.setParametersConvergenceThreshold(1.0e-2);
        estimator.setMaxIterations(10);
        estimator.setMaxEvaluations(20);
        estimator.setObserver(new BatchLSObserver() {
            int lastIter = 0;
            int lastEval = 0;
            /** {@inheritDoc} */
            @Override
            public void evaluationPerformed(int iterationsCount, int evaluationscount,
                                            Orbit[] orbits,
                                            ParameterDriversList estimatedOrbitalParameters,
                                            ParameterDriversList estimatedPropagatorParameters,
                                            ParameterDriversList estimatedMeasurementsParameters,
                                            EstimationsProvider evaluationsProvider, Evaluation lspEvaluation) {
                if (iterationsCount == lastIter) {
                    Assertions.assertEquals(lastEval + 1, evaluationscount);
                } else {
                    Assertions.assertEquals(lastIter + 1, iterationsCount);
                }
                lastIter = iterationsCount;
                lastEval = evaluationscount;
                Assertions.assertEquals(multiplexed.size(), evaluationsProvider.getNumber());
                try {
                    evaluationsProvider.getEstimatedMeasurement(-1);
                    Assertions.fail("an exception should have been thrown");
                } catch (OrekitException oe) {
                    Assertions.assertEquals(LocalizedCoreFormats.OUT_OF_RANGE_SIMPLE, oe.getSpecifier());
                }
                try {
                    evaluationsProvider.getEstimatedMeasurement(r12.size() + r1.size());
                    Assertions.fail("an exception should have been thrown");
                } catch (OrekitException oe) {
                    Assertions.assertEquals(LocalizedCoreFormats.OUT_OF_RANGE_SIMPLE, oe.getSpecifier());
                }
                AbsoluteDate previous = AbsoluteDate.PAST_INFINITY;
                for (int i = 0; i < evaluationsProvider.getNumber(); ++i) {
                    AbsoluteDate current = evaluationsProvider.getEstimatedMeasurement(i).getDate();
                    Assertions.assertTrue(current.compareTo(previous) >= 0);
                    previous = current;
                }
            }
        });

        List<DelegatingDriver> parameters = estimator.getOrbitalParametersDrivers(true).getDrivers();
        ParameterDriver a0Driver = parameters.get(0);
<<<<<<< HEAD
        Assert.assertEquals("a[0]", a0Driver.getName());
        a0Driver.setValue(a0Driver.getValue(null) + 1.2, null);
        a0Driver.setReferenceDate(AbsoluteDate.GALILEO_EPOCH);

        ParameterDriver a1Driver = parameters.get(6);
        Assert.assertEquals("a[1]", a1Driver.getName());
        a1Driver.setValue(a1Driver.getValue(null) - 5.4, null);
=======
        Assertions.assertEquals("a[0]", a0Driver.getName());
        a0Driver.setValue(a0Driver.getValue() + 1.2);
        a0Driver.setReferenceDate(AbsoluteDate.GALILEO_EPOCH);

        ParameterDriver a1Driver = parameters.get(6);
        Assertions.assertEquals("a[1]", a1Driver.getName());
        a1Driver.setValue(a1Driver.getValue() - 5.4);
>>>>>>> be42ef39
        a1Driver.setReferenceDate(AbsoluteDate.GALILEO_EPOCH);

        final Orbit before = new KeplerianOrbit(parameters.get( 6).getValue(null),
                                                    parameters.get( 7).getValue(null),
                                                    parameters.get( 8).getValue(null),
                                                    parameters.get( 9).getValue(null),
                                                    parameters.get(10).getValue(null),
                                                    parameters.get(11).getValue(null),
                                                    PositionAngle.TRUE,
                                                    closeOrbit.getFrame(),
                                                    closeOrbit.getDate(),
                                                    closeOrbit.getMu());
        Assertions.assertEquals(4.7246, Vector3D.distance(closeOrbit.getPosition(),
                          before.getPosition()), 1.0e-3);
        Assertions.assertEquals(0.0010514, Vector3D.distance(closeOrbit.getPVCoordinates().getVelocity(),
                          before.getPVCoordinates().getVelocity()), 1.0e-6);
        EstimationTestUtils.checkFit(context, estimator, 2, 3,
                                     0.0, 2.9e-06,
                                     0.0, 8.1e-06,
                                     0.0, 7.1e-07,
                                     0.0, 3.2e-10);

        final Orbit determined = new KeplerianOrbit(parameters.get( 6).getValue(null),
                                                    parameters.get( 7).getValue(null),
                                                    parameters.get( 8).getValue(null),
                                                    parameters.get( 9).getValue(null),
                                                    parameters.get(10).getValue(null),
                                                    parameters.get(11).getValue(null),
                                                    PositionAngle.TRUE,
                                                    closeOrbit.getFrame(),
                                                    closeOrbit.getDate(),
                                                    closeOrbit.getMu());
        Assertions.assertEquals(0.0, Vector3D.distance(closeOrbit.getPosition(),
                          determined.getPosition()), 3.3e-6);
        Assertions.assertEquals(0.0, Vector3D.distance(closeOrbit.getPVCoordinates().getVelocity(),
                          determined.getPVCoordinates().getVelocity()), 1.6e-9);

        // after the call to estimate, the parameters lacking a user-specified reference date
        // got a default one
        for (final ParameterDriver driver : estimator.getOrbitalParametersDrivers(true).getDrivers()) {
            if (driver.getName().startsWith("a[")) {
                // user-specified reference date
                Assertions.assertEquals(0, driver.getReferenceDate().durationFrom(AbsoluteDate.GALILEO_EPOCH), 1.0e-15);
            } else {
                // default reference date
                Assertions.assertEquals(0,
                        driver.getReferenceDate().durationFrom(propagatorBuilder1.getInitialOrbitDate()), 1.0e-15);
            }
        }

    }

    @Test
    public void testWrappedException() {

        Context context = EstimationTestUtils.eccentricContext("regular-data:potential:tides");

        final NumericalPropagatorBuilder propagatorBuilder =
                        context.createBuilder(OrbitType.KEPLERIAN, PositionAngle.TRUE, true,
                                              1.0e-6, 60.0, 1.0);

        // create perfect range measurements
        final Propagator propagator = EstimationTestUtils.createPropagator(context.initialOrbit,
                                                                           propagatorBuilder);
        final List<ObservedMeasurement<?>> measurements =
                        EstimationTestUtils.createMeasurements(propagator,
                                                               new RangeMeasurementCreator(context),
                                                               1.0, 3.0, 300.0);

        // create orbit estimator
        final BatchLSEstimator estimator = new BatchLSEstimator(new LevenbergMarquardtOptimizer(),
                                                                propagatorBuilder);
        for (final ObservedMeasurement<?> range : measurements) {
            estimator.addMeasurement(range);
        }
        estimator.setParametersConvergenceThreshold(1.0e-2);
        estimator.setMaxIterations(10);
        estimator.setMaxEvaluations(20);
        estimator.setObserver(new BatchLSObserver() {
            /** {@inheritDoc} */
            @Override
            public void evaluationPerformed(int iterationsCount, int evaluationscount,
                                           Orbit[] orbits,
                                           ParameterDriversList estimatedOrbitalParameters,
                                           ParameterDriversList estimatedPropagatorParameters,
                                           ParameterDriversList estimatedMeasurementsParameters,
                                           EstimationsProvider evaluationsProvider, Evaluation lspEvaluation) {
                throw new DummyException();
            }
        });

        try {
            EstimationTestUtils.checkFit(context, estimator, 3, 4,
                                         0.0, 1.5e-6,
                                         0.0, 3.2e-6,
                                         0.0, 3.8e-7,
                                         0.0, 1.5e-10);
            Assertions.fail("an exception should have been thrown");
        } catch (DummyException de) {
            // expected
        }

    }

    private static class DummyException extends OrekitException {
        private static final long serialVersionUID = 1L;
        public DummyException() {
            super(OrekitMessages.INTERNAL_ERROR);
        }
    }

    /**
     * Perfect range rate measurements with a perfect start
     */
    @Test
    public void testKeplerRangeRate() {

        Context context = EstimationTestUtils.eccentricContext("regular-data:potential:tides");

        final NumericalPropagatorBuilder propagatorBuilder =
                        context.createBuilder(OrbitType.KEPLERIAN, PositionAngle.TRUE, true,
                                              1.0e-6, 60.0, 1.0);

        // create perfect range rate measurements
        final Propagator propagator = EstimationTestUtils.createPropagator(context.initialOrbit,
                                                                           propagatorBuilder);
        final double groundClockDrift =  4.8e-9;
        for (final GroundStation station : context.stations) {
            station.getClockDriftDriver().setValue(groundClockDrift, null);
        }
        final double satClkDrift = 3.2e-10;
        final List<ObservedMeasurement<?>> measurements1 =
                        EstimationTestUtils.createMeasurements(propagator,
                                                               new RangeRateMeasurementCreator(context, false, satClkDrift),
                                                               1.0, 3.0, 300.0);

        final List<ObservedMeasurement<?>> measurements = new ArrayList<ObservedMeasurement<?>>();
        measurements.addAll(measurements1);

        // create orbit estimator
        final BatchLSEstimator estimator = new BatchLSEstimator(new LevenbergMarquardtOptimizer(),
                                                                propagatorBuilder);
        for (final ObservedMeasurement<?> rangerate : measurements) {
            estimator.addMeasurement(rangerate);
        }
        estimator.setParametersConvergenceThreshold(1.0e-3);
        estimator.setMaxIterations(10);
        estimator.setMaxEvaluations(20);

        EstimationTestUtils.checkFit(context, estimator, 1, 2,
                                     0.0, 5.3e-7,
                                     0.0, 1.3e-6,
                                     0.0, 8.4e-4,
                                     0.0, 5.1e-7);
    }

    /**
     * Perfect range and range rate measurements with a perfect start
     */
    @Test
    public void testKeplerRangeAndRangeRate() {

        Context context = EstimationTestUtils.eccentricContext("regular-data:potential:tides");

        final NumericalPropagatorBuilder propagatorBuilder =
                        context.createBuilder(OrbitType.KEPLERIAN, PositionAngle.TRUE, true,
                                              1.0e-6, 60.0, 1.0);

        // create perfect range measurements
        final Propagator propagator = EstimationTestUtils.createPropagator(context.initialOrbit,
                                                                           propagatorBuilder);

        final List<ObservedMeasurement<?>> measurementsRange =
                        EstimationTestUtils.createMeasurements(propagator,
                                                               new RangeMeasurementCreator(context),
                                                               1.0, 3.0, 300.0);
        final double groundClockDrift =  4.8e-9;
        for (final GroundStation station : context.stations) {
            station.getClockDriftDriver().setValue(groundClockDrift, null);
        }
        final double satClkDrift = 3.2e-10;
        final List<ObservedMeasurement<?>> measurementsRangeRate =
                        EstimationTestUtils.createMeasurements(propagator,
                                                               new RangeRateMeasurementCreator(context, false, satClkDrift),
                                                               1.0, 3.0, 300.0);

        // concat measurements
        final List<ObservedMeasurement<?>> measurements = new ArrayList<ObservedMeasurement<?>>();
        measurements.addAll(measurementsRange);
        measurements.addAll(measurementsRangeRate);

        // create orbit estimator
        final BatchLSEstimator estimator = new BatchLSEstimator(new LevenbergMarquardtOptimizer(),
                                                                propagatorBuilder);
        for (final ObservedMeasurement<?> meas : measurements) {
            estimator.addMeasurement(meas);
        }
        estimator.setParametersConvergenceThreshold(1.0e-3);
        estimator.setMaxIterations(10);
        estimator.setMaxEvaluations(20);

        // we have low correlation between the two types of measurement. We can expect a good estimate.
        EstimationTestUtils.checkFit(context, estimator, 1, 2,
                                     0.0, 4.6e7,
                                     0.0, 1.8e-6,
                                     0.0, 5.8e-7,
                                     0.0, 2.7e-10);
    }

    /**
     * Test if the parameter µ is taken into account by the builder even if no attraction force has been added yet.
     */
    @Test
    public void testIssue359() {

        Context context = EstimationTestUtils.eccentricContext("regular-data:potential:tides");

        final NumericalPropagatorBuilder propagatorBuilder =
                        context.createBuilder(OrbitType.KEPLERIAN, PositionAngle.TRUE, true,
                                              1.0e-6, 60.0, 1.0);

        // Select the central attraction coefficient (here there is only the central attraction coefficient)
        // as estimated parameter
        propagatorBuilder.getPropagationParametersDrivers().getDrivers().get(0).setSelected(true);
        // create perfect PV measurements
        final NumericalPropagator propagator = (NumericalPropagator) EstimationTestUtils.createPropagator(context.initialOrbit,
                                                                           propagatorBuilder);
        final List<ObservedMeasurement<?>> measurements =
                        EstimationTestUtils.createMeasurements(propagator,
                                                               new PVMeasurementCreator(),
                                                               0.0, 1.0, 300.0);

        // create orbit estimator
        final BatchLSEstimator estimator = new BatchLSEstimator(new LevenbergMarquardtOptimizer(),
                                                                propagatorBuilder);

        for (final ObservedMeasurement<?> measurement : measurements) {
            estimator.addMeasurement(measurement);
        }

        ParameterDriversList estimatedParameters = estimator.getPropagatorParametersDrivers(true);
        // Verify that the propagator, the builder and the estimator know mu
        final String driverName = NewtonianAttraction.CENTRAL_ATTRACTION_COEFFICIENT;
        Assertions.assertTrue(propagator.getAllForceModels().get(0) instanceof NewtonianAttraction);
        Assertions.assertTrue(propagatorBuilder.getAllForceModels().get(0) instanceof NewtonianAttraction);
        Assertions.assertNotNull(estimatedParameters.findByName(driverName));
        Assertions.assertTrue(propagator.getAllForceModels().get(0).getParameterDriver(driverName).isSelected());
        Assertions.assertTrue(propagatorBuilder.getAllForceModels().get(0).getParameterDriver(driverName).isSelected());
    }

    @Test
    public void testEstimateOnlyOneOrbitalParameter() {
        doTestEstimateOnlySomeOrbitalParameters(new boolean[]{ true,  false, false, false, false, false });
        doTestEstimateOnlySomeOrbitalParameters(new boolean[]{ false,  true, false, false, false, false });
        doTestEstimateOnlySomeOrbitalParameters(new boolean[]{ false, false,  true, false, false, false });
        doTestEstimateOnlySomeOrbitalParameters(new boolean[]{ false, false, false,  true, false, false });
        doTestEstimateOnlySomeOrbitalParameters(new boolean[]{ false, false, false, false,  true, false });
        doTestEstimateOnlySomeOrbitalParameters(new boolean[]{ false, false, false, false, false,  true });
    }

    @Test
    public void testEstimateOnlyFewOrbitalParameters() {
        doTestEstimateOnlySomeOrbitalParameters(new boolean[]{ false,  true, false, true, false, false });
    }

    private void doTestEstimateOnlySomeOrbitalParameters(boolean[] orbitalParametersEstimated) {

        Context context = EstimationTestUtils.eccentricContext("regular-data:potential:tides");

        final NumericalPropagatorBuilder propagatorBuilder =
                context.createBuilder(OrbitType.KEPLERIAN, PositionAngle.TRUE, true,
                                      1.0e-6, 60.0, 1.0e-3);

        // create perfect PV measurements
        final Propagator propagator = EstimationTestUtils.createPropagator(context.initialOrbit,
                                                                           propagatorBuilder);
        final List<ObservedMeasurement<?>> measurements =
                EstimationTestUtils.createMeasurements(propagator,
                                                       new PVMeasurementCreator(),
                                                       0.0, 1.0, 300.0);

        List<ParameterDriversList.DelegatingDriver> orbitalElementsDrivers = propagatorBuilder.getOrbitalParametersDrivers().getDrivers();
        IntStream.range(0, orbitalParametersEstimated.length).forEach(i -> {
            final ParameterDriver driver = orbitalElementsDrivers.get(i);
            if (orbitalParametersEstimated[i]) {
                driver.setSelected(true);
                driver.setValue(1.0001 * driver.getReferenceValue());
            } else {
                driver.setSelected(false);
            }
        });

        // create the estimator
        final BatchLSEstimator estimator = new BatchLSEstimator(new LevenbergMarquardtOptimizer(),
                                                                propagatorBuilder);
        for (final ObservedMeasurement<?> measurement : measurements) {
            estimator.addMeasurement(measurement);
        }
        estimator.setParametersConvergenceThreshold(1.0e-2);
        estimator.setMaxIterations(10);
        estimator.setMaxEvaluations(20);

        // perform estimation
        estimator.estimate();

        // check the selected parameters have been estimated properly
        IntStream.range(0, orbitalParametersEstimated.length).forEach(i -> {
            if (orbitalParametersEstimated[i]) {
                final ParameterDriver driver = orbitalElementsDrivers.get(i);
                Assertions.assertEquals(driver.getReferenceValue(), driver.getValue(),
                        driver.getReferenceValue() * 1.0e-3);
            }
        });

    }

    /** Multiplex measurements.
     * @param independentMeasurements independent measurements
     * @param tol tolerance on time difference for multiplexed measurements
     * @return multiplexed measurements
     */
    private List<ObservedMeasurement<?>> multiplexMeasurements(final List<ObservedMeasurement<?>> independentMeasurements,
                                                               final double tol) {
        final List<ObservedMeasurement<?>> multiplexed = new ArrayList<>();
        independentMeasurements.sort(new ChronologicalComparator());
        List<ObservedMeasurement<?>> clump = new ArrayList<>();
        for (final ObservedMeasurement<?> measurement : independentMeasurements) {
            if (!clump.isEmpty() && measurement.getDate().durationFrom(clump.get(0).getDate()) > tol) {

                // previous clump is finished
                if (clump.size() == 1) {
                    multiplexed.add(clump.get(0));
                } else {
                    multiplexed.add(new MultiplexedMeasurement(clump));
                }

                // start new clump
                clump = new ArrayList<>();

            }
            clump.add(measurement);
        }
        // final clump is finished
        if (clump.size() == 1) {
            multiplexed.add(clump.get(0));
        } else {
            multiplexed.add(new MultiplexedMeasurement(clump));
        }
        return multiplexed;
    }

}

<|MERGE_RESOLUTION|>--- conflicted
+++ resolved
@@ -70,53 +70,6 @@
      * Perfect PV measurements with a perfect start
      */
     @Test
-    public void testKeplerPV() {
-
-        Context context = EstimationTestUtils.eccentricContext("regular-data:potential:tides");
-
-        final NumericalPropagatorBuilder propagatorBuilder =
-                        context.createBuilder(OrbitType.KEPLERIAN, PositionAngle.TRUE, true,
-                                              1.0e-6, 60.0, 1.0);
-
-        // create perfect PV measurements
-        final Propagator propagator = EstimationTestUtils.createPropagator(context.initialOrbit,
-                                                                           propagatorBuilder);
-        final List<ObservedMeasurement<?>> measurements =
-                        EstimationTestUtils.createMeasurements(propagator,
-                                                               new PVMeasurementCreator(),
-                                                               0.0, 1.0, 300.0);
-
-        // create orbit estimator
-        final BatchLSEstimator estimator = new BatchLSEstimator(new LevenbergMarquardtOptimizer(),
-                                                                propagatorBuilder);
-        for (final ObservedMeasurement<?> measurement : measurements) {
-            estimator.addMeasurement(measurement);
-        }
-        estimator.setParametersConvergenceThreshold(1.0e-2);
-        estimator.setMaxIterations(10);
-        estimator.setMaxEvaluations(20);
-
-        EstimationTestUtils.checkFit(context, estimator, 1, 4,
-                                     0.0, 2.2e-8,
-                                     0.0, 1.1e-7,
-                                     0.0, 1.4e-8,
-                                     0.0, 6.3e-12);
-
-        RealMatrix normalizedCovariances = estimator.getOptimum().getCovariances(1.0e-8);
-        RealMatrix physicalCovariances   = estimator.getPhysicalCovariances(1.0e-10);
-        Assertions.assertEquals(6, normalizedCovariances.getRowDimension());
-        Assertions.assertEquals(6, normalizedCovariances.getColumnDimension());
-        Assertions.assertEquals(6, physicalCovariances.getRowDimension());
-        Assertions.assertEquals(6, physicalCovariances.getColumnDimension());
-        Assertions.assertEquals(0.00258, physicalCovariances.getEntry(0, 0), 1.0e-5);
-
-    }
-
-<<<<<<< HEAD
-    /**
-     * Perfect PV measurements with a perfect start
-     */
-    @Test
     public void testKeplerPVMultipleDrag() {
 
         Context context = EstimationTestUtils.eccentricContext("regular-data:potential:tides");
@@ -160,17 +113,61 @@
 
         
         List<DelegatingDriver> Orbparameters = estimator.getOrbitalParametersDrivers(true).getDrivers();
-        Assert.assertEquals(context.initialOrbit.getA(), Orbparameters.get(0).getValue() , 1.0e-8);
-        Assert.assertEquals(context.initialOrbit.getE(), Orbparameters.get(1).getValue() , 1.0e-12);
-        Assert.assertEquals(context.initialOrbit.getI(), Orbparameters.get(2).getValue() , 1.0e-12);
+        Assertions.assertEquals(context.initialOrbit.getA(), Orbparameters.get(0).getValue() , 1.0e-8);
+        Assertions.assertEquals(context.initialOrbit.getE(), Orbparameters.get(1).getValue() , 1.0e-12);
+        Assertions.assertEquals(context.initialOrbit.getI(), Orbparameters.get(2).getValue() , 1.0e-12);
         
         RealMatrix jacobian = estimator.getOptimum().getJacobian();
-        Assert.assertEquals(8,      jacobian.getColumnDimension());
+        Assertions.assertEquals(8,      jacobian.getColumnDimension());
+
+    }
+
+    /**
+     * Perfect PV measurements with a perfect start
+     */
+    @Test
+    public void testKeplerPV() {
+
+        Context context = EstimationTestUtils.eccentricContext("regular-data:potential:tides");
+
+        final NumericalPropagatorBuilder propagatorBuilder =
+                        context.createBuilder(OrbitType.KEPLERIAN, PositionAngle.TRUE, true,
+                                              1.0e-6, 60.0, 1.0);
+
+        // create perfect PV measurements
+        final Propagator propagator = EstimationTestUtils.createPropagator(context.initialOrbit,
+                                                                           propagatorBuilder);
+        final List<ObservedMeasurement<?>> measurements =
+                        EstimationTestUtils.createMeasurements(propagator,
+                                                               new PVMeasurementCreator(),
+                                                               0.0, 1.0, 300.0);
+
+        // create orbit estimator
+        final BatchLSEstimator estimator = new BatchLSEstimator(new LevenbergMarquardtOptimizer(),
+                                                                propagatorBuilder);
+        for (final ObservedMeasurement<?> measurement : measurements) {
+            estimator.addMeasurement(measurement);
+        }
+        estimator.setParametersConvergenceThreshold(1.0e-2);
+        estimator.setMaxIterations(10);
+        estimator.setMaxEvaluations(20);
+
+        EstimationTestUtils.checkFit(context, estimator, 1, 4,
+                                     0.0, 2.2e-8,
+                                     0.0, 1.1e-7,
+                                     0.0, 1.4e-8,
+                                     0.0, 6.3e-12);
+
+        RealMatrix normalizedCovariances = estimator.getOptimum().getCovariances(1.0e-10);
+        RealMatrix physicalCovariances   = estimator.getPhysicalCovariances(1.0e-10);
+        Assertions.assertEquals(6, normalizedCovariances.getRowDimension());
+        Assertions.assertEquals(6, normalizedCovariances.getColumnDimension());
+        Assertions.assertEquals(6, physicalCovariances.getRowDimension());
+        Assertions.assertEquals(6, physicalCovariances.getColumnDimension());
+        Assertions.assertEquals(0.00258, physicalCovariances.getEntry(0, 0), 1.0e-5);
 
     }
     
-=======
->>>>>>> be42ef39
     /** Test PV measurements generation and backward propagation in least-square orbit determination. */
     @Test
     public void testKeplerPVBackward() {
@@ -285,13 +282,8 @@
         });
 
         ParameterDriver aDriver = estimator.getOrbitalParametersDrivers(true).getDrivers().get(0);
-<<<<<<< HEAD
-        Assert.assertEquals("a", aDriver.getName());
+        Assertions.assertEquals("a", aDriver.getName());
         aDriver.setValue(aDriver.getValue(null) + 1.2, null);
-=======
-        Assertions.assertEquals("a", aDriver.getName());
-        aDriver.setValue(aDriver.getValue() + 1.2);
->>>>>>> be42ef39
         aDriver.setReferenceDate(AbsoluteDate.GALILEO_EPOCH);
 
         EstimationTestUtils.checkFit(context, estimator, 2, 3,
@@ -389,13 +381,8 @@
         });
 
         ParameterDriver aDriver = estimator.getOrbitalParametersDrivers(true).getDrivers().get(0);
-<<<<<<< HEAD
-        Assert.assertEquals("a", aDriver.getName());
+        Assertions.assertEquals("a", aDriver.getName());
         aDriver.setValue(aDriver.getValue(null) + 1.2, null);
-=======
-        Assertions.assertEquals("a", aDriver.getName());
-        aDriver.setValue(aDriver.getValue() + 1.2);
->>>>>>> be42ef39
         aDriver.setReferenceDate(AbsoluteDate.GALILEO_EPOCH);
 
         EstimationTestUtils.checkFit(context, estimator, 2, 3,
@@ -518,23 +505,13 @@
 
         List<DelegatingDriver> parameters = estimator.getOrbitalParametersDrivers(true).getDrivers();
         ParameterDriver a0Driver = parameters.get(0);
-<<<<<<< HEAD
-        Assert.assertEquals("a[0]", a0Driver.getName());
+        Assertions.assertEquals("a[0]", a0Driver.getName());
         a0Driver.setValue(a0Driver.getValue(null) + 1.2, null);
         a0Driver.setReferenceDate(AbsoluteDate.GALILEO_EPOCH);
 
         ParameterDriver a1Driver = parameters.get(6);
-        Assert.assertEquals("a[1]", a1Driver.getName());
+        Assertions.assertEquals("a[1]", a1Driver.getName());
         a1Driver.setValue(a1Driver.getValue(null) - 5.4, null);
-=======
-        Assertions.assertEquals("a[0]", a0Driver.getName());
-        a0Driver.setValue(a0Driver.getValue() + 1.2);
-        a0Driver.setReferenceDate(AbsoluteDate.GALILEO_EPOCH);
-
-        ParameterDriver a1Driver = parameters.get(6);
-        Assertions.assertEquals("a[1]", a1Driver.getName());
-        a1Driver.setValue(a1Driver.getValue() - 5.4);
->>>>>>> be42ef39
         a1Driver.setReferenceDate(AbsoluteDate.GALILEO_EPOCH);
 
         final Orbit before = new KeplerianOrbit(parameters.get( 6).getValue(null),
@@ -728,23 +705,13 @@
 
         List<DelegatingDriver> parameters = estimator.getOrbitalParametersDrivers(true).getDrivers();
         ParameterDriver a0Driver = parameters.get(0);
-<<<<<<< HEAD
-        Assert.assertEquals("a[0]", a0Driver.getName());
+        Assertions.assertEquals("a[0]", a0Driver.getName());
         a0Driver.setValue(a0Driver.getValue() + 1.2, null);
         a0Driver.setReferenceDate(AbsoluteDate.GALILEO_EPOCH);
 
         ParameterDriver a1Driver = parameters.get(6);
-        Assert.assertEquals("a[1]", a1Driver.getName());
+        Assertions.assertEquals("a[1]", a1Driver.getName());
         a1Driver.setValue(a1Driver.getValue() - 5.4, null);
-=======
-        Assertions.assertEquals("a[0]", a0Driver.getName());
-        a0Driver.setValue(a0Driver.getValue() + 1.2);
-        a0Driver.setReferenceDate(AbsoluteDate.GALILEO_EPOCH);
-
-        ParameterDriver a1Driver = parameters.get(6);
-        Assertions.assertEquals("a[1]", a1Driver.getName());
-        a1Driver.setValue(a1Driver.getValue() - 5.4);
->>>>>>> be42ef39
         a1Driver.setReferenceDate(AbsoluteDate.GALILEO_EPOCH);
 
         final Orbit before = new KeplerianOrbit(parameters.get( 6).getValue(),
@@ -905,23 +872,13 @@
 
         List<DelegatingDriver> parameters = estimator.getOrbitalParametersDrivers(true).getDrivers();
         ParameterDriver a0Driver = parameters.get(0);
-<<<<<<< HEAD
-        Assert.assertEquals("a[0]", a0Driver.getName());
+        Assertions.assertEquals("a[0]", a0Driver.getName());
         a0Driver.setValue(a0Driver.getValue(null) + 1.2, null);
         a0Driver.setReferenceDate(AbsoluteDate.GALILEO_EPOCH);
 
         ParameterDriver a1Driver = parameters.get(6);
-        Assert.assertEquals("a[1]", a1Driver.getName());
+        Assertions.assertEquals("a[1]", a1Driver.getName());
         a1Driver.setValue(a1Driver.getValue(null) - 5.4, null);
-=======
-        Assertions.assertEquals("a[0]", a0Driver.getName());
-        a0Driver.setValue(a0Driver.getValue() + 1.2);
-        a0Driver.setReferenceDate(AbsoluteDate.GALILEO_EPOCH);
-
-        ParameterDriver a1Driver = parameters.get(6);
-        Assertions.assertEquals("a[1]", a1Driver.getName());
-        a1Driver.setValue(a1Driver.getValue() - 5.4);
->>>>>>> be42ef39
         a1Driver.setReferenceDate(AbsoluteDate.GALILEO_EPOCH);
 
         final Orbit before = new KeplerianOrbit(parameters.get( 6).getValue(null),
