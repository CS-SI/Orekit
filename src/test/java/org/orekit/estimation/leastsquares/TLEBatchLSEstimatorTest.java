/* Copyright 2002-2022 CS GROUP
 * Licensed to CS GROUP (CS) under one or more
 * contributor license agreements.  See the NOTICE file distributed with
 * this work for additional information regarding copyright ownership.
 * CS licenses this file to You under the Apache License, Version 2.0
 * (the "License"); you may not use this file except in compliance with
 * the License.  You may obtain a copy of the License at
 *
 *   http://www.apache.org/licenses/LICENSE-2.0
 *
 * Unless required by applicable law or agreed to in writing, software
 * distributed under the License is distributed on an "AS IS" BASIS,
 * WITHOUT WARRANTIES OR CONDITIONS OF ANY KIND, either express or implied.
 * See the License for the specific language governing permissions and
 * limitations under the License.
 */
package org.orekit.estimation.leastsquares;

import org.hipparchus.exception.LocalizedCoreFormats;
import org.hipparchus.linear.RealMatrix;
import org.hipparchus.optim.nonlinear.vector.leastsquares.LeastSquaresProblem.Evaluation;
import org.hipparchus.optim.nonlinear.vector.leastsquares.LevenbergMarquardtOptimizer;
import org.junit.jupiter.api.Assertions;
import org.junit.jupiter.api.Test;
import org.orekit.attitudes.InertialProvider;
import org.orekit.errors.OrekitException;
import org.orekit.errors.OrekitMessages;
import org.orekit.estimation.TLEContext;
import org.orekit.estimation.TLEEstimationTestUtils;
import org.orekit.estimation.measurements.EstimationsProvider;
import org.orekit.estimation.measurements.GroundStation;
import org.orekit.estimation.measurements.ObservedMeasurement;
import org.orekit.estimation.measurements.PVMeasurementCreator;
import org.orekit.estimation.measurements.RangeMeasurementCreator;
import org.orekit.estimation.measurements.RangeRateMeasurementCreator;
import org.orekit.frames.FramesFactory;
import org.orekit.orbits.Orbit;
import org.orekit.orbits.OrbitType;
import org.orekit.propagation.Propagator;
import org.orekit.propagation.analytical.tle.TLEPropagator;
import org.orekit.propagation.conversion.TLEPropagatorBuilder;
import org.orekit.time.AbsoluteDate;
import org.orekit.utils.ParameterDriver;
import org.orekit.utils.ParameterDriversList;

import java.util.ArrayList;
import java.util.List;

public class TLEBatchLSEstimatorTest {

    /**
     * Perfect PV measurements with a perfect start
     */
    @Test
    public void testPV() {

        TLEContext context = TLEEstimationTestUtils.eccentricContext("regular-data:potential:tides");

        final TLEPropagatorBuilder propagatorBuilder =
                        context.createBuilder(1.0e-6, 60.0, 1.0);

        // create perfect PV measurements
        final Orbit initialOrbit = TLEPropagator.selectExtrapolator(context.initialTLE).getInitialState().getOrbit();
        final Propagator propagator = TLEEstimationTestUtils.createPropagator(initialOrbit,
                                                                           propagatorBuilder);
        final List<ObservedMeasurement<?>> measurements =
                        TLEEstimationTestUtils.createMeasurements(propagator,
                                                               new PVMeasurementCreator(),
                                                               0.0, 1.0, 300.0);

        // create orbit estimator
        final BatchLSEstimator estimator = new BatchLSEstimator(new LevenbergMarquardtOptimizer(),
                                                                propagatorBuilder);
        for (final ObservedMeasurement<?> measurement : measurements) {
            estimator.addMeasurement(measurement);
        }
        estimator.setParametersConvergenceThreshold(1.0e-2);
        estimator.setMaxIterations(10);
        estimator.setMaxEvaluations(20);

        TLEEstimationTestUtils.checkFit(context, estimator, 1, 1,
                                        0.0, 1.0e-15,
                                        0.0, 1.0e-15,
                                        0.0, 4.97e-6,
                                        0.0, 2.32e-9);

        RealMatrix normalizedCovariances = estimator.getOptimum().getCovariances(1.0e-10);
        RealMatrix physicalCovariances   = estimator.getPhysicalCovariances(1.0e-10);
        Assertions.assertEquals(6,       normalizedCovariances.getRowDimension());
        Assertions.assertEquals(6,       normalizedCovariances.getColumnDimension());
        Assertions.assertEquals(6,       physicalCovariances.getRowDimension());
        Assertions.assertEquals(6,       physicalCovariances.getColumnDimension());
        Assertions.assertEquals(0.03071, physicalCovariances.getEntry(0, 0), 1.0e-5);

    }

    /** Test PV measurements generation and backward propagation in least-square orbit determination. */
    @Test
    public void testPVBackward() {

        TLEContext context = TLEEstimationTestUtils.eccentricContext("regular-data:potential:tides");

        final TLEPropagatorBuilder propagatorBuilder =
                        context.createBuilder(1.0e-6, 60.0, 1.0);

        // create perfect PV measurements
        final Orbit initialOrbit = TLEPropagator.selectExtrapolator(context.initialTLE).getInitialState().getOrbit();
        final Propagator propagator = TLEEstimationTestUtils.createPropagator(initialOrbit,
                                                                           propagatorBuilder);
        final List<ObservedMeasurement<?>> measurements =
                        TLEEstimationTestUtils.createMeasurements(propagator,
                                                               new PVMeasurementCreator(),
                                                               0.0, -1.0, 300.0);

        // create orbit estimator
        final BatchLSEstimator estimator = new BatchLSEstimator(new LevenbergMarquardtOptimizer(),
                                                                propagatorBuilder);
        for (final ObservedMeasurement<?> measurement : measurements) {
            estimator.addMeasurement(measurement);
        }
        estimator.setParametersConvergenceThreshold(1.0e-2);
        estimator.setMaxIterations(10);
        estimator.setMaxEvaluations(20);

        TLEEstimationTestUtils.checkFit(context, estimator, 1, 1,
                                     0.0, 1.0e-15,
                                     0.0, 1.0e-15,
                                     0.0, 4.97e-6,
                                     0.0, 2.32e-9);

        RealMatrix normalizedCovariances = estimator.getOptimum().getCovariances(1.0e-10);
        RealMatrix physicalCovariances   = estimator.getPhysicalCovariances(1.0e-10);
        Assertions.assertEquals(6,       normalizedCovariances.getRowDimension());
        Assertions.assertEquals(6,       normalizedCovariances.getColumnDimension());
        Assertions.assertEquals(6,       physicalCovariances.getRowDimension());
        Assertions.assertEquals(6,       physicalCovariances.getColumnDimension());
        Assertions.assertEquals(0.03420, physicalCovariances.getEntry(0, 0), 1.0e-5);

    }

    /**
     * Perfect range measurements with a biased start
     */
    @Test
    public void testRange() {

        TLEContext context = TLEEstimationTestUtils.eccentricContext("regular-data:potential:tides");

        final TLEPropagatorBuilder propagatorBuilder =
                        context.createBuilder(1.0e-6, 60.0, 1.0);
        // this test based on range measurements seems to have an attitude dependence?
        propagatorBuilder.setAttitudeProvider(new InertialProvider(FramesFactory.getEME2000()));

        // create perfect range measurements
        final Orbit initialOrbit = TLEPropagator.selectExtrapolator(context.initialTLE).getInitialState().getOrbit();
        final Propagator propagator = TLEEstimationTestUtils.createPropagator(initialOrbit,
                                                                           propagatorBuilder);
        final List<ObservedMeasurement<?>> measurements =
                        TLEEstimationTestUtils.createMeasurements(propagator,
                                                               new RangeMeasurementCreator(context),
                                                               1.0, 3.0, 300.0);

        // create orbit estimator
        final BatchLSEstimator estimator = new BatchLSEstimator(new LevenbergMarquardtOptimizer(),
                                                                propagatorBuilder);
        for (final ObservedMeasurement<?> range : measurements) {
            estimator.addMeasurement(range);
        }
        estimator.setParametersConvergenceThreshold(1.0e-2);
        estimator.setMaxIterations(30);
        estimator.setMaxEvaluations(30);
        estimator.setObserver(new BatchLSObserver() {
            int lastIter = 0;
            int lastEval = 0;
            /** {@inheritDoc} */
            @Override
            public void evaluationPerformed(int iterationsCount, int evaluationscount,
                                            Orbit[] orbits,
                                            ParameterDriversList estimatedOrbitalParameters,
                                            ParameterDriversList estimatedPropagatorParameters,
                                            ParameterDriversList estimatedMeasurementsParameters,
                                            EstimationsProvider evaluationsProvider, Evaluation lspEvaluation) {
                if (iterationsCount == lastIter) {
                    Assertions.assertEquals(lastEval + 1, evaluationscount);
                } else {
                    Assertions.assertEquals(lastIter + 1, iterationsCount);
                }
                lastIter = iterationsCount;
                lastEval = evaluationscount;
                Assertions.assertEquals(measurements.size(), evaluationsProvider.getNumber());
                try {
                    evaluationsProvider.getEstimatedMeasurement(-1);
                    Assertions.fail("an exception should have been thrown");
                } catch (OrekitException oe) {
                    Assertions.assertEquals(LocalizedCoreFormats.OUT_OF_RANGE_SIMPLE, oe.getSpecifier());
                }
                try {
                    evaluationsProvider.getEstimatedMeasurement(measurements.size());
                    Assertions.fail("an exception should have been thrown");
                } catch (OrekitException oe) {
                    Assertions.assertEquals(LocalizedCoreFormats.OUT_OF_RANGE_SIMPLE, oe.getSpecifier());
                }
                AbsoluteDate previous = AbsoluteDate.PAST_INFINITY;
                for (int i = 0; i < evaluationsProvider.getNumber(); ++i) {
                    AbsoluteDate current = evaluationsProvider.getEstimatedMeasurement(i).getDate();
                    Assertions.assertTrue(current.compareTo(previous) >= 0);
                    previous = current;
                }
            }
        });

        ParameterDriver xDriver = estimator.getOrbitalParametersDrivers(true).getDrivers().get(0);
<<<<<<< HEAD
        Assert.assertEquals(OrbitType.POS_X, xDriver.getName());
        xDriver.setValue(xDriver.getValue(null) + 10.0, null);
=======
        Assertions.assertEquals(OrbitType.POS_X, xDriver.getName());
        xDriver.setValue(xDriver.getValue() + 10.0);
>>>>>>> be42ef39
        xDriver.setReferenceDate(AbsoluteDate.GALILEO_EPOCH);

        TLEEstimationTestUtils.checkFit(context, estimator, 2, 3,
                                        0.0, 1.67e-5,
                                        0.0, 5.11e-5,
                                        0.0, 1.77e-5,
                                        0.0, 2.96e-9);

        // after the call to estimate, the parameters lacking a user-specified reference date
        // got a default one
        for (final ParameterDriver driver : estimator.getOrbitalParametersDrivers(true).getDrivers()) {
            if (OrbitType.POS_X.equals(driver.getName())) {
                // user-specified reference date
                Assertions.assertEquals(0, driver.getReferenceDate().durationFrom(AbsoluteDate.GALILEO_EPOCH), 1.0e-15);
            } else {
                // default reference date
                Assertions.assertEquals(0, driver.getReferenceDate().durationFrom(propagatorBuilder.getInitialOrbitDate()), 1.0e-15);
            }
        }
    }

    @Test
    public void testWrappedException() {

        TLEContext context = TLEEstimationTestUtils.eccentricContext("regular-data:potential:tides");

        final TLEPropagatorBuilder propagatorBuilder =
                        context.createBuilder(1.0e-6, 60.0, 1.0);

        // create perfect range measurements
        final Orbit initialOrbit = TLEPropagator.selectExtrapolator(context.initialTLE).getInitialState().getOrbit();
        final Propagator propagator = TLEEstimationTestUtils.createPropagator(initialOrbit,
                                                                               propagatorBuilder);
        final List<ObservedMeasurement<?>> measurements =
                        TLEEstimationTestUtils.createMeasurements(propagator,
                                                               new RangeMeasurementCreator(context),
                                                               1.0, 3.0, 300.0);

        // create orbit estimator
        final BatchLSEstimator estimator = new BatchLSEstimator(new LevenbergMarquardtOptimizer(),
                                                                propagatorBuilder);
        for (final ObservedMeasurement<?> range : measurements) {
            estimator.addMeasurement(range);
        }
        estimator.setParametersConvergenceThreshold(1.0e-2);
        estimator.setMaxIterations(10);
        estimator.setMaxEvaluations(50);
        estimator.setObserver(new BatchLSObserver() {
            /** {@inheritDoc} */
            @Override
            public void evaluationPerformed(int iterationsCount, int evaluationscount,
                                           Orbit[] orbits,
                                           ParameterDriversList estimatedOrbitalParameters,
                                           ParameterDriversList estimatedPropagatorParameters,
                                           ParameterDriversList estimatedMeasurementsParameters,
                                           EstimationsProvider evaluationsProvider, Evaluation lspEvaluation) throws DummyException {
                throw new DummyException();
            }
        });

        try {
            TLEEstimationTestUtils.checkFit(context, estimator, 3, 4,
                                         0.0, 1.5e-6,
                                         0.0, 3.2e-6,
                                         0.0, 3.8e-7,
                                         0.0, 1.5e-10);
            Assertions.fail("an exception should have been thrown");
        } catch (DummyException de) {
            // expected
        }

    }

    private static class DummyException extends OrekitException {
        private static final long serialVersionUID = 1L;
        public DummyException() {
            super(OrekitMessages.INTERNAL_ERROR);
        }
    }

    /**
     * Perfect range and range rate measurements with a perfect start
     */
    @Test
    public void testRangeAndRangeRate() {

        TLEContext context = TLEEstimationTestUtils.eccentricContext("regular-data:potential:tides");

        final TLEPropagatorBuilder propagatorBuilder =
                        context.createBuilder(1.0e-6, 60.0, 1.0);

        // create perfect range measurements
        final Orbit initialOrbit = TLEPropagator.selectExtrapolator(context.initialTLE).getInitialState().getOrbit();
        final Propagator propagator = TLEEstimationTestUtils.createPropagator(initialOrbit,
                                                                           propagatorBuilder);

        final List<ObservedMeasurement<?>> measurementsRange =
                        TLEEstimationTestUtils.createMeasurements(propagator,
                                                               new RangeMeasurementCreator(context),
                                                               1.0, 3.0, 300.0);
        final double groundClockDrift =  4.8e-9;
        for (final GroundStation station : context.stations) {
            station.getClockDriftDriver().setValue(groundClockDrift, null);
        }
        final double satClkDrift = 3.2e-10;
        final List<ObservedMeasurement<?>> measurementsRangeRate =
                        TLEEstimationTestUtils.createMeasurements(propagator,
                                                               new RangeRateMeasurementCreator(context, false, satClkDrift),
                                                               1.0, 3.0, 300.0);

        // concat measurements
        final List<ObservedMeasurement<?>> measurements = new ArrayList<ObservedMeasurement<?>>();
        measurements.addAll(measurementsRange);
        measurements.addAll(measurementsRangeRate);

        // create orbit estimator
        final BatchLSEstimator estimator = new BatchLSEstimator(new LevenbergMarquardtOptimizer(),
                                                                propagatorBuilder);
        for (final ObservedMeasurement<?> meas : measurements) {
            estimator.addMeasurement(meas);
        }
        estimator.setParametersConvergenceThreshold(1.0e-3);
        estimator.setMaxIterations(10);
        estimator.setMaxEvaluations(20);

        // we have low correlation between the two types of measurement. We can expect a good estimate.
        TLEEstimationTestUtils.checkFit(context, estimator, 4, 5,
                                     0.0, 5.2e-6,
                                     0.0, 3.4e-5,
                                     0.0, 6.1e-6,
                                     0.0, 2.5e-9);
    }

}<|MERGE_RESOLUTION|>--- conflicted
+++ resolved
@@ -210,13 +210,8 @@
         });
 
         ParameterDriver xDriver = estimator.getOrbitalParametersDrivers(true).getDrivers().get(0);
-<<<<<<< HEAD
-        Assert.assertEquals(OrbitType.POS_X, xDriver.getName());
-        xDriver.setValue(xDriver.getValue(null) + 10.0, null);
-=======
         Assertions.assertEquals(OrbitType.POS_X, xDriver.getName());
         xDriver.setValue(xDriver.getValue() + 10.0);
->>>>>>> be42ef39
         xDriver.setReferenceDate(AbsoluteDate.GALILEO_EPOCH);
 
         TLEEstimationTestUtils.checkFit(context, estimator, 2, 3,
@@ -319,7 +314,7 @@
                                                                1.0, 3.0, 300.0);
         final double groundClockDrift =  4.8e-9;
         for (final GroundStation station : context.stations) {
-            station.getClockDriftDriver().setValue(groundClockDrift, null);
+            station.getClockDriftDriver().setValue(groundClockDrift);
         }
         final double satClkDrift = 3.2e-10;
         final List<ObservedMeasurement<?>> measurementsRangeRate =
