/* Copyright 2002-2019 CS Systèmes d'Information
 * Licensed to CS Systèmes d'Information (CS) under one or more
 * contributor license agreements.  See the NOTICE file distributed with
 * this work for additional information regarding copyright ownership.
 * CS licenses this file to You under the Apache License, Version 2.0
 * (the "License"); you may not use this file except in compliance with
 * the License.  You may obtain a copy of the License at
 *
 *   http://www.apache.org/licenses/LICENSE-2.0
 *
 * Unless required by applicable law or agreed to in writing, software
 * distributed under the License is distributed on an "AS IS" BASIS,
 * WITHOUT WARRANTIES OR CONDITIONS OF ANY KIND, either express or implied.
 * See the License for the specific language governing permissions and
 * limitations under the License.
 */
package org.orekit.orbits;

import static org.orekit.OrekitMatchers.relativelyCloseTo;

import java.util.ArrayList;
import java.util.List;
import java.util.function.Function;

import org.hipparchus.Field;
import org.hipparchus.RealFieldElement;
import org.hipparchus.analysis.UnivariateFunction;
import org.hipparchus.analysis.differentiation.DSFactory;
import org.hipparchus.analysis.differentiation.FiniteDifferencesDifferentiator;
import org.hipparchus.analysis.differentiation.UnivariateDifferentiableFunction;
import org.hipparchus.geometry.euclidean.threed.FieldVector3D;
import org.hipparchus.linear.FieldMatrixPreservingVisitor;
import org.hipparchus.linear.MatrixUtils;
import org.hipparchus.util.Decimal64Field;
import org.hipparchus.util.FastMath;
import org.hipparchus.util.MathArrays;
import org.hipparchus.util.MathUtils;
import org.junit.Assert;
import org.junit.Before;
import org.junit.Test;
import org.orekit.Utils;
import org.orekit.errors.OrekitIllegalArgumentException;
import org.orekit.errors.OrekitMessages;
import org.orekit.frames.Frame;
import org.orekit.frames.FramesFactory;
import org.orekit.frames.Transform;
import org.orekit.propagation.analytical.FieldEcksteinHechlerPropagator;
import org.orekit.time.FieldAbsoluteDate;
import org.orekit.time.TimeScalesFactory;
import org.orekit.utils.Constants;
import org.orekit.utils.FieldPVCoordinates;
import org.orekit.utils.TimeStampedFieldPVCoordinates;

public class FieldKeplerianOrbitTest {

     // Body mu
    public double mu;

    @Before
    public void setUp() {

        Utils.setDataRoot("regular-data");

        // Body mu
        mu = 3.9860047e14;

    }

    @Test
    public void testKepToKep() {
          doTestKeplerianToKeplerian(Decimal64Field.getInstance());
    }

    @Test
    public void testKepToCart() {
          doTestKeplerianToCartesian(Decimal64Field.getInstance());
    }

    @Test
    public void testKepToEquin() {
          doTestKeplerianToEquinoctial(Decimal64Field.getInstance());
    }

    @Test
    public void testAnomaly() {
          doTestAnomaly(Decimal64Field.getInstance());
    }

    @Test
    public void testPositionVelocityNorms() {
        doTestPositionVelocityNorms(Decimal64Field.getInstance());
    }

    @Test
    public void testGeometry() {
        doTestGeometry(Decimal64Field.getInstance());
    }

    @Test
    public void testSymmetry() {
        doTestSymmetry(Decimal64Field.getInstance());
    }

    @Test(expected=IllegalArgumentException.class)
    public void testNonInertialFrame() {
        doTestNonInertialFrame(Decimal64Field.getInstance());
    }

    @Test
    public void testPeriod() {
        doTestPeriod(Decimal64Field.getInstance());
    }

    @Test
    public void testHyperbola1() {
        doTestHyperbola1(Decimal64Field.getInstance());
    }

    @Test
    public void testHyperbola2() {
        doTestHyperbola2(Decimal64Field.getInstance());
    }

    @Test
    public void testToOrbitWithoutDerivatives() {
        doTestToOrbitWithoutDerivatives(Decimal64Field.getInstance());
    }

    @Test
    public void testToOrbitWithDerivatives() {
        doTestToOrbitWithDerivatives(Decimal64Field.getInstance());
    }

    @Test
    public void testDerivativesConversionSymmetry() {
        doTestDerivativesConversionSymmetry(Decimal64Field.getInstance());
    }

    @Test
    public void testDerivativesConversionSymmetryHyperbolic() {
        doTestDerivativesConversionSymmetryHyperbolic(Decimal64Field.getInstance());
    }

    @Test
    public void testToString() {
        doTestToString(Decimal64Field.getInstance());
    }

    @Test
    public void testInconsistentHyperbola() {
        doTestInconsistentHyperbola(Decimal64Field.getInstance());
    }

    @Test
    public void testVeryLargeEccentricity() {
        doTestVeryLargeEccentricity(Decimal64Field.getInstance());
    }

    @Test
    public void testKeplerEquation() {
        doTestKeplerEquation(Decimal64Field.getInstance());
    }

    @Test
    public void testNumericalIssue() {
        doTestNumericalIssue25(Decimal64Field.getInstance());
    }

    @Test
    public void testPerfectlyEquatorial() {
        doTestPerfectlyEquatorial(Decimal64Field.getInstance());
    }

    @Test
    public void testJacobianReferenceEllipse() {
        doTestJacobianReferenceEllipse(Decimal64Field.getInstance());
    }

    @Test
    public void testJacobianFinitedDiff() {
        doTestJacobianFinitedifferencesEllipse(Decimal64Field.getInstance());
    }

    @Test
    public void testJacobianReferenceHyperbola() {
        doTestJacobianReferenceHyperbola(Decimal64Field.getInstance());
    }

    @Test
    public void testJacobianFinitDiffHyperbola() {
        doTestJacobianFinitedifferencesHyperbola(Decimal64Field.getInstance());
    }

    @Test
    public void testKeplerianDerivatives() {
        doTestKeplerianDerivatives(Decimal64Field.getInstance());
    }

    @Test
    public void testNonKeplerianEllipticDerivatives() {
        doTestNonKeplerianEllipticDerivatives(Decimal64Field.getInstance());
    }

    @Test
    public void testNonKeplerianHyperbolicDerivatives() {
        doTestNonKeplerianHyperbolicDerivatives(Decimal64Field.getInstance());
    }

    @Test
    public void testPositionAngleDerivatives() {
        doTestPositionAngleDerivatives(Decimal64Field.getInstance());
    }

    @Test
    public void testPositionAngleHyperbolicDerivatives() {
        doTestPositionAngleHyperbolicDerivatives(Decimal64Field.getInstance());
    }

    @Test
    public void testEquatorialRetrograde() {
        doTestEquatorialRetrograde(Decimal64Field.getInstance());
    }

    @Test(expected=IllegalArgumentException.class)
    public void testOutOfRangeV() {
        doTestOutOfRangeV(Decimal64Field.getInstance());
    }

    @Test
    public void testInterpolationWithDerivatives() {
        doTestInterpolation(Decimal64Field.getInstance(), true,
                            397, 4.01, 4.75e-4, 1.28e-7,
                            2159, 1.05e7, 1.19e-3, 0.773);
    }

    @Test
    public void testInterpolationWithoutDerivatives() {
        doTestInterpolation(Decimal64Field.getInstance(), false,
                            397, 62.0, 4.75e-4, 2.87e-6,
                            2159, 79365, 1.19e-3, 3.89e-3);
    }

    @Test
    public void testPerfectlyEquatorialConversion() {
        doTestPerfectlyEquatorialConversion(Decimal64Field.getInstance());
    }

    @Test
    public void testCopyNonKeplerianAcceleration() {
        doTestCopyNonKeplerianAcceleration(Decimal64Field.getInstance());
    }

    @Test
    public void testIssue544() {
        doTestIssue544(Decimal64Field.getInstance());
    }

    private <T extends RealFieldElement<T>> void doTestKeplerianToKeplerian(final Field<T> field) {

        FieldAbsoluteDate<T> date = new FieldAbsoluteDate<>(field);
        T a=        field.getZero().add(24464560.0);

        T e=        field.getZero().add(0.7311);
        T i=        field.getZero().add(0.122138);
        T pa=       field.getZero().add(3.10686);
        T raan=     field.getZero().add(1.00681);
        T anomaly=  field.getZero().add(0.048363);
        //

        // elliptic orbit
        FieldKeplerianOrbit<T> kep =
            new FieldKeplerianOrbit<>(a, e, i, pa, raan, anomaly, PositionAngle.MEAN,
                                      FramesFactory.getEME2000(), date, field.getZero().add(mu));

        FieldVector3D<T> pos = kep.getPVCoordinates().getPosition();

        FieldVector3D<T> vit = kep.getPVCoordinates().getVelocity();

        FieldKeplerianOrbit<T> param = new FieldKeplerianOrbit<>(new FieldPVCoordinates<>(pos, vit),
                                                                 FramesFactory.getEME2000(), date, field.getZero().add(mu));

        Assert.assertEquals(param.getA().getReal(), kep.getA().getReal(), kep.getA().abs().multiply(Utils.epsilonTest).getReal());
        Assert.assertEquals(param.getE().getReal(), kep.getE().getReal(), kep.getE().abs().multiply(Utils.epsilonTest).getReal());
        Assert.assertEquals(FieldKeplerianOrbit.normalizeAngle(param.getI(), kep.getI()).getReal(), kep.getI().getReal(), kep.getI().abs().multiply(Utils.epsilonTest).getReal());
        Assert.assertEquals(FieldKeplerianOrbit.normalizeAngle(param.getPerigeeArgument(), kep.getPerigeeArgument()).getReal(), kep.getPerigeeArgument().getReal(), kep.getPerigeeArgument().abs().multiply(Utils.epsilonTest).getReal());
        Assert.assertEquals(FieldKeplerianOrbit.normalizeAngle(param.getRightAscensionOfAscendingNode(), kep.getRightAscensionOfAscendingNode()).getReal(), kep.getRightAscensionOfAscendingNode().getReal(), kep.getRightAscensionOfAscendingNode().abs().multiply(Utils.epsilonTest).getReal());
        Assert.assertEquals(FieldKeplerianOrbit.normalizeAngle(param.getMeanAnomaly(), kep.getMeanAnomaly()).getReal(), kep.getMeanAnomaly().getReal(), kep.getMeanAnomaly().abs().multiply(Utils.epsilonTest).getReal());



        // circular orbit
        T aC=        field.getZero().add(24464560.0);

        T eC=        field.getZero().add(0.0);
        T iC=        field.getZero().add(0.122138);
        T paC=       field.getZero().add(3.10686);
        T raanC=     field.getZero().add(1.00681);
        T anomalyC=  field.getZero().add(0.048363);


        FieldKeplerianOrbit<T> kepCir =
            new FieldKeplerianOrbit<>(aC, eC, iC, paC, raanC, anomalyC, PositionAngle.MEAN,
                                      FramesFactory.getEME2000(), date, field.getZero().add(mu));

        FieldVector3D<T> posCir = kepCir.getPVCoordinates().getPosition();
        FieldVector3D<T> vitCir = kepCir.getPVCoordinates().getVelocity();

        FieldKeplerianOrbit<T> paramCir = new FieldKeplerianOrbit<>(new FieldPVCoordinates<>(posCir, vitCir),
                                                                    FramesFactory.getEME2000(), date, field.getZero().add(mu));
        Assert.assertEquals(paramCir.getA().getReal(), kepCir.getA().getReal(), kep.getA().abs().multiply(Utils.epsilonTest).getReal());
        Assert.assertEquals(paramCir.getE().getReal(), kepCir.getE().getReal(), kep.getE().abs().multiply(Utils.epsilonTest).getReal());
        Assert.assertEquals(FieldKeplerianOrbit.normalizeAngle(paramCir.getI(), kepCir.getI()).getReal(), kepCir.getI().getReal(), kep.getI().abs().multiply(Utils.epsilonTest).getReal());
        Assert.assertEquals(FieldKeplerianOrbit.normalizeAngle(paramCir.getLM(), kepCir.getLM()).getReal(), kepCir.getLM().getReal(), kep.getLM().abs().multiply(Utils.epsilonTest).getReal());
        Assert.assertEquals(FieldKeplerianOrbit.normalizeAngle(paramCir.getLE(), kepCir.getLE()).getReal(), kepCir.getLE().getReal(), kep.getLM().abs().multiply(Utils.epsilonTest).getReal());
        Assert.assertEquals(FieldKeplerianOrbit.normalizeAngle(paramCir.getLv(), kepCir.getLv()).getReal(), kepCir.getLv().getReal(), kep.getLv().abs().multiply(Utils.epsilonTest).getReal());

        // hyperbolic orbit
        T aH=        field.getZero().add(-24464560.0);

        T eH=        field.getZero().add(1.7311);
        T iH=        field.getZero().add(0.122138);
        T paH=       field.getZero().add(3.10686);
        T raanH=     field.getZero().add(1.00681);
        T anomalyH=  field.getZero().add(0.048363);



        FieldKeplerianOrbit<T> kepHyp =
            new FieldKeplerianOrbit<>(aH, eH, iH, paH, raanH,
                                      anomalyH, PositionAngle.MEAN,
                                      FramesFactory.getEME2000(), date, field.getZero().add(mu));

        FieldVector3D<T> posHyp = kepHyp.getPVCoordinates().getPosition();

        FieldVector3D<T> vitHyp = kepHyp.getPVCoordinates().getVelocity();

        FieldKeplerianOrbit<T> paramHyp = new FieldKeplerianOrbit<>(new FieldPVCoordinates<>(posHyp, vitHyp),
                                                                    FramesFactory.getEME2000(), date, field.getZero().add(mu));

        Assert.assertEquals(paramHyp.getA().getReal(), kepHyp.getA().getReal(), kepHyp.getA().abs().multiply(Utils.epsilonTest).getReal());
        Assert.assertEquals(paramHyp.getE().getReal(), kepHyp.getE().getReal(), kepHyp.getE().abs().multiply(Utils.epsilonTest).getReal());
        Assert.assertEquals(FieldKeplerianOrbit.normalizeAngle(paramHyp.getI(), kepHyp.getI()).getReal(), kepHyp.getI().getReal(), kepHyp.getI().abs().multiply(Utils.epsilonTest).getReal());
        Assert.assertEquals(FieldKeplerianOrbit.normalizeAngle(paramHyp.getPerigeeArgument(), kepHyp.getPerigeeArgument()).getReal(), kepHyp.getPerigeeArgument().getReal(), kepHyp.getPerigeeArgument().abs().multiply(Utils.epsilonTest).getReal());
        Assert.assertEquals(FieldKeplerianOrbit.normalizeAngle(paramHyp.getRightAscensionOfAscendingNode(), kepHyp.getRightAscensionOfAscendingNode()).getReal(), kepHyp.getRightAscensionOfAscendingNode().getReal(), kepHyp.getRightAscensionOfAscendingNode().abs().multiply(Utils.epsilonTest).getReal());
        Assert.assertEquals(FieldKeplerianOrbit.normalizeAngle(paramHyp.getMeanAnomaly(), kepHyp.getMeanAnomaly()).getReal(), kepHyp.getMeanAnomaly().getReal(), kepHyp.getMeanAnomaly().abs().multiply(Utils.epsilonTest).getReal());
    }

    private <T extends RealFieldElement<T>> void doTestKeplerianToCartesian(final Field<T> field) {

        FieldAbsoluteDate<T> date = new FieldAbsoluteDate<>(field);

        T a=        field.getZero().add(24464560.0);
        T e=        field.getZero().add(0.7311);
        T i=        field.getZero().add(0.122138);
        T pa=       field.getZero().add(3.10686);
        T raan=     field.getZero().add(1.00681);
        T anomaly=  field.getZero().add(0.048363);

        // elliptic orbit
        FieldKeplerianOrbit<T> kep =
            new FieldKeplerianOrbit<>(a, e, i, pa, raan, anomaly, PositionAngle.MEAN,
                                      FramesFactory.getEME2000(), date, field.getZero().add(mu));

        FieldVector3D<T> pos = kep.getPVCoordinates().getPosition();
        FieldVector3D<T> vit = kep.getPVCoordinates().getVelocity();
        Assert.assertEquals(-0.107622532467967e+07, pos.getX().getReal(), Utils.epsilonTest * FastMath.abs(pos.getX().getReal()));
        Assert.assertEquals(-0.676589636432773e+07, pos.getY().getReal(), Utils.epsilonTest * FastMath.abs(pos.getY().getReal()));
        Assert.assertEquals(-0.332308783350379e+06, pos.getZ().getReal(), Utils.epsilonTest * FastMath.abs(pos.getZ().getReal()));

        Assert.assertEquals( 0.935685775154103e+04, vit.getX().getReal(), Utils.epsilonTest * FastMath.abs(vit.getX().getReal()));
        Assert.assertEquals(-0.331234775037644e+04, vit.getY().getReal(), Utils.epsilonTest * FastMath.abs(vit.getY().getReal()));
        Assert.assertEquals(-0.118801577532701e+04, vit.getZ().getReal(), Utils.epsilonTest * FastMath.abs(vit.getZ().getReal()));
    }

    private <T extends RealFieldElement<T>> void doTestKeplerianToEquinoctial(final Field<T> field) {
        FieldAbsoluteDate<T> date = new FieldAbsoluteDate<>(field);
        T a=        field.getZero().add(24464560.0);

        T e=        field.getZero().add(0.7311);
        T i=        field.getZero().add(0.122138);
        T pa=       field.getZero().add(3.10686);
        T raan=     field.getZero().add(1.00681);
        T anomaly=  field.getZero().add(0.048363);

        // elliptic orbit
        FieldKeplerianOrbit<T> kep =
            new FieldKeplerianOrbit<>(a, e, i, pa, raan, anomaly, PositionAngle.MEAN,
                                      FramesFactory.getEME2000(), date, field.getZero().add(mu));

        Assert.assertEquals(24464560.0, kep.getA().getReal(), Utils.epsilonTest * kep.getA().getReal());
        Assert.assertEquals(-0.412036802887626, kep.getEquinoctialEx().getReal(), Utils.epsilonE * FastMath.abs(kep.getE().getReal()));
        Assert.assertEquals(-0.603931190671706, kep.getEquinoctialEy().getReal(), Utils.epsilonE * FastMath.abs(kep.getE().getReal()));
        Assert.assertEquals(MathUtils.normalizeAngle(2*FastMath.asin(FastMath.sqrt((FastMath.pow(0.652494417368829e-01, 2)+FastMath.pow(0.103158450084864, 2))/4.)), kep.getI().getReal()), kep.getI().getReal(), Utils.epsilonAngle * FastMath.abs(kep.getI().getReal()));
        Assert.assertEquals(MathUtils.normalizeAngle(0.416203300000000e+01, kep.getLM().getReal()), kep.getLM().getReal(), Utils.epsilonAngle * FastMath.abs(kep.getLM().getReal()));

    }

    private <T extends RealFieldElement<T>> void doTestAnomaly(final Field<T> field) {
        FieldAbsoluteDate<T> date = new FieldAbsoluteDate<>(field);
        FieldVector3D<T> position = new FieldVector3D<>(field.getZero().add(7.0e6), field.getZero().add(1.0e6), field.getZero().add(4.0e6));
        FieldVector3D<T> velocity = new FieldVector3D<>(field.getZero().add(-500.0), field.getZero().add(8000.0), field.getZero().add(1000.0));
        FieldKeplerianOrbit<T> p = new FieldKeplerianOrbit<>(new FieldPVCoordinates<>(position, velocity),
                                                             FramesFactory.getEME2000(), date, field.getZero().add(mu));

        // elliptic orbit
        T e = p.getE();
        T eRatio = (e.multiply(-1).add(1)).divide(e.add(1)).sqrt();

        T v = field.getZero().add(1.1);
        // formulations for elliptic case
        T E = v.divide(2).tan().multiply(eRatio).atan().multiply(2);
        T M = E.sin().multiply(e).multiply(-1).add(E);

        p = new FieldKeplerianOrbit<>(p.getA(), p.getE(), p.getI(), p.getPerigeeArgument(),
                                      p.getRightAscensionOfAscendingNode(), v , PositionAngle.TRUE,
                                      p.getFrame(), p.getDate(), p.getMu());

        Assert.assertEquals(p.getTrueAnomaly().getReal(), v.getReal(), Utils.epsilonAngle * FastMath.abs(v.getReal()));
        Assert.assertEquals(p.getEccentricAnomaly().getReal(), E.getReal(), Utils.epsilonAngle * FastMath.abs(E.getReal()));
        Assert.assertEquals(p.getMeanAnomaly().getReal(), M.getReal(), Utils.epsilonAngle * FastMath.abs(M.getReal()));

        p = new FieldKeplerianOrbit<>(p.getA(), p.getE(), p.getI(), p.getPerigeeArgument(),
                                      p.getRightAscensionOfAscendingNode(), field.getZero() , PositionAngle.TRUE,
                                      p.getFrame(), p.getDate(), p.getMu());

        p = new FieldKeplerianOrbit<>(p.getA(), p.getE(), p.getI(), p.getPerigeeArgument(),
                                      p.getRightAscensionOfAscendingNode(), E , PositionAngle.ECCENTRIC,
                                      p.getFrame(), p.getDate(), p.getMu());

        Assert.assertEquals(p.getTrueAnomaly().getReal(), v.getReal(), Utils.epsilonAngle * FastMath.abs(v.getReal()));
        Assert.assertEquals(p.getEccentricAnomaly().getReal(), E.getReal(), Utils.epsilonAngle * FastMath.abs(E.getReal()));
        Assert.assertEquals(p.getMeanAnomaly().getReal(), M.getReal(), Utils.epsilonAngle * FastMath.abs(M.getReal()));

        p = new FieldKeplerianOrbit<>(p.getA(), p.getE(), p.getI(), p.getPerigeeArgument(),
                                      p.getRightAscensionOfAscendingNode(), field.getZero() , PositionAngle.TRUE,
                                      p.getFrame(), p.getDate(), p.getMu());

        p = new FieldKeplerianOrbit<>(p.getA(), p.getE(), p.getI(), p.getPerigeeArgument(),
                                      p.getRightAscensionOfAscendingNode(), M, PositionAngle.MEAN,
                                      p.getFrame(), p.getDate(), p.getMu());
        Assert.assertEquals(p.getTrueAnomaly().getReal(), v.getReal(), Utils.epsilonAngle * FastMath.abs(v.getReal()));
        Assert.assertEquals(p.getEccentricAnomaly().getReal(), E.getReal(), Utils.epsilonAngle * FastMath.abs(E.getReal()));
        Assert.assertEquals(p.getMeanAnomaly().getReal(), M.getReal(), Utils.epsilonAngle * FastMath.abs(M.getReal()));

        // circular orbit
        p = new FieldKeplerianOrbit<>(p.getA(), field.getZero(), p.getI(), p.getPerigeeArgument(),
                                      p.getRightAscensionOfAscendingNode(), p.getLv() , PositionAngle.TRUE,
                                      p.getFrame(), p.getDate(), p.getMu());

        E = v;
        M = E;

        p = new FieldKeplerianOrbit<>(p.getA(), p.getE(), p.getI(), p.getPerigeeArgument(),
                                      p.getRightAscensionOfAscendingNode(), v , PositionAngle.TRUE,
                                      p.getFrame(), p.getDate(), p.getMu());
        Assert.assertEquals(p.getTrueAnomaly().getReal(), v.getReal(), Utils.epsilonAngle * FastMath.abs(v.getReal()));
        Assert.assertEquals(p.getEccentricAnomaly().getReal(), E.getReal(), Utils.epsilonAngle * FastMath.abs(E.getReal()));
        Assert.assertEquals(p.getMeanAnomaly().getReal(), M.getReal(), Utils.epsilonAngle * FastMath.abs(M.getReal()));

        p = new FieldKeplerianOrbit<>(p.getA(), p.getE(), p.getI(), p.getPerigeeArgument(),
                                      p.getRightAscensionOfAscendingNode(), field.getZero() , PositionAngle.TRUE,
                                      p.getFrame(), p.getDate(), p.getMu());

        p = new FieldKeplerianOrbit<>(p.getA(), p.getE(), p.getI(), p.getPerigeeArgument(),
                                      p.getRightAscensionOfAscendingNode(), E , PositionAngle.ECCENTRIC, p.getFrame(), p.getDate(), p.getMu());
        Assert.assertEquals(p.getTrueAnomaly().getReal(), v.getReal(), Utils.epsilonAngle * FastMath.abs(v.getReal()));
        Assert.assertEquals(p.getEccentricAnomaly().getReal(), E.getReal(), Utils.epsilonAngle * FastMath.abs(E.getReal()));
        Assert.assertEquals(p.getMeanAnomaly().getReal(), M.getReal(), Utils.epsilonAngle * FastMath.abs(M.getReal()));

        p = new FieldKeplerianOrbit<>(p.getA(), p.getE(), p.getI(), p.getPerigeeArgument(),
                                      p.getRightAscensionOfAscendingNode(), field.getZero() , PositionAngle.TRUE,
                                      p.getFrame(), p.getDate(), p.getMu());

        p = new FieldKeplerianOrbit<>(p.getA(), p.getE(), p.getI(), p.getPerigeeArgument(),
                                      p.getRightAscensionOfAscendingNode(), M, PositionAngle.MEAN,
                                      p.getFrame(), p.getDate(), p.getMu());

        Assert.assertEquals(p.getTrueAnomaly().getReal(), v.getReal(), Utils.epsilonAngle * FastMath.abs(v.getReal()));
        Assert.assertEquals(p.getEccentricAnomaly().getReal(), E.getReal(), Utils.epsilonAngle * FastMath.abs(E.getReal()));
        Assert.assertEquals(p.getMeanAnomaly().getReal(), M.getReal(), Utils.epsilonAngle * FastMath.abs(M.getReal()));

    }

    private <T extends RealFieldElement<T>> void doTestPositionVelocityNorms(final Field<T> field) {
        FieldAbsoluteDate<T> date = new FieldAbsoluteDate<>(field);
        T aa=       field.getZero().add(24464560.0);
        T ee=       field.getZero().add(0.7311);
        T i=        field.getZero().add(2.1);
        T pa=       field.getZero().add(3.10686);
        T raan=     field.getZero().add(1.00681);
        T anomaly=  field.getZero().add(0.67);

        // elliptic orbit
        FieldKeplerianOrbit<T> p =
            new FieldKeplerianOrbit<>(aa, ee, i, pa, raan, anomaly, PositionAngle.MEAN,
                                      FramesFactory.getEME2000(), date, field.getZero().add(mu));



        T e       = p.getE();
        T v       = p.getTrueAnomaly();
        T ksi     = v.cos().multiply(e).add(1);
        T nu      = v.sin().multiply(e);
        T epsilon = e.multiply(-1).add(1).multiply(e.add(1)).sqrt();

        T a  = p.getA();
        T na = a.reciprocal().multiply(mu).sqrt();

        // validation of: r = a .(1 - e2) / (1 + e.cos(v))
        Assert.assertEquals(a.getReal() * epsilon.getReal() * epsilon.getReal() / ksi.getReal(),
                            p.getPVCoordinates().getPosition().getNorm().getReal(),
                            Utils.epsilonTest * FastMath.abs(p.getPVCoordinates().getPosition().getNorm().getReal()));

        // validation of: V = sqrt(mu.(1+2e.cos(v)+e2)/a.(1-e2) )
        Assert.assertEquals(na.getReal() * FastMath.sqrt(ksi.getReal() * ksi.getReal() + nu.getReal() * nu.getReal()) / epsilon.getReal(),
                            p.getPVCoordinates().getVelocity().getNorm().getReal(),
                            Utils.epsilonTest * FastMath.abs(p.getPVCoordinates().getVelocity().getNorm().getReal()));


        //  circular and equatorial orbit
        FieldKeplerianOrbit<T> pCirEqua =
            new FieldKeplerianOrbit<>(field.getZero().add(24464560.0), field.getZero().add(0.1e-10), field.getZero().add(0.1e-8), field.getZero().add(3.10686), field.getZero().add(1.00681),
                                      field.getZero().add(0.67), PositionAngle.TRUE,
                                      FramesFactory.getEME2000(), date, field.getZero().add(mu));

        e       = pCirEqua.getE();
        v       = pCirEqua.getTrueAnomaly();
        ksi     = v.cos().multiply(e).add(1);
        nu      = v.sin().multiply(e);
        epsilon = e.multiply(-1).add(1).multiply(e.add(1)).sqrt();

        a  = pCirEqua.getA();
        na = a.reciprocal().multiply(mu).sqrt();

        // validation of: r = a .(1 - e2) / (1 + e.cos(v))
        Assert.assertEquals(a.getReal() * epsilon.getReal() * epsilon.getReal() / ksi.getReal(),
                            pCirEqua.getPVCoordinates().getPosition().getNorm().getReal(),
                            Utils.epsilonTest * FastMath.abs(pCirEqua.getPVCoordinates().getPosition().getNorm().getReal()));

        // validation of: V = sqrt(mu.(1+2e.cos(v)+e2)/a.(1-e2) )
        Assert.assertEquals(na.getReal() * FastMath.sqrt(ksi.getReal() * ksi.getReal() + nu.getReal() * nu.getReal()) / epsilon.getReal(),
                            pCirEqua.getPVCoordinates().getVelocity().getNorm().getReal(),
                            Utils.epsilonTest * FastMath.abs(pCirEqua.getPVCoordinates().getVelocity().getNorm().getReal()));
    }

    private <T extends RealFieldElement<T>> void doTestGeometry(final Field<T> field) {
        FieldAbsoluteDate<T> date = new FieldAbsoluteDate<>(field);
        // elliptic and non equatorial orbit
        FieldKeplerianOrbit<T> p =
            new FieldKeplerianOrbit<>(field.getZero().add(24464560.0), field.getZero().add(0.7311), field.getZero().add(2.1), field.getZero().add(3.10686), field.getZero().add(1.00681),
                                      field.getZero().add(0.67), PositionAngle.TRUE,
                                      FramesFactory.getEME2000(), date, field.getZero().add(mu));

        FieldVector3D<T> position = p.getPVCoordinates().getPosition();
        FieldVector3D<T> velocity = p.getPVCoordinates().getVelocity();
        FieldVector3D<T> momentum = p.getPVCoordinates().getMomentum().normalize();

        T apogeeRadius  = p.getA().multiply(p.getE().add(1));
        T perigeeRadius = p.getA().multiply(p.getE().multiply(-1).add(1));

        for (T lv = field.getZero(); lv.getReal() <= field.getZero().add(2 * FastMath.PI).getReal(); lv =lv.add(2 * FastMath.PI/100.)) {
            p = new FieldKeplerianOrbit<>(p.getA(), p.getE(), p.getI(), p.getPerigeeArgument(),
                                          p.getRightAscensionOfAscendingNode(), lv , PositionAngle.TRUE,
                                          p.getFrame(), p.getDate(), p.getMu());
            position = p.getPVCoordinates().getPosition();


            // test if the norm of the position is in the range [perigee radius, apogee radius]


            Assert.assertTrue((position.getNorm().getReal() - apogeeRadius.getReal())  <= (  apogeeRadius.getReal() * Utils.epsilonTest));
            Assert.assertTrue((position.getNorm().getReal() - perigeeRadius.getReal()) >= (- perigeeRadius.getReal() * Utils.epsilonTest));

            position = position.normalize();
            velocity = p.getPVCoordinates().getVelocity();
            velocity = velocity.normalize();

            // at this stage of computation, all the vectors (position, velocity and momemtum) are normalized here

            // test of orthogonality between position and momentum
            Assert.assertTrue(FastMath.abs(FieldVector3D.dotProduct(position, momentum).getReal()) < Utils.epsilonTest);
            // test of orthogonality between velocity and momentum
            Assert.assertTrue(FastMath.abs(FieldVector3D.dotProduct(velocity, momentum).getReal()) < Utils.epsilonTest);

        }

        // apsides
        p = new FieldKeplerianOrbit<>(p.getA(), p.getE(), p.getI(), p.getPerigeeArgument(),
                                      p.getRightAscensionOfAscendingNode(), field.getZero(), PositionAngle.TRUE, p.getFrame(), p.getDate(), p.getMu());
        Assert.assertEquals(p.getPVCoordinates().getPosition().getNorm().getReal(), perigeeRadius.getReal(), perigeeRadius.getReal() * Utils.epsilonTest);

        p = new FieldKeplerianOrbit<>(p.getA(), p.getE(), p.getI(), p.getPerigeeArgument(),
                                      p.getRightAscensionOfAscendingNode(), field.getZero().add(FastMath.PI) , PositionAngle.TRUE, p.getFrame(), p.getDate(), p.getMu());
        Assert.assertEquals(p.getPVCoordinates().getPosition().getNorm().getReal(), apogeeRadius.getReal(), apogeeRadius.getReal() * Utils.epsilonTest);

        // nodes
        // descending node
        p = new FieldKeplerianOrbit<>(p.getA(), p.getE(), p.getI(), p.getPerigeeArgument(),
                                      p.getRightAscensionOfAscendingNode(), field.getZero().add(FastMath.PI).subtract(p.getPerigeeArgument()) , PositionAngle.TRUE,
                                      p.getFrame(), p.getDate(), p.getMu());

        Assert.assertTrue(FastMath.abs(p.getPVCoordinates().getPosition().getZ().getReal()) < p.getPVCoordinates().getPosition().getNorm().getReal() * Utils.epsilonTest);

        Assert.assertTrue(p.getPVCoordinates().getVelocity().getZ().getReal() < 0);

        // ascending node
        p = new FieldKeplerianOrbit<>(p.getA(), p.getE(), p.getI(), p.getPerigeeArgument(),
                                      p.getRightAscensionOfAscendingNode(), field.getZero().add(2.0 * FastMath.PI - p.getPerigeeArgument().getReal()) , PositionAngle.TRUE,
                                      p.getFrame(), p.getDate(), p.getMu());
        Assert.assertTrue(FastMath.abs(p.getPVCoordinates().getPosition().getZ().getReal()) < p.getPVCoordinates().getPosition().getNorm().getReal() * Utils.epsilonTest);
        Assert.assertTrue(p.getPVCoordinates().getVelocity().getZ().getReal() > 0);

        //  circular and equatorial orbit
        FieldKeplerianOrbit<T> pCirEqua =
            new FieldKeplerianOrbit<>(field.getZero().add(24464560.0),
                                      field.getZero().add(0.1e-10),
                                      field.getZero().add(0.1e-8),
                                      field.getZero().add(3.10686),
                                      field.getZero().add(1.00681),
                                      field.getZero().add(0.67),
                                      PositionAngle.TRUE,
                                      FramesFactory.getEME2000(), date, field.getZero().add(mu));

        position = pCirEqua.getPVCoordinates().getPosition();
        velocity = pCirEqua.getPVCoordinates().getVelocity();
        momentum = FieldVector3D.crossProduct(position, velocity).normalize();

        apogeeRadius  = pCirEqua.getA().multiply(pCirEqua.getE().add(1));
        perigeeRadius = pCirEqua.getA().multiply(pCirEqua.getE().multiply(-1).add(1));

        // test if apogee equals perigee
        Assert.assertEquals(perigeeRadius.getReal(), apogeeRadius.getReal(), 1.e+4 * Utils.epsilonTest * apogeeRadius.getReal());
//TESTED UNTIL HERE


       for (T lv = field.getZero(); lv.getReal() <= 2 * FastMath.PI; lv = lv.add(2*FastMath.PI/100.)) {

           pCirEqua = new FieldKeplerianOrbit<>(pCirEqua.getA(), pCirEqua.getE(), pCirEqua.getI(), pCirEqua.getPerigeeArgument(),
                                                pCirEqua.getRightAscensionOfAscendingNode(), lv, PositionAngle.TRUE,
                                                pCirEqua.getFrame(), pCirEqua.getDate(), pCirEqua.getMu());
            position = pCirEqua.getPVCoordinates().getPosition();

            // test if the norm pf the position is in the range [perigee radius, apogee radius]
            // Warning: these tests are without absolute value by choice
            Assert.assertTrue((position.getNorm().getReal() - apogeeRadius.getReal())  <= (  apogeeRadius.getReal() * Utils.epsilonTest));
            Assert.assertTrue((position.getNorm().getReal() - perigeeRadius.getReal()) >= (- perigeeRadius.getReal() * Utils.epsilonTest));

            position = position.normalize();
            velocity = pCirEqua.getPVCoordinates().getVelocity();
            velocity = velocity.normalize();

            // at this stage of computation, all the vectors (position, velocity and momemtum) are normalized here

            // test of orthogonality between position and momentum
          Assert.assertTrue(FastMath.abs(FieldVector3D.dotProduct(position, momentum).getReal()) < Utils.epsilonTest);
            // test of orthogonality between velocity and momentum
            Assert.assertTrue(FastMath.abs(FieldVector3D.dotProduct(velocity, momentum).getReal()) < Utils.epsilonTest);
        }
    }

    private <T extends RealFieldElement<T>> void doTestSymmetry(final Field<T> field) {
        FieldAbsoluteDate<T> date = new FieldAbsoluteDate<>(field);
        // elliptic and non equatorial orbit
        FieldVector3D<T> position = new FieldVector3D<>(field.getZero().add(-4947831.), field.getZero().add(-3765382.), field.getZero().add(-3708221.));
        FieldVector3D<T> velocity = new FieldVector3D<>(field.getZero().add(-2079.), field.getZero().add(5291.), field.getZero().add(-7842.));

        FieldKeplerianOrbit<T> p = new FieldKeplerianOrbit<>(new FieldPVCoordinates<>(position, velocity),
                                                             FramesFactory.getEME2000(), date, field.getZero().add(mu));
        FieldVector3D<T> positionOffset = p.getPVCoordinates().getPosition().subtract(position);
        FieldVector3D<T> velocityOffset = p.getPVCoordinates().getVelocity().subtract(velocity);

       Assert.assertTrue(positionOffset.getNorm().getReal() < Utils.epsilonTest);
       Assert.assertTrue(velocityOffset.getNorm().getReal() < Utils.epsilonTest);

        // circular and equatorial orbit
        position = new FieldVector3D<>(field.getZero().add(1742382.), field.getZero().add(-2.440243e7), field.getZero().add(-0.014517));
        velocity = new FieldVector3D<>(field.getZero().add(4026.2), field.getZero().add(287.479), field.getZero().add(-3.e-6));


        p = new FieldKeplerianOrbit<>(new FieldPVCoordinates<>(position, velocity),
                                      FramesFactory.getEME2000(), date, field.getZero().add(mu));
        positionOffset = p.getPVCoordinates().getPosition().subtract(position);
        velocityOffset = p.getPVCoordinates().getVelocity().subtract(velocity);

       Assert.assertTrue(positionOffset.getNorm().getReal() < Utils.epsilonTest);
       Assert.assertTrue(velocityOffset.getNorm().getReal() < Utils.epsilonTest);

    }

    private <T extends RealFieldElement<T>> void doTestNonInertialFrame(final Field<T> field) throws IllegalArgumentException {
        FieldAbsoluteDate<T> date = new FieldAbsoluteDate<>(field);
        FieldVector3D<T> position = new FieldVector3D<>(field.getZero().add(-4947831.), field.getZero().add(-3765382.), field.getZero().add(-3708221.));
        FieldVector3D<T> velocity = new FieldVector3D<>(field.getZero().add(-2079.), field.getZero().add(5291.), field.getZero().add(-7842.));
        FieldPVCoordinates<T> pvCoordinates = new FieldPVCoordinates<>( position, velocity);
        new FieldKeplerianOrbit<>(pvCoordinates,
                           new Frame(FramesFactory.getEME2000(), Transform.IDENTITY, "non-inertial", false),
                           date, field.getZero().add(mu));
    }

    private <T extends RealFieldElement<T>> void doTestPeriod(final Field<T> field) {
        FieldKeplerianOrbit<T> orbit = new FieldKeplerianOrbit<>(field.getZero().add(7654321.0), field.getZero().add(0.1), field.getZero().add(0.2), field.getZero(), field.getZero(), field.getZero(),
                                                                 PositionAngle.TRUE,
                                                                 FramesFactory.getEME2000(), new FieldAbsoluteDate<>(field),
                                                                 field.getZero().add(mu));
        Assert.assertEquals(6664.5521723383589487, orbit.getKeplerianPeriod().getReal(), 1.0e-12);
        Assert.assertEquals(0.00094277682051291315229, orbit.getKeplerianMeanMotion().getReal(), 1.0e-16);
    }

    private <T extends RealFieldElement<T>> void doTestHyperbola1(final Field<T> field) {
        T zero = field.getZero();
        FieldKeplerianOrbit<T> orbit = new FieldKeplerianOrbit<>(zero.add(-10000000.0), zero.add(2.5), zero.add(0.3),
                                                                 zero, zero, zero,
                                                                 PositionAngle.TRUE,
                                                                 FramesFactory.getEME2000(), new FieldAbsoluteDate<>(field),
                                                                 field.getZero().add(mu));
        FieldVector3D<T> perigeeP  = orbit.getPVCoordinates().getPosition();
        FieldVector3D<T> u = perigeeP.normalize();
        FieldVector3D<T> focus1 = new FieldVector3D<>(zero, zero, zero);
        FieldVector3D<T> focus2 = new FieldVector3D<>(orbit.getA().multiply(-2).multiply(orbit.getE()), u);
        for (T dt = zero.add(-5000); dt.getReal() < 5000; dt = dt.add(60)) {
            FieldPVCoordinates<T> pv = orbit.shiftedBy(dt).getPVCoordinates();
            T d1 = FieldVector3D.distance(pv.getPosition(), focus1);
            T d2 = FieldVector3D.distance(pv.getPosition(), focus2);
            Assert.assertEquals(orbit.getA().multiply(-2).getReal(), d1.subtract(d2).abs().getReal(), 1.0e-6);
            FieldKeplerianOrbit<T> rebuilt =
                            new FieldKeplerianOrbit<>(pv, orbit.getFrame(), orbit.getDate().shiftedBy(dt), field.getZero().add(mu));
            Assert.assertEquals(-10000000.0, rebuilt.getA().getReal(), 1.0e-6);
            Assert.assertEquals(2.5, rebuilt.getE().getReal(), 1.0e-13);
        }
    }

    private <T extends RealFieldElement<T>> void doTestHyperbola2(final Field<T> field) {
        T zero = field.getZero();
        FieldKeplerianOrbit<T> orbit = new FieldKeplerianOrbit<>(zero.add(-10000000.0), zero.add(1.2), zero.add(0.3),
                                                                 zero, zero, zero.add(-1.75),
                                                                 PositionAngle.MEAN,
                                                                 FramesFactory.getEME2000(), new FieldAbsoluteDate<>(field),
                                                                 field.getZero().add(mu));
        FieldVector3D<T> perigeeP  = new FieldKeplerianOrbit<>(orbit.getA(), orbit.getE(), orbit.getI(),
                                                               orbit.getPerigeeArgument(), orbit.getRightAscensionOfAscendingNode(),
                                                               zero, PositionAngle.TRUE, orbit.getFrame(),
                                                               orbit.getDate(), orbit.getMu()).getPVCoordinates().getPosition();
        FieldVector3D<T> u = perigeeP.normalize();
        FieldVector3D<T> focus1 = new FieldVector3D<>(zero, zero, zero);
        FieldVector3D<T> focus2 = new FieldVector3D<>(orbit.getA().multiply(-2).multiply(orbit.getE()), u);
        for (T dt = zero.add(-5000); dt.getReal() < 5000; dt = dt.add(60)) {
            FieldPVCoordinates<T> pv = orbit.shiftedBy(dt).getPVCoordinates();
            T d1 = FieldVector3D.distance(pv.getPosition(), focus1);
            T d2 = FieldVector3D.distance(pv.getPosition(), focus2);
            Assert.assertEquals(orbit.getA().multiply(-2).getReal(), d1.subtract(d2).abs().getReal(), 1.0e-6);
            FieldKeplerianOrbit<T> rebuilt =
                            new FieldKeplerianOrbit<>(pv, orbit.getFrame(), orbit.getDate().shiftedBy(dt), field.getZero().add(mu));
            Assert.assertEquals(-10000000.0, rebuilt.getA().getReal(), 1.0e-6);
            Assert.assertEquals(1.2, rebuilt.getE().getReal(), 1.0e-13);
        }
    }

    private <T extends RealFieldElement<T>> void doTestToOrbitWithoutDerivatives(Field<T> field) {
        T zero =  field.getZero();
        FieldAbsoluteDate<T> date = new FieldAbsoluteDate<>(field);

        FieldVector3D<T> position = new FieldVector3D<>(zero.add(7.0e6), zero.add(1.0e6), zero.add(4.0e6));
        FieldVector3D<T> velocity = new FieldVector3D<>(zero.add(-500.0), zero.add(8000.0), zero.add(1000.0));
        FieldPVCoordinates<T> pvCoordinates = new FieldPVCoordinates<>(position, velocity);
        FieldKeplerianOrbit<T>  fieldOrbit = new FieldKeplerianOrbit<>(pvCoordinates, FramesFactory.getEME2000(), date, field.getZero().add(mu));
        KeplerianOrbit orbit = fieldOrbit.toOrbit();
        Assert.assertFalse(orbit.hasDerivatives());
        Assert.assertThat(orbit.getA(),                             relativelyCloseTo(fieldOrbit.getA().getReal(),                             0));
        Assert.assertThat(orbit.getE(),                             relativelyCloseTo(fieldOrbit.getE().getReal(),                             0));
        Assert.assertThat(orbit.getI(),                             relativelyCloseTo(fieldOrbit.getI().getReal(),                             0));
        Assert.assertThat(orbit.getPerigeeArgument(),               relativelyCloseTo(fieldOrbit.getPerigeeArgument().getReal(),               0));
        Assert.assertThat(orbit.getRightAscensionOfAscendingNode(), relativelyCloseTo(fieldOrbit.getRightAscensionOfAscendingNode().getReal(), 0));
        Assert.assertThat(orbit.getTrueAnomaly(),                   relativelyCloseTo(fieldOrbit.getTrueAnomaly().getReal(),                   0));
        Assert.assertTrue(Double.isNaN(orbit.getADot()));
        Assert.assertTrue(Double.isNaN(orbit.getEquinoctialExDot()));
        Assert.assertTrue(Double.isNaN(orbit.getEquinoctialEyDot()));
        Assert.assertTrue(Double.isNaN(orbit.getHxDot()));
        Assert.assertTrue(Double.isNaN(orbit.getHyDot()));
        Assert.assertTrue(Double.isNaN(orbit.getLvDot()));
        Assert.assertTrue(Double.isNaN(orbit.getLEDot()));
        Assert.assertTrue(Double.isNaN(orbit.getLMDot()));
        Assert.assertTrue(Double.isNaN(orbit.getEDot()));
        Assert.assertTrue(Double.isNaN(orbit.getIDot()));
        Assert.assertTrue(Double.isNaN(orbit.getPerigeeArgumentDot()));
        Assert.assertTrue(Double.isNaN(orbit.getRightAscensionOfAscendingNodeDot()));
        Assert.assertTrue(Double.isNaN(orbit.getTrueAnomalyDot()));
        Assert.assertTrue(Double.isNaN(orbit.getEccentricAnomalyDot()));
        Assert.assertTrue(Double.isNaN(orbit.getMeanAnomalyDot()));
        Assert.assertTrue(Double.isNaN(orbit.getAnomalyDot(PositionAngle.TRUE)));
        Assert.assertTrue(Double.isNaN(orbit.getAnomalyDot(PositionAngle.ECCENTRIC)));
        Assert.assertTrue(Double.isNaN(orbit.getAnomalyDot(PositionAngle.MEAN)));
    }

    private <T extends RealFieldElement<T>> void doTestToOrbitWithDerivatives(Field<T> field) {
        T zero =  field.getZero();
        FieldAbsoluteDate<T> date = new FieldAbsoluteDate<>(field);

        FieldVector3D<T> position = new FieldVector3D<>(zero.add(7.0e6), zero.add(1.0e6), zero.add(4.0e6));
        FieldVector3D<T> velocity = new FieldVector3D<>(zero.add(-500.0), zero.add(8000.0), zero.add(1000.0));
        T r2 = position.getNormSq();
        T r = r2.sqrt();
        FieldPVCoordinates<T> pvCoordinates = new FieldPVCoordinates<>(position, velocity,
                                                                       new FieldVector3D<>(r.multiply(r2).reciprocal().multiply(-mu),
                                                                                           position));
        FieldKeplerianOrbit<T>  fieldOrbit = new FieldKeplerianOrbit<>(pvCoordinates, FramesFactory.getEME2000(), date, field.getZero().add(mu));
        KeplerianOrbit orbit = fieldOrbit.toOrbit();
        Assert.assertTrue(orbit.hasDerivatives());
        Assert.assertThat(orbit.getA(),                             relativelyCloseTo(fieldOrbit.getA().getReal(),                             0));
        Assert.assertThat(orbit.getE(),                             relativelyCloseTo(fieldOrbit.getE().getReal(),                             0));
        Assert.assertThat(orbit.getI(),                             relativelyCloseTo(fieldOrbit.getI().getReal(),                             0));
        Assert.assertThat(orbit.getPerigeeArgument(),               relativelyCloseTo(fieldOrbit.getPerigeeArgument().getReal(),               0));
        Assert.assertThat(orbit.getRightAscensionOfAscendingNode(), relativelyCloseTo(fieldOrbit.getRightAscensionOfAscendingNode().getReal(), 0));
        Assert.assertThat(orbit.getTrueAnomaly(),                   relativelyCloseTo(fieldOrbit.getTrueAnomaly().getReal(),                   0));
        Assert.assertThat(orbit.getADot(),                              relativelyCloseTo(fieldOrbit.getADot().getReal(),                              0));
        Assert.assertThat(orbit.getEquinoctialExDot(),                  relativelyCloseTo(fieldOrbit.getEquinoctialExDot().getReal(),                  0));
        Assert.assertThat(orbit.getEquinoctialEyDot(),                  relativelyCloseTo(fieldOrbit.getEquinoctialEyDot().getReal(),                  0));
        Assert.assertThat(orbit.getHxDot(),                             relativelyCloseTo(fieldOrbit.getHxDot().getReal(),                             0));
        Assert.assertThat(orbit.getHyDot(),                             relativelyCloseTo(fieldOrbit.getHyDot().getReal(),                             0));
        Assert.assertThat(orbit.getLvDot(),                             relativelyCloseTo(fieldOrbit.getLvDot().getReal(),                             0));
        Assert.assertThat(orbit.getLEDot(),                             relativelyCloseTo(fieldOrbit.getLEDot().getReal(),                             0));
        Assert.assertThat(orbit.getLMDot(),                             relativelyCloseTo(fieldOrbit.getLMDot().getReal(),                             0));
        Assert.assertThat(orbit.getEDot(),                              relativelyCloseTo(fieldOrbit.getEDot().getReal(),                              0));
        Assert.assertThat(orbit.getIDot(),                              relativelyCloseTo(fieldOrbit.getIDot().getReal(),                              0));
        Assert.assertThat(orbit.getPerigeeArgumentDot(),                relativelyCloseTo(fieldOrbit.getPerigeeArgumentDot().getReal(),                0));
        Assert.assertThat(orbit.getRightAscensionOfAscendingNodeDot(),  relativelyCloseTo(fieldOrbit.getRightAscensionOfAscendingNodeDot().getReal(),  0));
        Assert.assertThat(orbit.getTrueAnomalyDot(),                    relativelyCloseTo(fieldOrbit.getTrueAnomalyDot().getReal(),                    0));
        Assert.assertThat(orbit.getEccentricAnomalyDot(),               relativelyCloseTo(fieldOrbit.getEccentricAnomalyDot().getReal(),               0));
        Assert.assertThat(orbit.getMeanAnomalyDot(),                    relativelyCloseTo(fieldOrbit.getMeanAnomalyDot().getReal(),                    0));
        Assert.assertThat(orbit.getAnomalyDot(PositionAngle.TRUE),      relativelyCloseTo(fieldOrbit.getAnomalyDot(PositionAngle.TRUE).getReal(),      0));
        Assert.assertThat(orbit.getAnomalyDot(PositionAngle.ECCENTRIC), relativelyCloseTo(fieldOrbit.getAnomalyDot(PositionAngle.ECCENTRIC).getReal(), 0));
        Assert.assertThat(orbit.getAnomalyDot(PositionAngle.MEAN),      relativelyCloseTo(fieldOrbit.getAnomalyDot(PositionAngle.MEAN).getReal(),      0));
    }

    private <T extends RealFieldElement<T>> void doTestInconsistentHyperbola(final Field<T> field) {
        try {
            new FieldKeplerianOrbit<>(field.getZero().add(+10000000.0), field.getZero().add(2.5), field.getZero().add(0.3),
                                      field.getZero(), field.getZero(), field.getZero(),
                                      PositionAngle.TRUE,
                                      FramesFactory.getEME2000(),
                                      FieldAbsoluteDate.getJ2000Epoch(field),
                                      field.getZero().add(mu));
            Assert.fail("an exception should have been thrown");
        } catch (OrekitIllegalArgumentException oe) {
            Assert.assertEquals(OrekitMessages.ORBIT_A_E_MISMATCH_WITH_CONIC_TYPE, oe.getSpecifier());
            Assert.assertEquals(+10000000.0, ((Double) oe.getParts()[0]).doubleValue(), 1.0e-3);
            Assert.assertEquals(2.5,         ((Double) oe.getParts()[1]).doubleValue(), 1.0e-15);
        }
    }

    private <T extends RealFieldElement<T>> void doTestVeryLargeEccentricity(final Field<T> field) {
        FieldAbsoluteDate<T> date = new FieldAbsoluteDate<>(field);
        final Frame eme2000 = FramesFactory.getEME2000();
        final double meanAnomaly = 1.;
        final FieldKeplerianOrbit<T> orb0 = new FieldKeplerianOrbit<>(field.getZero().add(42600e3), field.getZero().add(0.9), field.getZero().add(0.00001), field.getZero().add(0), field.getZero().add(0),
                                                                      field.getZero().add(FastMath.toRadians(meanAnomaly)),
                                                                      PositionAngle.MEAN, eme2000, date, field.getZero().add(mu));
        // big dV along Y
        final FieldVector3D<T> deltaV = new FieldVector3D<>(field.getZero().add(0.0), field.getZero().add(110000.0), field.getZero());
        final FieldPVCoordinates<T> pv1 = new FieldPVCoordinates<>(orb0.getPVCoordinates().getPosition(),
                                                                   orb0.getPVCoordinates().getVelocity().add(deltaV));
        final FieldKeplerianOrbit<T> orb1 = new FieldKeplerianOrbit<>(pv1, eme2000, date, field.getZero().add(mu));

        // Despite large eccentricity, the conversion of mean anomaly to hyperbolic eccentric anomaly
        // converges in less than 50 iterations (issue #114)
        final FieldPVCoordinates<T> pvTested    = orb1.shiftedBy(field.getZero()).getPVCoordinates();
        final FieldVector3D<T>      pTested     = pvTested.getPosition();
        final FieldVector3D<T>      vTested     = pvTested.getVelocity();


        final FieldPVCoordinates<T> pvReference = orb1.getPVCoordinates();
        final FieldVector3D<T>      pReference  = pvReference.getPosition();
        final FieldVector3D<T>      vReference  = pvReference.getVelocity();

        final double threshold = 1.e-15;
        Assert.assertEquals(0, pTested.subtract(pReference).getNorm().getReal(), pReference.getNorm().multiply(threshold).getReal());
        Assert.assertEquals(0, vTested.subtract(vReference).getNorm().getReal(), vReference.getNorm().multiply(threshold).getReal());

    }

    private <T extends RealFieldElement<T>> void doTestKeplerEquation(final Field<T> field) {
        FieldAbsoluteDate<T> date = new FieldAbsoluteDate<>(field);
        for (T M = field.getZero().add(-6 * FastMath.PI); M.getReal() < 6 * FastMath.PI; M = M.add(0.01)) {
            FieldKeplerianOrbit<T> pElliptic =
                            new FieldKeplerianOrbit<>(field.getZero().add(24464560.0), field.getZero().add(0.7311), field.getZero().add(2.1), field.getZero().add(3.10686), field.getZero().add(1.00681),
                                                      field.getZero().add(M), PositionAngle.MEAN,
                                                      FramesFactory.getEME2000(), date, field.getZero().add(mu));
            T E = pElliptic.getEccentricAnomaly();
            T e = pElliptic.getE();
            Assert.assertEquals(M.getReal(), E.getReal() - e.getReal() * FastMath.sin(E.getReal()), 2.0e-14);
        }

        for (T M = field.getZero().add(-6 * FastMath.PI); M.getReal() < 6 * FastMath.PI; M = M.add(0.01)) {

            FieldKeplerianOrbit<T> pAlmostParabolic =
                            new FieldKeplerianOrbit<>(field.getZero().add(24464560.0), field.getZero().add(0.9999), field.getZero().add(2.1), field.getZero().add(3.10686), field.getZero().add(1.00681),
                                                      field.getZero().add(M), PositionAngle.MEAN,
                                                      FramesFactory.getEME2000(), date, field.getZero().add(mu));

            T E = pAlmostParabolic.getEccentricAnomaly();
            T e = pAlmostParabolic.getE();
            Assert.assertEquals(M.getReal(), E.getReal() - e.getReal() * FastMath.sin(E.getReal()), 3.0e-13);
        }

    }

    private <T extends RealFieldElement<T>> void doTestOutOfRangeV(Field<T> field) {
        T zero = field.getZero();
        new FieldKeplerianOrbit<>(zero.add(-7000434.460140012),
                                  zero.add(1.1999785407363386),
                                  zero.add(1.3962787004479158),
                                  zero.add(1.3962320168955138),
                                  zero.add(0.3490728321331678),
                                  zero.add(-2.55593407037698),
                                  PositionAngle.TRUE, FramesFactory.getEME2000(),
                                  new FieldAbsoluteDate<>(field, "2000-01-01T12:00:00.391", TimeScalesFactory.getUTC()),
                                  field.getZero().add(mu));
    }

    private <T extends RealFieldElement<T>> void doTestNumericalIssue25(Field<T> field) {
        FieldVector3D<T> position = new FieldVector3D<>(field.getZero().add(3782116.14107698), field.getZero().add(416663.11924914), field.getZero().add(5875541.62103057));
        FieldVector3D<T> velocity = new FieldVector3D<>(field.getZero().add(-6349.7848910501), field.getZero().add(288.4061811651), field.getZero().add(4066.9366759691));
        FieldKeplerianOrbit<T> orbit = new FieldKeplerianOrbit<>(new FieldPVCoordinates<>(position, velocity),
                                                                 FramesFactory.getEME2000(),
                                                                 new FieldAbsoluteDate<>(field, "2004-01-01T23:00:00.000",
                                                                                         TimeScalesFactory.getUTC()),
                                                                 field.getZero().add(3.986004415E14));
        Assert.assertEquals(0.0, orbit.getE().getReal(), 2.0e-14);
    }


    private <T extends RealFieldElement<T>> void doTestPerfectlyEquatorial(final Field<T> field) {

        FieldVector3D<T> position = new FieldVector3D<>(field.getZero().add(6957904.3624652653594), field.getZero().add(766529.11411558074507), field.getZero());
        FieldVector3D<T> velocity = new FieldVector3D<>(field.getZero().add(-7538.2817012412102845), field.getZero().add(342.38751001881413381), field.getZero());
        FieldKeplerianOrbit<T> orbit = new FieldKeplerianOrbit<>(new FieldPVCoordinates<>(position, velocity),
                                                                 FramesFactory.getEME2000(),
                                                                 new FieldAbsoluteDate<>(field, "2004-01-01T23:00:00.000",
                                                                                         TimeScalesFactory.getUTC()),
                                                                 field.getZero().add(mu));
        Assert.assertEquals(0.0, orbit.getI().getReal(), 2.0e-14);
        Assert.assertEquals(0.0, orbit.getRightAscensionOfAscendingNode().getReal(), 2.0e-14);
    }

    private <T extends RealFieldElement<T>> void doTestJacobianReferenceEllipse(final Field<T>  field) {

        FieldAbsoluteDate<T> dateTca = new FieldAbsoluteDate<>(field, 2000, 04, 01, 0, 0, 0.000, TimeScalesFactory.getUTC());
        double mu =  3.986004415e+14;
        FieldKeplerianOrbit<T> orbKep = new FieldKeplerianOrbit<>(field.getZero().add(7000000.0),
                                                                  field.getZero().add(0.01),
                                                                  field.getZero().add(FastMath.toRadians(80.)),
                                                                  field.getZero().add(FastMath.toRadians(80.)),
                                                                  field.getZero().add(FastMath.toRadians(20.)),
                                                                  field.getZero().add(FastMath.toRadians(40.)),
                                                                  PositionAngle.MEAN,
                                                                  FramesFactory.getEME2000(), dateTca, field.getZero().add(mu));

        // the following reference values have been computed using the free software
        // version 6.2 of the MSLIB fortran library by the following program:
        //        program kep_jacobian
        //
        //        use mslib
        //        implicit none
        //
        //        integer, parameter :: nb = 11
        //        integer :: i,j
        //        type(tm_code_retour)      ::  code_retour
        //
        //        real(pm_reel), parameter :: mu= 3.986004415e+14_pm_reel
        //        real(pm_reel),dimension(3)::vit_car,pos_car
        //        type(tm_orb_kep)::kep
        //        real(pm_reel), dimension(6,6)::jacob
        //        real(pm_reel)::norme
        //
        //        kep%a=7000000_pm_reel
        //        kep%e=0.01_pm_reel
        //        kep%i=80_pm_reel*pm_deg_rad
        //        kep%pom=80_pm_reel*pm_deg_rad
        //        kep%gom=20_pm_reel*pm_deg_rad
        //        kep%M=40_pm_reel*pm_deg_rad
        //
        //        call mv_kep_car(mu,kep,pos_car,vit_car,code_retour)
        //        write(*,*)code_retour%valeur
        //        write(*,1000)pos_car,vit_car
        //
        //
        //        call mu_norme(pos_car,norme,code_retour)
        //        write(*,*)norme
        //
        //        call mv_car_kep (mu, pos_car, vit_car, kep, code_retour, jacob)
        //        write(*,*)code_retour%valeur
        //
        //        write(*,*)"kep = ", kep%a, kep%e, kep%i*pm_rad_deg,&
        //                            kep%pom*pm_rad_deg, kep%gom*pm_rad_deg, kep%M*pm_rad_deg
        //
        //        do i = 1,6
        //           write(*,*) " ",(jacob(i,j),j=1,6)
        //        end do
        //
        //        1000 format (6(f24.15,1x))
        //        end program kep_jacobian
        FieldVector3D<T> pRef = new FieldVector3D<>(field.getZero().add(-3691555.569874833337963), field.getZero().add(-240330.253992714860942), field.getZero().add(5879700.285850423388183));
        FieldVector3D<T> vRef = new FieldVector3D<>(field.getZero().add(-5936.229884450408463), field.getZero().add(-2871.067660163344044), field.getZero().add(-3786.209549192726627));

        double[][] jRef = {
                           { -1.0792090588217809,       -7.02594292049818631E-002,  1.7189029642216496,       -1459.4829009393857,       -705.88138246206040,       -930.87838644776593       },
                           { -1.31195762636625214E-007, -3.90087231593959271E-008,  4.65917592901869866E-008, -2.02467187867647177E-004, -7.89767994436215424E-005, -2.81639203329454407E-005 },
                           {  4.18334478744371316E-008, -1.14936453412947957E-007,  2.15670500707930151E-008, -2.26450325965329431E-005,  6.22167157217876380E-005, -1.16745469637130306E-005 },
                           {  3.52735168061691945E-006,  3.82555734454450974E-006,  1.34715077236557634E-005, -8.06586262922115264E-003, -6.13725651685311825E-003, -1.71765290503914092E-002 },
                           {  2.48948022169790885E-008, -6.83979069529389238E-008,  1.28344057971888544E-008,  3.86597661353874888E-005, -1.06216834498373629E-004,  1.99308724078785540E-005 },
                           { -3.41911705254704525E-006, -3.75913623359912437E-006, -1.34013845492518465E-005,  8.19851888816422458E-003,  6.16449264680494959E-003,  1.69495878276556648E-002 }
        };




        FieldPVCoordinates<T> pv = orbKep.getPVCoordinates();
        Assert.assertEquals(0, pv.getPosition().subtract(pRef).getNorm().getReal(), 2.0e-16 * pRef.getNorm().getReal());
        Assert.assertEquals(0, pv.getVelocity().subtract(vRef).getNorm().getReal(), 2.0e-16 * vRef.getNorm().getReal());

        T[][] jacobian = MathArrays.buildArray(field, 6 , 6);
        orbKep.getJacobianWrtCartesian(PositionAngle.MEAN, jacobian);

        for (int i = 0; i < jacobian.length; i++) {
            T[] row    = jacobian[i];
            double[] rowRef = jRef[i];
            for (int j = 0; j < row.length; j++) {
                Assert.assertEquals(0, (row[j].getReal() - rowRef[j]) / rowRef[j], 2.0e-12);
            }
        }

    }

    private <T extends RealFieldElement<T>> void doTestJacobianFinitedifferencesEllipse(final Field<T> field) {

        FieldAbsoluteDate<T> dateTca = new FieldAbsoluteDate<>(field, 2000, 04, 01, 0, 0, 0.000, TimeScalesFactory.getUTC());
        double mu =  3.986004415e+14;
        FieldKeplerianOrbit<T> orbKep = new FieldKeplerianOrbit<>(field.getZero().add(7000000.0), field.getZero().add(0.01), field.getZero().add(FastMath.toRadians(80.)), field.getZero().add(FastMath.toRadians(80.)), field.getZero().add(FastMath.toRadians(20.)),
                                                                  field.getZero().add(FastMath.toRadians(40.)), PositionAngle.MEAN,
                                                                  FramesFactory.getEME2000(), dateTca, field.getZero().add(mu));

        for (PositionAngle type : PositionAngle.values()) {
            T hP = field.getZero().add(2.0);
            T[][] finiteDiffJacobian = finiteDifferencesJacobian(type, orbKep, hP, field);
            T[][] jacobian = MathArrays.buildArray(field, 6, 6);
            orbKep.getJacobianWrtCartesian(type, jacobian);



            for (int i = 0; i < jacobian.length; i++) {
                T[] row    = jacobian[i];
                T[] rowRef = finiteDiffJacobian[i];
                for (int j = 0; j < row.length; j++) {
                    Assert.assertEquals(0, (row[j].getReal() - rowRef[j].getReal()) / rowRef[j].getReal(), 2.0e-7);
                }
            }

            T[][] invJacobian = MathArrays.buildArray(field, 6, 6);
            orbKep.getJacobianWrtParameters(type, invJacobian);
            MatrixUtils.createFieldMatrix(jacobian).
            multiply(MatrixUtils.createFieldMatrix(invJacobian)).
            walkInRowOrder(new FieldMatrixPreservingVisitor<T>() {
                public void start(int rows, int columns,
                                  int startRow, int endRow, int startColumn, int endColumn) {
                }

                public void visit(int row, int column, T value) {
                    Assert.assertEquals(row == column ? 1.0 : 0.0, value.getReal(), 1.0e-9);
                }

                public T end() {
                    return null;
                }
            });
        }

    }

    private <T extends RealFieldElement<T>> void doTestJacobianReferenceHyperbola(final Field<T> field) {

        FieldAbsoluteDate<T> dateTca = new FieldAbsoluteDate<>(field, 2000, 04, 01, 0, 0, 0.000, TimeScalesFactory.getUTC());
        double mu =  3.986004415e+14;
        FieldKeplerianOrbit<T> orbKep = new FieldKeplerianOrbit<>(field.getZero().add(-7000000.0), field.getZero().add(1.2), field.getZero().add(FastMath.toRadians(80.)), field.getZero().add(FastMath.toRadians(80.)), field.getZero().add(FastMath.toRadians(20.)),
                                                                  field.getZero().add(FastMath.toRadians(40.)), PositionAngle.MEAN,
                                                                  FramesFactory.getEME2000(), dateTca, field.getZero().add(mu));

        // the following reference values have been computed using the free software
        // version 6.2 of the MSLIB fortran library by the following program:
        //        program kep_hyperb_jacobian
        //
        //        use mslib
        //        implicit none
        //
        //        integer, parameter :: nb = 11
        //        integer :: i,j
        //        type(tm_code_retour)      ::  code_retour
        //
        //        real(pm_reel), parameter :: mu= 3.986004415e+14_pm_reel
        //        real(pm_reel),dimension(3)::vit_car,pos_car
        //        type(tm_orb_kep)::kep
        //        real(pm_reel), dimension(6,6)::jacob
        //        real(pm_reel)::norme
        //
        //        kep%a=7000000_pm_reel
        //        kep%e=1.2_pm_reel
        //        kep%i=80_pm_reel*pm_deg_rad
        //        kep%pom=80_pm_reel*pm_deg_rad
        //        kep%gom=20_pm_reel*pm_deg_rad
        //        kep%M=40_pm_reel*pm_deg_rad
        //
        //        call mv_kep_car(mu,kep,pos_car,vit_car,code_retour)
        //        write(*,*)code_retour%valeur
        //        write(*,1000)pos_car,vit_car
        //
        //
        //        call mu_norme(pos_car,norme,code_retour)
        //        write(*,*)norme
        //
        //        call mv_car_kep (mu, pos_car, vit_car, kep, code_retour, jacob)
        //        write(*,*)code_retour%valeur
        //
        //        write(*,*)"kep = ", kep%a, kep%e, kep%i*pm_rad_deg,&
        //                            kep%pom*pm_rad_deg, kep%gom*pm_rad_deg, kep%M*pm_rad_deg
        //
        //        ! convert the sign of da row since mslib uses a > 0 for all orbits
        //        ! whereas we use a < 0 for hyperbolic orbits
        //        write(*,*) " ",(-jacob(1,j),j=1,6)
        //        do i = 2,6
        //           write(*,*) " ",(jacob(i,j),j=1,6)
        //        end do
        //
        //        1000 format (6(f24.15,1x))
        //        end program kep_hyperb_jacobian

        FieldVector3D<T> pRef = new FieldVector3D<>(field.getZero().add(-7654711.206549182534218), field.getZero().add(-3460171.872979687992483), field.getZero().add(-3592374.514463655184954));
        FieldVector3D<T> vRef = new FieldVector3D<>(field.getZero().add(-7886.368091820805603), field.getZero().add(-4359.739012331759113),  field.getZero().add(  -7937.060044548694350));
        double[][] jRef = {
                           {  -0.98364725131848019,      -0.44463970750901238,      -0.46162803814668391,       -1938.9443476028839,       -1071.8864775981751,       -1951.4074832397598      },
                           {  -1.10548813242982574E-007, -2.52906747183730431E-008,  7.96500937398593591E-008, -9.70479823470940108E-006, -2.93209076428001017E-005, -1.37434463892791042E-004 },
                           {   8.55737680891616672E-008, -2.35111995522618220E-007,  4.41171797903162743E-008, -8.05235180390949802E-005,  2.21236547547460423E-004, -4.15135455876865407E-005 },
                           {  -1.52641427784095578E-007,  1.10250447958827901E-008,  1.21265251605359894E-007,  7.63347077200903542E-005, -3.54738331412232378E-005, -2.31400737283033359E-004 },
                           {   7.86711766048035274E-008, -2.16147281283624453E-007,  4.05585791077187359E-008, -3.56071805267582894E-005,  9.78299244677127374E-005, -1.83571253224293247E-005 },
                           {  -2.41488884881911384E-007, -1.00119615610276537E-007, -6.51494225096757969E-008, -2.43295075073248163E-004, -1.43273725071890463E-004, -2.91625510452094873E-004 }
        };

        FieldPVCoordinates<T> pv = orbKep.getPVCoordinates();
        Assert.assertEquals(0, pv.getPosition().subtract(pRef).getNorm().getReal() / pRef.getNorm().getReal(), 1.0e-16);
        Assert.assertEquals(0, pv.getVelocity().subtract(vRef).getNorm().getReal() / vRef.getNorm().getReal(), 5.0e-16);

        T[][] jacobian = MathArrays.buildArray(field, 6, 6);
        orbKep.getJacobianWrtCartesian(PositionAngle.MEAN, jacobian);

        for (int i = 0; i < jacobian.length; i++) {

            T[] row    = jacobian[i];
            double[] rowRef = jRef[i];
            for (int j = 0; j < row.length; j++) {


                Assert.assertEquals(0, (row[j].getReal() - rowRef[j]) / rowRef[j], 1.0e-14);
            }

        }

    }

    private <T extends RealFieldElement<T>> void doTestJacobianFinitedifferencesHyperbola(final Field<T> field) {

        FieldAbsoluteDate<T> dateTca = new FieldAbsoluteDate<>(field, 2000, 04, 01, 0, 0, 0.000, TimeScalesFactory.getUTC());
        double mu =  3.986004415e+14;
        FieldKeplerianOrbit<T> orbKep = new FieldKeplerianOrbit<>(field.getZero().add(-7000000.0), field.getZero().add(1.2), field.getZero().add(FastMath.toRadians(80.)), field.getZero().add(FastMath.toRadians(80.)), field.getZero().add(FastMath.toRadians(20.)),
                                                                  field.getZero().add(FastMath.toRadians(40.)), PositionAngle.MEAN,
                                                                  FramesFactory.getEME2000(), dateTca, field.getZero().add(mu));

        for (PositionAngle type : PositionAngle.values()) {
            T hP =field.getZero().add(2.0);
            T[][] finiteDiffJacobian = finiteDifferencesJacobian(type, orbKep, hP, field);
            T[][] jacobian = MathArrays.buildArray(field, 6, 6);
            orbKep.getJacobianWrtCartesian(type, jacobian);
            for (int i = 0; i < jacobian.length; i++) {
                T[] row    = jacobian[i];
                T[] rowRef = finiteDiffJacobian[i];

                for (int j = 0; j < row.length; j++) {
                    Assert.assertEquals(0, (row[j].getReal() - rowRef[j].getReal()) / rowRef[j].getReal(), 3.0e-8);
                }
            }

            T[][] invJacobian = MathArrays.buildArray(field, 6, 6);
            orbKep.getJacobianWrtParameters(type, invJacobian);
            MatrixUtils.createFieldMatrix(jacobian).
            multiply(MatrixUtils.createFieldMatrix(invJacobian)).
            walkInRowOrder(new FieldMatrixPreservingVisitor<T>() {
                public void start(int rows, int columns,
                                  int startRow, int endRow, int startColumn, int endColumn) {
                }

                public void visit(int row, int column, T value) {
                    Assert.assertEquals(row == column ? 1.0 : 0.0, value.getReal(), 2.0e-8);
                }

                public T end() {
                    return null;
                }
            });
        }

    }

    private <T extends RealFieldElement<T>> T[][] finiteDifferencesJacobian(PositionAngle type, FieldKeplerianOrbit<T> orbit, T hP, final Field<T> field)
                    {
        T[][] jacobian = MathArrays.buildArray(field, 6, 6);
        for (int i = 0; i < 6; ++i) {
            fillColumn(type, i, orbit, hP, jacobian);
        }
        return jacobian;
    }

    private <T extends RealFieldElement<T>> void fillColumn(PositionAngle type, int i, FieldKeplerianOrbit<T> orbit, T hP, T[][] jacobian) {

        // at constant energy (i.e. constant semi major axis), we have dV = -mu dP / (V * r^2)
        // we use this to compute a velocity step size from the position step size
        FieldVector3D<T> p = orbit.getPVCoordinates().getPosition();
        FieldVector3D<T> v = orbit.getPVCoordinates().getVelocity();
        T hV = hP.multiply(orbit.getMu()).divide(v.getNorm().multiply(p.getNormSq()));
        T h;
        FieldVector3D<T> dP = new FieldVector3D<>(p.getX().getField().getZero(), p.getX().getField().getZero(), p.getX().getField().getZero());
        FieldVector3D<T> dV = new FieldVector3D<>(p.getX().getField().getZero(), p.getX().getField().getZero(), p.getX().getField().getZero());
        switch (i) {
            case 0:
                h = hP;
                dP = new FieldVector3D<>(hP, p.getX().getField().getZero(), p.getX().getField().getZero());
                break;
            case 1:
                h = hP;
                dP = new FieldVector3D<>(p.getX().getField().getZero(), hP, p.getX().getField().getZero());
                break;
            case 2:
                h = hP;
                dP = new FieldVector3D<>(p.getX().getField().getZero(), p.getX().getField().getZero(), hP);
                break;
            case 3:
                h = hV;
                dV = new FieldVector3D<>(hV, p.getX().getField().getZero(), p.getX().getField().getZero());
                break;
            case 4:
                h = hV;
                dV = new FieldVector3D<>(p.getX().getField().getZero(), hV, p.getX().getField().getZero());
                break;
            default:
                h = hV;
                dV = new FieldVector3D<>(p.getX().getField().getZero(), p.getX().getField().getZero(), hV);
                break;
        }

        FieldKeplerianOrbit<T> oM4h = new FieldKeplerianOrbit<>(new FieldPVCoordinates<>(new FieldVector3D<>(1, p, -4, dP), new FieldVector3D<>(1, v, -4, dV)),
                                                                                         orbit.getFrame(), orbit.getDate(), orbit.getMu());
        FieldKeplerianOrbit<T> oM3h = new FieldKeplerianOrbit<>(new FieldPVCoordinates<>(new FieldVector3D<>(1, p, -3, dP), new FieldVector3D<>(1, v, -3, dV)),
                                                                                         orbit.getFrame(), orbit.getDate(), orbit.getMu());
        FieldKeplerianOrbit<T> oM2h = new FieldKeplerianOrbit<>(new FieldPVCoordinates<>(new FieldVector3D<>(1, p, -2, dP), new FieldVector3D<>(1, v, -2, dV)),
                                                                                         orbit.getFrame(), orbit.getDate(), orbit.getMu());
        FieldKeplerianOrbit<T> oM1h = new FieldKeplerianOrbit<>(new FieldPVCoordinates<>(new FieldVector3D<>(1, p, -1, dP), new FieldVector3D<>(1, v, -1, dV)),
                                                                                         orbit.getFrame(), orbit.getDate(), orbit.getMu());
        FieldKeplerianOrbit<T> oP1h = new FieldKeplerianOrbit<>(new FieldPVCoordinates<>(new FieldVector3D<>(1, p, +1, dP), new FieldVector3D<>(1, v, +1, dV)),
                                                                                         orbit.getFrame(), orbit.getDate(), orbit.getMu());
        FieldKeplerianOrbit<T> oP2h = new FieldKeplerianOrbit<>(new FieldPVCoordinates<>(new FieldVector3D<>(1, p, +2, dP), new FieldVector3D<>(1, v, +2, dV)),
                                                                                         orbit.getFrame(), orbit.getDate(), orbit.getMu());
        FieldKeplerianOrbit<T> oP3h = new FieldKeplerianOrbit<>(new FieldPVCoordinates<>(new FieldVector3D<>(1, p, +3, dP), new FieldVector3D<>(1, v, +3, dV)),
                                                                                         orbit.getFrame(), orbit.getDate(), orbit.getMu());
        FieldKeplerianOrbit<T> oP4h = new FieldKeplerianOrbit<>(new FieldPVCoordinates<>(new FieldVector3D<>(1, p, +4, dP), new FieldVector3D<>(1, v, +4, dV)),
                                                                                         orbit.getFrame(), orbit.getDate(), orbit.getMu());

        jacobian[0][i] = (oP4h.getA().subtract(oM4h.getA()).multiply(-3)).
                        add(oP3h.getA().subtract(oM3h.getA()).multiply(32)).
                        subtract(oP2h.getA().subtract(oM2h.getA()).multiply(168)).
                        add(oP1h.getA().subtract(oM1h.getA()).multiply(672)).
                        divide(h.multiply(840));

        jacobian[1][i] = (oP4h.getE().subtract(oM4h.getE()).multiply(-3)).
                        add(oP3h.getE().subtract(oM3h.getE()).multiply(32)).
                        subtract(oP2h.getE().subtract(oM2h.getE()).multiply(168)).
                        add(oP1h.getE().subtract(oM1h.getE()).multiply(672)).
                        divide(h.multiply(840));

        jacobian[2][i] = (oP4h.getI().subtract(oM4h.getI()).multiply(-3)).
                        add(oP3h.getI().subtract(oM3h.getI()).multiply(32)).
                        subtract(oP2h.getI().subtract(oM2h.getI()).multiply(168)).
                        add(oP1h.getI().subtract(oM1h.getI()).multiply(672)).
                        divide(h.multiply(840));
        jacobian[3][i] = (oP4h.getPerigeeArgument().subtract(oM4h.getPerigeeArgument()).multiply(-3)).
                        add(oP3h.getPerigeeArgument().subtract(oM3h.getPerigeeArgument()).multiply(32)).
                        subtract(oP2h.getPerigeeArgument().subtract(oM2h.getPerigeeArgument()).multiply(168)).
                        add(oP1h.getPerigeeArgument().subtract(oM1h.getPerigeeArgument()).multiply(672)).
                        divide(h.multiply(840));

        jacobian[4][i] =  (oP4h.getRightAscensionOfAscendingNode().subtract(oM4h.getRightAscensionOfAscendingNode()).multiply(-3)).
                        add(oP3h.getRightAscensionOfAscendingNode().subtract(oM3h.getRightAscensionOfAscendingNode()).multiply(32)).
                        subtract(oP2h.getRightAscensionOfAscendingNode().subtract(oM2h.getRightAscensionOfAscendingNode()).multiply(168)).
                        add(oP1h.getRightAscensionOfAscendingNode().subtract(oM1h.getRightAscensionOfAscendingNode()).multiply(672)).
                        divide(h.multiply(840));
        jacobian[5][i] = (oP4h.getAnomaly(type).subtract(oM4h.getAnomaly(type)).multiply(-3)).
                        add(oP3h.getAnomaly(type).subtract(oM3h.getAnomaly(type)).multiply(32)).
                        subtract(oP2h.getAnomaly(type).subtract(oM2h.getAnomaly(type)).multiply(168)).
                        add(oP1h.getAnomaly(type).subtract(oM1h.getAnomaly(type)).multiply(672)).
                        divide(h.multiply(840));

    }

    private <T extends RealFieldElement<T>> void doTestInterpolation(final Field<T> field, boolean useDerivatives,
                                                                     double shiftPositionErrorWithin, double interpolationPositionErrorWithin,
                                                                     double shiftEccentricityErrorWithin, double interpolationEccentricityErrorWithin,
                                                                     double shiftPositionErrorSlightlyPast, double interpolationPositionErrorSlightlyPast,
                                                                     double shiftEccentricityErrorSlightlyPast, double interpolationEccentricityErrorSlightlyPast)
        {
        final T zero = field.getZero();
        final T ehMu = zero.add(3.9860047e14);
        final double ae   = 6.378137e6;
        final double c20  = -1.08263e-3;
        final double c30  =  2.54e-6;
        final double c40  =  1.62e-6;
        final double c50  =  2.3e-7;
        final double c60  =  -5.5e-7;

        final FieldAbsoluteDate<T> date = FieldAbsoluteDate.getJ2000Epoch(field).shiftedBy(584.);
        final FieldVector3D<T> position = new FieldVector3D<>(field.getZero().add(3220103.), field.getZero().add(69623.), field.getZero().add(6449822.));
        final FieldVector3D<T> velocity = new FieldVector3D<>(field.getZero().add(6414.7), field.getZero().add(-2006.), field.getZero().add(-3180.));
        final FieldKeplerianOrbit<T> initialOrbit = new FieldKeplerianOrbit<>(new FieldPVCoordinates<>(position, velocity),
                                                                              FramesFactory.getEME2000(), date, ehMu);

        FieldEcksteinHechlerPropagator<T> propagator =
                        new FieldEcksteinHechlerPropagator<>(initialOrbit, ae, ehMu, c20, c30, c40, c50, c60);

        // set up a 5 points sample
        List<FieldOrbit<T>> sample = new ArrayList<FieldOrbit<T>>();
        for (double dt = 0; dt < 300.0; dt += 60.0) {
            FieldOrbit<T> orbit = propagator.propagate(date.shiftedBy(dt)).getOrbit();
            if (!useDerivatives) {
                // remove derivatives
                T[] stateVector = MathArrays.buildArray(field, 6);
                orbit.getType().mapOrbitToArray(orbit, PositionAngle.TRUE, stateVector, null);
                orbit = orbit.getType().mapArrayToOrbit(stateVector, null, PositionAngle.TRUE,
                                                        orbit.getDate(), orbit.getMu(), orbit.getFrame());
            }
            sample.add(orbit);
        }

        // well inside the sample, interpolation should be slightly better than Keplerian shift
        // the relative bad behaviour here is due to eccentricity, which cannot be
        // accurately interpolated with a polynomial in this case
        double maxShiftPositionError = 0;
        double maxInterpolationPositionError = 0;
        double maxShiftEccentricityError = 0;
        double maxInterpolationEccentricityError = 0;
        for (double dt = 0; dt < 241.0; dt += 1.0) {
            FieldAbsoluteDate<T> t         = initialOrbit.getDate().shiftedBy(dt);
            FieldVector3D<T> shiftedP      = initialOrbit.shiftedBy(dt).getPVCoordinates().getPosition();
            FieldVector3D<T> interpolatedP = initialOrbit.interpolate(t, sample).getPVCoordinates().getPosition();
            FieldVector3D<T> propagatedP   = propagator.propagate(t).getPVCoordinates().getPosition();
            T shiftedE        = initialOrbit.shiftedBy(zero.add(dt)).getE();
            T interpolatedE   = initialOrbit.interpolate(t, sample).getE();
            T propagatedE     = propagator.propagate(t).getE();
            maxShiftPositionError = FastMath.max(maxShiftPositionError, shiftedP.subtract(propagatedP).getNorm().getReal());
            maxInterpolationPositionError = FastMath.max(maxInterpolationPositionError, interpolatedP.subtract(propagatedP).getNorm().getReal());
            maxShiftEccentricityError = FastMath.max(maxShiftEccentricityError, shiftedE.subtract(propagatedE).abs().getReal());
            maxInterpolationEccentricityError = FastMath.max(maxInterpolationEccentricityError, interpolatedE.subtract(propagatedE).abs().getReal());
        }
        Assert.assertEquals(shiftPositionErrorWithin,             maxShiftPositionError,             0.01 * shiftPositionErrorWithin);
        Assert.assertEquals(interpolationPositionErrorWithin,     maxInterpolationPositionError,     0.01 * interpolationPositionErrorWithin);
        Assert.assertEquals(shiftEccentricityErrorWithin,         maxShiftEccentricityError,         0.01 * shiftEccentricityErrorWithin);
        Assert.assertEquals(interpolationEccentricityErrorWithin, maxInterpolationEccentricityError, 0.01 * interpolationEccentricityErrorWithin);

        // slightly past sample end, bad eccentricity interpolation shows up
        // (in this case, interpolated eccentricity exceeds 1.0 btween 1900
        // and 1910s, while semi-majaxis remains positive, so this is not
        // even a proper hyperbolic orbit...)
        maxShiftPositionError = 0;
        maxInterpolationPositionError = 0;
        maxShiftEccentricityError = 0;
        maxInterpolationEccentricityError = 0;
        for (double dt = 240; dt < 600; dt += 1.0) {
            FieldAbsoluteDate<T> t         = initialOrbit.getDate().shiftedBy(dt);
            FieldVector3D<T> shiftedP      = initialOrbit.shiftedBy(zero.add(dt)).getPVCoordinates().getPosition();
            FieldVector3D<T> interpolatedP = initialOrbit.interpolate(t, sample).getPVCoordinates().getPosition();
            FieldVector3D<T> propagatedP   = propagator.propagate(t).getPVCoordinates().getPosition();
            T shiftedE        = initialOrbit.shiftedBy(zero.add(dt)).getE();
            T interpolatedE   = initialOrbit.interpolate(t, sample).getE();
            T propagatedE     = propagator.propagate(t).getE();
            maxShiftPositionError = FastMath.max(maxShiftPositionError, shiftedP.subtract(propagatedP).getNorm().getReal());
            maxInterpolationPositionError = FastMath.max(maxInterpolationPositionError, interpolatedP.subtract(propagatedP).getNorm().getReal());
            maxShiftEccentricityError = FastMath.max(maxShiftEccentricityError, shiftedE.subtract(propagatedE).abs().getReal());
            maxInterpolationEccentricityError = FastMath.max(maxInterpolationEccentricityError, interpolatedE.subtract(propagatedE).abs().getReal());
        }
        Assert.assertEquals(shiftPositionErrorSlightlyPast,             maxShiftPositionError,             0.01 * shiftPositionErrorSlightlyPast);
        Assert.assertEquals(interpolationPositionErrorSlightlyPast,     maxInterpolationPositionError,     0.01 * interpolationPositionErrorSlightlyPast);
        Assert.assertEquals(shiftEccentricityErrorSlightlyPast,         maxShiftEccentricityError,         0.01 * shiftEccentricityErrorSlightlyPast);
        Assert.assertEquals(interpolationEccentricityErrorSlightlyPast, maxInterpolationEccentricityError, 0.01 * interpolationEccentricityErrorSlightlyPast);

    }

    private <T extends RealFieldElement<T>> void doTestPerfectlyEquatorialConversion(final Field<T> field) {
        FieldAbsoluteDate<T> dateTca = new FieldAbsoluteDate<>(field, 2000, 04, 01, 0, 0, 0.000, TimeScalesFactory.getUTC());

        FieldKeplerianOrbit<T> initial = new FieldKeplerianOrbit<>(field.getZero().add(13378000.0),
                                                                   field.getZero().add(0.05),
                                                                   field.getZero().add(0.0),
                                                                   field.getZero().add(0.0),
                                                                   field.getZero().add(FastMath.PI),
                                                                   field.getZero().add(0.0), PositionAngle.MEAN,
                                                                   FramesFactory.getEME2000(), dateTca,
                                                                   field.getZero().add(Constants.EIGEN5C_EARTH_MU));
        FieldEquinoctialOrbit<T> equ = (FieldEquinoctialOrbit<T>) OrbitType.EQUINOCTIAL.convertType(initial);
        FieldKeplerianOrbit<T> converted = (FieldKeplerianOrbit<T>) OrbitType.KEPLERIAN.convertType(equ);
        Assert.assertEquals(FastMath.PI,
                            MathUtils.normalizeAngle(converted.getRightAscensionOfAscendingNode().getReal() +
                                                     converted.getPerigeeArgument().getReal(), FastMath.PI),
                            1.0e-10);
    }

    private <T extends RealFieldElement<T>> void doTestKeplerianDerivatives(final Field<T> field) {
        FieldAbsoluteDate<T> date = new FieldAbsoluteDate<>(field);
        final FieldKeplerianOrbit<T> orbit = new FieldKeplerianOrbit<>(new FieldPVCoordinates<>(new FieldVector3D<>(field.getZero().add(-4947831.),
                                                                                                                    field.getZero().add(-3765382.),
                                                                                                                    field.getZero().add(-3708221.)),
                                                                                                new FieldVector3D<>(field.getZero().add(-2079.),
                                                                                                                    field.getZero().add(5291.),
                                                                                                                    field.getZero().add(-7842.))),
                                                                       FramesFactory.getEME2000(), date, field.getZero().add(mu));
        final FieldVector3D<T> p = orbit.getPVCoordinates().getPosition();
        final FieldVector3D<T> v = orbit.getPVCoordinates().getVelocity();
        final FieldVector3D<T> a = orbit.getPVCoordinates().getAcceleration();

        // check that despite we did not provide acceleration, it got recomputed
        Assert.assertEquals(7.605422, a.getNorm().getReal(), 1.0e-6);

        // check velocity is the derivative of position
        Assert.assertEquals(differentiate(orbit, shifted -> shifted.getPVCoordinates().getPosition().getX()),
                            orbit.getPVCoordinates().getVelocity().getX().getReal(),
                            4.0e-12 * v.getNorm().getReal());
        Assert.assertEquals(differentiate(orbit, shifted -> shifted.getPVCoordinates().getPosition().getY()),
                            orbit.getPVCoordinates().getVelocity().getY().getReal(),
                            4.0e-12 * v.getNorm().getReal());
        Assert.assertEquals(differentiate(orbit, shifted -> shifted.getPVCoordinates().getPosition().getZ()),
                            orbit.getPVCoordinates().getVelocity().getZ().getReal(),
                            4.0e-12 * v.getNorm().getReal());

        // check acceleration is the derivative of velocity
        Assert.assertEquals(differentiate(orbit, shifted -> shifted.getPVCoordinates().getVelocity().getX()),
                            orbit.getPVCoordinates().getAcceleration().getX().getReal(),
                            6.0e-12 * a.getNorm().getReal());
        Assert.assertEquals(differentiate(orbit, shifted -> shifted.getPVCoordinates().getVelocity().getY()),
                            orbit.getPVCoordinates().getAcceleration().getY().getReal(),
                            6.0e-12 * a.getNorm().getReal());
        Assert.assertEquals(differentiate(orbit, shifted -> shifted.getPVCoordinates().getVelocity().getZ()),
                            orbit.getPVCoordinates().getAcceleration().getZ().getReal(),
                            6.0e-12 * a.getNorm().getReal());

        // check jerk is the derivative of acceleration
        final T r2 = p.getNormSq();
        final T r  = r2.sqrt();
        FieldVector3D<T> keplerianJerk = new FieldVector3D<>(FieldVector3D.dotProduct(p, v).multiply(-3).divide(r2), a,
                                                             a.getNorm().divide(r).multiply(-1), v);
        Assert.assertEquals(differentiate(orbit, shifted -> shifted.getPVCoordinates().getAcceleration().getX()),
                            keplerianJerk.getX().getReal(),
                            5.0e-12 * keplerianJerk.getNorm().getReal());
        Assert.assertEquals(differentiate(orbit, shifted -> shifted.getPVCoordinates().getAcceleration().getY()),
                            keplerianJerk.getY().getReal(),
                            5.0e-12 * keplerianJerk.getNorm().getReal());
        Assert.assertEquals(differentiate(orbit, shifted -> shifted.getPVCoordinates().getAcceleration().getZ()),
                            keplerianJerk.getZ().getReal(),
                            5.0e-12 * keplerianJerk.getNorm().getReal());

        Assert.assertNull(orbit.getADot());
        Assert.assertNull(orbit.getEquinoctialExDot());
        Assert.assertNull(orbit.getEquinoctialEyDot());
        Assert.assertNull(orbit.getHxDot());
        Assert.assertNull(orbit.getHyDot());
        Assert.assertNull(orbit.getLvDot());
        Assert.assertNull(orbit.getLEDot());
        Assert.assertNull(orbit.getLMDot());
        Assert.assertNull(orbit.getEDot());
        Assert.assertNull(orbit.getIDot());
        Assert.assertNull(orbit.getPerigeeArgumentDot());
        Assert.assertNull(orbit.getRightAscensionOfAscendingNodeDot());
        Assert.assertNull(orbit.getTrueAnomalyDot());
        Assert.assertNull(orbit.getEccentricAnomalyDot());
        Assert.assertNull(orbit.getMeanAnomalyDot());
        Assert.assertNull(orbit.getAnomalyDot(PositionAngle.TRUE));
        Assert.assertNull(orbit.getAnomalyDot(PositionAngle.ECCENTRIC));
        Assert.assertNull(orbit.getAnomalyDot(PositionAngle.MEAN));

    }

    private <T extends RealFieldElement<T>, S extends Function<FieldKeplerianOrbit<T>, T>>
    double differentiate(FieldKeplerianOrbit<T> orbit, S picker) {
        final DSFactory factory = new DSFactory(1, 1);
        FiniteDifferencesDifferentiator differentiator = new FiniteDifferencesDifferentiator(8, 0.1);
        UnivariateDifferentiableFunction diff = differentiator.differentiate(new UnivariateFunction() {
            public double value(double dt) {
                return picker.apply(orbit.shiftedBy(orbit.getDate().getField().getZero().add(dt))).getReal();
            }
        });
        return diff.value(factory.variable(0, 0.0)).getPartialDerivative(1);
    }

    private <T extends RealFieldElement<T>> void doTestNonKeplerianEllipticDerivatives(Field<T> field) {
        final T zero = field.getZero();

        final FieldAbsoluteDate<T> date         = new FieldAbsoluteDate<>(field, "2003-05-01T00:00:20.000", TimeScalesFactory.getUTC());
        final FieldVector3D<T>     position     = new FieldVector3D<>(field.getZero().add(6896874.444705),  field.getZero().add(1956581.072644),  field.getZero().add(-147476.245054));
        final FieldVector3D<T>     velocity     = new FieldVector3D<>(field.getZero().add(166.816407662), field.getZero().add(-1106.783301861), field.getZero().add(-7372.745712770));
        final FieldVector3D <T>    acceleration = new FieldVector3D<>(field.getZero().add(-7.466182457944), field.getZero().add(-2.118153357345),  field.getZero().add(0.160004048437));
        final TimeStampedFieldPVCoordinates<T> pv = new TimeStampedFieldPVCoordinates<>(date, position, velocity, acceleration);
        final Frame frame = FramesFactory.getEME2000();
        final T mu   = zero.add(Constants.EIGEN5C_EARTH_MU);
        final FieldKeplerianOrbit<T> orbit = new FieldKeplerianOrbit<>(pv, frame, mu);

        Assert.assertEquals(differentiate(pv, frame, mu, shifted -> shifted.getA()),
                            orbit.getADot().getReal(),
                            4.3e-8);
        Assert.assertEquals(differentiate(pv, frame, mu, shifted -> shifted.getEquinoctialEx()),
                            orbit.getEquinoctialExDot().getReal(),
                            2.1e-15);
        Assert.assertEquals(differentiate(pv, frame, mu, shifted -> shifted.getEquinoctialEy()),
                            orbit.getEquinoctialEyDot().getReal(),
                            5.3e-16);
        Assert.assertEquals(differentiate(pv, frame, mu, shifted -> shifted.getHx()),
                            orbit.getHxDot().getReal(),
                            1.6e-15);
        Assert.assertEquals(differentiate(pv, frame, mu, shifted -> shifted.getHy()),
                            orbit.getHyDot().getReal(),
                            7.3e-17);
        Assert.assertEquals(differentiate(pv, frame, mu, shifted -> shifted.getLv()),
                            orbit.getLvDot().getReal(),
                            1.1e-14);
        Assert.assertEquals(differentiate(pv, frame, mu, shifted -> shifted.getLE()),
                            orbit.getLEDot().getReal(),
                            7.2e-15);
        Assert.assertEquals(differentiate(pv, frame, mu, shifted -> shifted.getLM()),
                            orbit.getLMDot().getReal(),
                            4.7e-15);
        Assert.assertEquals(differentiate(pv, frame, mu, shifted -> shifted.getE()),
                            orbit.getEDot().getReal(),
                            6.9e-16);
        Assert.assertEquals(differentiate(pv, frame, mu, shifted -> shifted.getI()),
                            orbit.getIDot().getReal(),
                            5.7e-16);
        Assert.assertEquals(differentiate(pv, frame, mu, shifted -> shifted.getPerigeeArgument()),
                            orbit.getPerigeeArgumentDot().getReal(),
                            1.5e-12);
        Assert.assertEquals(differentiate(pv, frame, mu, shifted -> shifted.getRightAscensionOfAscendingNode()),
                            orbit.getRightAscensionOfAscendingNodeDot().getReal(),
                            1.5e-15);
        Assert.assertEquals(differentiate(pv, frame, mu, shifted -> shifted.getTrueAnomaly()),
                            orbit.getTrueAnomalyDot().getReal(),
                            1.5e-12);
        Assert.assertEquals(differentiate(pv, frame, mu, shifted -> shifted.getEccentricAnomaly()),
                            orbit.getEccentricAnomalyDot().getReal(),
                            1.5e-12);
        Assert.assertEquals(differentiate(pv, frame, mu, shifted -> shifted.getMeanAnomaly()),
                            orbit.getMeanAnomalyDot().getReal(),
                            1.5e-12);
        Assert.assertEquals(differentiate(pv, frame, mu, shifted -> shifted.getAnomaly(PositionAngle.TRUE)),
                            orbit.getAnomalyDot(PositionAngle.TRUE).getReal(),
                            1.5e-12);
        Assert.assertEquals(differentiate(pv, frame, mu, shifted -> shifted.getAnomaly(PositionAngle.ECCENTRIC)),
                            orbit.getAnomalyDot(PositionAngle.ECCENTRIC).getReal(),
                            1.5e-12);
        Assert.assertEquals(differentiate(pv, frame, mu, shifted -> shifted.getAnomaly(PositionAngle.MEAN)),
                            orbit.getAnomalyDot(PositionAngle.MEAN).getReal(),
                            1.5e-12);

    }

    private <T extends RealFieldElement<T>> void doTestNonKeplerianHyperbolicDerivatives(final Field<T> field) {
        final T zero = field.getZero();

        final FieldAbsoluteDate<T> date         = new FieldAbsoluteDate<>(field, "2003-05-01T00:00:20.000", TimeScalesFactory.getUTC());
        final FieldVector3D<T>     position     = new FieldVector3D<>(field.getZero().add(224267911.905821),  field.getZero().add(290251613.109399),  field.getZero().add(45534292.777492));
        final FieldVector3D<T>     velocity     = new FieldVector3D<>(field.getZero().add(-1494.068165293), field.getZero().add(1124.771027677), field.getZero().add(526.915286134));
        final FieldVector3D <T>    acceleration = new FieldVector3D<>(field.getZero().add(-0.001295920501), field.getZero().add(-0.002233045187),  field.getZero().add(-0.000349906292));
        final TimeStampedFieldPVCoordinates<T> pv = new TimeStampedFieldPVCoordinates<>(date, position, velocity, acceleration);
        final Frame frame = FramesFactory.getEME2000();
        final T mu   = zero.add(Constants.EIGEN5C_EARTH_MU);
        final FieldKeplerianOrbit<T> orbit = new FieldKeplerianOrbit<>(pv, frame, mu);

        Assert.assertEquals(differentiate(pv, frame, mu, shifted -> shifted.getA()),
                            orbit.getADot().getReal(),
                            9.6e-8);
        Assert.assertEquals(differentiate(pv, frame, mu, shifted -> shifted.getEquinoctialEx()),
                            orbit.getEquinoctialExDot().getReal(),
                            2.8e-16);
        Assert.assertEquals(differentiate(pv, frame, mu, shifted -> shifted.getEquinoctialEy()),
                            orbit.getEquinoctialEyDot().getReal(),
                            3.6e-15);
        Assert.assertEquals(differentiate(pv, frame, mu, shifted -> shifted.getHx()),
                            orbit.getHxDot().getReal(),
                            1.4e-15);
        Assert.assertEquals(differentiate(pv, frame, mu, shifted -> shifted.getHy()),
                            orbit.getHyDot().getReal(),
                            9.4e-16);
        Assert.assertEquals(differentiate(pv, frame, mu, shifted -> shifted.getLv()),
                            orbit.getLvDot().getReal(),
                            5.6e-16);
        Assert.assertEquals(differentiate(pv, frame, mu, shifted -> shifted.getLE()),
                            orbit.getLEDot().getReal(),
                            9.0e-16);
        Assert.assertEquals(differentiate(pv, frame, mu, shifted -> shifted.getLM()),
                            orbit.getLMDot().getReal(),
                            1.8e-15);
        Assert.assertEquals(differentiate(pv, frame, mu, shifted -> shifted.getE()),
                            orbit.getEDot().getReal(),
                            1.8e-15);
        Assert.assertEquals(differentiate(pv, frame, mu, shifted -> shifted.getI()),
                            orbit.getIDot().getReal(),
                            3.6e-15);
        Assert.assertEquals(differentiate(pv, frame, mu, shifted -> shifted.getPerigeeArgument()),
                            orbit.getPerigeeArgumentDot().getReal(),
                            9.4e-16);
        Assert.assertEquals(differentiate(pv, frame, mu, shifted -> shifted.getRightAscensionOfAscendingNode()),
                            orbit.getRightAscensionOfAscendingNodeDot().getReal(),
                            1.1e-15);
        Assert.assertEquals(differentiate(pv, frame, mu, shifted -> shifted.getTrueAnomaly()),
                            orbit.getTrueAnomalyDot().getReal(),
                            1.4e-15);
        Assert.assertEquals(differentiate(pv, frame, mu, shifted -> shifted.getEccentricAnomaly()),
                            orbit.getEccentricAnomalyDot().getReal(),
                            9.2e-16);
        Assert.assertEquals(differentiate(pv, frame, mu, shifted -> shifted.getMeanAnomaly()),
                            orbit.getMeanAnomalyDot().getReal(),
                            1.4e-15);
        Assert.assertEquals(differentiate(pv, frame, mu, shifted -> shifted.getAnomaly(PositionAngle.TRUE)),
                            orbit.getAnomalyDot(PositionAngle.TRUE).getReal(),
                            1.4e-15);
        Assert.assertEquals(differentiate(pv, frame, mu, shifted -> shifted.getAnomaly(PositionAngle.ECCENTRIC)),
                            orbit.getAnomalyDot(PositionAngle.ECCENTRIC).getReal(),
                            9.2e-16);
        Assert.assertEquals(differentiate(pv, frame, mu, shifted -> shifted.getAnomaly(PositionAngle.MEAN)),
                            orbit.getAnomalyDot(PositionAngle.MEAN).getReal(),
                            1.4e-15);

    }

    private <T extends RealFieldElement<T>, S extends Function<FieldKeplerianOrbit<T>, T>>
    double differentiate(TimeStampedFieldPVCoordinates<T> pv, Frame frame, T mu, S picker) {
        final DSFactory factory = new DSFactory(1, 1);
        FiniteDifferencesDifferentiator differentiator = new FiniteDifferencesDifferentiator(8, 0.1);
        UnivariateDifferentiableFunction diff = differentiator.differentiate(new UnivariateFunction() {
            public double value(double dt) {
                return picker.apply(new FieldKeplerianOrbit<>(pv.shiftedBy(dt), frame, mu)).getReal();
            }
        });
        return diff.value(factory.variable(0, 0.0)).getPartialDerivative(1);
     }

    private <T extends RealFieldElement<T>> void doTestPositionAngleDerivatives(final Field<T> field) {
        final FieldAbsoluteDate<T> date         = new FieldAbsoluteDate<>(field, "2003-05-01T00:00:20.000", TimeScalesFactory.getUTC());
        final FieldVector3D<T>     position     = new FieldVector3D<>(field.getZero().add(6896874.444705),  field.getZero().add(1956581.072644),  field.getZero().add(-147476.245054));
        final FieldVector3D<T>     velocity     = new FieldVector3D<>(field.getZero().add(166.816407662), field.getZero().add(-1106.783301861), field.getZero().add(-7372.745712770));
        final FieldVector3D <T>    acceleration = new FieldVector3D<>(field.getZero().add(-7.466182457944), field.getZero().add(-2.118153357345),  field.getZero().add(0.160004048437));
        final TimeStampedFieldPVCoordinates<T> pv = new TimeStampedFieldPVCoordinates<>(date, position, velocity, acceleration);
        final Frame frame = FramesFactory.getEME2000();
        final double mu   = Constants.EIGEN5C_EARTH_MU;
        final FieldKeplerianOrbit<T> orbit = new FieldKeplerianOrbit<>(pv, frame, field.getZero().add(mu));

        for (PositionAngle type : PositionAngle.values()) {
            final FieldKeplerianOrbit<T> rebuilt = new FieldKeplerianOrbit<>(orbit.getA(),
                                                                             orbit.getE(),
                                                                             orbit.getI(),
                                                                             orbit.getPerigeeArgument(),
                                                                             orbit.getRightAscensionOfAscendingNode(),
                                                                             orbit.getAnomaly(type),
                                                                             orbit.getADot(),
                                                                             orbit.getEDot(),
                                                                             orbit.getIDot(),
                                                                             orbit.getPerigeeArgumentDot(),
                                                                             orbit.getRightAscensionOfAscendingNodeDot(),
                                                                             orbit.getAnomalyDot(type),
                                                                             type, orbit.getFrame(), orbit.getDate(), orbit.getMu());
            Assert.assertThat(rebuilt.getA().getReal(),                                relativelyCloseTo(orbit.getA().getReal(),                                1));
            Assert.assertThat(rebuilt.getE().getReal(),                                relativelyCloseTo(orbit.getE().getReal(),                                1));
            Assert.assertThat(rebuilt.getI().getReal(),                                relativelyCloseTo(orbit.getI().getReal(),                                1));
            Assert.assertThat(rebuilt.getPerigeeArgument().getReal(),                  relativelyCloseTo(orbit.getPerigeeArgument().getReal(),                  1));
            Assert.assertThat(rebuilt.getRightAscensionOfAscendingNode().getReal(),    relativelyCloseTo(orbit.getRightAscensionOfAscendingNode().getReal(),    1));
            Assert.assertThat(rebuilt.getADot().getReal(),                             relativelyCloseTo(orbit.getADot().getReal(),                             1));
            Assert.assertThat(rebuilt.getEDot().getReal(),                             relativelyCloseTo(orbit.getEDot().getReal(),                             1));
            Assert.assertThat(rebuilt.getIDot().getReal(),                             relativelyCloseTo(orbit.getIDot().getReal(),                             1));
            Assert.assertThat(rebuilt.getPerigeeArgumentDot().getReal(),               relativelyCloseTo(orbit.getPerigeeArgumentDot().getReal(),               1));
            Assert.assertThat(rebuilt.getRightAscensionOfAscendingNodeDot().getReal(), relativelyCloseTo(orbit.getRightAscensionOfAscendingNodeDot().getReal(), 1));
            for (PositionAngle type2 : PositionAngle.values()) {
                Assert.assertThat(rebuilt.getAnomaly(type2).getReal(),    relativelyCloseTo(orbit.getAnomaly(type2).getReal(),    1));
                Assert.assertThat(rebuilt.getAnomalyDot(type2).getReal(), relativelyCloseTo(orbit.getAnomalyDot(type2).getReal(), 1));
            }
        }

    }

    private <T extends RealFieldElement<T>> void doTestPositionAngleHyperbolicDerivatives(final Field<T> field) {
        final FieldAbsoluteDate<T> date         = new FieldAbsoluteDate<>(field, "2003-05-01T00:00:20.000", TimeScalesFactory.getUTC());
        final FieldVector3D<T>     position     = new FieldVector3D<>(field.getZero().add(224267911.905821),  field.getZero().add(290251613.109399),  field.getZero().add(45534292.777492));
        final FieldVector3D<T>     velocity     = new FieldVector3D<>(field.getZero().add(-1494.068165293), field.getZero().add(1124.771027677), field.getZero().add(526.915286134));
        final FieldVector3D <T>    acceleration = new FieldVector3D<>(field.getZero().add(-0.001295920501), field.getZero().add(-0.002233045187),  field.getZero().add(-0.000349906292));
        final TimeStampedFieldPVCoordinates<T> pv = new TimeStampedFieldPVCoordinates<>(date, position, velocity, acceleration);
        final Frame frame = FramesFactory.getEME2000();
        final double mu   = Constants.EIGEN5C_EARTH_MU;
        final FieldKeplerianOrbit<T> orbit = new FieldKeplerianOrbit<>(pv, frame, field.getZero().add(mu));

        for (PositionAngle type : PositionAngle.values()) {
            final FieldKeplerianOrbit<T> rebuilt = new FieldKeplerianOrbit<>(orbit.getA(),
                                                                             orbit.getE(),
                                                                             orbit.getI(),
                                                                             orbit.getPerigeeArgument(),
                                                                             orbit.getRightAscensionOfAscendingNode(),
                                                                             orbit.getAnomaly(type),
                                                                             orbit.getADot(),
                                                                             orbit.getEDot(),
                                                                             orbit.getIDot(),
                                                                             orbit.getPerigeeArgumentDot(),
                                                                             orbit.getRightAscensionOfAscendingNodeDot(),
                                                                             orbit.getAnomalyDot(type),
                                                                             type, orbit.getFrame(), orbit.getDate(), orbit.getMu());
            Assert.assertThat(rebuilt.getA().getReal(),                                relativelyCloseTo(orbit.getA().getReal(),                                1));
            Assert.assertThat(rebuilt.getE().getReal(),                                relativelyCloseTo(orbit.getE().getReal(),                                1));
            Assert.assertThat(rebuilt.getI().getReal(),                                relativelyCloseTo(orbit.getI().getReal(),                                1));
            Assert.assertThat(rebuilt.getPerigeeArgument().getReal(),                  relativelyCloseTo(orbit.getPerigeeArgument().getReal(),                  1));
            Assert.assertThat(rebuilt.getRightAscensionOfAscendingNode().getReal(),    relativelyCloseTo(orbit.getRightAscensionOfAscendingNode().getReal(),    1));
            Assert.assertThat(rebuilt.getADot().getReal(),                             relativelyCloseTo(orbit.getADot().getReal(),                             1));
            Assert.assertThat(rebuilt.getEDot().getReal(),                             relativelyCloseTo(orbit.getEDot().getReal(),                             1));
            Assert.assertThat(rebuilt.getIDot().getReal(),                             relativelyCloseTo(orbit.getIDot().getReal(),                             1));
            Assert.assertThat(rebuilt.getPerigeeArgumentDot().getReal(),               relativelyCloseTo(orbit.getPerigeeArgumentDot().getReal(),               1));
            Assert.assertThat(rebuilt.getRightAscensionOfAscendingNodeDot().getReal(), relativelyCloseTo(orbit.getRightAscensionOfAscendingNodeDot().getReal(), 1));
            for (PositionAngle type2 : PositionAngle.values()) {
                Assert.assertThat(rebuilt.getAnomaly(type2).getReal(),    relativelyCloseTo(orbit.getAnomaly(type2).getReal(),    2));
                Assert.assertThat(rebuilt.getAnomalyDot(type2).getReal(), relativelyCloseTo(orbit.getAnomalyDot(type2).getReal(), 4));
            }
        }

    }

    private <T extends RealFieldElement<T>> void doTestEquatorialRetrograde(final Field<T> field) {
        FieldVector3D<T> position = new FieldVector3D<>(field.getZero().add(10000000.0), field.getZero(), field.getZero());
        FieldVector3D<T> velocity = new FieldVector3D<>(field.getZero(), field.getZero().add(-6500.0), field.getZero());
        T r2 = position.getNormSq();
        T r  = r2.sqrt();
        FieldVector3D<T> acceleration = new FieldVector3D<>(r.multiply(r2.reciprocal().multiply(-mu)), position,
                                                            field.getOne(), new FieldVector3D<>(field.getZero().add(-0.1),
                                                                                                field.getZero().add(0.2),
                                                                                                field.getZero().add(0.3)));
        FieldPVCoordinates<T> pvCoordinates = new FieldPVCoordinates<>(position, velocity, acceleration);
        FieldKeplerianOrbit<T> orbit = new FieldKeplerianOrbit<>(pvCoordinates, FramesFactory.getEME2000(),
                                                                 FieldAbsoluteDate.getJ2000Epoch(field), field.getZero().add(mu));
        Assert.assertEquals(10637829.465, orbit.getA().getReal(), 1.0e-3);
        Assert.assertEquals(-738.145, orbit.getADot().getReal(), 1.0e-3);
        Assert.assertEquals(0.05995861, orbit.getE().getReal(), 1.0e-8);
        Assert.assertEquals(-6.523e-5, orbit.getEDot().getReal(), 1.0e-8);
        Assert.assertEquals(FastMath.PI, orbit.getI().getReal(), 1.0e-15);
        Assert.assertEquals(-4.615e-5, orbit.getIDot().getReal(), 1.0e-8);
        Assert.assertTrue(Double.isNaN(orbit.getHx().getReal()));
        Assert.assertTrue(Double.isNaN(orbit.getHxDot().getReal()));
        Assert.assertTrue(Double.isNaN(orbit.getHy().getReal()));
        Assert.assertTrue(Double.isNaN(orbit.getHyDot().getReal()));
    }

    private <T extends RealFieldElement<T>> void doTestDerivativesConversionSymmetry(Field<T> field) {
        T zero = field.getZero();
        final FieldAbsoluteDate<T> date = new FieldAbsoluteDate<>(field, "2003-05-01T00:01:20.000", TimeScalesFactory.getUTC());
        FieldVector3D<T> position     = new FieldVector3D<>(zero.add(6893443.400234382),
                                                            zero.add(1886406.1073757345),
                                                            zero.add(-589265.1150359757));
        FieldVector3D<T> velocity     = new FieldVector3D<>(zero.add(-281.1261461082365),
                                                            zero.add(-1231.6165642450928),
                                                            zero.add(-7348.756363469432));
        FieldVector3D<T> acceleration = new FieldVector3D<>(zero.add(-7.460341170581685),
                                                            zero.add(-2.0415957334584527),
                                                            zero.add(0.6393322823627762));
        FieldPVCoordinates<T> pvCoordinates = new FieldPVCoordinates<>( position, velocity, acceleration);
        FieldKeplerianOrbit<T> orbit = new FieldKeplerianOrbit<>(pvCoordinates, FramesFactory.getEME2000(),
                                                                 date, zero.add(Constants.EIGEN5C_EARTH_MU));
        Assert.assertTrue(orbit.hasDerivatives());
        T r2 = position.getNormSq();
        T r  = r2.sqrt();
        FieldVector3D<T> keplerianAcceleration = new FieldVector3D<>(r.multiply(r2).reciprocal().multiply(orbit.getMu().negate()),
                                                                     position);
        Assert.assertEquals(0.0101, FieldVector3D.distance(keplerianAcceleration, acceleration).getReal(), 1.0e-4);

        for (OrbitType type : OrbitType.values()) {
            FieldOrbit<T> converted = type.convertType(orbit);
            Assert.assertTrue(converted.hasDerivatives());
            FieldKeplerianOrbit<T> rebuilt = (FieldKeplerianOrbit<T>) OrbitType.KEPLERIAN.convertType(converted);
            Assert.assertTrue(rebuilt.hasDerivatives());
            Assert.assertEquals(orbit.getADot().getReal(),                             rebuilt.getADot().getReal(),                             3.0e-13);
            Assert.assertEquals(orbit.getEDot().getReal(),                             rebuilt.getEDot().getReal(),                             1.0e-15);
            Assert.assertEquals(orbit.getIDot().getReal(),                             rebuilt.getIDot().getReal(),                             1.0e-15);
            Assert.assertEquals(orbit.getPerigeeArgumentDot().getReal(),               rebuilt.getPerigeeArgumentDot().getReal(),               2.0e-15);
            Assert.assertEquals(orbit.getRightAscensionOfAscendingNodeDot().getReal(), rebuilt.getRightAscensionOfAscendingNodeDot().getReal(), 1.0e-15);
            Assert.assertEquals(orbit.getTrueAnomalyDot().getReal(),                   rebuilt.getTrueAnomalyDot().getReal(),                   2.0e-15);
        }

    }

    private <T extends RealFieldElement<T>> void doTestDerivativesConversionSymmetryHyperbolic(Field<T> field) {
        T zero = field.getZero();
        final FieldAbsoluteDate<T> date = new FieldAbsoluteDate<>(field, "2003-05-01T00:00:20.000", TimeScalesFactory.getUTC());
        FieldVector3D<T> position     = new FieldVector3D<>(zero.add(224267911.905821),
                                                            zero.add(290251613.109399),
                                                            zero.add(45534292.777492));
        FieldVector3D<T> velocity     = new FieldVector3D<>(zero.add(-1494.068165293),
                                                            zero.add(1124.771027677),
                                                            zero.add(526.915286134));
        FieldVector3D<T> acceleration = new FieldVector3D<>(zero.add(-0.001295920501),
                                                            zero.add(-0.002233045187),
                                                            zero.add(-0.000349906292));
        FieldPVCoordinates<T> pvCoordinates = new FieldPVCoordinates<>( position, velocity, acceleration);
        FieldKeplerianOrbit<T> orbit = new FieldKeplerianOrbit<>(pvCoordinates, FramesFactory.getEME2000(),
                                                                 date, zero.add(Constants.EIGEN5C_EARTH_MU));
        Assert.assertTrue(orbit.hasDerivatives());
        T r2 = position.getNormSq();
        T r  = r2.sqrt();
        FieldVector3D<T> keplerianAcceleration = new FieldVector3D<>(r.multiply(r2).reciprocal().multiply(orbit.getMu().negate()),
                                                                     position);
        Assert.assertEquals(4.78e-4, FieldVector3D.distance(keplerianAcceleration, acceleration).getReal(), 1.0e-6);

        OrbitType type = OrbitType.CARTESIAN;
        FieldOrbit<T> converted = type.convertType(orbit);
        Assert.assertTrue(converted.hasDerivatives());
        FieldKeplerianOrbit<T> rebuilt = (FieldKeplerianOrbit<T>) OrbitType.KEPLERIAN.convertType(converted);
        Assert.assertTrue(rebuilt.hasDerivatives());
        Assert.assertEquals(orbit.getADot().getReal(),                             rebuilt.getADot().getReal(),                             3.0e-13);
        Assert.assertEquals(orbit.getEDot().getReal(),                             rebuilt.getEDot().getReal(),                             1.0e-15);
        Assert.assertEquals(orbit.getIDot().getReal(),                             rebuilt.getIDot().getReal(),                             1.0e-15);
        Assert.assertEquals(orbit.getPerigeeArgumentDot().getReal(),               rebuilt.getPerigeeArgumentDot().getReal(),               1.0e-15);
        Assert.assertEquals(orbit.getRightAscensionOfAscendingNodeDot().getReal(), rebuilt.getRightAscensionOfAscendingNodeDot().getReal(), 1.0e-15);
        Assert.assertEquals(orbit.getTrueAnomalyDot().getReal(),                   rebuilt.getTrueAnomalyDot().getReal(),                   1.0e-15);

    }

    private <T extends RealFieldElement<T>> void doTestToString(Field<T> field) {
        FieldVector3D<T> position = new FieldVector3D<>(field.getZero().add(-29536113.0),
                                                        field.getZero().add(30329259.0),
                                                        field.getZero().add(-100125.0));
        FieldVector3D<T> velocity = new FieldVector3D<>(field.getZero().add(-2194.0),
                                                        field.getZero().add(-2141.0),
                                                        field.getZero().add(-8.0));
        FieldPVCoordinates<T> pvCoordinates = new FieldPVCoordinates<>(position, velocity);
        FieldKeplerianOrbit<T> orbit = new FieldKeplerianOrbit<>(pvCoordinates, FramesFactory.getEME2000(),
                                                                 FieldAbsoluteDate.getJ2000Epoch(field), field.getZero().add(mu));
        Assert.assertEquals("Keplerian parameters: {a: 4.225517000282565E7; e: 0.002146216321416967; i: 0.20189257051515358; pa: 13.949966363606599; raan: -87.91788415673473; v: -151.79096272977213;}",
                            orbit.toString());
    }

    private <T extends RealFieldElement<T>> void doTestCopyNonKeplerianAcceleration(Field<T> field)
        {

        final Frame eme2000     = FramesFactory.getEME2000();

        // Define GEO satellite position
        final FieldVector3D<T> position = new FieldVector3D<>(field.getZero().add(42164140),
                                                              field.getZero(),
                                                              field.getZero());
        // Build PVCoodrinates starting from its position and computing the corresponding circular velocity
        final FieldPVCoordinates<T> pv  =
                        new FieldPVCoordinates<>(position,
                                                 new FieldVector3D<>(field.getZero(),
                                                                     position.getNorm().reciprocal().multiply(mu).sqrt(),
                                                                     field.getZero()));
        // Build a KeplerianOrbit in eme2000
        final FieldOrbit<T> orbit = new FieldKeplerianOrbit<>(pv, eme2000, FieldAbsoluteDate.getJ2000Epoch(field), field.getZero().add(mu));

        // Build another KeplerianOrbit as a copy of the first one
        final FieldOrbit<T> orbitCopy = new FieldKeplerianOrbit<>(orbit);

        // Shift the orbit of a time-interval
        final FieldOrbit<T> shiftedOrbit     = orbit.shiftedBy(10); // This works good
        final FieldOrbit<T> shiftedOrbitCopy = orbitCopy.shiftedBy(10); // This does not work

        Assert.assertEquals(0.0,
                            FieldVector3D.distance(shiftedOrbit.getPVCoordinates().getPosition(),
                                                   shiftedOrbitCopy.getPVCoordinates().getPosition()).getReal(),
                            1.0e-10);
        Assert.assertEquals(0.0,
                            FieldVector3D.distance(shiftedOrbit.getPVCoordinates().getVelocity(),
                                                   shiftedOrbitCopy.getPVCoordinates().getVelocity()).getReal(),
                            1.0e-10);

    }

<<<<<<< HEAD
=======
    private  <T extends RealFieldElement<T>> void doTestIssue544(Field<T> field) {
        // Initial parameters
        // In order to test the issue, we volontary set the anomaly at Double.NaN.
        T e=        field.getZero().add(0.7311);
        T anomaly=  field.getZero().add(Double.NaN);
        // Computes the elliptic eccentric anomaly 
        T E = FieldKeplerianOrbit.meanToEllipticEccentric(anomaly, e);
        // Verify that an infinite loop did not occur
        Assert.assertTrue(Double.isNaN(E.getReal()));  
    }

    @Before
    public void setUp() {

        Utils.setDataRoot("regular-data");

        // Body mu
        mu = 3.9860047e14;

    }

>>>>>>> a93af367
}<|MERGE_RESOLUTION|>--- conflicted
+++ resolved
@@ -1882,8 +1882,6 @@
 
     }
 
-<<<<<<< HEAD
-=======
     private  <T extends RealFieldElement<T>> void doTestIssue544(Field<T> field) {
         // Initial parameters
         // In order to test the issue, we volontary set the anomaly at Double.NaN.
@@ -1895,15 +1893,4 @@
         Assert.assertTrue(Double.isNaN(E.getReal()));  
     }
 
-    @Before
-    public void setUp() {
-
-        Utils.setDataRoot("regular-data");
-
-        // Body mu
-        mu = 3.9860047e14;
-
-    }
-
->>>>>>> a93af367
 }