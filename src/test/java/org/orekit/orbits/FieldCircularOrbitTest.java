--- conflicted
+++ resolved
@@ -99,23 +99,6 @@
     }
 
     @Test
-<<<<<<< HEAD
-    void testNonKeplerianAcceleration() {
-        // GIVEN
-        final PVCoordinates pvCoordinates = new PVCoordinates(new Vector3D(1, 2, 3),
-                Vector3D.MINUS_K.scalarMultiply(0.1), new Vector3D(0, 1));
-        final CartesianOrbit cartesianOrbit = new CartesianOrbit(pvCoordinates, FramesFactory.getEME2000(),
-                AbsoluteDate.ARBITRARY_EPOCH, 1.);
-        final CircularOrbit circularOrbit = (CircularOrbit) OrbitType.CIRCULAR.convertType(cartesianOrbit);
-        final Binary64Field field = Binary64Field.getInstance();
-        final FieldCartesianOrbit<Binary64> fieldCartesianOrbit = new FieldCartesianOrbit<>(field, cartesianOrbit);
-        final FieldCircularOrbit<Binary64> fieldCircularOrbit = new FieldCircularOrbit<>(field, circularOrbit);
-        // WHEN
-        final FieldVector3D<Binary64> nonKeplerianAcceleration = fieldCircularOrbit.nonKeplerianAcceleration();
-        // THEN
-        final FieldVector3D<Binary64> difference = nonKeplerianAcceleration.subtract(fieldCartesianOrbit.nonKeplerianAcceleration());
-        // Assertions.assertEquals(0., difference.getNorm().getReal(), 1e-10);  // FIXME uncomment after 1721
-=======
     void test1721() {
         // GIVEN
         final PVCoordinates pvCoordinates = new PVCoordinates(new Vector3D(1, 2, 3),
@@ -129,7 +112,6 @@
         // THEN
         final FieldVector3D<Binary64> difference = velocity.subtract(pvCoordinates.getVelocity());
         Assertions.assertEquals(0., difference.getNorm().getReal(), 1e-10);
->>>>>>> 7923ccd2
     }
 
     @Test
