--- conflicted
+++ resolved
@@ -744,12 +744,8 @@
 
     }
 
-<<<<<<< HEAD
-    private <T extends RealFieldElement<T>> void doTestNonKeplerianDerivatives(Field<T> field) throws OrekitException {
+    private <T extends RealFieldElement<T>> void doTestNonKeplerianDerivatives(Field<T> field) {
         final T zero = field.getZero();
-=======
-    private <T extends RealFieldElement<T>> void doTestNonKeplerianDerivatives(Field<T> field) {
->>>>>>> ad5c7ecb
         final FieldAbsoluteDate<T> date         = new FieldAbsoluteDate<>(field, "2003-05-01T00:00:20.000", TimeScalesFactory.getUTC());
         final FieldVector3D<T>     position     = new FieldVector3D<>(field.getZero().add(6896874.444705),  field.getZero().add(1956581.072644),  field.getZero().add(-147476.245054));
         final FieldVector3D<T>     velocity     = new FieldVector3D<>(field.getZero().add(166.816407662), field.getZero().add(-1106.783301861), field.getZero().add(-7372.745712770));
@@ -844,8 +840,7 @@
                             orbit.toString());
     }
 
-    private <T extends RealFieldElement<T>> void doTestCopyNonKeplerianAcceleration(Field<T> field)
-        {
+    private <T extends RealFieldElement<T>> void doTestCopyNonKeplerianAcceleration(Field<T> field) {
 
         final T zero = field.getZero();
         final Frame eme2000     = FramesFactory.getEME2000();
