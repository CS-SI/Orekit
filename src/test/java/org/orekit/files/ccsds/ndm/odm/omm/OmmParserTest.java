/* Copyright 2002-2025 CS GROUP
 * Licensed to CS GROUP (CS) under one or more
 * contributor license agreements.  See the NOTICE file distributed with
 * this work for additional information regarding copyright ownership.
 * CS licenses this file to You under the Apache License, Version 2.0
 * (the "License"); you may not use this file except in compliance with
 * the License.  You may obtain a copy of the License at
 *
 *   http://www.apache.org/licenses/LICENSE-2.0
 *
 * Unless required by applicable law or agreed to in writing, software
 * distributed under the License is distributed on an "AS IS" BASIS,
 * WITHOUT WARRANTIES OR CONDITIONS OF ANY KIND, either express or implied.
 * See the License for the specific language governing permissions and
 * limitations under the License.
 */
package org.orekit.files.ccsds.ndm.odm.omm;

import java.io.ByteArrayInputStream;
import java.io.CharArrayWriter;
import java.io.IOException;
import java.net.URISyntaxException;
import java.nio.charset.StandardCharsets;
import java.util.Arrays;
import java.util.Collections;
import java.util.HashMap;

import org.hipparchus.linear.Array2DRowRealMatrix;
import org.hipparchus.util.FastMath;
import org.hipparchus.util.MathUtils;
import org.junit.jupiter.api.Assertions;
import org.junit.jupiter.api.BeforeEach;
import org.junit.jupiter.api.Test;
import org.orekit.Utils;
import org.orekit.bodies.CelestialBodyFactory;
import org.orekit.data.DataContext;
import org.orekit.data.DataSource;
import org.orekit.errors.OrekitException;
import org.orekit.errors.OrekitMessages;
import org.orekit.files.ccsds.ndm.ParserBuilder;
import org.orekit.files.ccsds.ndm.WriterBuilder;
import org.orekit.files.ccsds.ndm.odm.CartesianCovariance;
import org.orekit.files.ccsds.ndm.odm.KeplerianElements;
import org.orekit.files.ccsds.ndm.odm.SpacecraftParameters;
import org.orekit.files.ccsds.ndm.odm.UserDefined;
import org.orekit.files.ccsds.utils.generation.Generator;
import org.orekit.files.ccsds.utils.generation.KvnGenerator;
import org.orekit.files.ccsds.utils.lexical.ParseToken;
import org.orekit.files.ccsds.utils.lexical.TokenType;
import org.orekit.frames.FramesFactory;
import org.orekit.frames.LOFType;
import org.orekit.propagation.analytical.tle.TLE;
import org.orekit.time.AbsoluteDate;
import org.orekit.time.TimeOffset;
import org.orekit.time.TimeScalesFactory;
import org.orekit.utils.Constants;
import org.orekit.utils.IERSConventions;

public class OmmParserTest {

    @BeforeEach
    public void setUp()
        throws Exception {
        Utils.setDataRoot("regular-data");
    }

    @Test
    public void testParseOMM1() {
        // simple test for OMM file, contains p/v entries and other mandatory
        // data.
        final String ex = "/ccsds/odm/omm/OMMExample1.txt";
        final DataSource source = new DataSource(ex, () -> getClass().getResourceAsStream(ex));

        // initialize parser
        final OmmParser parser = new ParserBuilder().withMu(398600e9).withDefaultMass(1000.0).buildOmmParser();
        final Omm   file   = parser.parseMessage(source);

        // Check Header Block;
        Assertions.assertEquals(3.0, file.getHeader().getFormatVersion(), 1.0e-10);
        Assertions.assertEquals(new AbsoluteDate(2007, 3, 6, 16, 0, 0,
                                             TimeScalesFactory.getUTC()),
                                             file.getHeader().getCreationDate());
        Assertions.assertEquals("NOAA/USA", file.getHeader().getOriginator());
        Assertions.assertNull(file.getHeader().getMessageId());

        // Check Metadata Block;

        Assertions.assertEquals("GOES 9", file.getMetadata().getObjectName());
        Assertions.assertEquals("1995-025A", file.getMetadata().getObjectID());
        Assertions.assertEquals("EARTH", file.getMetadata().getCenter().getName());
        Assertions.assertNotNull(file.getMetadata().getCenter().getBody());
        Assertions.assertEquals(CelestialBodyFactory.getEarth(), file.getMetadata().getCenter().getBody());
        Assertions.assertEquals(FramesFactory.getTEME(), file.getMetadata().getFrame());
        Assertions.assertEquals("UTC",      file.getMetadata().getTimeSystem().name());
        Assertions.assertEquals("SGP/SGP4", file.getMetadata().getMeanElementTheory());
        Assertions.assertEquals("TEME", file.getMetadata().getFrame().toString());
        Assertions.assertTrue(file.getData().getTLEBlock().getComments().isEmpty());

        // Check Mean Keplerian elements data block;
        KeplerianElements kep = file.getData().getKeplerianElementsBlock();
        Assertions.assertEquals(new AbsoluteDate(2007, 3, 5, 10, 34, new TimeOffset(41L, 426400000000000000L),
                                             TimeScalesFactory.getUTC()),
                            file.getDate());
        Assertions.assertEquals(1.00273272 * FastMath.PI / 43200.0, kep.getMeanMotion(), 1e-10);
        Assertions.assertEquals(0.0005013, kep.getE(), 1e-10);
        Assertions.assertEquals(FastMath.toRadians(3.0539), kep.getI(), 1e-10);
        Assertions.assertEquals(FastMath.toRadians(81.7939), kep.getRaan(), 1e-10);
        Assertions.assertEquals(FastMath.toRadians(249.2363), kep.getPa(), 1e-10);
        Assertions.assertEquals(FastMath.toRadians(150.1602), kep.getAnomaly(), 1e-10);
        Assertions.assertEquals(398600.8 * 1e9, kep.getMu(), 1e-10);


        // Check TLE Related Parameters data block;
        OmmTle tle = file.getData().getTLEBlock();
        Assertions.assertEquals(0, tle.getEphemerisType());
        Assertions.assertEquals('U', tle.getClassificationType());
        int[] noradIDExpected = new int[23581];
        int[] noradIDActual = new int[tle.getNoradID()];
        Assertions.assertEquals(noradIDExpected[0], noradIDActual[0]);
        Assertions.assertEquals(925, tle.getElementSetNumber());
        int[] revAtEpochExpected = new int[4316];
        int[] revAtEpochActual = new int[tle.getRevAtEpoch()];
        Assertions.assertEquals(revAtEpochExpected[0], revAtEpochActual[0]);
        Assertions.assertEquals(0.0001, tle.getBStar(), 1e-10);
        Assertions.assertEquals(-0.00000113 * FastMath.PI / 1.86624e9, tle.getMeanMotionDot(), 1e-12);
        Assertions.assertEquals(0.0 * FastMath.PI / 5.3747712e13, tle.getMeanMotionDotDot(), 1e-10);
        Assertions.assertEquals(1995, file.getMetadata().getLaunchYear());
        Assertions.assertEquals(25, file.getMetadata().getLaunchNumber());
        Assertions.assertEquals("A", file.getMetadata().getLaunchPiece());
        file.generateKeplerianOrbit();
        try {
            file.generateSpacecraftState();
        } catch (OrekitException orekitException) {
            Assertions.assertEquals(OrekitMessages.CCSDS_UNKNOWN_SPACECRAFT_MASS, orekitException.getSpecifier());
        }
        TLE generated = file.generateTLE();
        Assertions.assertEquals("1 23581U 95025A   07064.44075725 -.00000056  00000-0  10000-3 0  9256", generated.getLine1());
        Assertions.assertEquals("2 23581   3.0539  81.7939 0005013 249.2363 150.1602  1.00273272 43169", generated.getLine2());
    }

    @Test
    public void testParseOMM2KVN() throws URISyntaxException {
        String name = "/ccsds/odm/omm/OMMExample2.txt";
        final DataSource source = new DataSource(name, () -> getClass().getResourceAsStream(name));
        final OmmParser parser = new ParserBuilder().withMu(Constants.EIGEN5C_EARTH_MU).buildOmmParser();

        validateOMM2(parser.parseMessage(source));
    }

    @Test
    public void testParseOMM2XML() throws URISyntaxException {
        String name = "/ccsds/odm/omm/OMMExample2.xml";
        final DataSource source = new DataSource(name, () -> getClass().getResourceAsStream(name));
        final OmmParser parser = new ParserBuilder().withMu(Constants.EIGEN5C_EARTH_MU).buildOmmParser();

        validateOMM2(parser.parseMessage(source));
    }

    @Test
    public void testIssue906() throws URISyntaxException {
        String name = "/ccsds/odm/omm/OMM-with-units.xml";
        final DataSource source = new DataSource(name, () -> getClass().getResourceAsStream(name));
        final OmmParser parser = new ParserBuilder().withMu(Constants.EIGEN5C_EARTH_MU).buildOmmParser();

        validateOMM2(parser.parseMessage(source));
    }

    @Test
    public void testWriteOMM3() throws URISyntaxException, IOException {
        final String name = "/ccsds/odm/omm/OMMExample2.xml";
        final DataSource source = new DataSource(name, () -> getClass().getResourceAsStream(name));
        OmmParser parser = new ParserBuilder().withMu(Constants.EIGEN5C_EARTH_MU).buildOmmParser();
        final Omm original = parser.parseMessage(source);

        // write the parsed file back to a characters array
        final CharArrayWriter caw = new CharArrayWriter();
        final Generator generator = new KvnGenerator(caw, OmmWriter.KVN_PADDING_WIDTH, "dummy",
                                                     Constants.JULIAN_DAY, 60);
        new WriterBuilder().buildOmmWriter().writeMessage(generator, original);

        // reparse the written file
        final byte[]     bytes = caw.toString().getBytes(StandardCharsets.UTF_8);
        final DataSource source2 = new DataSource(name, () -> new ByteArrayInputStream(bytes));
        final Omm    rebuilt = new ParserBuilder().buildOmmParser().parseMessage(source2);
        validateOMM2(rebuilt);

    }

    private void validateOMM2(final Omm file) {
        Assertions.assertEquals(3.0, file.getHeader().getFormatVersion(), 1.0e-10);
        Assertions.assertEquals(OmmMetadata.SGP_SGP4_THEORY, file.getMetadata().getMeanElementTheory());
        final KeplerianElements kep = file.getData().getKeplerianElementsBlock();
        Assertions.assertEquals(1.00273272, Constants.JULIAN_DAY * kep.getMeanMotion() / MathUtils.TWO_PI, 1e-10);
        Assertions.assertTrue(Double.isNaN(file.getData().getMass()));
        CartesianCovariance covariance = file.getData().getCovarianceBlock();
        Assertions.assertEquals(FramesFactory.getTEME(), covariance.getReferenceFrame().asFrame());
        Assertions.assertEquals(6, covariance.getCovarianceMatrix().getRowDimension());
        Assertions.assertEquals(6, covariance.getCovarianceMatrix().getColumnDimension());
        Assertions.assertEquals(1995, file.getMetadata().getLaunchYear());
        Assertions.assertEquals(25, file.getMetadata().getLaunchNumber());
        Assertions.assertEquals("A", file.getMetadata().getLaunchPiece());
        Assertions.assertEquals(0.0001, file.getData().getTLEBlock().getBStar(), 1.0e-15);
        Assertions.assertTrue(Double.isNaN(file.getData().getTLEBlock().getBTerm()));
        file.generateKeplerianOrbit();

        Array2DRowRealMatrix covMatrix = new Array2DRowRealMatrix(6, 6);
        double[] column1 = {
            333.1349476038534, 461.8927349220216,
            -307.0007847730449, -0.3349365033922630,
            -0.2211832501084875, -0.3041346050686871
        };
        double[] column2 = {
            461.8927349220216, 678.2421679971363,
            -422.1234189514228, -0.4686084221046758,
            -0.2864186892102733, -0.4989496988610662
        };
        double[] column3 = {
            -307.0007847730449, -422.1234189514228,
            323.1931992380369, 0.2484949578400095,
            0.1798098699846038, 0.3540310904497689
        };
        double[] column4 = {
            -0.3349365033922630, -0.4686084221046758,
            0.2484949578400095, 0.0004296022805587290,
            0.0002608899201686016, 0.0001869263192954590
        };
        double[] column5 = {
            -0.2211832501084875, -0.2864186892102733,
            0.1798098699846038, 0.0002608899201686016,
            0.0001767514756338532, 0.0001008862586240695
        };
        double[] column6 = {
            -0.3041346050686871, -0.4989496988610662,
            0.3540310904497689, 0.0001869263192954590,
            0.0001008862586240695, 0.0006224444338635500
        };
        covMatrix.setColumn(0, column1);
        covMatrix.setColumn(1, column2);
        covMatrix.setColumn(2, column3);
        covMatrix.setColumn(3, column4);
        covMatrix.setColumn(4, column5);
        covMatrix.setColumn(5, column6);
        for (int i = 0; i < 6; i++) {
            for (int j = 0; j < 6; j++) {
                Assertions.assertEquals(covMatrix.getEntry(i, j),
                                    covariance.getCovarianceMatrix().getEntry(i, j),
                                    1e-15);
            }
        }

    }

    @Test
    public void testParseOMM3() {
        // simple test for OMM file, contains p/v entries and other mandatory
        // data.
        final String name = "/ccsds/odm/omm/OMMExample3.txt";
        final DataSource source = new DataSource(name, () -> getClass().getResourceAsStream(name));
        final AbsoluteDate missionReferenceDate = new AbsoluteDate(2000, 1, 1, DataContext.getDefault().getTimeScales().getUTC());
        final OmmParser parser = new ParserBuilder().
                                 withMu(Constants.EIGEN5C_EARTH_MU).
                                 withMissionReferenceDate(missionReferenceDate).
                                 withDefaultMass(1000.0).
                                 buildOmmParser();

        final Omm file = parser.parseMessage(source);
        final KeplerianElements kep = file.getData().getKeplerianElementsBlock();
        Assertions.assertEquals(2.0, file.getHeader().getFormatVersion(), 1.0e-10);
        Assertions.assertEquals(missionReferenceDate.shiftedBy(210840), file.getMetadata().getFrameEpoch());
        Assertions.assertEquals(6800e3, kep.getA(), 1e-10);

        final SpacecraftParameters sp = file.getData().getSpacecraftParametersBlock();
        Assertions.assertEquals(300, sp.getMass(), 1e-10);
        Assertions.assertEquals(5, sp.getSolarRadArea(), 1e-10);
        Assertions.assertEquals(0.001, sp.getSolarRadCoeff(), 1e-10);

        CartesianCovariance covariance = file.getData().getCovarianceBlock();
<<<<<<< HEAD
        Assertions.assertEquals(null, covariance.getReferenceFrame().asFrame());
        Assertions.assertEquals(null, covariance.getReferenceFrame().asCelestialBodyFrame());
        Assertions.assertEquals(LOFType.TNW_INERTIAL, covariance.getReferenceFrame().asOrbitRelativeFrame().getLofType());
=======
        Assertions.assertNull(covariance.getReferenceFrame().asFrame());
        Assertions.assertNull(covariance.getReferenceFrame().asCelestialBodyFrame());
        Assertions.assertEquals(LOFType.TNW, covariance.getReferenceFrame().asOrbitRelativeFrame().getLofType());
>>>>>>> 0f780234

        UserDefined ud = file.getData().getUserDefinedBlock();
        HashMap<String, String> userDefinedParameters = new HashMap<>();
        userDefinedParameters.put("EARTH_MODEL", "WGS-84");
        Assertions.assertEquals(userDefinedParameters, ud.getParameters());
        Assertions.assertEquals(Arrays.asList("this is a comment", "here is another one"),
                            file.getHeader().getComments());
        Assertions.assertEquals(Collections.singletonList("this comment doesn't say much"),
                            file.getMetadata().getComments());
        Assertions.assertEquals(Collections.singletonList("the following data is what we're looking for"),
                            file.getData().getKeplerianElementsBlock().getComments());
        Assertions.assertEquals(Collections.singletonList("spacecraft data"),
                            file.getData().getSpacecraftParametersBlock().getComments());
        Assertions.assertEquals(Collections.singletonList("Covariance matrix"),
                            file.getData().getCovarianceBlock().getComments());
        Assertions.assertEquals(1995, file.getMetadata().getLaunchYear());
        Assertions.assertEquals(25, file.getMetadata().getLaunchNumber());
        Assertions.assertEquals("A", file.getMetadata().getLaunchPiece());
        file.generateSpacecraftState();
        file.generateKeplerianOrbit();

    }

    @Test
    public void testParseOMM5() {
        // simple test for OMM file, contains SGP4-XP elements with BTERM
        final String name = "/ccsds/odm/omm/OMMExample5.txt";
        final DataSource source = new DataSource(name, () -> getClass().getResourceAsStream(name));
        final AbsoluteDate missionReferenceDate = new AbsoluteDate(2000, 1, 1, DataContext.getDefault().getTimeScales().getUTC());
        final OmmParser parser = new ParserBuilder().
                                 withMu(Constants.EIGEN5C_EARTH_MU).
                                 withMissionReferenceDate(missionReferenceDate).
                                 buildOmmParser();

        final Omm file = parser.parseMessage(source);
        Assertions.assertEquals(3.0, file.getHeader().getFormatVersion(), 1.0e-10);
        Assertions.assertEquals(OmmMetadata.SGP4_XP_THEORY, file.getMetadata().getMeanElementTheory());
        final KeplerianElements kep = file.getData().getKeplerianElementsBlock();
        Assertions.assertEquals(1.00273272, Constants.JULIAN_DAY * kep.getMeanMotion() / MathUtils.TWO_PI, 1e-10);
        Assertions.assertTrue(Double.isNaN(file.getData().getMass()));
        Assertions.assertTrue(Double.isNaN(file.getData().getTLEBlock().getBStar()));
        Assertions.assertEquals(0.0015, file.getData().getTLEBlock().getBTerm(), 1.0e-15);
    }

    @Test
    public void testWrongKeyword() {
        // simple test for OMM file, contains p/v entries and other mandatory
        // data.
        final String name = "/ccsds/odm/omm/OMM-wrong-keyword.txt";
        final DataSource source = new DataSource(name, () -> getClass().getResourceAsStream(name));
        final OmmParser parser = new ParserBuilder().
                                 withMu(Constants.EIGEN5C_EARTH_MU).
                                 withMissionReferenceDate(new AbsoluteDate()).
                                 withDefaultMass(1000.0).
                                 buildOmmParser();
        try {
            parser.parseMessage(source);
            Assertions.fail("an exception should have been thrown");
        } catch (OrekitException oe) {
            Assertions.assertEquals(OrekitMessages.CCSDS_UNEXPECTED_KEYWORD, oe.getSpecifier());
            Assertions.assertEquals(9, ((Integer) oe.getParts()[0]).intValue());
            Assertions.assertTrue(((String) oe.getParts()[2]).startsWith("WRONG_KEYWORD"));
        }
    }

    @Test
    public void testEmptyObjectID() {
        // test with an OMM file that does not fulfills CCSDS standard and uses an empty OBJECT_ID
        final String name = "/ccsds/odm/omm/OMM-empty-object-id.txt";
        final DataSource source = new DataSource(name, () -> getClass().getResourceAsStream(name));
        final OmmParser parser = new ParserBuilder().
                                 withMu(Constants.EIGEN5C_EARTH_MU).
                                 withMissionReferenceDate(new AbsoluteDate()).
                                 withDefaultMass(1000.0).
                                 buildOmmParser();
        try {
            parser.parseMessage(source);
            Assertions.fail("an exception should have been thrown");
        } catch (OrekitException oe) {
            Assertions.assertEquals(OrekitMessages.UNINITIALIZED_VALUE_FOR_KEY, oe.getSpecifier());
            Assertions.assertEquals("OBJECT_ID", oe.getParts()[0]);
        }

        final String replacement = "replacement-object-id";
        final Omm omm = new ParserBuilder().
                        withMu(Constants.EIGEN5C_EARTH_MU).
                        withMissionReferenceDate(new AbsoluteDate()).
                        withDefaultMass(1000.0).
                        withFilter(token -> {
                            if ("OBJECT_ID".equals(token.getName()) &&
                                            (token.getRawContent() == null || token.getRawContent().isEmpty())) {
                                // replace null/empty entries with specified value
                                return Collections.singletonList(new ParseToken(token.getType(), token.getName(),
                                                                                replacement, token.getUnits(),
                                                                                token.getLineNumber(), token.getFileName()));
                            } else {
                                return Collections.singletonList(token);
                            }
                        }).
                        buildOmmParser().
                        parseMessage(source);
        // note that object id is always converted to uppercase during parsing
        Assertions.assertEquals(replacement.toUpperCase(), omm.getMetadata().getObjectID());

    }

    @Test
    public void testEmptyObjectIDXml() {
        // test with an OMM file that does not fulfills CCSDS standard and uses an empty OBJECT_ID
        String name = "/ccsds/odm/omm/OMM-empty-object-id.xml";
        final DataSource source = new DataSource(name, () -> getClass().getResourceAsStream(name));
        final OmmParser parser = new ParserBuilder().
                        withMu(Constants.EIGEN5C_EARTH_MU).
                        withMissionReferenceDate(new AbsoluteDate()).
                        withDefaultMass(1000.0).
                        buildOmmParser();
        try {
            parser.parseMessage(source);
            Assertions.fail("an exception should have been thrown");
        } catch (OrekitException oe) {
            Assertions.assertEquals(OrekitMessages.UNINITIALIZED_VALUE_FOR_KEY, oe.getSpecifier());
            Assertions.assertEquals("OBJECT_ID", oe.getParts()[0]);
        }

        final String replacement = "replacement-object-id";
        final Omm omm = new ParserBuilder().
                        withMu(Constants.EIGEN5C_EARTH_MU).
                        withMissionReferenceDate(new AbsoluteDate()).
                        withDefaultMass(1000.0).
                        withFilter(token -> {
                            if ("OBJECT_ID".equals(token.getName()) &&
                                (token.getRawContent() == null || token.getRawContent().isEmpty())) {
                                // replace null/empty entries with specified value
                                return Collections.singletonList(new ParseToken(token.getType(), token.getName(),
                                                                                replacement, token.getUnits(),
                                                                                token.getLineNumber(), token.getFileName()));
                            } else {
                                return Collections.singletonList(token);
                            }
                        }).
                        buildOmmParser().
                        parseMessage(source);
        // note that object id is always converted to uppercase during parsing
        Assertions.assertEquals(replacement.toUpperCase(), omm.getMetadata().getObjectID());
    }

    @Test
    public void testRemoveUserData() {
        final String name = "/ccsds/odm/omm/OMMExample3.txt";
        final DataSource source = new DataSource(name, () -> getClass().getResourceAsStream(name));
        final AbsoluteDate missionReferenceDate = new AbsoluteDate(2000, 1, 1, DataContext.getDefault().getTimeScales().getUTC());
        final Omm omm = new ParserBuilder().
                        withMu(Constants.EIGEN5C_EARTH_MU).
                        withMissionReferenceDate(missionReferenceDate).
                        withDefaultMass(1000.0).
                        withFilter(token -> {
                            if (token.getName().startsWith("USER_DEFINED")) {
                                return Collections.emptyList();
                            } else {
                                return Collections.singletonList(token);
                            }
                        }).
                        buildOmmParser().
                        parseMessage(source);
        Assertions.assertNull(omm.getData().getUserDefinedBlock());
    }

    @Test
    public void testChangeVersionAndAddMessageId() {
        final String name = "/ccsds/odm/omm/OMMExample3.txt";
        final DataSource source = new DataSource(name, () -> getClass().getResourceAsStream(name));
        final AbsoluteDate missionReferenceDate = new AbsoluteDate(2000, 1, 1, DataContext.getDefault().getTimeScales().getUTC());
        final String myMessageId = "custom-message-id";
        final Omm omm = new ParserBuilder().
                        withMu(Constants.EIGEN5C_EARTH_MU).
                        withMissionReferenceDate(missionReferenceDate).
                        withDefaultMass(1000.0).
                        withFilter(token -> {
                            if ("CCSDS_OMM_VERS".equals(token.getName())) {
                                // enforce ODM V3
                                return Collections.singletonList(new ParseToken(token.getType(), token.getName(),
                                                                                "3.0", token.getUnits(),
                                                                                token.getLineNumber(), token.getFileName()));
                            } else {
                                return Collections.singletonList(token);
                            }
                        }).
                        withFilter(token -> {
                            if ("ORIGINATOR".equals(token.getName())) {
                                // add generated message ID after ORIGINATOR entry
                                return Arrays.asList(token,
                                                     new ParseToken(TokenType.ENTRY, "MESSAGE_ID",
                                                                    myMessageId, null,
                                                                    -1, token.getFileName()));
                            } else {
                                return Collections.singletonList(token);
                            }
                        }).
                        buildOmmParser().
                        parseMessage(source);
        Assertions.assertEquals(3.0, omm.getHeader().getFormatVersion(), 1.0e-10);
        Assertions.assertEquals("NOAA/USA", omm.getHeader().getOriginator());
        Assertions.assertEquals(myMessageId, omm.getHeader().getMessageId());
    }

    @Test
    public void testOrbitFileInterface() {
        // simple test for OMM file, contains p/v entries and other mandatory data.
        final String name = "/ccsds/odm/omm/OMMExample1.txt";
        final DataSource source = new DataSource(name, () -> getClass().getResourceAsStream(name));

        // initialize parser
        final OmmParser parser = new ParserBuilder().
                        withMu(398600e9).
                        withMissionReferenceDate(new AbsoluteDate()).
                        withDefaultMass(1000.0).
                        buildOmmParser();

        final Omm file = parser.parseMessage(source);

        final String satId = "1995-025A";
        Assertions.assertEquals(satId, file.getMetadata().getObjectID());

    }

    @Test
    public void testWrongODMType() {
        final String name = "/ccsds/odm/oem/OEMExample1.txt";
        final DataSource source = new DataSource(name, () -> getClass().getResourceAsStream(name));
        try {
            new ParserBuilder().
            withConventions(IERSConventions.IERS_1996).
            withMu(Constants.EIGEN5C_EARTH_MU).
            withMissionReferenceDate(new AbsoluteDate()).
            withDefaultMass(1000.0).
            buildOmmParser().
            parseMessage(source);
        } catch (OrekitException oe) {
            Assertions.assertEquals(OrekitMessages.UNSUPPORTED_FILE_FORMAT, oe.getSpecifier());
            Assertions.assertEquals(name, oe.getParts()[0]);
        }
    }

    @Test
    public void testSpuriousMetaDataSection() {
        final String name = "/ccsds/odm/omm/spurious-metadata.xml";
        final DataSource source = new DataSource(name, () -> getClass().getResourceAsStream(name));
        try {
            new ParserBuilder().buildOmmParser().parseMessage(source);
            Assertions.fail("an exception should have been thrown");
        } catch (OrekitException oe) {
            Assertions.assertEquals(OrekitMessages.CCSDS_UNEXPECTED_KEYWORD, oe.getSpecifier());
            Assertions.assertEquals(17, ((Integer) oe.getParts()[0]).intValue());
            Assertions.assertEquals("metadata", oe.getParts()[2]);
        }
    }

    @Test
    public void testNumberFormatErrorType() {
        final String name = "/ccsds/odm/omm/OMM-number-format-error.txt";
        final DataSource source = new DataSource(name, () -> getClass().getResourceAsStream(name));
        try {
            new ParserBuilder().
            withConventions(IERSConventions.IERS_1996).
            withMu(Constants.EIGEN5C_EARTH_MU).
            withMissionReferenceDate(new AbsoluteDate()).
            withDefaultMass(1000.0).
            buildOmmParser().
            parseMessage(source);
        } catch (OrekitException oe) {
            Assertions.assertEquals(OrekitMessages.UNABLE_TO_PARSE_ELEMENT_IN_FILE, oe.getSpecifier());
            Assertions.assertEquals("ARG_OF_PERICENTER", oe.getParts()[0]);
            Assertions.assertEquals(15, oe.getParts()[1]);
            Assertions.assertEquals(name, oe.getParts()[2]);
        }
    }

    @Test
    public void testNonExistentFile() {
        final String realName = "/ccsds/odm/omm/OMMExample1.txt";
        final String wrongName = realName + "xxxxx";
        final DataSource source = new DataSource(wrongName, () -> getClass().getResourceAsStream(wrongName));
        try {
            new ParserBuilder().
            withConventions(IERSConventions.IERS_1996).
            withMu(Constants.EIGEN5C_EARTH_MU).
            withMissionReferenceDate(new AbsoluteDate()).
            withDefaultMass(1000.0).
            buildOmmParser().
            parseMessage(source);
            Assertions.fail("an exception should have been thrown");
        } catch (OrekitException oe) {
            Assertions.assertEquals(OrekitMessages.UNABLE_TO_FIND_FILE, oe.getSpecifier());
            Assertions.assertEquals(wrongName, oe.getParts()[0]);
        }
    }

}<|MERGE_RESOLUTION|>--- conflicted
+++ resolved
@@ -275,15 +275,9 @@
         Assertions.assertEquals(0.001, sp.getSolarRadCoeff(), 1e-10);
 
         CartesianCovariance covariance = file.getData().getCovarianceBlock();
-<<<<<<< HEAD
-        Assertions.assertEquals(null, covariance.getReferenceFrame().asFrame());
-        Assertions.assertEquals(null, covariance.getReferenceFrame().asCelestialBodyFrame());
-        Assertions.assertEquals(LOFType.TNW_INERTIAL, covariance.getReferenceFrame().asOrbitRelativeFrame().getLofType());
-=======
         Assertions.assertNull(covariance.getReferenceFrame().asFrame());
         Assertions.assertNull(covariance.getReferenceFrame().asCelestialBodyFrame());
-        Assertions.assertEquals(LOFType.TNW, covariance.getReferenceFrame().asOrbitRelativeFrame().getLofType());
->>>>>>> 0f780234
+        Assertions.assertEquals(LOFType.TNW_INERTIAL, covariance.getReferenceFrame().asOrbitRelativeFrame().getLofType());
 
         UserDefined ud = file.getData().getUserDefinedBlock();
         HashMap<String, String> userDefinedParameters = new HashMap<>();
