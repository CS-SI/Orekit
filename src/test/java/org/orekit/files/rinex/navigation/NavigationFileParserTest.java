/* Copyright 2002-2024 CS GROUP
 * Licensed to CS GROUP (CS) under one or more
 * contributor license agreements.  See the NOTICE file distributed with
 * this work for additional information regarding copyright ownership.
 * CS licenses this file to You under the Apache License, Version 2.0
 * (the "License"); you may not use this file except in compliance with
 * the License.  You may obtain a copy of the License at
 *
 *   http://www.apache.org/licenses/LICENSE-2.0
 *
 * Unless required by applicable law or agreed to in writing, software
 * distributed under the License is distributed on an "AS IS" BASIS,
 * WITHOUT WARRANTIES OR CONDITIONS OF ANY KIND, either express or implied.
 * See the License for the specific language governing permissions and
 * limitations under the License.
 */
package org.orekit.files.rinex.navigation;

import java.io.IOException;
import java.lang.reflect.Constructor;
import java.lang.reflect.Field;
import java.lang.reflect.InvocationTargetException;
import java.lang.reflect.Method;
import java.util.Arrays;
import java.util.List;

import org.hipparchus.geometry.euclidean.threed.Vector3D;
import org.hipparchus.util.FastMath;
import org.junit.jupiter.api.Assertions;
import org.junit.jupiter.api.BeforeEach;
import org.junit.jupiter.api.Test;
import org.orekit.Utils;
import org.orekit.data.DataContext;
import org.orekit.data.DataSource;
import org.orekit.data.TruncatingFilter;
import org.orekit.errors.OrekitException;
import org.orekit.errors.OrekitIllegalArgumentException;
import org.orekit.errors.OrekitInternalError;
import org.orekit.errors.OrekitMessages;
import org.orekit.files.rinex.utils.RinexFileType;
import org.orekit.frames.Frames;
import org.orekit.frames.FramesFactory;
import org.orekit.gnss.PredefinedGnssSignal;
import org.orekit.gnss.SatelliteSystem;
import org.orekit.gnss.TimeSystem;
import org.orekit.propagation.Propagator;
import org.orekit.propagation.analytical.gnss.GNSSPropagator;
import org.orekit.propagation.analytical.gnss.SBASPropagator;
import org.orekit.propagation.analytical.gnss.data.BeidouCivilianNavigationMessage;
import org.orekit.propagation.analytical.gnss.data.BeidouLegacyNavigationMessage;
import org.orekit.propagation.analytical.gnss.data.BeidouSatelliteType;
import org.orekit.propagation.analytical.gnss.data.GLONASSNavigationMessage;
import org.orekit.propagation.analytical.gnss.data.GNSSConstants;
import org.orekit.propagation.analytical.gnss.data.GPSCivilianNavigationMessage;
import org.orekit.propagation.analytical.gnss.data.GPSLegacyNavigationMessage;
import org.orekit.propagation.analytical.gnss.data.GalileoNavigationMessage;
import org.orekit.propagation.analytical.gnss.data.IRNSSNavigationMessage;
import org.orekit.propagation.analytical.gnss.data.QZSSCivilianNavigationMessage;
import org.orekit.propagation.analytical.gnss.data.QZSSLegacyNavigationMessage;
import org.orekit.propagation.analytical.gnss.data.SBASNavigationMessage;
import org.orekit.propagation.numerical.GLONASSNumericalPropagator;
import org.orekit.time.AbsoluteDate;
import org.orekit.time.GNSSDate;
import org.orekit.time.TimeScalesFactory;
import org.orekit.utils.Constants;
import org.orekit.utils.IERSConventions;
import org.orekit.utils.PVCoordinates;
import org.orekit.utils.units.Unit;

public class NavigationFileParserTest {

    @BeforeEach
    public void setUp() {
        Utils.setDataRoot("regular-data");
    }

    @Test
    public void testWorkAroundWrongFormatNumber() throws IOException {
        // the test file tells it is in 3.05 format, but in fact
        // its GLONASS navigation messages are in 3.04 format
        // so there the 4th broadcast line expected in 3.05 is missing here
        // such a file has really been found in the wild
        final String ex = "/gnss/navigation/invalid-but-accepted.n";
        final RinexNavigation file = new RinexNavigationParser().
                        parse(new DataSource(ex, () -> getClass().getResourceAsStream(ex)));
        Assertions.assertEquals(3.05, file.getHeader().getFormatVersion(), Double.MIN_VALUE);
        Assertions.assertEquals(1, file.getGPSLegacyNavigationMessages().size());
        Assertions.assertEquals(1, file.getGPSLegacyNavigationMessages().get("G32").size());
        Assertions.assertEquals(1, file.getGlonassNavigationMessages().size());
        Assertions.assertEquals(2, file.getGlonassNavigationMessages().get("R01").size());
    }

    @Test
    public void testGpsRinex301Truncated() throws IOException {

        // Parse file
        final String ex = "/gnss/navigation/Example_GPS_Rinex301.n";
        try {
            new RinexNavigationParser().
                        parse(new TruncatingFilter(5).
                              filter(new DataSource(ex, () -> getClass().getResourceAsStream(ex))));
            Assertions.fail("an exception should have been thrown");
        } catch (OrekitException oe) {
            Assertions.assertEquals(OrekitMessages.UNEXPECTED_END_OF_FILE, oe.getSpecifier());
        }
    }

    @Test
    public void testGpsRinex301() throws IOException {

        // Parse file
        final String ex = "/gnss/navigation/Example_GPS_Rinex301.n";
        final RinexNavigation file = new RinexNavigationParser().
                        parse(new DataSource(ex, () -> getClass().getResourceAsStream(ex)));

        // Verify Header
        Assertions.assertEquals(3.01,                          file.getHeader().getFormatVersion(), Double.MIN_VALUE);
        Assertions.assertEquals(RinexFileType.NAVIGATION,      file.getHeader().getFileType());
        Assertions.assertEquals(SatelliteSystem.GPS,           file.getHeader().getSatelliteSystem());
        Assertions.assertEquals("XXRINEXN V3",                 file.getHeader().getProgramName());
        Assertions.assertEquals("AIUB",                        file.getHeader().getRunByName());
        Assertions.assertEquals("1999-09-03T15:22:36.0",       file.getHeader().getCreationDateComponents().toStringWithoutUtcOffset(60, 1));
        Assertions.assertEquals("UTC",                         file.getHeader().getCreationTimeZone());
        Assertions.assertEquals(0.0,                           file.getHeader().getCreationDate().durationFrom(new AbsoluteDate(1999, 9, 3, 15, 22, 36.0, TimeScalesFactory.getUTC())), 0.0);
        Assertions.assertEquals(IonosphericCorrectionType.GPS, file.getHeader().getIonosphericCorrectionType());
        Assertions.assertEquals(0.1676e-07,                    file.getKlobucharAlpha()[0], Double.MIN_VALUE);
        Assertions.assertEquals(0.2235e-07,                    file.getKlobucharAlpha()[1], Double.MIN_VALUE);
        Assertions.assertEquals(0.1192e-06,                    file.getKlobucharAlpha()[2], Double.MIN_VALUE);
        Assertions.assertEquals(0.1192e-06,                    file.getKlobucharAlpha()[3], Double.MIN_VALUE);
        Assertions.assertEquals(0.1208e+06,                    file.getKlobucharBeta()[0],  Double.MIN_VALUE);
        Assertions.assertEquals(0.1310e+06,                    file.getKlobucharBeta()[1],  Double.MIN_VALUE);
        Assertions.assertEquals(-0.1310e+06,                   file.getKlobucharBeta()[2],  Double.MIN_VALUE);
        Assertions.assertEquals(-0.1966e+06,                   file.getKlobucharBeta()[3],  Double.MIN_VALUE);
        Assertions.assertEquals("GPUT",                        file.getHeader().getTimeSystemCorrections().get(0).getTimeSystemCorrectionType());
        Assertions.assertEquals(0.1331791282e-06,              file.getHeader().getTimeSystemCorrections().get(0).getTimeSystemCorrectionA0(), Double.MIN_VALUE);
        Assertions.assertEquals(0.107469589e-12,               file.getHeader().getTimeSystemCorrections().get(0).getTimeSystemCorrectionA1(), Double.MIN_VALUE);
        GNSSDate date = new GNSSDate(file.getHeader().getTimeSystemCorrections().get(0).getReferenceDate(), SatelliteSystem.GPS);
        Assertions.assertEquals(552960,                        date.getSecondsInWeek());
        Assertions.assertEquals(1025,                          date.getWeekNumber());
        Assertions.assertEquals("EXAMPLE OF VERSION 3.00 FORMAT", file.getComments().get(0).getText());
        Assertions.assertEquals(13, file.getHeader().getNumberOfLeapSeconds());

        // Verify data
        Assertions.assertEquals(0, file.getGalileoNavigationMessages().size());
        Assertions.assertEquals(0, file.getQZSSLegacyNavigationMessages().size());
        Assertions.assertEquals(0, file.getBeidouLegacyNavigationMessages().size());
        Assertions.assertEquals(0, file.getIRNSSNavigationMessages().size());
        Assertions.assertEquals(0, file.getGlonassNavigationMessages().size());
        Assertions.assertEquals(0, file.getSBASNavigationMessages().size());
        Assertions.assertEquals(2, file.getGPSLegacyNavigationMessages().size());

        final GPSLegacyNavigationMessage gps = file.getGPSLegacyNavigationMessages("G13").get(0);
        Assertions.assertEquals(0.0, gps.getEpochToc().durationFrom(new AbsoluteDate(1999, 9, 2, 19, 0, 0, TimeScalesFactory.getGPS())), Double.MIN_VALUE);
        Assertions.assertEquals(0.490025617182e-03,  gps.getAf0(), 1.0e-15);
        Assertions.assertEquals(0.204636307899e-11,  gps.getAf1(), 1.0e-15);
        Assertions.assertEquals(0.000000000000e+00,  gps.getAf2(), 1.0e-15);
        Assertions.assertEquals(133,                 gps.getIODE());
        Assertions.assertEquals(-0.963125000000e+02, gps.getCrs(), 1.0e-15);
        Assertions.assertEquals(0.292961152146e+01,  gps.getM0(), 1.0e-15);
        Assertions.assertEquals(-0.498816370964e-05, gps.getCuc(), 1.0e-15);
        Assertions.assertEquals(0.200239347760e-02,  gps.getE(), 1.0e-15);
        Assertions.assertEquals(0.928156077862e-05,  gps.getCus(), 1.0e-15);
        Assertions.assertEquals(0.515328476143e+04,  FastMath.sqrt(gps.getSma()), 1.0e-15);
        Assertions.assertEquals(0.414000000000e+06,  gps.getTime(), 1.0e-15);
        Assertions.assertEquals(-0.279396772385e-07, gps.getCic(), 1.0e-15);
        Assertions.assertEquals(0.243031939942e+01,  gps.getOmega0(), 1.0e-15);
        Assertions.assertEquals(-0.558793544769e-07, gps.getCis(), 1.0e-15);
        Assertions.assertEquals(0.110192796930e+01,  gps.getI0(), 1.0e-15);
        Assertions.assertEquals(0.271187500000e+03,  gps.getCrc(), 1.0e-15);
        Assertions.assertEquals(-0.232757915425e+01, gps.getPa(), 1.0e-15);
        Assertions.assertEquals(-0.619632953057e-08, gps.getOmegaDot(), 1.0e-15);
        Assertions.assertEquals(-0.785747015231e-11, gps.getIDot(), 1.0e-15);
        Assertions.assertEquals(1025,                gps.getWeek());
        Assertions.assertEquals(0.000000000000e+00,  gps.getSvAccuracy(), 1.0e-15);
        Assertions.assertEquals(0.000000000000e+00,  gps.getSvHealth(), 1.0e-15);
        Assertions.assertEquals(0.000000000000e+00,  gps.getTGD(), 1.0e-15);
        Assertions.assertEquals(389,                 gps.getIODC());

        // check weeks reference in Rinex navigation are aligned with GPS weeks
        final AbsoluteDate obsRebuiltDate = new GNSSDate(gps.getWeek(), gps.getTime(), SatelliteSystem.GPS).
                                            getDate();
        final double relativeTime = obsRebuiltDate.durationFrom(gps.getEpochToc());
        Assertions.assertEquals(0.0, relativeTime / Constants.JULIAN_DAY, 7.0);
        Assertions.assertEquals(0.0, obsRebuiltDate.durationFrom(gps.getDate()), 1.0e-15);
        
        // check the propagator
        final GNSSPropagator propagator = gps.getPropagator();
        final AbsoluteDate date0 = gps.getDate();
        final Vector3D p0 = propagator.propagateInEcef(date0).getPosition();
        final double gpsCycleDuration = gps.getCycleDuration();
        final AbsoluteDate date1 = date0.shiftedBy(gpsCycleDuration);
        final Vector3D p1 = propagator.propagateInEcef(date1).getPosition();
        Assertions.assertEquals(0., p0.distance(p1), 0.);
    }

    @Test
    public void testGpsRinex400() throws IOException {

        // Parse file
        final String ex = "/gnss/navigation/Example_GPS_Rinex400.n";
        final RinexNavigation file = new RinexNavigationParser().
                        parse(new DataSource(ex, () -> getClass().getResourceAsStream(ex)));

        // Verify Header
        Assertions.assertEquals(4.00,                                 file.getHeader().getFormatVersion(), Double.MIN_VALUE);
        Assertions.assertEquals(RinexFileType.NAVIGATION,             file.getHeader().getFileType());
        Assertions.assertEquals(SatelliteSystem.MIXED,                file.getHeader().getSatelliteSystem());
        Assertions.assertEquals("Manual",                             file.getHeader().getProgramName());
        Assertions.assertEquals("Orekit",                             file.getHeader().getRunByName());
        Assertions.assertEquals("https://doi.org/10.xxxx",            file.getHeader().getDoi());
        Assertions.assertEquals("Apache V2",                          file.getHeader().getLicense());
        Assertions.assertEquals("not really a station",               file.getHeader().getStationInformation());
        Assertions.assertEquals(18,                                   file.getHeader().getNumberOfLeapSeconds());
        Assertions.assertEquals(102,                                  file.getHeader().getMergedFiles());

        // Verify data
        Assertions.assertEquals(0, file.getGalileoNavigationMessages().size());
        Assertions.assertEquals(0, file.getQZSSLegacyNavigationMessages().size());
        Assertions.assertEquals(0, file.getQZSSCivilianNavigationMessages().size());
        Assertions.assertEquals(0, file.getBeidouLegacyNavigationMessages().size());
        Assertions.assertEquals(0, file.getBeidouCivilianNavigationMessages().size());
        Assertions.assertEquals(0, file.getIRNSSNavigationMessages().size());
        Assertions.assertEquals(0, file.getGlonassNavigationMessages().size());
        Assertions.assertEquals(0, file.getSBASNavigationMessages().size());
        Assertions.assertEquals(1, file.getGPSLegacyNavigationMessages().size());
        Assertions.assertEquals(2, file.getGPSCivilianNavigationMessages().size());
        Assertions.assertEquals(0, file.getSystemTimeOffsets().size());
        Assertions.assertEquals(0, file.getEarthOrientationParameters().size());
        Assertions.assertEquals(0, file.getKlobucharMessages().size());
        Assertions.assertEquals(0, file.getNequickGMessages().size());
        Assertions.assertEquals(0, file.getBDGIMMessages().size());

        final GPSLegacyNavigationMessage gpsL = file.getGPSLegacyNavigationMessages("G01").get(0);
        Assertions.assertEquals(0.0, gpsL.getEpochToc().durationFrom(new AbsoluteDate(2022, 10, 5, 0, 0, 0, TimeScalesFactory.getGPS())), Double.MIN_VALUE);
        Assertions.assertEquals(0, gpsL.getSvHealth());
        Assertions.assertEquals(4, gpsL.getFitInterval());

        final List<GPSCivilianNavigationMessage> list = file.getGPSCivilianNavigationMessages("G01");
        Assertions.assertEquals(2, list.size());
        Assertions.assertEquals(0.0, list.get(0).getEpochToc().durationFrom(new AbsoluteDate(2022, 10, 5, 1, 30, 0, TimeScalesFactory.getGPS())), Double.MIN_VALUE);
        Assertions.assertEquals(-6, list.get(0).getUraiNed0());
        Assertions.assertEquals( 2, list.get(0).getUraiNed1());
        Assertions.assertEquals( 7, list.get(0).getUraiNed2());
        Assertions.assertEquals(-1, list.get(0).getUraiEd());
        Assertions.assertEquals(-3.492459654808e-10, list.get(0).getIscL1CA(), 1.0e-20);
        Assertions.assertEquals(-2.823071554303e-09, list.get(0).getIscL2C(),  1.0e-20);
        Assertions.assertEquals(6.810296326876e-09,  list.get(0).getIscL5I5(), 1.0e-20);
        Assertions.assertEquals(6.897607818246e-09,  list.get(0).getIscL5Q5(), 1.0e-20);
        Assertions.assertEquals(259206.0, list.get(0).getTransmissionTime(), 1.0e-10);
        Assertions.assertEquals(0.0, list.get(1).getEpochToc().durationFrom(new AbsoluteDate(2022, 10, 5, 3, 30, 0, TimeScalesFactory.getGPS())), Double.MIN_VALUE);

    }

    @Test
    public void testSBASRinex301() throws IOException {

        // Parse file
        final String ex = "/gnss/navigation/Example_SBAS_Rinex301.n";
        final RinexNavigation file = new RinexNavigationParser().
                        parse(new DataSource(ex, () -> getClass().getResourceAsStream(ex)));

        // Verify Header
        Assertions.assertEquals(3.01,                     file.getHeader().getFormatVersion(), Double.MIN_VALUE);
        Assertions.assertEquals(RinexFileType.NAVIGATION, file.getHeader().getFileType());
        Assertions.assertEquals(SatelliteSystem.SBAS,     file.getHeader().getSatelliteSystem());
        Assertions.assertEquals("sbf2rin-9.3.3",          file.getHeader().getProgramName());
        Assertions.assertEquals("",                       file.getHeader().getRunByName());
        Assertions.assertEquals("2015-01-06T00:08:09.0",  file.getHeader().getCreationDateComponents().toStringWithoutUtcOffset(60, 1));
        Assertions.assertEquals("LCL",                    file.getHeader().getCreationTimeZone());

        // Verify data
        Assertions.assertEquals(0, file.getGalileoNavigationMessages().size());
        Assertions.assertEquals(0, file.getQZSSLegacyNavigationMessages().size());
        Assertions.assertEquals(0, file.getQZSSCivilianNavigationMessages().size());
        Assertions.assertEquals(0, file.getBeidouLegacyNavigationMessages().size());
        Assertions.assertEquals(0, file.getBeidouCivilianNavigationMessages().size());
        Assertions.assertEquals(0, file.getIRNSSNavigationMessages().size());
        Assertions.assertEquals(0, file.getGlonassNavigationMessages().size());
        Assertions.assertEquals(2, file.getSBASNavigationMessages().size());
        Assertions.assertEquals(0, file.getGPSLegacyNavigationMessages().size());
        Assertions.assertEquals(0, file.getGPSCivilianNavigationMessages().size());

        final SBASNavigationMessage sbas = file.getSBASNavigationMessages("S27").get(0);
        // BEWARE! in Rinex 3.01, the time scale for SBAS navigation is UTC
        Assertions.assertEquals(0.0, sbas.getEpochToc().durationFrom(new AbsoluteDate(2015, 1, 4, 23, 58, 56.0, TimeScalesFactory.getUTC())), Double.MIN_VALUE);
        Assertions.assertEquals(2.980232238770E-08,  sbas.getAGf0(), 1.0e-10);
        Assertions.assertEquals(1.182343112305E-11,  sbas.getAGf1(), 1.0e-10);
        Assertions.assertEquals(8.631300000000E+04,  sbas.getTime(), 1.0e-10);
        Assertions.assertEquals(2420.415392000E+04,  sbas.getX(), 1.0e-10);
        Assertions.assertEquals(-3450.000000000E-04, sbas.getXDot(), 1.0e-10);
        Assertions.assertEquals(-3375.000000000E-07, sbas.getXDotDot(), 1.0e-10);
        Assertions.assertEquals(3.100000000000E+01,  sbas.getHealth(), 1.0e-10);
        Assertions.assertEquals(3453.707432000E+04,  sbas.getY(), 1.0e-10);
        Assertions.assertEquals(-2950.625000000E-03, sbas.getYDot(), 1.0e-10);
        Assertions.assertEquals(1750.000000000E-07,  sbas.getYDotDot(), 1.0e-10);
        Assertions.assertEquals(4.096000000000E+03,  sbas.getURA(), 1.0e-10);
        Assertions.assertEquals(-3269.960000000E+01, sbas.getZ(), 1.0e-10);
        Assertions.assertEquals(-2132.000000000E-03, sbas.getZDot(), 1.0e-10);
        Assertions.assertEquals(1875.000000000E-07,  sbas.getZDotDot(), 1.0e-10);
        Assertions.assertEquals(192,                 sbas.getIODN(), 1.0e-10);

        // check the propagator
        final SBASPropagator propagator = sbas.getPropagator();
        final PVCoordinates pv = propagator.propagateInEcef(sbas.getDate());
        final Vector3D position = pv.getPosition();
        final Vector3D velocity = pv.getVelocity();
        final Vector3D acceleration = pv.getAcceleration();
        double eps = 1.0e-15;
        Assertions.assertEquals(sbas.getX(),       position.getX(),     eps);
        Assertions.assertEquals(sbas.getY(),       position.getY(),     eps);
        Assertions.assertEquals(sbas.getZ(),       position.getZ(),     eps);
        Assertions.assertEquals(sbas.getXDot(),    velocity.getX(),     eps);
        Assertions.assertEquals(sbas.getYDot(),    velocity.getY(),     eps);
        Assertions.assertEquals(sbas.getZDot(),    velocity.getZ(),     eps);
        Assertions.assertEquals(sbas.getXDotDot(), acceleration.getX(), eps);
        Assertions.assertEquals(sbas.getYDotDot(), acceleration.getY(), eps);
        Assertions.assertEquals(sbas.getZDotDot(), acceleration.getZ(), eps);

    }

    @Test
    public void testBeidouRinex302() throws IOException {

        final String ex = "/gnss/navigation/Example_Beidou_Rinex302.n";
        final RinexNavigation file = new RinexNavigationParser().
                        parse(new DataSource(ex, () -> getClass().getResourceAsStream(ex)));

        // Verify Header
        Assertions.assertEquals(3.02,                     file.getHeader().getFormatVersion(), Double.MIN_VALUE);
        Assertions.assertEquals(RinexFileType.NAVIGATION, file.getHeader().getFileType());
        Assertions.assertEquals(SatelliteSystem.BEIDOU,   file.getHeader().getSatelliteSystem());
        Assertions.assertEquals("Converto v3.5.5",        file.getHeader().getProgramName());
        Assertions.assertEquals("IGN",                    file.getHeader().getRunByName());
        Assertions.assertEquals("2021-02-24T01:20:52.0",  file.getHeader().getCreationDateComponents().toStringWithoutUtcOffset(60, 1));
        Assertions.assertEquals("UTC",                    file.getHeader().getCreationTimeZone());
        Assertions.assertEquals(4,                        file.getHeader().getNumberOfLeapSeconds());

        // Verify data
        Assertions.assertEquals(0, file.getGalileoNavigationMessages().size());
        Assertions.assertEquals(0, file.getQZSSLegacyNavigationMessages().size());
        Assertions.assertEquals(2, file.getBeidouLegacyNavigationMessages().size());
        Assertions.assertEquals(0, file.getIRNSSNavigationMessages().size());
        Assertions.assertEquals(0, file.getGlonassNavigationMessages().size());
        Assertions.assertEquals(0, file.getSBASNavigationMessages().size());
        Assertions.assertEquals(0, file.getGPSLegacyNavigationMessages().size());

        final BeidouLegacyNavigationMessage bdt = file.getBeidouLegacyNavigationMessages("C02").get(0);
        Assertions.assertEquals(0.0, bdt.getEpochToc().durationFrom(new AbsoluteDate(2021, 2, 22, 22, 0, 0, TimeScalesFactory.getBDT())), Double.MIN_VALUE);
        Assertions.assertEquals(4.916836041957e-04,  bdt.getAf0(), 1.0e-15);
        Assertions.assertEquals(-3.058442388237e-11, bdt.getAf1(), 1.0e-15);
        Assertions.assertEquals(0.000000000000e+00,  bdt.getAf2(), 1.0e-15);
        Assertions.assertEquals(1,                   bdt.getAODE());
        Assertions.assertEquals(2.775156250000e+02,  bdt.getCrs(), 1.0e-15);
        Assertions.assertEquals(-2.539159755499e+00, bdt.getM0(), 1.0e-15);
        Assertions.assertEquals(9.234994649887e-06,  bdt.getCuc(), 1.0e-15);
        Assertions.assertEquals(9.814361110330e-04,  bdt.getE(), 1.0e-15);
        Assertions.assertEquals(9.856652468443e-06,  bdt.getCus(), 1.0e-15);
        Assertions.assertEquals(6.493364431381e+03,  FastMath.sqrt(bdt.getSma()), 1.0e-15);
        Assertions.assertEquals(1.656000000000e+05,  bdt.getTime(), 1.0e-15);
        Assertions.assertEquals(8.055940270424e-08,  bdt.getCic(), 1.0e-15);
        Assertions.assertEquals(2.930216013841e+00,  bdt.getOmega0(), 1.0e-15);
        Assertions.assertEquals(-1.355074346066e-07, bdt.getCis(), 1.0e-15);
        Assertions.assertEquals(6.617987281734e-02,  bdt.getI0(), 1.0e-15);
        Assertions.assertEquals(-2.970000000000e+02, bdt.getCrc(), 1.0e-15);
        Assertions.assertEquals(5.859907097566e-01,  bdt.getPa(), 1.0e-15);
        Assertions.assertEquals(4.416612541069e-09,  bdt.getOmegaDot(), 1.0e-15);
        Assertions.assertEquals(-4.628764235181e-10, bdt.getIDot(), 1.0e-15);
        Assertions.assertEquals(790,                 bdt.getWeek());
        Assertions.assertEquals(2.000000000000e+00,  bdt.getSvAccuracy(), 1.0e-15);
        Assertions.assertEquals(1.500000000000e-09,  bdt.getTGD1(), 1.0e-15);
        Assertions.assertEquals(-1.370000000000e-08, bdt.getTGD2(), 1.0e-15);

        // check weeks reference in Rinex navigation are aligned with Beidou weeks (not GPS weeks as other systems)
        final AbsoluteDate obsRebuiltDate = new GNSSDate(bdt.getWeek(), bdt.getTime(), SatelliteSystem.BEIDOU).
                                            getDate();
        final double relativeTime = obsRebuiltDate.durationFrom(bdt.getEpochToc());
        Assertions.assertEquals(0.0, relativeTime / Constants.JULIAN_DAY, 7.0);
        Assertions.assertEquals(0.0, obsRebuiltDate.durationFrom(bdt.getDate()), 1.0e-15);

        // check the propagator
        final GNSSPropagator propagator = bdt.getPropagator(DataContext.getDefault().getFrames());
        final AbsoluteDate date0 = bdt.getDate();
        final Vector3D p0 = propagator.propagateInEcef(date0).getPosition();
        final double gpsCycleDuration = bdt.getCycleDuration();
        final AbsoluteDate date1 = date0.shiftedBy(gpsCycleDuration);
        final Vector3D p1 = propagator.propagateInEcef(date1).getPosition();
        Assertions.assertEquals(0., p0.distance(p1), 0.);

    }

    @Test
    public void testBeidouRinex400() throws IOException {

        // Parse file
        final String ex = "/gnss/navigation/Example_Beidou_Rinex400.n";
        final RinexNavigation file = new RinexNavigationParser().
                        parse(new DataSource(ex, () -> getClass().getResourceAsStream(ex)));

        // Verify Header
        Assertions.assertEquals(4.00,                                 file.getHeader().getFormatVersion(), Double.MIN_VALUE);
        Assertions.assertEquals(RinexFileType.NAVIGATION,             file.getHeader().getFileType());
        Assertions.assertEquals(SatelliteSystem.MIXED,                file.getHeader().getSatelliteSystem());
        Assertions.assertEquals("BCEmerge",                           file.getHeader().getProgramName());
        Assertions.assertEquals("congo",                              file.getHeader().getRunByName());
        Assertions.assertEquals("https://doi.org/10.57677/BRD400DLR", file.getHeader().getDoi());
        Assertions.assertNull(file.getHeader().getLicense());
        Assertions.assertNull(file.getHeader().getStationInformation());
        Assertions.assertEquals(18,                                   file.getHeader().getNumberOfLeapSeconds());
        Assertions.assertEquals(102,                                  file.getHeader().getMergedFiles());

        // Verify data
        Assertions.assertEquals(0, file.getGalileoNavigationMessages().size());
        Assertions.assertEquals(0, file.getQZSSLegacyNavigationMessages().size());
        Assertions.assertEquals(0, file.getQZSSCivilianNavigationMessages().size());
        Assertions.assertEquals(2, file.getBeidouLegacyNavigationMessages().size());
        Assertions.assertEquals(1, file.getBeidouCivilianNavigationMessages().size());
        Assertions.assertEquals(0, file.getIRNSSNavigationMessages().size());
        Assertions.assertEquals(0, file.getGlonassNavigationMessages().size());
        Assertions.assertEquals(0, file.getSBASNavigationMessages().size());
        Assertions.assertEquals(0, file.getGPSLegacyNavigationMessages().size());
        Assertions.assertEquals(0, file.getGPSCivilianNavigationMessages().size());

        final BeidouLegacyNavigationMessage bdtL = file.getBeidouLegacyNavigationMessages().get("C06").get(0);
        Assertions.assertEquals(0.0, bdtL.getEpochToc().durationFrom(new AbsoluteDate(2022, 10, 5, 0, 0, 0, TimeScalesFactory.getBDT())), Double.MIN_VALUE);

        final List<BeidouCivilianNavigationMessage> list = file.getBeidouCivilianNavigationMessages("C19");
        Assertions.assertEquals(6, list.size());
        Assertions.assertEquals(0.0, list.get(0).getEpochToc().durationFrom(new AbsoluteDate(2022, 10, 5, 0, 0, 0, TimeScalesFactory.getBDT())), Double.MIN_VALUE);
        Assertions.assertTrue(list.get(0).getRadioWave().closeTo(PredefinedGnssSignal.B1C, 1.0e-6));
        Assertions.assertEquals(-1.139640808105e-02, list.get(0).getADot(),       1.0e-15);
        Assertions.assertEquals(-1.300156250000e+02, list.get(0).getCrs(),        1.0e-15);
        Assertions.assertEquals(3.453536710809e-09,  list.get(0).getDeltaN(),     1.0e-15);
        Assertions.assertEquals(-8.439895553698e-01, list.get(0).getM0(),         1.0e-15);
        Assertions.assertEquals(-6.432645022869e-06, list.get(0).getCuc(),        1.0e-15);
        Assertions.assertEquals(5.305649829097e-04,  list.get(0).getE(),          1.0e-15);
        Assertions.assertEquals(8.089467883110e-06,  list.get(0).getCus(),        1.0e-15);
        Assertions.assertEquals(5.282638737345e+03,  list.get(0).getSqrtA(),      1.0e-15);
        Assertions.assertEquals(2.592000000000e+05,  list.get(0).getTime(),       1.0e-15);
        Assertions.assertEquals(-4.377216100693e-08, list.get(0).getCic(),        1.0e-15);
        Assertions.assertEquals(1.698788226948e+00,  list.get(0).getOmega0(),     1.0e-15);
        Assertions.assertEquals(-1.303851604462e-08, list.get(0).getCis(),        1.0e-15);
        Assertions.assertEquals(9.703601465722e-01,  list.get(0).getI0(),         1.0e-15);
        Assertions.assertEquals(2.000742187500e+02,  list.get(0).getCrc(),        1.0e-15);
        Assertions.assertEquals(-1.021547253715e+00, list.get(0).getPa(),         1.0e-15);
        Assertions.assertEquals(-6.782425372384e-09, list.get(0).getOmegaDot(),   1.0e-15);
        Assertions.assertEquals(-8.911085468192e-11, list.get(0).getIDot(),       1.0e-15);
        Assertions.assertEquals(9.367106834964e-14,  list.get(0).getDeltaN0Dot(), 1.0e-15);
        Assertions.assertEquals(BeidouSatelliteType.MEO, list.get(0).getSatelliteType());
        Assertions.assertEquals(2.592000000000e+05,  list.get(0).getTime(),       1.0e-15);
        Assertions.assertEquals( 0, list.get(0).getSisaiOe());
        Assertions.assertEquals(-5, list.get(0).getSisaiOcb());
        Assertions.assertEquals(-1, list.get(0).getSisaiOc1());
        Assertions.assertEquals(-1, list.get(0).getSisaiOc2());
        Assertions.assertEquals(-8.731149137020e-10, list.get(0).getIscB1CD(),    1.0e-15);
        Assertions.assertEquals(0.0,                 list.get(0).getIscB2AD(),    1.0e-15);
        Assertions.assertEquals(9.487848728895e-09,  list.get(0).getTgdB1Cp(),    1.0e-15);
        Assertions.assertEquals(-5.820766091347e-09, list.get(0).getTgdB2ap(),    1.0e-15);
        Assertions.assertEquals(-1, list.get(0).getSismai());
        Assertions.assertEquals(0, list.get(0).getHealth());
        Assertions.assertEquals(0, list.get(0).getIntegrityFlags());
        Assertions.assertEquals(16, list.get(0).getIODC());
        Assertions.assertEquals(259200.0, list.get(0).getTransmissionTime(), 1.0e-10);
        Assertions.assertEquals(16, list.get(0).getIODE());

        Assertions.assertEquals(0.0, list.get(1).getEpochToc().durationFrom(new AbsoluteDate(2022, 10, 5, 1, 0, 0, TimeScalesFactory.getBDT())), Double.MIN_VALUE);
        Assertions.assertTrue(list.get(1).getRadioWave().closeTo(PredefinedGnssSignal.B1C, 1.0e-6));
        Assertions.assertEquals(0.0, list.get(2).getEpochToc().durationFrom(new AbsoluteDate(2022, 10, 5, 0, 0, 0, TimeScalesFactory.getBDT())), Double.MIN_VALUE);
        Assertions.assertTrue(list.get(2).getRadioWave().closeTo(PredefinedGnssSignal.B2A, 1.0e-6));
        Assertions.assertEquals(0.0,                 list.get(2).getIscB1CD(),    1.0e-15);
        Assertions.assertEquals(-2.735760062933e-09, list.get(2).getIscB2AD(),    1.0e-15);
        Assertions.assertEquals(0.0, list.get(3).getEpochToc().durationFrom(new AbsoluteDate(2022, 10, 5, 1, 0, 0, TimeScalesFactory.getBDT())), Double.MIN_VALUE);
        Assertions.assertTrue(list.get(3).getRadioWave().closeTo(PredefinedGnssSignal.B2A));
        Assertions.assertEquals(0.0, list.get(4).getEpochToc().durationFrom(new AbsoluteDate(2022, 10, 5, 0, 0, 0, TimeScalesFactory.getBDT())), Double.MIN_VALUE);
        Assertions.assertTrue(list.get(4).getRadioWave().closeTo(PredefinedGnssSignal.B2B));
        Assertions.assertEquals(0.0, list.get(5).getEpochToc().durationFrom(new AbsoluteDate(2022, 10, 5, 1, 0, 0, TimeScalesFactory.getBDT())), Double.MIN_VALUE);
        Assertions.assertTrue(list.get(5).getRadioWave().closeTo(PredefinedGnssSignal.B2B));

    }

    @Test
    public void testGalileoRinex302() throws IOException {

        // Parse file
        final String ex = "/gnss/navigation/Example_Galileo_Rinex302.n";
        final RinexNavigation file = new RinexNavigationParser().
                        parse(new DataSource(ex, () -> getClass().getResourceAsStream(ex)));

        // Verify Header
        Assertions.assertEquals(3.02,                          file.getHeader().getFormatVersion(), Double.MIN_VALUE);
        Assertions.assertEquals(RinexFileType.NAVIGATION,      file.getHeader().getFileType());
        Assertions.assertEquals(SatelliteSystem.GALILEO,       file.getHeader().getSatelliteSystem());
        Assertions.assertEquals("sbf2rin-10.2.0",              file.getHeader().getProgramName());
        Assertions.assertEquals("",                            file.getHeader().getRunByName());
        Assertions.assertEquals("2016-04-28T00:36:37.0",       file.getHeader().getCreationDateComponents().toStringWithoutUtcOffset(60, 1));
        Assertions.assertEquals("LCL",                         file.getHeader().getCreationTimeZone());
        Assertions.assertEquals(IonosphericCorrectionType.GAL, file.getHeader().getIonosphericCorrectionType());
        Assertions.assertEquals(3.5500E+01,                    file.getNeQuickAlpha()[0], Double.MIN_VALUE);
        Assertions.assertEquals(-2.3438E-02,                   file.getNeQuickAlpha()[1], Double.MIN_VALUE);
        Assertions.assertEquals(1.6632E-02,                    file.getNeQuickAlpha()[2], Double.MIN_VALUE);
        Assertions.assertEquals(0.0000E+00,                    file.getNeQuickAlpha()[3], Double.MIN_VALUE);
        Assertions.assertEquals("GPGA", file.getHeader().getTimeSystemCorrections().get(0).getTimeSystemCorrectionType());
        Assertions.assertEquals("GAUT", file.getHeader().getTimeSystemCorrections().get(1).getTimeSystemCorrectionType());
        Assertions.assertEquals(-2.9103830457E-11,             file.getHeader().getTimeSystemCorrections().get(0).getTimeSystemCorrectionA0(), Double.MIN_VALUE);
        Assertions.assertEquals(-4.440892099E-16,              file.getHeader().getTimeSystemCorrections().get(0).getTimeSystemCorrectionA1(), Double.MIN_VALUE);
        GNSSDate date = new GNSSDate(file.getHeader().getTimeSystemCorrections().get(0).getReferenceDate(), SatelliteSystem.GPS);
        Assertions.assertEquals(313200,                        date.getSecondsInWeek());
        Assertions.assertEquals(1920,                          date.getWeekNumber());

        Assertions.assertTrue(file.getComments().isEmpty());
        Assertions.assertEquals(17, file.getHeader().getNumberOfLeapSeconds());

        // Verify data
        Assertions.assertEquals(2, file.getGalileoNavigationMessages().size());
        Assertions.assertEquals(0, file.getQZSSLegacyNavigationMessages().size());
        Assertions.assertEquals(0, file.getBeidouLegacyNavigationMessages().size());
        Assertions.assertEquals(0, file.getIRNSSNavigationMessages().size());
        Assertions.assertEquals(0, file.getGlonassNavigationMessages().size());
        Assertions.assertEquals(0, file.getSBASNavigationMessages().size());
        Assertions.assertEquals(0, file.getGPSLegacyNavigationMessages().size());

        final GalileoNavigationMessage gal = file.getGalileoNavigationMessages("E08").get(3);
        Assertions.assertEquals(0.0, gal.getEpochToc().durationFrom(new AbsoluteDate(2016, 4, 26, 5, 50, 0, TimeScalesFactory.getGST())), Double.MIN_VALUE);
        Assertions.assertEquals(1.646681921557E-03,  gal.getAf0(), 1.0e-15);
        Assertions.assertEquals(3.988276375821E-10,  gal.getAf1(), 1.0e-15);
        Assertions.assertEquals(0.000000000000e+00,  gal.getAf2(), 1.0e-15);
        Assertions.assertEquals(285,                 gal.getIODNav());
        Assertions.assertEquals(-1.550000000000E+01, gal.getCrs(), 1.0e-15);
        Assertions.assertEquals(-1.881713322719E+00, gal.getM0(), 1.0e-15);
        Assertions.assertEquals(-9.220093488693E-07, gal.getCuc(), 1.0e-15);
        Assertions.assertEquals(2.031255280599E-04,  gal.getE(), 1.0e-15);
        Assertions.assertEquals(8.771196007729E-06,  gal.getCus(), 1.0e-15);
        Assertions.assertEquals(5.440611787796E+03,  FastMath.sqrt(gal.getSma()), 1.0e-15);
        Assertions.assertEquals(1.938000000000E+05,  gal.getTime(), 1.0e-15);
        Assertions.assertEquals(7.450580596924E-09,  gal.getCic(), 1.0e-15);
        Assertions.assertEquals(-1.589621838359E-01, gal.getOmega0(), 1.0e-15);
        Assertions.assertEquals(5.401670932770E-08,  gal.getCis(), 1.0e-15);
        Assertions.assertEquals(9.594902351453E-01,  gal.getI0(), 1.0e-15);
        Assertions.assertEquals(1.494687500000E+02,  gal.getCrc(), 1.0e-15);
        Assertions.assertEquals(-1.602015041031E+00, gal.getPa(), 1.0e-15);
        Assertions.assertEquals(-5.460941755858E-09, gal.getOmegaDot(), 1.0e-15);
        Assertions.assertEquals(-6.350264514006E-10, gal.getIDot(), 1.0e-15);
        Assertions.assertEquals(1894,                gal.getWeek());
        Assertions.assertEquals(3.120000000000E+00,  gal.getSisa(), 1.0e-15);
        Assertions.assertEquals(0.000000000000e+00,  gal.getSvHealth(), 1.0e-15);
        Assertions.assertEquals(-7.450580596924E-09, gal.getBGDE1E5a(), 1.0e-15);
        Assertions.assertEquals(0.000000000000E+00,  gal.getBGDE5bE1(), 1.0e-15);

        // check weeks reference in Rinex navigation are aligned with GPS weeks
        final AbsoluteDate obsRebuiltDate = new GNSSDate(gal.getWeek(), gal.getTime(), SatelliteSystem.GPS).
                                            getDate();
        final double relativeTime = obsRebuiltDate.durationFrom(gal.getEpochToc());
        Assertions.assertEquals(0.0, relativeTime / Constants.JULIAN_DAY, 7.0);
        Assertions.assertEquals(0.0, obsRebuiltDate.durationFrom(gal.getDate()), 1.0e-15);

        // check the propagator
        final GNSSPropagator propagator = gal.getPropagator(DataContext.getDefault().getFrames());
        final AbsoluteDate date0 = gal.getDate();
        final Vector3D p0 = propagator.propagateInEcef(date0).getPosition();
        final double gpsCycleDuration = gal.getCycleDuration();
        final AbsoluteDate date1 = date0.shiftedBy(gpsCycleDuration);
        final Vector3D p1 = propagator.propagateInEcef(date1).getPosition();
        Assertions.assertEquals(0., p0.distance(p1), 0.);

    }

    @Test
    public void testGalileoRinex400() throws IOException {

        // Parse file
        final String ex = "/gnss/navigation/Example_Galileo_Rinex400.n";
        final RinexNavigation file = new RinexNavigationParser().
                        parse(new DataSource(ex, () -> getClass().getResourceAsStream(ex)));

        // Verify Header
        Assertions.assertEquals(4.00,                                 file.getHeader().getFormatVersion(), Double.MIN_VALUE);
        Assertions.assertEquals(RinexFileType.NAVIGATION,             file.getHeader().getFileType());
        Assertions.assertEquals(SatelliteSystem.MIXED,                file.getHeader().getSatelliteSystem());
        Assertions.assertEquals("BCEmerge",                           file.getHeader().getProgramName());
        Assertions.assertEquals("congo",                              file.getHeader().getRunByName());
        Assertions.assertEquals("https://doi.org/10.57677/BRD400DLR", file.getHeader().getDoi());
        Assertions.assertNull(file.getHeader().getLicense());
        Assertions.assertNull(file.getHeader().getStationInformation());
        Assertions.assertEquals(18,                                   file.getHeader().getNumberOfLeapSeconds());
        Assertions.assertEquals(102,                                  file.getHeader().getMergedFiles());

        // Verify data
        Assertions.assertEquals(1, file.getGalileoNavigationMessages().size());
        Assertions.assertEquals(0, file.getQZSSLegacyNavigationMessages().size());
        Assertions.assertEquals(0, file.getQZSSCivilianNavigationMessages().size());
        Assertions.assertEquals(0, file.getBeidouLegacyNavigationMessages().size());
        Assertions.assertEquals(0, file.getBeidouCivilianNavigationMessages().size());
        Assertions.assertEquals(0, file.getIRNSSNavigationMessages().size());
        Assertions.assertEquals(0, file.getGlonassNavigationMessages().size());
        Assertions.assertEquals(0, file.getSBASNavigationMessages().size());
        Assertions.assertEquals(0, file.getGPSLegacyNavigationMessages().size());
        Assertions.assertEquals(0, file.getGPSCivilianNavigationMessages().size());

        final GalileoNavigationMessage galL = file.getGalileoNavigationMessages().get("E01").get(0);
        Assertions.assertEquals(0.0, galL.getEpochToc().durationFrom(new AbsoluteDate(2022, 10, 5, 0, 30, 0, TimeScalesFactory.getGPS())), Double.MIN_VALUE);
        Assertions.assertEquals(516, galL.getDataSource());

    }

    @Test
    public void testQZSSRinex302() throws IOException {

        final String ex = "/gnss/navigation/Example_QZSS_Rinex302.n";
        final RinexNavigation file = new RinexNavigationParser().
                        parse(new DataSource(ex, () -> getClass().getResourceAsStream(ex)));

        // Verify Header
        Assertions.assertEquals(3.02,                          file.getHeader().getFormatVersion(), Double.MIN_VALUE);
        Assertions.assertEquals(RinexFileType.NAVIGATION,      file.getHeader().getFileType());
        Assertions.assertEquals(SatelliteSystem.QZSS,          file.getHeader().getSatelliteSystem());
        Assertions.assertEquals("NetR9 5.45",                  file.getHeader().getProgramName());
        Assertions.assertEquals("Receiver Operator",           file.getHeader().getRunByName());
        Assertions.assertEquals("2020-06-09T00:00:00.0",       file.getHeader().getCreationDateComponents().toStringWithoutUtcOffset(60, 1));
        Assertions.assertEquals("UTC",                         file.getHeader().getCreationTimeZone());
        Assertions.assertEquals(IonosphericCorrectionType.QZS, file.getHeader().getIonosphericCorrectionType());
        Assertions.assertEquals(0.5588e-08,                    file.getKlobucharAlpha()[0], Double.MIN_VALUE);
        Assertions.assertEquals(0.7451e-08,                    file.getKlobucharAlpha()[1], Double.MIN_VALUE);
        Assertions.assertEquals(-0.4768e-06,                   file.getKlobucharAlpha()[2], Double.MIN_VALUE);
        Assertions.assertEquals(-0.1013e-05,                   file.getKlobucharAlpha()[3], Double.MIN_VALUE);
        Assertions.assertEquals(0.8602e+05,                    file.getKlobucharBeta()[0],  Double.MIN_VALUE);
        Assertions.assertEquals(-0.4096e+06,                   file.getKlobucharBeta()[1],  Double.MIN_VALUE);
        Assertions.assertEquals(-0.8389e+07,                   file.getKlobucharBeta()[2],  Double.MIN_VALUE);
        Assertions.assertEquals(-0.8389e+07,                   file.getKlobucharBeta()[3],  Double.MIN_VALUE);
        Assertions.assertEquals("QZUT", file.getHeader().getTimeSystemCorrections().get(0).getTimeSystemCorrectionType());
        Assertions.assertEquals(0.0,                           file.getHeader().getTimeSystemCorrections().get(0).getTimeSystemCorrectionA0(), Double.MIN_VALUE);
        Assertions.assertEquals(0.0,                           file.getHeader().getTimeSystemCorrections().get(0).getTimeSystemCorrectionA1(), Double.MIN_VALUE);
        GNSSDate date = new GNSSDate(file.getHeader().getTimeSystemCorrections().get(0).getReferenceDate(), SatelliteSystem.GPS);
        Assertions.assertEquals(356352,                        date.getSecondsInWeek());
        Assertions.assertEquals(2109,                          date.getWeekNumber());
        Assertions.assertEquals(0,                             file.getComments().size());
        Assertions.assertEquals(18,                            file.getHeader().getNumberOfLeapSeconds());

        // Verify data
        Assertions.assertEquals(0, file.getGalileoNavigationMessages().size());
        Assertions.assertEquals(3, file.getQZSSLegacyNavigationMessages().size());
        Assertions.assertEquals(0, file.getBeidouLegacyNavigationMessages().size());
        Assertions.assertEquals(0, file.getIRNSSNavigationMessages().size());
        Assertions.assertEquals(0, file.getGlonassNavigationMessages().size());
        Assertions.assertEquals(0, file.getSBASNavigationMessages().size());
        Assertions.assertEquals(0, file.getGPSLegacyNavigationMessages().size());

        final QZSSLegacyNavigationMessage qzs = file.getQZSSLegacyNavigationMessages("J07").get(0);
        Assertions.assertEquals(0.0, qzs.getEpochToc().durationFrom(new AbsoluteDate(2020, 6, 9, 0, 0, 0, TimeScalesFactory.getQZSS())), Double.MIN_VALUE);
        Assertions.assertEquals(-0.214204192162e-07, qzs.getAf0(), 1.0e-15);
        Assertions.assertEquals(0.000000000000e+00,  qzs.getAf1(), 1.0e-15);
        Assertions.assertEquals(0.000000000000e+00,  qzs.getAf2(), 1.0e-15);
        Assertions.assertEquals(189,                 qzs.getIODE());
        Assertions.assertEquals(-0.580312500000e+03, qzs.getCrs(), 1.0e-15);
        Assertions.assertEquals(-0.104204506497e+01, qzs.getM0(), 1.0e-15);
        Assertions.assertEquals(-0.190474092960e-04, qzs.getCuc(), 1.0e-15);
        Assertions.assertEquals(0.140047399327e-03,  qzs.getE(), 1.0e-15);
        Assertions.assertEquals(0.936537981033e-05,  qzs.getCus(), 1.0e-15);
        Assertions.assertEquals(0.649355915070e+04,  FastMath.sqrt(qzs.getSma()), 1.0e-15);
        Assertions.assertEquals(0.172800000000e+06,  qzs.getTime(), 1.0e-15);
        Assertions.assertEquals(-0.241957604885e-05, qzs.getCic(), 1.0e-15);
        Assertions.assertEquals(-0.102838327972e-01, qzs.getOmega0(), 1.0e-15);
        Assertions.assertEquals(0.251457095146e-06,  qzs.getCis(), 1.0e-15);
        Assertions.assertEquals(0.107314257498e-02,  qzs.getI0(), 1.0e-15);
        Assertions.assertEquals(-0.291156250000e+03, qzs.getCrc(), 1.0e-15);
        Assertions.assertEquals(-0.298090621453e+01, qzs.getPa(), 1.0e-15);
        Assertions.assertEquals(0.116790579082e-08,  qzs.getOmegaDot(), 1.0e-15);
        Assertions.assertEquals(0.000000000000e+00,  qzs.getIDot(), 1.0e-15);
        Assertions.assertEquals(2109,                qzs.getWeek());
        Assertions.assertEquals(0.280000000000e+01,  qzs.getSvAccuracy(), 1.0e-15);
        Assertions.assertEquals(0.620000000000e+02,  qzs.getSvHealth(), 1.0e-15);
        Assertions.assertEquals(-0.605359673500e-08, qzs.getTGD(), 1.0e-15);
        Assertions.assertEquals(957,                 qzs.getIODC(), 1.0e-15);

        // check weeks reference in Rinex navigation are aligned with GPS weeks
        final AbsoluteDate obsRebuiltDate = new GNSSDate(qzs.getWeek(), qzs.getTime(), SatelliteSystem.GPS).
                                            getDate();
        final double relativeTime = obsRebuiltDate.durationFrom(qzs.getEpochToc());
        Assertions.assertEquals(0.0, relativeTime / Constants.JULIAN_DAY, 7.0);
        Assertions.assertEquals(0.0, obsRebuiltDate.durationFrom(qzs.getDate()), 1.0e-15);

        // check the propagator
        final Frames frames = DataContext.getDefault().getFrames();
        final GNSSPropagator propagator = qzs.getPropagator(DataContext.getDefault().getFrames(), Propagator.getDefaultLaw(frames),
                FramesFactory.getEME2000(), FramesFactory.getITRF(IERSConventions.IERS_2010, true), Propagator.DEFAULT_MASS);
        final AbsoluteDate date0 = qzs.getDate();
        final Vector3D p0 = propagator.propagateInEcef(date0).getPosition();
        final double gpsCycleDuration = qzs.getCycleDuration();
        final AbsoluteDate date1 = date0.shiftedBy(gpsCycleDuration);
        final Vector3D p1 = propagator.propagateInEcef(date1).getPosition();
        Assertions.assertEquals(0., p0.distance(p1), 0.);

    }

    @Test
    public void testQZSSRinex400() throws IOException {

        // Parse file
        final String ex = "/gnss/navigation/Example_QZSS_Rinex400.n";
        final RinexNavigation file = new RinexNavigationParser().
                        parse(new DataSource(ex, () -> getClass().getResourceAsStream(ex)));

        // Verify Header
        Assertions.assertEquals(4.00,                                 file.getHeader().getFormatVersion(), Double.MIN_VALUE);
        Assertions.assertEquals(RinexFileType.NAVIGATION,             file.getHeader().getFileType());
        Assertions.assertEquals(SatelliteSystem.MIXED,                file.getHeader().getSatelliteSystem());
        Assertions.assertEquals("BCEmerge",                           file.getHeader().getProgramName());
        Assertions.assertEquals("congo",                              file.getHeader().getRunByName());
        Assertions.assertEquals("https://doi.org/10.57677/BRD400DLR", file.getHeader().getDoi());
        Assertions.assertNull(file.getHeader().getLicense());
        Assertions.assertNull(file.getHeader().getStationInformation());
        Assertions.assertEquals(18,                                   file.getHeader().getNumberOfLeapSeconds());
        Assertions.assertEquals(102,                                  file.getHeader().getMergedFiles());

        // Verify data
        Assertions.assertEquals(0, file.getGalileoNavigationMessages().size());
        Assertions.assertEquals(1, file.getQZSSLegacyNavigationMessages().size());
        Assertions.assertEquals(1, file.getQZSSCivilianNavigationMessages().size());
        Assertions.assertEquals(0, file.getBeidouLegacyNavigationMessages().size());
        Assertions.assertEquals(0, file.getBeidouCivilianNavigationMessages().size());
        Assertions.assertEquals(0, file.getIRNSSNavigationMessages().size());
        Assertions.assertEquals(0, file.getGlonassNavigationMessages().size());
        Assertions.assertEquals(0, file.getSBASNavigationMessages().size());
        Assertions.assertEquals(0, file.getGPSLegacyNavigationMessages().size());
        Assertions.assertEquals(0, file.getGPSCivilianNavigationMessages().size());

        final QZSSLegacyNavigationMessage qzssl = file.getQZSSLegacyNavigationMessages("J02").get(0);
        Assertions.assertEquals(0.0, qzssl.getEpochToc().durationFrom(new AbsoluteDate(2022, 10, 5, 0, 0, 0, TimeScalesFactory.getQZSS())), Double.MIN_VALUE);
        Assertions.assertEquals(0, qzssl.getSvHealth());
        Assertions.assertEquals(0, qzssl.getFitInterval());

        final List<QZSSCivilianNavigationMessage> list = file.getQZSSCivilianNavigationMessages("J02");
        Assertions.assertEquals(4, list.size());
        Assertions.assertEquals(0.0, list.get(0).getEpochToc().durationFrom(new AbsoluteDate(2022, 10, 5, 0, 0, 0, TimeScalesFactory.getGPS())), Double.MIN_VALUE);
        Assertions.assertEquals(-3, list.get(0).getUraiNed0());
        Assertions.assertEquals( 0, list.get(0).getUraiNed1());
        Assertions.assertEquals( 0, list.get(0).getUraiNed2());
        Assertions.assertEquals(-8, list.get(0).getUraiEd());
        Assertions.assertEquals( 0.000000000000e+00, list.get(0).getIscL1CA(), 1.0e-20);
        Assertions.assertEquals(-3.783497959375e-10, list.get(0).getIscL2C(),  1.0e-20);
        Assertions.assertEquals(1.600710675120e-09,  list.get(0).getIscL5I5(), 1.0e-20);
        Assertions.assertEquals(1.688022166491e-09,  list.get(0).getIscL5Q5(), 1.0e-20);
        Assertions.assertEquals(255606.0, list.get(0).getTransmissionTime(), 1.0e-10);
        Assertions.assertEquals(0.0, list.get(1).getEpochToc().durationFrom(new AbsoluteDate(2022, 10, 5, 1, 0, 0, TimeScalesFactory.getGPS())), Double.MIN_VALUE);

    }

    @Test
    public void testGLONASSRinex303() throws IOException {

        // Parse file
        final String ex = "/gnss/navigation/Example_Glonass_Rinex303.n";
        final RinexNavigation file = new RinexNavigationParser().
                        parse(new DataSource(ex, () -> getClass().getResourceAsStream(ex)));

        // Verify Header
        Assertions.assertEquals(3.03,                    file.getHeader().getFormatVersion(), Double.MIN_VALUE);
        Assertions.assertEquals(RinexFileType.NAVIGATION,file.getHeader().getFileType());
        Assertions.assertEquals(SatelliteSystem.GLONASS, file.getHeader().getSatelliteSystem());
        Assertions.assertEquals("GR25 V4.30",            file.getHeader().getProgramName());
        Assertions.assertEquals("Institute of Astrono",  file.getHeader().getRunByName());
        Assertions.assertEquals("2021-02-17T23:59:47.0", file.getHeader().getCreationDateComponents().toStringWithoutUtcOffset(60, 1));
        Assertions.assertEquals("UTC",                   file.getHeader().getCreationTimeZone());
        Assertions.assertEquals("GLUT", file.getHeader().getTimeSystemCorrections().get(0).getTimeSystemCorrectionType());
        Assertions.assertEquals(6.0535967350e-09,        file.getHeader().getTimeSystemCorrections().get(0).getTimeSystemCorrectionA0(), Double.MIN_VALUE);
        Assertions.assertEquals(0.000000000e+00,         file.getHeader().getTimeSystemCorrections().get(0).getTimeSystemCorrectionA1(), Double.MIN_VALUE);
        Assertions.assertNull(file.getHeader().getTimeSystemCorrections().get(0).getReferenceDate());
        Assertions.assertEquals(0,                       file.getComments().size());
        Assertions.assertEquals(18,                      file.getHeader().getNumberOfLeapSeconds());

        // Verify data
        Assertions.assertEquals(0, file.getGalileoNavigationMessages().size());
        Assertions.assertEquals(0, file.getQZSSLegacyNavigationMessages().size());
        Assertions.assertEquals(0, file.getBeidouLegacyNavigationMessages().size());
        Assertions.assertEquals(0, file.getIRNSSNavigationMessages().size());
        Assertions.assertEquals(3, file.getGlonassNavigationMessages().size());
        Assertions.assertEquals(0, file.getSBASNavigationMessages().size());
        Assertions.assertEquals(0, file.getGPSLegacyNavigationMessages().size());

        final GLONASSNavigationMessage glo = file.getGlonassNavigationMessages("R02").get(0);
        Assertions.assertEquals(0.0, glo.getEpochToc().durationFrom(new AbsoluteDate(2021, 2, 17, 23, 45, 0.0, TimeScalesFactory.getUTC())), Double.MIN_VALUE);
        Assertions.assertEquals(-4.674419760704e-04, glo.getTN(), 1.0e-10);
        Assertions.assertEquals(9.094947017729e-13,  glo.getGammaN(), 1.0e-10);
        Assertions.assertEquals(84600.0,             glo.getTime(), 1.0e-10);
        Assertions.assertEquals(-1252.090332031e+04, glo.getX(), 1.0e-10);
        Assertions.assertEquals(-2661.552429199e+00, glo.getXDot(), 1.0e-10);
        Assertions.assertEquals(0.000000000000e+00,  glo.getXDotDot(), 1.0e-10);
        Assertions.assertEquals(0.000000000000e+00,  glo.getHealth(), 1.0e-10);
        Assertions.assertEquals(1045.030761719e+04,  glo.getY(), 1.0e-10);
        Assertions.assertEquals(3342.580795288e-01,  glo.getYDot(), 1.0e-10);
        Assertions.assertEquals(0.000000000000e+00,  glo.getYDotDot(), 1.0e-10);
        Assertions.assertEquals(-4,                  glo.getFrequencyNumber());
        Assertions.assertEquals(1963.127978516e+04,  glo.getZ(), 1.0e-10);
        Assertions.assertEquals(-1884.816169739e+00, glo.getZDot(), 1.0e-10);
        Assertions.assertEquals(-1862.645149231e-09, glo.getZDotDot(), 1.0e-10);

        // check the propagator
        final GLONASSNumericalPropagator propagator1 = glo.getPropagator(60.0);
        final GLONASSNumericalPropagator propagator2 = glo.getPropagator(60, DataContext.getDefault());
        final GLONASSNumericalPropagator propagator3 = glo.getPropagator(60, DataContext.getDefault(),
                Propagator.getDefaultLaw(DataContext.getDefault().getFrames()),
                FramesFactory.getEME2000(), Propagator.DEFAULT_MASS);
        Assertions.assertNotNull(propagator1);
        Assertions.assertNotNull(propagator2);
        Assertions.assertNotNull(propagator3);
        
    }

    @Test
    public void testIRNSSRinex303() throws IOException {

        final String ex = "/gnss/navigation/Example_IRNSS_Rinex303.n";
        final RinexNavigation file = new RinexNavigationParser().
                        parse(new DataSource(ex, () -> getClass().getResourceAsStream(ex)));

        // Verify Header
        Assertions.assertEquals(3.03,                    file.getHeader().getFormatVersion(), Double.MIN_VALUE);
        Assertions.assertEquals(RinexFileType.NAVIGATION,file.getHeader().getFileType());
        Assertions.assertEquals(SatelliteSystem.IRNSS,   file.getHeader().getSatelliteSystem());
        Assertions.assertEquals("JPS2RIN v.2.0.168",     file.getHeader().getProgramName());
        Assertions.assertEquals("JAVAD GNSS",            file.getHeader().getRunByName());
        Assertions.assertEquals("2019-10-28T00:56:48.0", file.getHeader().getCreationDateComponents().toStringWithoutUtcOffset(60, 1));
        Assertions.assertEquals("UTC",                   file.getHeader().getCreationTimeZone());
        Assertions.assertEquals(18,                      file.getHeader().getNumberOfLeapSeconds());

        // Verify data
        Assertions.assertEquals(0, file.getGalileoNavigationMessages().size());
        Assertions.assertEquals(0, file.getQZSSLegacyNavigationMessages().size());
        Assertions.assertEquals(0, file.getBeidouLegacyNavigationMessages().size());
        Assertions.assertEquals(3, file.getIRNSSNavigationMessages().size());
        Assertions.assertEquals(0, file.getGlonassNavigationMessages().size());
        Assertions.assertEquals(0, file.getSBASNavigationMessages().size());
        Assertions.assertEquals(0, file.getGPSLegacyNavigationMessages().size());

        final IRNSSNavigationMessage irnss = file.getIRNSSNavigationMessages("I05").get(0);
        Assertions.assertEquals(0.0, irnss.getEpochToc().durationFrom(new AbsoluteDate(2019, 10, 27, 0, 0, 0, TimeScalesFactory.getIRNSS())), Double.MIN_VALUE);
        Assertions.assertEquals(4.232432693243e-04,  irnss.getAf0(), 1.0e-15);
        Assertions.assertEquals(2.000888343900e-11,  irnss.getAf1(), 1.0e-15);
        Assertions.assertEquals(0.000000000000e+00,  irnss.getAf2(), 1.0e-15);
        Assertions.assertEquals(0,                   irnss.getIODEC());
        Assertions.assertEquals(4.608125000000e+02,  irnss.getCrs(), 1.0e-15);
        Assertions.assertEquals(-2.259193667639e+00, irnss.getM0(), 1.0e-15);
        Assertions.assertEquals(1.492351293564e-05,  irnss.getCuc(), 1.0e-15);
        Assertions.assertEquals(2.073186333291e-03,  irnss.getE(), 1.0e-15);
        Assertions.assertEquals(-2.183392643929e-05, irnss.getCus(), 1.0e-15);
        Assertions.assertEquals(6.493289260864e+03,  FastMath.sqrt(irnss.getSma()), 1.0e-15);
        Assertions.assertEquals(0.000000000000e+00,  irnss.getTime(), 1.0e-15);
        Assertions.assertEquals(-2.868473529816e-07, irnss.getCic(), 1.0e-15);
        Assertions.assertEquals(1.135843714918e+00,  irnss.getOmega0(), 1.0e-15);
        Assertions.assertEquals(-5.215406417847e-08, irnss.getCis(), 1.0e-15);
        Assertions.assertEquals(5.007869522210e-01,  irnss.getI0(), 1.0e-15);
        Assertions.assertEquals(7.530000000000e+02,  irnss.getCrc(), 1.0e-15);
        Assertions.assertEquals(3.073412769875e+00,  irnss.getPa(), 1.0e-15);
        Assertions.assertEquals(-5.227360597694e-09, irnss.getOmegaDot(), 1.0e-15);
        Assertions.assertEquals(4.421612749348e-10,  irnss.getIDot(), 1.0e-15);
        Assertions.assertEquals(2077,                irnss.getWeek());
        Assertions.assertEquals(2.000000000000e+00,  irnss.getURA(), 1.0e-15);
        Assertions.assertEquals(0.000000000000e+00,  irnss.getSvHealth(), 1.0e-15);
        Assertions.assertEquals(-4.656613000000e-10, irnss.getTGD(), 1.0e-15);

        // check weeks reference in Rinex navigation are aligned with GPS weeks
        final AbsoluteDate obsRebuiltDate = new GNSSDate(irnss.getWeek(), irnss.getTime(), SatelliteSystem.GPS).
                                            getDate();
        final double relativeTime = obsRebuiltDate.durationFrom(irnss.getEpochToc());
        Assertions.assertEquals(0.0, relativeTime / Constants.JULIAN_DAY, 7.0);
        Assertions.assertEquals(0.0, obsRebuiltDate.durationFrom(irnss.getDate()), 1.0e-15);

        // check the propagator
        final GNSSPropagator propagator = irnss.getPropagator();
        final AbsoluteDate date0 = irnss.getDate();
        final Vector3D p0 = propagator.propagateInEcef(date0).getPosition();
        final double gpsCycleDuration = irnss.getCycleDuration();
        final AbsoluteDate date1 = date0.shiftedBy(gpsCycleDuration);
        final Vector3D p1 = propagator.propagateInEcef(date1).getPosition();
        Assertions.assertEquals(0., p0.distance(p1), 0.);

    }

    @Test
    public void testIRNSSRinex400() throws IOException {

        // Parse file
        final String ex = "/gnss/navigation/Example_IRNSS_Rinex400.n";
        final RinexNavigation file = new RinexNavigationParser().
                        parse(new DataSource(ex, () -> getClass().getResourceAsStream(ex)));

        // Verify Header
        Assertions.assertEquals(4.00,                                 file.getHeader().getFormatVersion(), Double.MIN_VALUE);
        Assertions.assertEquals(RinexFileType.NAVIGATION,             file.getHeader().getFileType());
        Assertions.assertEquals(SatelliteSystem.MIXED,                file.getHeader().getSatelliteSystem());
        Assertions.assertEquals("BCEmerge",                           file.getHeader().getProgramName());
        Assertions.assertEquals("congo",                              file.getHeader().getRunByName());
        Assertions.assertEquals("https://doi.org/10.57677/BRD400DLR", file.getHeader().getDoi());
        Assertions.assertNull(file.getHeader().getLicense());
        Assertions.assertNull(file.getHeader().getStationInformation());
        Assertions.assertEquals(18,                                   file.getHeader().getNumberOfLeapSeconds());
        Assertions.assertEquals(102,                                  file.getHeader().getMergedFiles());

        // Verify data
        Assertions.assertEquals(0, file.getGalileoNavigationMessages().size());
        Assertions.assertEquals(0, file.getQZSSLegacyNavigationMessages().size());
        Assertions.assertEquals(0, file.getQZSSCivilianNavigationMessages().size());
        Assertions.assertEquals(0, file.getBeidouLegacyNavigationMessages().size());
        Assertions.assertEquals(0, file.getBeidouCivilianNavigationMessages().size());
        Assertions.assertEquals(1, file.getIRNSSNavigationMessages().size());
        Assertions.assertEquals(0, file.getGlonassNavigationMessages().size());
        Assertions.assertEquals(0, file.getSBASNavigationMessages().size());
        Assertions.assertEquals(0, file.getGPSLegacyNavigationMessages().size());
        Assertions.assertEquals(0, file.getGPSCivilianNavigationMessages().size());

        final IRNSSNavigationMessage irnL = file.getIRNSSNavigationMessages().get("I02").get(0);
        Assertions.assertEquals(0.0, irnL.getEpochToc().durationFrom(new AbsoluteDate(2022, 10, 5, 0, 5, 36, TimeScalesFactory.getIRNSS())), Double.MIN_VALUE);
    }

    @Test
    public void testMixedRinex304() throws IOException {

        // Parse file
        final String ex = "/gnss/navigation/Example_Mixed_Rinex304.n";
        final RinexNavigation file = new RinexNavigationParser().
                        parse(new DataSource(ex, () -> getClass().getResourceAsStream(ex)));

        // Verify Header
        Assertions.assertEquals(3.04,                    file.getHeader().getFormatVersion(), Double.MIN_VALUE);
        Assertions.assertEquals(RinexFileType.NAVIGATION,file.getHeader().getFileType());
        Assertions.assertEquals(SatelliteSystem.MIXED,   file.getHeader().getSatelliteSystem());
        Assertions.assertEquals("Alloy 5.37",            file.getHeader().getProgramName());
        Assertions.assertEquals("Receiver Operator",     file.getHeader().getRunByName());
        Assertions.assertEquals("2020-02-11T00:00:00.0", file.getHeader().getCreationDateComponents().toStringWithoutUtcOffset(60, 1));
        Assertions.assertEquals("UTC",                   file.getHeader().getCreationTimeZone());
        Assertions.assertEquals(0.8382E-08,              file.getKlobucharAlpha()[0], Double.MIN_VALUE);
        Assertions.assertEquals(-0.7451E-08,             file.getKlobucharAlpha()[1], Double.MIN_VALUE);
        Assertions.assertEquals(-0.5960E-07,             file.getKlobucharAlpha()[2], Double.MIN_VALUE);
        Assertions.assertEquals(0.5960E-07,              file.getKlobucharAlpha()[3], Double.MIN_VALUE);
        Assertions.assertEquals(0.8806E+05,              file.getKlobucharBeta()[0],  Double.MIN_VALUE);
        Assertions.assertEquals(-0.1638E+05,             file.getKlobucharBeta()[1],  Double.MIN_VALUE);
        Assertions.assertEquals(-0.1966E+06,             file.getKlobucharBeta()[2],  Double.MIN_VALUE);
        Assertions.assertEquals(0.6554E+05,              file.getKlobucharBeta()[3],  Double.MIN_VALUE);
        Assertions.assertEquals(0.4200E+02,              file.getNeQuickAlpha()[0], Double.MIN_VALUE);
        Assertions.assertEquals(0.1563E-01,              file.getNeQuickAlpha()[1], Double.MIN_VALUE);
        Assertions.assertEquals(0.2045E-02,              file.getNeQuickAlpha()[2], Double.MIN_VALUE);
        Assertions.assertEquals(0.0000E+00,              file.getNeQuickAlpha()[3], Double.MIN_VALUE);
        Assertions.assertEquals("GPUT", file.getHeader().getTimeSystemCorrections().get(0).getTimeSystemCorrectionType());
        Assertions.assertEquals("GAUT", file.getHeader().getTimeSystemCorrections().get(1).getTimeSystemCorrectionType());
        Assertions.assertEquals("GPGA", file.getHeader().getTimeSystemCorrections().get(2).getTimeSystemCorrectionType());
        Assertions.assertEquals(18,                      file.getHeader().getNumberOfLeapSeconds());

        // Verify data
        Assertions.assertEquals(0, file.getGalileoNavigationMessages().size());
        Assertions.assertEquals(0, file.getQZSSLegacyNavigationMessages().size());
        Assertions.assertEquals(2, file.getBeidouLegacyNavigationMessages().size());
        Assertions.assertEquals(0, file.getIRNSSNavigationMessages().size());
        Assertions.assertEquals(1, file.getGlonassNavigationMessages().size());
        Assertions.assertEquals(0, file.getSBASNavigationMessages().size());
        Assertions.assertEquals(2, file.getGPSLegacyNavigationMessages().size());

        final GLONASSNavigationMessage glo = file.getGlonassNavigationMessages("R05").get(0);
        Assertions.assertEquals(0.0, glo.getEpochToc().durationFrom(new AbsoluteDate(2020, 2, 10, 23, 45, 0.0, TimeScalesFactory.getUTC())), Double.MIN_VALUE);
        Assertions.assertEquals(-0.447863712907e-04, glo.getTN(), 1.0e-10);
        Assertions.assertEquals(0.909494701773e-12,  glo.getGammaN(), 1.0e-10);
        Assertions.assertEquals(86370.0,             glo.getTime(), 1.0e-10);
        Assertions.assertEquals(0182.817373047e+05,  glo.getX(), 1.0e-10);
        Assertions.assertEquals(-176.770305634e+01,  glo.getXDot(), 1.0e-10);
        Assertions.assertEquals(651.925802231e-08,   glo.getXDotDot(), 1.0e-10);
        Assertions.assertEquals(0.000000000000e+00,  glo.getHealth(), 1.0e-10);
        Assertions.assertEquals(0114.389570312e+05,  glo.getY(), 1.0e-10);
        Assertions.assertEquals(-619.493484497e+00,  glo.getYDot(), 1.0e-10);
        Assertions.assertEquals(279.396772385e-08,   glo.getYDotDot(), 1.0e-10);
        Assertions.assertEquals(1,                   glo.getFrequencyNumber());
        Assertions.assertEquals(136.489028320e+05,   glo.getZ(), 1.0e-10);
        Assertions.assertEquals(288.632869720e+01,   glo.getZDot(), 1.0e-10);
        Assertions.assertEquals(0.000000000000e+00,  glo.getZDotDot(), 1.0e-10);

    }

    @Test
    public void testMixedRinex305() throws IOException {

        // Parse file
        final String ex = "/gnss/navigation/Example_Mixed_Rinex305.n";
        final RinexNavigation file = new RinexNavigationParser().
                        parse(new DataSource(ex, () -> getClass().getResourceAsStream(ex)));

        // Verify Header
        Assertions.assertEquals(3.05,                    file.getHeader().getFormatVersion(), Double.MIN_VALUE);
        Assertions.assertEquals(RinexFileType.NAVIGATION,file.getHeader().getFileType());
        Assertions.assertEquals(SatelliteSystem.MIXED,   file.getHeader().getSatelliteSystem());
        Assertions.assertEquals("XXRINEXN V3",           file.getHeader().getProgramName());
        Assertions.assertEquals("AIUB",                  file.getHeader().getRunByName());
        Assertions.assertEquals("2006-10-02T00:01:23.0", file.getHeader().getCreationDateComponents().toStringWithoutUtcOffset(60, 1));
        Assertions.assertEquals("UTC",                   file.getHeader().getCreationTimeZone());
        Assertions.assertEquals(0.1025E-07,              file.getKlobucharAlpha()[0], Double.MIN_VALUE);
        Assertions.assertEquals(0.7451E-08,              file.getKlobucharAlpha()[1], Double.MIN_VALUE);
        Assertions.assertEquals(-0.5960E-07,             file.getKlobucharAlpha()[2], Double.MIN_VALUE);
        Assertions.assertEquals(-0.5960E-07,             file.getKlobucharAlpha()[3], Double.MIN_VALUE);
        Assertions.assertEquals(0.8806E+05,              file.getKlobucharBeta()[0],  Double.MIN_VALUE);
        Assertions.assertEquals(0.0000E+00,              file.getKlobucharBeta()[1],  Double.MIN_VALUE);
        Assertions.assertEquals(-0.1966E+06,             file.getKlobucharBeta()[2],  Double.MIN_VALUE);
        Assertions.assertEquals(-0.6554E+05,             file.getKlobucharBeta()[3],  Double.MIN_VALUE);
        Assertions.assertEquals("GPUT", file.getHeader().getTimeSystemCorrections().get(0).getTimeSystemCorrectionType());
        Assertions.assertEquals("GLUT", file.getHeader().getTimeSystemCorrections().get(1).getTimeSystemCorrectionType());
        Assertions.assertEquals(14,                      file.getHeader().getNumberOfLeapSeconds());

        // Verify data
        Assertions.assertEquals(0, file.getGalileoNavigationMessages().size());
        Assertions.assertEquals(0, file.getQZSSLegacyNavigationMessages().size());
        Assertions.assertEquals(0, file.getBeidouLegacyNavigationMessages().size());
        Assertions.assertEquals(0, file.getIRNSSNavigationMessages().size());
        Assertions.assertEquals(2, file.getGlonassNavigationMessages().size());
        Assertions.assertEquals(0, file.getSBASNavigationMessages().size());
        Assertions.assertEquals(2, file.getGPSLegacyNavigationMessages().size());

        final GLONASSNavigationMessage glo = file.getGlonassNavigationMessages("R01").get(0);
        Assertions.assertEquals(0.0, glo.getEpochToc().durationFrom(new AbsoluteDate(2006, 10, 1, 0, 15, 0.0, TimeScalesFactory.getUTC())), Double.MIN_VALUE);
        Assertions.assertEquals( 0.137668102980E-04,  glo.getTN(),      1.0e-10);
        Assertions.assertEquals(-0.454747350886E-11,  glo.getGammaN(),  1.0e-10);
        Assertions.assertEquals(90.0,                 glo.getTime(),    1.0e-10);
        Assertions.assertEquals(0.157594921875E+08,   glo.getX(),       1.0e-6);
        Assertions.assertEquals(-0.145566368103E+04,  glo.getXDot(),    1.0e-9);
        Assertions.assertEquals(0.000000000000E+00,   glo.getXDotDot(), 1.0e-12);
        Assertions.assertEquals(0.000000000000e+00,   glo.getHealth(),  1.0e-10);
        Assertions.assertEquals(-0.813711474609E+07,  glo.getY(),       1.0e-6);
        Assertions.assertEquals(0.205006790161E+04,   glo.getYDot(),    1.0e-9);
        Assertions.assertEquals(0.931322574615E-06,   glo.getYDotDot(), 1.0e-12);
        Assertions.assertEquals(7,                    glo.getFrequencyNumber());
        Assertions.assertEquals(0.183413398438E+08,   glo.getZ(),       1.0e-6);
        Assertions.assertEquals(0.215388488770E+04,   glo.getZDot(),    1.0e-9);
        Assertions.assertEquals(-0.186264514923E-05,  glo.getZDotDot(), 1.0e-12);
        Assertions.assertEquals(179,  glo.getStatusFlags());
        Assertions.assertEquals(8.381903171539E-09,  glo.getGroupDelayDifference(), 1.0e-15);
        Assertions.assertEquals(2.0,  glo.getURA(), 1.0e-10);
        Assertions.assertEquals(3,  glo.getHealthFlags());

    }

    @Test
    public void testQZSSRinex304() throws IOException {

        final String ex = "/gnss/navigation/Example_QZSS_Rinex304.n";
        final RinexNavigation file = new RinexNavigationParser().
                        parse(new DataSource(ex, () -> getClass().getResourceAsStream(ex)));

        // Verify Header
        Assertions.assertEquals(3.04,                    file.getHeader().getFormatVersion(), Double.MIN_VALUE);
        Assertions.assertEquals(RinexFileType.NAVIGATION,file.getHeader().getFileType());
        Assertions.assertEquals(SatelliteSystem.QZSS,    file.getHeader().getSatelliteSystem());
        Assertions.assertEquals("JPS2RIN v.2.0.191",     file.getHeader().getProgramName());
        Assertions.assertEquals("JAVAD GNSS",            file.getHeader().getRunByName());
        Assertions.assertEquals("2020-06-10T00:32:46.0", file.getHeader().getCreationDateComponents().toStringWithoutUtcOffset(60, 1));
        Assertions.assertEquals("UTC",                   file.getHeader().getCreationTimeZone());
        Assertions.assertEquals(18,                      file.getHeader().getNumberOfLeapSeconds());

        // Verify data
        Assertions.assertEquals(0, file.getGalileoNavigationMessages().size());
        Assertions.assertEquals(3, file.getQZSSLegacyNavigationMessages().size());
        Assertions.assertEquals(0, file.getBeidouLegacyNavigationMessages().size());
        Assertions.assertEquals(0, file.getIRNSSNavigationMessages().size());
        Assertions.assertEquals(0, file.getGlonassNavigationMessages().size());
        Assertions.assertEquals(0, file.getSBASNavigationMessages().size());
        Assertions.assertEquals(0, file.getGPSLegacyNavigationMessages().size());

        final QZSSLegacyNavigationMessage qzs = file.getQZSSLegacyNavigationMessages("J03").get(0);
        Assertions.assertEquals(0.0, qzs.getEpochToc().durationFrom(new AbsoluteDate(2020, 6, 9, 1, 0, 0, TimeScalesFactory.getQZSS())), Double.MIN_VALUE);
        Assertions.assertEquals(-3.880355507135e-06, qzs.getAf0(), 1.0e-15);
        Assertions.assertEquals(-4.547473508865e-13, qzs.getAf1(), 1.0e-15);
        Assertions.assertEquals(0.000000000000e+00,  qzs.getAf2(), 1.0e-15);
        Assertions.assertEquals(193,                 qzs.getIODE());
        Assertions.assertEquals(3.106250000000e+02,  qzs.getCrs(), 1.0e-15);
        Assertions.assertEquals(2.226495657955e+00,  qzs.getM0(), 1.0e-15);
        Assertions.assertEquals(7.346272468567e-06,  qzs.getCuc(), 1.0e-15);
        Assertions.assertEquals(7.470769551583e-02,  qzs.getE(), 1.0e-15);
        Assertions.assertEquals(-2.568960189819e-05, qzs.getCus(), 1.0e-15);
        Assertions.assertEquals(6.493781688690e+03,  FastMath.sqrt(qzs.getSma()), 1.0e-15);
        Assertions.assertEquals(1.764000000000e+05,  qzs.getTime(), 1.0e-15);
        Assertions.assertEquals(-1.853331923485e-06, qzs.getCic(), 1.0e-15);
        Assertions.assertEquals(2.023599801546e+00,  qzs.getOmega0(), 1.0e-15);
        Assertions.assertEquals(1.644715666771e-06,  qzs.getCis(), 1.0e-15);
        Assertions.assertEquals(7.122509413449e-01,  qzs.getI0(), 1.0e-15);
        Assertions.assertEquals(9.670937500000e+02,  qzs.getCrc(), 1.0e-15);
        Assertions.assertEquals(-1.550179221884e+00, qzs.getPa(), 1.0e-15);
        Assertions.assertEquals(-1.478633019572e-09, qzs.getOmegaDot(), 1.0e-15);
        Assertions.assertEquals(-7.193156766709e-10, qzs.getIDot(), 1.0e-15);
        Assertions.assertEquals(2109,                qzs.getWeek());
        Assertions.assertEquals(2.000000000000e+00,  qzs.getSvAccuracy(), 1.0e-15);
        Assertions.assertEquals(0.000000000000e+00,  qzs.getSvHealth(), 1.0e-15);
        Assertions.assertEquals(0.000000000000e+00,  qzs.getTGD(), 1.0e-15);
        Assertions.assertEquals(961,                 qzs.getIODC(), 1.0e-15);

        // check weeks reference in Rinex navigation are aligned with GPS weeks
        final AbsoluteDate obsRebuiltDate = new GNSSDate(qzs.getWeek(), qzs.getTime(), SatelliteSystem.GPS).
                                            getDate();
        final double relativeTime = obsRebuiltDate.durationFrom(qzs.getEpochToc());
        Assertions.assertEquals(0.0, relativeTime / Constants.JULIAN_DAY, 7.0);
        Assertions.assertEquals(0.0, obsRebuiltDate.durationFrom(qzs.getDate()), 1.0e-15);

        // check the propagator
        final GNSSPropagator propagator = qzs.getPropagator(DataContext.getDefault().getFrames());
        final AbsoluteDate date0 = qzs.getDate();
        final Vector3D p0 = propagator.propagateInEcef(date0).getPosition();
        final double gpsCycleDuration = qzs.getCycleDuration();
        final AbsoluteDate date1 = date0.shiftedBy(gpsCycleDuration);
        final Vector3D p1 = propagator.propagateInEcef(date1).getPosition();
        Assertions.assertEquals(0., p0.distance(p1), 0.);

    }

    @Test
    public void testGpsRinex304() throws IOException {

        // Parse file
        final String ex = "/gnss/navigation/Example_GPS_Rinex304.n";
        final RinexNavigation file = new RinexNavigationParser().
                        parse(new DataSource(ex, () -> getClass().getResourceAsStream(ex)));

        // Verify Header
        Assertions.assertEquals(3.04,                          file.getHeader().getFormatVersion(), Double.MIN_VALUE);
        Assertions.assertEquals(RinexFileType.NAVIGATION,      file.getHeader().getFileType());
        Assertions.assertEquals(SatelliteSystem.GPS,           file.getHeader().getSatelliteSystem());
        Assertions.assertEquals("sbf2rin-13.8.0",              file.getHeader().getProgramName());
        Assertions.assertEquals("",                            file.getHeader().getRunByName());
        Assertions.assertEquals("2021-03-07T00:08:19.0",       file.getHeader().getCreationDateComponents().toStringWithoutUtcOffset(60, 1));
        Assertions.assertEquals("UTC",                         file.getHeader().getCreationTimeZone());
        Assertions.assertEquals(0.0,                           file.getHeader().getCreationDate().durationFrom(new AbsoluteDate(2021, 3, 7, 0, 8, 19.0, TimeScalesFactory.getUTC())), 0.0);
        Assertions.assertEquals(IonosphericCorrectionType.GPS, file.getHeader().getIonosphericCorrectionType());
        Assertions.assertEquals(1.0245E-08,                    file.getKlobucharAlpha()[0], Double.MIN_VALUE);
        Assertions.assertEquals(0.0000E+00,                    file.getKlobucharAlpha()[1], Double.MIN_VALUE);
        Assertions.assertEquals(-5.9605E-08,                   file.getKlobucharAlpha()[2], Double.MIN_VALUE);
        Assertions.assertEquals(0.0000E+00,                    file.getKlobucharAlpha()[3], Double.MIN_VALUE);
        Assertions.assertEquals(9.0112E+04,                    file.getKlobucharBeta()[0],  Double.MIN_VALUE);
        Assertions.assertEquals(0.0000E+00,                    file.getKlobucharBeta()[1],  Double.MIN_VALUE);
        Assertions.assertEquals(-1.9661E+05,                   file.getKlobucharBeta()[2],  Double.MIN_VALUE);
        Assertions.assertEquals(0.0000E+00,                    file.getKlobucharBeta()[3],  Double.MIN_VALUE);
        Assertions.assertEquals("GPUT",                        file.getHeader().getTimeSystemCorrections().get(0).getTimeSystemCorrectionType());
        Assertions.assertEquals(0.0000000000E+00,              file.getHeader().getTimeSystemCorrections().get(0).getTimeSystemCorrectionA0(), Double.MIN_VALUE);
        Assertions.assertEquals(9.769962617E-15,               file.getHeader().getTimeSystemCorrections().get(0).getTimeSystemCorrectionA1(), Double.MIN_VALUE);
        GNSSDate date = new GNSSDate(file.getHeader().getTimeSystemCorrections().get(0).getReferenceDate(), SatelliteSystem.GPS);
        Assertions.assertEquals(233472,                        date.getSecondsInWeek());
        Assertions.assertEquals(2148,                          date.getWeekNumber());
        Assertions.assertEquals(18,                            file.getHeader().getNumberOfLeapSeconds());

        // Verify data
        Assertions.assertEquals(0, file.getGalileoNavigationMessages().size());
        Assertions.assertEquals(0, file.getQZSSLegacyNavigationMessages().size());
        Assertions.assertEquals(0, file.getBeidouLegacyNavigationMessages().size());
        Assertions.assertEquals(0, file.getIRNSSNavigationMessages().size());
        Assertions.assertEquals(0, file.getGlonassNavigationMessages().size());
        Assertions.assertEquals(0, file.getSBASNavigationMessages().size());
        Assertions.assertEquals(3, file.getGPSLegacyNavigationMessages().size());

        final GPSLegacyNavigationMessage gps = file.getGPSLegacyNavigationMessages("G01").get(0);
        Assertions.assertEquals(0.0, gps.getEpochToc().durationFrom(new AbsoluteDate(2021, 3, 5, 23, 59, 44, TimeScalesFactory.getGPS())), Double.MIN_VALUE);
        Assertions.assertEquals(7.477793842554E-04,  gps.getAf0(), 1.0e-15);
        Assertions.assertEquals(-8.412825991400E-12, gps.getAf1(), 1.0e-15);
        Assertions.assertEquals(0.000000000000e+00,  gps.getAf2(), 1.0e-15);
        Assertions.assertEquals(9,                   gps.getIODE());
        Assertions.assertEquals(-7.434375000000E+01, gps.getCrs(), 1.0e-15);
        Assertions.assertEquals(1.258707807055E+00,  gps.getM0(), 1.0e-15);
        Assertions.assertEquals(-3.753229975700E-06, gps.getCuc(), 1.0e-15);
        Assertions.assertEquals(1.047585485503E-02,  gps.getE(), 1.0e-15);
        Assertions.assertEquals(7.394701242447E-06,  gps.getCus(), 1.0e-15);
        Assertions.assertEquals(5.153690633774E+03,  FastMath.sqrt(gps.getSma()), 1.0e-15);
        Assertions.assertEquals(5.183840000000E+05,  gps.getTime(), 1.0e-15);
        Assertions.assertEquals(-1.359730958939E-07, gps.getCic(), 1.0e-15);
        Assertions.assertEquals(-1.936900950511E+00, gps.getOmega0(), 1.0e-15);
        Assertions.assertEquals(1.136213541031E-07,  gps.getCis(), 1.0e-15);
        Assertions.assertEquals(9.833041013284E-01,  gps.getI0(), 1.0e-15);
        Assertions.assertEquals(2.525937500000E+02,  gps.getCrc(), 1.0e-15);
        Assertions.assertEquals(8.208058952773E-01,  gps.getPa(), 1.0e-15);
        Assertions.assertEquals(-8.015691028563E-09, gps.getOmegaDot(), 1.0e-15);
        Assertions.assertEquals(-1.053615315878E-10, gps.getIDot(), 1.0e-15);
        Assertions.assertEquals(2147,                gps.getWeek());
        Assertions.assertEquals(2.000000000000E+00,  gps.getSvAccuracy(), 1.0e-15);
        Assertions.assertEquals(0,                   gps.getSvHealth());
        Assertions.assertEquals(4.656612873077E-09,  gps.getTGD(), 1.0e-15);
        Assertions.assertEquals(9,                   gps.getIODC());

        // check weeks reference in Rinex navigation are aligned with GPS weeks
        final AbsoluteDate obsRebuiltDate = new GNSSDate(gps.getWeek(), gps.getTime(), SatelliteSystem.GPS).
                                            getDate();
        final double relativeTime = obsRebuiltDate.durationFrom(gps.getEpochToc());
        Assertions.assertEquals(0.0, relativeTime / Constants.JULIAN_DAY, 7.0);
        Assertions.assertEquals(0.0, obsRebuiltDate.durationFrom(gps.getDate()), 1.0e-15);

        // check the propagator
        final Frames frames = DataContext.getDefault().getFrames();
        final GNSSPropagator propagator = gps.getPropagator(DataContext.getDefault().getFrames(), Propagator.getDefaultLaw(frames),
                FramesFactory.getEME2000(), FramesFactory.getITRF(IERSConventions.IERS_2010, true), Propagator.DEFAULT_MASS);
        final AbsoluteDate date0 = gps.getDate();
        final Vector3D p0 = propagator.propagateInEcef(date0).getPosition();
        final double gpsCycleDuration = gps.getCycleDuration();
        final AbsoluteDate date1 = date0.shiftedBy(gpsCycleDuration);
        final Vector3D p1 = propagator.propagateInEcef(date1).getPosition();
        Assertions.assertEquals(0., p0.distance(p1), 0.);

    }

    @Test
    public void testGalileoRinex304() throws IOException {

        // Parse file
        final String ex = "/gnss/navigation/Example_Galileo_Rinex304.n";
        final RinexNavigation file = new RinexNavigationParser().
                        parse(new DataSource(ex, () -> getClass().getResourceAsStream(ex)));

        // Verify Header
        Assertions.assertEquals(3.04,                          file.getHeader().getFormatVersion(), Double.MIN_VALUE);
        Assertions.assertEquals(RinexFileType.NAVIGATION,      file.getHeader().getFileType());
        Assertions.assertEquals(SatelliteSystem.GALILEO,       file.getHeader().getSatelliteSystem());
        Assertions.assertEquals("JPS2RIN v.2.0.191",           file.getHeader().getProgramName());
        Assertions.assertEquals("JAVAD GNSS",                  file.getHeader().getRunByName());
        Assertions.assertEquals("2021-03-07T00:02:45.0",       file.getHeader().getCreationDateComponents().toStringWithoutUtcOffset(60, 1));
        Assertions.assertEquals("UTC",                         file.getHeader().getCreationTimeZone());
        Assertions.assertEquals(IonosphericCorrectionType.GAL, file.getHeader().getIonosphericCorrectionType());
        Assertions.assertEquals(5.0500E+01,                    file.getNeQuickAlpha()[0], Double.MIN_VALUE);
        Assertions.assertEquals(2.7344E-02,                    file.getNeQuickAlpha()[1], Double.MIN_VALUE);
        Assertions.assertEquals(-1.5869E-03,                   file.getNeQuickAlpha()[2], Double.MIN_VALUE);
        Assertions.assertEquals(0.0000E+00,                    file.getNeQuickAlpha()[3], Double.MIN_VALUE);
        Assertions.assertEquals(18,                            file.getHeader().getNumberOfLeapSeconds());

        // Verify data
        Assertions.assertEquals(1, file.getGalileoNavigationMessages().size());
        Assertions.assertEquals(0, file.getQZSSLegacyNavigationMessages().size());
        Assertions.assertEquals(0, file.getBeidouLegacyNavigationMessages().size());
        Assertions.assertEquals(0, file.getIRNSSNavigationMessages().size());
        Assertions.assertEquals(0, file.getGlonassNavigationMessages().size());
        Assertions.assertEquals(0, file.getSBASNavigationMessages().size());
        Assertions.assertEquals(0, file.getGPSLegacyNavigationMessages().size());

        final GalileoNavigationMessage gal = file.getGalileoNavigationMessages("E13").get(1);
        Assertions.assertEquals(0.0, gal.getEpochToc().durationFrom(new AbsoluteDate(2021, 3, 5, 22, 30, 0, TimeScalesFactory.getGST())), Double.MIN_VALUE);
        Assertions.assertEquals(4.131024470553e-04,  gal.getAf0(), 1.0e-15);
        Assertions.assertEquals(5.400124791777e-13,  gal.getAf1(), 1.0e-15);
        Assertions.assertEquals(0.000000000000e+00,  gal.getAf2(), 1.0e-15);
        Assertions.assertEquals(87,                  gal.getIODNav());
        Assertions.assertEquals(-1.010000000000e+02, gal.getCrs(), 1.0e-15);
        Assertions.assertEquals(1.781709410229e+00,  gal.getM0(), 1.0e-15);
        Assertions.assertEquals(-4.542991518974e-06, gal.getCuc(), 1.0e-15);
        Assertions.assertEquals(3.459260333329e-04,  gal.getE(), 1.0e-15);
        Assertions.assertEquals(5.345791578293e-06,  gal.getCus(), 1.0e-15);
        Assertions.assertEquals(5.440610326767e+03,  FastMath.sqrt(gal.getSma()), 1.0e-15);
        Assertions.assertEquals(5.130000000000e+05,  gal.getTime(), 1.0e-15);
        Assertions.assertEquals(6.332993507385e-08,  gal.getCic(), 1.0e-15);
        Assertions.assertEquals(-2.165492556291e+00, gal.getOmega0(), 1.0e-15);
        Assertions.assertEquals(-4.842877388000e-08, gal.getCis(), 1.0e-15);
        Assertions.assertEquals(9.941388485934e-01,  gal.getI0(), 1.0e-15);
        Assertions.assertEquals(2.392812500000e+02,  gal.getCrc(), 1.0e-15);
        Assertions.assertEquals(-9.613560467153e-01, gal.getPa(), 1.0e-15);
        Assertions.assertEquals(-5.551302662610e-09, gal.getOmegaDot(), 1.0e-15);
        Assertions.assertEquals(-8.321775206769e-11, gal.getIDot(), 1.0e-15);
        Assertions.assertEquals(2147,                gal.getWeek());
        Assertions.assertEquals(3.119999885559e+00,  gal.getSisa(), 1.0e-15);
        Assertions.assertEquals(0.000000000000e+00,  gal.getSvHealth(), 1.0e-15);
        Assertions.assertEquals(4.656612873077e-10,  gal.getBGDE1E5a(), 1.0e-15);
        Assertions.assertEquals(2.328306436539e-10,  gal.getBGDE5bE1(), 1.0e-15);

        // check weeks reference in Rinex navigation are aligned with GPS weeks
        final AbsoluteDate obsRebuiltDate = new GNSSDate(gal.getWeek(), gal.getTime(), SatelliteSystem.GPS).
                                            getDate();
        final double relativeTime = obsRebuiltDate.durationFrom(gal.getEpochToc());
        Assertions.assertEquals(0.0, relativeTime / Constants.JULIAN_DAY, 7.0);
        Assertions.assertEquals(0.0, obsRebuiltDate.durationFrom(gal.getDate()), 1.0e-15);

        // check the propagator
        final Frames frames = DataContext.getDefault().getFrames();
        final GNSSPropagator propagator = gal.getPropagator(DataContext.getDefault().getFrames(), Propagator.getDefaultLaw(frames),
                FramesFactory.getEME2000(), FramesFactory.getITRF(IERSConventions.IERS_2010, true), Propagator.DEFAULT_MASS);
        final AbsoluteDate date0 = gal.getDate();
        final Vector3D p0 = propagator.propagateInEcef(date0).getPosition();
        final double gpsCycleDuration = gal.getCycleDuration();
        final AbsoluteDate date1 = date0.shiftedBy(gpsCycleDuration);
        final Vector3D p1 = propagator.propagateInEcef(date1).getPosition();
        Assertions.assertEquals(0., p0.distance(p1), 0.);
        
    }

    @Test
    public void testSBASRinex304() throws IOException {

        // Parse file
        final String ex = "/gnss/navigation/Example_SBAS_Rinex304.n";
        final RinexNavigation file = new RinexNavigationParser().
                        parse(new DataSource(ex, () -> getClass().getResourceAsStream(ex)));

        // Verify Header
        Assertions.assertEquals(3.04,                    file.getHeader().getFormatVersion(), Double.MIN_VALUE);
        Assertions.assertEquals(RinexFileType.NAVIGATION,file.getHeader().getFileType());
        Assertions.assertEquals(SatelliteSystem.SBAS,    file.getHeader().getSatelliteSystem());
        Assertions.assertEquals("sbf2rin-13.4.5",        file.getHeader().getProgramName());
        Assertions.assertEquals("RIGTC, GO PECNY",       file.getHeader().getRunByName());
        Assertions.assertEquals("2021-02-19T00:26:27.0", file.getHeader().getCreationDateComponents().toStringWithoutUtcOffset(60, 1));
        Assertions.assertEquals("SBAS NAVIGATION DATA FROM STATION GOP6 (RIGTC, GO PECNY)", file.getComments().get(0).getText());
        Assertions.assertEquals("UTC",                   file.getHeader().getCreationTimeZone());

        // Verify data
        Assertions.assertEquals(0, file.getGalileoNavigationMessages().size());
        Assertions.assertEquals(0, file.getQZSSLegacyNavigationMessages().size());
        Assertions.assertEquals(0, file.getBeidouLegacyNavigationMessages().size());
        Assertions.assertEquals(0, file.getIRNSSNavigationMessages().size());
        Assertions.assertEquals(0, file.getGlonassNavigationMessages().size());
        Assertions.assertEquals(3, file.getSBASNavigationMessages().size());
        Assertions.assertEquals(0, file.getGPSLegacyNavigationMessages().size());

        final SBASNavigationMessage sbas = file.getSBASNavigationMessages("S36").get(0);
        Assertions.assertEquals(0.0, sbas.getEpochToc().durationFrom(new AbsoluteDate(2021, 2, 17, 23, 58, 56.0, TimeScalesFactory.getGPS())), Double.MIN_VALUE);
        Assertions.assertEquals(0.000000000000E+00, sbas.getAGf0(), 1.0e-10);
        Assertions.assertEquals(0.000000000000E+00, sbas.getAGf1(), 1.0e-10);
        Assertions.assertEquals(3.456150000000E+05, sbas.getTime(), 1.0e-10);
        Assertions.assertEquals(4200.368800000E+04, sbas.getX(), 1.0e-10);
        Assertions.assertEquals(0.000000000000E+00, sbas.getXDot(), 1.0e-10);
        Assertions.assertEquals(0.000000000000E+00, sbas.getXDotDot(), 1.0e-10);
        Assertions.assertEquals(6.300000000000E+01, sbas.getHealth(), 1.0e-10);
        Assertions.assertEquals(3674.846960000E+03, sbas.getY(), 1.0e-10);
        Assertions.assertEquals(0.000000000000E+00, sbas.getYDot(), 1.0e-10);
        Assertions.assertEquals(0.000000000000E+00, sbas.getYDotDot(), 1.0e-10);
        Assertions.assertEquals(3.276700000000E+04, sbas.getURA(), 1.0e-10);
        Assertions.assertEquals(0.000000000000E+00, sbas.getZ(), 1.0e-10);
        Assertions.assertEquals(0.000000000000E+00, sbas.getZDot(), 1.0e-10);
        Assertions.assertEquals(0.000000000000E+00, sbas.getZDotDot(), 1.0e-10);
        Assertions.assertEquals(155,                sbas.getIODN(), 1.0e-10);

        // check the propagator
        final Frames frames = DataContext.getDefault().getFrames();
        final SBASPropagator propagator = sbas.getPropagator(frames, Propagator.getDefaultLaw(frames),
                FramesFactory.getEME2000(), FramesFactory.getITRF(IERSConventions.IERS_2010, true),
                Propagator.DEFAULT_MASS, GNSSConstants.SBAS_MU);
        final PVCoordinates pv = propagator.propagateInEcef(sbas.getDate());
        final Vector3D position = pv.getPosition();
        final Vector3D velocity = pv.getVelocity();
        final Vector3D acceleration = pv.getAcceleration();
        double eps = 1.0e-15;
        Assertions.assertEquals(sbas.getX(),       position.getX(),     eps);
        Assertions.assertEquals(sbas.getY(),       position.getY(),     eps);
        Assertions.assertEquals(sbas.getZ(),       position.getZ(),     eps);
        Assertions.assertEquals(sbas.getXDot(),    velocity.getX(),     eps);
        Assertions.assertEquals(sbas.getYDot(),    velocity.getY(),     eps);
        Assertions.assertEquals(sbas.getZDot(),    velocity.getZ(),     eps);
        Assertions.assertEquals(sbas.getXDotDot(), acceleration.getX(), eps);
        Assertions.assertEquals(sbas.getYDotDot(), acceleration.getY(), eps);
        Assertions.assertEquals(sbas.getZDotDot(), acceleration.getZ(), eps);

    }

    @Test
    public void testSBASRinex400() throws IOException {

        // Parse file
        final String ex = "/gnss/navigation/Example_SBAS_Rinex400.n";
        final RinexNavigation file = new RinexNavigationParser().
                        parse(new DataSource(ex, () -> getClass().getResourceAsStream(ex)));

        // Verify Header
        Assertions.assertEquals(4.00,                                 file.getHeader().getFormatVersion(), Double.MIN_VALUE);
        Assertions.assertEquals(RinexFileType.NAVIGATION,             file.getHeader().getFileType());
        Assertions.assertEquals(SatelliteSystem.MIXED,                file.getHeader().getSatelliteSystem());
        Assertions.assertEquals("BCEmerge",                           file.getHeader().getProgramName());
        Assertions.assertEquals("congo",                              file.getHeader().getRunByName());
        Assertions.assertEquals("https://doi.org/10.57677/BRD400DLR", file.getHeader().getDoi());
        Assertions.assertNull(file.getHeader().getLicense());
        Assertions.assertNull(file.getHeader().getStationInformation());
        Assertions.assertEquals(18,                                   file.getHeader().getNumberOfLeapSeconds());
        Assertions.assertEquals(102,                                  file.getHeader().getMergedFiles());

        // Verify data
        Assertions.assertEquals(0, file.getGalileoNavigationMessages().size());
        Assertions.assertEquals(0, file.getQZSSLegacyNavigationMessages().size());
        Assertions.assertEquals(0, file.getQZSSCivilianNavigationMessages().size());
        Assertions.assertEquals(0, file.getBeidouLegacyNavigationMessages().size());
        Assertions.assertEquals(0, file.getBeidouCivilianNavigationMessages().size());
        Assertions.assertEquals(0, file.getIRNSSNavigationMessages().size());
        Assertions.assertEquals(0, file.getGlonassNavigationMessages().size());
        Assertions.assertEquals(1, file.getSBASNavigationMessages().size());
        Assertions.assertEquals(0, file.getGPSLegacyNavigationMessages().size());
        Assertions.assertEquals(0, file.getGPSCivilianNavigationMessages().size());

        final SBASNavigationMessage sbas = file.getSBASNavigationMessages().get("S22").get(0);
        Assertions.assertEquals(0.0, sbas.getEpochToc().durationFrom(new AbsoluteDate(2022, 10, 5, 0, 0, 32, TimeScalesFactory.getGPS())), Double.MIN_VALUE);

    }

    @Test
    public void testIRNSSRinex304() throws IOException {

        final String ex = "/gnss/navigation/Example_IRNSS_Rinex304.n";
        final RinexNavigation file = new RinexNavigationParser().
                        parse(new DataSource(ex, () -> getClass().getResourceAsStream(ex)));

        // Verify Header
        Assertions.assertEquals(3.04,                    file.getHeader().getFormatVersion(), Double.MIN_VALUE);
        Assertions.assertEquals(RinexFileType.NAVIGATION,file.getHeader().getFileType());
        Assertions.assertEquals(SatelliteSystem.IRNSS,   file.getHeader().getSatelliteSystem());
        Assertions.assertEquals("JPS2RIN v.2.0.191",     file.getHeader().getProgramName());
        Assertions.assertEquals("JAVAD GNSS",            file.getHeader().getRunByName());
        Assertions.assertEquals("2021-03-08T00:03:04.0", file.getHeader().getCreationDateComponents().toStringWithoutUtcOffset(60, 1));
        Assertions.assertEquals("UTC",                   file.getHeader().getCreationTimeZone());
        Assertions.assertEquals(18,                      file.getHeader().getNumberOfLeapSeconds());

        // Verify data
        Assertions.assertEquals(0, file.getGalileoNavigationMessages().size());
        Assertions.assertEquals(0, file.getQZSSLegacyNavigationMessages().size());
        Assertions.assertEquals(0, file.getBeidouLegacyNavigationMessages().size());
        Assertions.assertEquals(2, file.getIRNSSNavigationMessages().size());
        Assertions.assertEquals(0, file.getGlonassNavigationMessages().size());
        Assertions.assertEquals(0, file.getSBASNavigationMessages().size());
        Assertions.assertEquals(0, file.getGPSLegacyNavigationMessages().size());

        final IRNSSNavigationMessage irnss = file.getIRNSSNavigationMessages("I05").get(0);
        Assertions.assertEquals(0.0, irnss.getEpochToc().durationFrom(new AbsoluteDate(2021, 3, 7, 0, 0, 0, TimeScalesFactory.getIRNSS())), Double.MIN_VALUE);
        Assertions.assertEquals(6.514852866530e-04,  irnss.getAf0(), 1.0e-15);
        Assertions.assertEquals(-7.560174708487e-11, irnss.getAf1(), 1.0e-15);
        Assertions.assertEquals(0.000000000000e+00,  irnss.getAf2(), 1.0e-15);
        Assertions.assertEquals(0,                   irnss.getIODEC());
        Assertions.assertEquals(-3.893125000000e+02, irnss.getCrs(), 1.0e-15);
        Assertions.assertEquals(-7.075087446362e-02, irnss.getM0(), 1.0e-15);
        Assertions.assertEquals(-1.282989978790e-05, irnss.getCuc(), 1.0e-15);
        Assertions.assertEquals(1.970665412955e-03,  irnss.getE(), 1.0e-15);
        Assertions.assertEquals(1.581013202667e-05,  irnss.getCus(), 1.0e-15);
        Assertions.assertEquals(6.493357162476e+03,  FastMath.sqrt(irnss.getSma()), 1.0e-15);
        Assertions.assertEquals(0.000000000000e+00,  irnss.getTime(), 1.0e-15);
        Assertions.assertEquals(-7.078051567078e-08, irnss.getCic(), 1.0e-15);
        Assertions.assertEquals(-1.270986014126e+00, irnss.getOmega0(), 1.0e-15);
        Assertions.assertEquals(2.160668373108e-07,  irnss.getCis(), 1.0e-15);
        Assertions.assertEquals(5.051932936599e-01,  irnss.getI0(), 1.0e-15);
        Assertions.assertEquals(-4.082500000000e+02, irnss.getCrc(), 1.0e-15);
        Assertions.assertEquals(-2.990028662993e+00, irnss.getPa(), 1.0e-15);
        Assertions.assertEquals(-2.734399613005e-09, irnss.getOmegaDot(), 1.0e-15);
        Assertions.assertEquals(6.389551864768e-10,  irnss.getIDot(), 1.0e-15);
        Assertions.assertEquals(2148,                irnss.getWeek());
        Assertions.assertEquals(4.000000000000e+00,  irnss.getURA(), 1.0e-15);
        Assertions.assertEquals(0.000000000000e+00,  irnss.getSvHealth(), 1.0e-15);
        Assertions.assertEquals(-4.656613000000e-10, irnss.getTGD(), 1.0e-15);

        // check weeks reference in Rinex navigation are aligned with GPS weeks
        final AbsoluteDate obsRebuiltDate = new GNSSDate(irnss.getWeek(), irnss.getTime(), SatelliteSystem.GPS).
                                            getDate();
        final double relativeTime = obsRebuiltDate.durationFrom(irnss.getEpochToc());
        Assertions.assertEquals(0.0, relativeTime / Constants.JULIAN_DAY, 7.0);
        Assertions.assertEquals(0.0, obsRebuiltDate.durationFrom(irnss.getDate()), 1.0e-15);

        // check the propagator
        final GNSSPropagator propagator = irnss.getPropagator();
        final AbsoluteDate date0 = irnss.getDate();
        final Vector3D p0 = propagator.propagateInEcef(date0).getPosition();
        final double gpsCycleDuration = irnss.getCycleDuration();
        final AbsoluteDate date1 = date0.shiftedBy(gpsCycleDuration);
        final Vector3D p1 = propagator.propagateInEcef(date1).getPosition();
        Assertions.assertEquals(0., p0.distance(p1), 0.);

    }

    @Test
    public void testBeidouRinex304() throws IOException {

        final String ex = "/gnss/navigation/Example_Beidou_Rinex304.n";
        final RinexNavigation file = new RinexNavigationParser().
                        parse(new DataSource(ex, () -> getClass().getResourceAsStream(ex)));

        // Verify Header
        Assertions.assertEquals(3.04,                    file.getHeader().getFormatVersion(), Double.MIN_VALUE);
        Assertions.assertEquals(RinexFileType.NAVIGATION,file.getHeader().getFileType());
        Assertions.assertEquals(SatelliteSystem.BEIDOU,  file.getHeader().getSatelliteSystem());
        Assertions.assertEquals("JPS2RIN v.2.0.191",     file.getHeader().getProgramName());
        Assertions.assertEquals("JAVAD GNSS",            file.getHeader().getRunByName());
        Assertions.assertEquals("2021-02-24T00:07:15.0", file.getHeader().getCreationDateComponents().toStringWithoutUtcOffset(60, 1));
        Assertions.assertEquals("UTC",                   file.getHeader().getCreationTimeZone());
        Assertions.assertEquals(18,                      file.getHeader().getNumberOfLeapSeconds());

        // Verify data
        Assertions.assertEquals(0, file.getGalileoNavigationMessages().size());
        Assertions.assertEquals(0, file.getQZSSLegacyNavigationMessages().size());
        Assertions.assertEquals(1, file.getBeidouLegacyNavigationMessages().size());
        Assertions.assertEquals(0, file.getIRNSSNavigationMessages().size());
        Assertions.assertEquals(0, file.getGlonassNavigationMessages().size());
        Assertions.assertEquals(0, file.getSBASNavigationMessages().size());
        Assertions.assertEquals(0, file.getGPSLegacyNavigationMessages().size());

        final BeidouLegacyNavigationMessage bdt = file.getBeidouLegacyNavigationMessages("C19").get(0);
        Assertions.assertEquals(0.0, bdt.getEpochToc().durationFrom(new AbsoluteDate(2021, 2, 23, 0, 0, 0, TimeScalesFactory.getBDT())), Double.MIN_VALUE);
        Assertions.assertEquals(7.378066657111e-04,  bdt.getAf0(), 1.0e-15);
        Assertions.assertEquals(1.382893799473e-11,  bdt.getAf1(), 1.0e-15);
        Assertions.assertEquals(0.000000000000e+00,  bdt.getAf2(), 1.0e-15);
        Assertions.assertEquals(1,                   bdt.getAODE());
        Assertions.assertEquals(0,                   bdt.getAODC());
        Assertions.assertEquals(-7.420312500000e+01, bdt.getCrs(), 1.0e-15);
        Assertions.assertEquals(-2.379681558032e-01, bdt.getM0(), 1.0e-15);
        Assertions.assertEquals(-3.555789589882e-06, bdt.getCuc(), 1.0e-15);
        Assertions.assertEquals(8.384847315028e-04,  bdt.getE(), 1.0e-15);
        Assertions.assertEquals(1.072138547897e-05,  bdt.getCus(), 1.0e-15);
        Assertions.assertEquals(5.282626970291e+03,  FastMath.sqrt(bdt.getSma()), 1.0e-15);
        Assertions.assertEquals(1.728000000000e+05,  bdt.getTime(), 1.0e-15);
        Assertions.assertEquals(-2.607703208923e-08, bdt.getCic(), 1.0e-15);
        Assertions.assertEquals(-4.071039898353e-01, bdt.getOmega0(), 1.0e-15);
        Assertions.assertEquals(-6.519258022308e-09, bdt.getCis(), 1.0e-15);
        Assertions.assertEquals(9.657351895813e-01,  bdt.getI0(), 1.0e-15);
        Assertions.assertEquals(1.491093750000e+02,  bdt.getCrc(), 1.0e-15);
        Assertions.assertEquals(-1.225716188251e+00, bdt.getPa(), 1.0e-15);
        Assertions.assertEquals(-6.454554572392e-09, bdt.getOmegaDot(), 1.0e-15);
        Assertions.assertEquals(2.217949529358e-10,  bdt.getIDot(), 1.0e-15);
        Assertions.assertEquals(790,                 bdt.getWeek());
        Assertions.assertEquals(2.000000000000e+00,  bdt.getSvAccuracy(), 1.0e-15);
        Assertions.assertEquals(1.220000000000e-08,  bdt.getTGD1(), 1.0e-15);
        Assertions.assertEquals(1.220000000000e-08,  bdt.getTGD2(), 1.0e-15);

        // check weeks reference in Rinex navigation are aligned with Beidou weeks (not GPS weeks as other systems)
        final AbsoluteDate obsRebuiltDate = new GNSSDate(bdt.getWeek(), bdt.getTime(), SatelliteSystem.BEIDOU).
                                            getDate();
        final double relativeTime = obsRebuiltDate.durationFrom(bdt.getEpochToc());
        Assertions.assertEquals(0.0, relativeTime / Constants.JULIAN_DAY, 7.0);

        // check the propagator
        final GNSSPropagator propagator = bdt.getPropagator();
        final AbsoluteDate date0 = bdt.getDate();
        final Vector3D p0 = propagator.propagateInEcef(date0).getPosition();
        final double gpsCycleDuration = bdt.getCycleDuration();
        final AbsoluteDate date1 = date0.shiftedBy(gpsCycleDuration);
        final Vector3D p1 = propagator.propagateInEcef(date1).getPosition();
        Assertions.assertEquals(0., p0.distance(p1), 0.);

    }

    @Test
    public void testStoRinex400() throws IOException {

        // Parse file
        final String ex = "/gnss/navigation/Example_Sto_Rinex400.n";
        final RinexNavigation file = new RinexNavigationParser().
                        parse(new DataSource(ex, () -> getClass().getResourceAsStream(ex)));

        // Verify Header
        Assertions.assertEquals(4.00,                                 file.getHeader().getFormatVersion(), Double.MIN_VALUE);
        Assertions.assertEquals(RinexFileType.NAVIGATION,             file.getHeader().getFileType());
        Assertions.assertEquals(SatelliteSystem.MIXED,                file.getHeader().getSatelliteSystem());
        Assertions.assertEquals("BCEmerge",                           file.getHeader().getProgramName());
        Assertions.assertEquals("congo",                              file.getHeader().getRunByName());
        Assertions.assertEquals("https://doi.org/10.57677/BRD400DLR", file.getHeader().getDoi());
        Assertions.assertNull(file.getHeader().getLicense());
        Assertions.assertNull(file.getHeader().getStationInformation());
        Assertions.assertEquals(18,                                   file.getHeader().getNumberOfLeapSeconds());
        Assertions.assertEquals(102,                                  file.getHeader().getMergedFiles());

        // Verify data
        Assertions.assertEquals(0,  file.getGalileoNavigationMessages().size());
        Assertions.assertEquals(0,  file.getQZSSLegacyNavigationMessages().size());
        Assertions.assertEquals(0,  file.getQZSSCivilianNavigationMessages().size());
        Assertions.assertEquals(0,  file.getBeidouLegacyNavigationMessages().size());
        Assertions.assertEquals(0,  file.getBeidouCivilianNavigationMessages().size());
        Assertions.assertEquals(0,  file.getIRNSSNavigationMessages().size());
        Assertions.assertEquals(0,  file.getGlonassNavigationMessages().size());
        Assertions.assertEquals(0,  file.getSBASNavigationMessages().size());
        Assertions.assertEquals(0,  file.getGPSLegacyNavigationMessages().size());
        Assertions.assertEquals(0,  file.getGPSCivilianNavigationMessages().size());
        Assertions.assertEquals(16, file.getSystemTimeOffsets().size());
        Assertions.assertEquals(0,  file.getEarthOrientationParameters().size());
        Assertions.assertEquals(0,  file.getKlobucharMessages().size());
        Assertions.assertEquals(0,  file.getNequickGMessages().size());
        Assertions.assertEquals(0,  file.getBDGIMMessages().size());

        List<SystemTimeOffsetMessage> list = file.getSystemTimeOffsets();
        Assertions.assertEquals(SatelliteSystem.BEIDOU, list.get(0).getSystem());
        Assertions.assertEquals(35, list.get(0).getPrn());
        Assertions.assertEquals("CNVX", list.get(0).getNavigationMessageType());
        Assertions.assertEquals(TimeSystem.BEIDOU, list.get(0).getDefinedTimeSystem());
        Assertions.assertEquals(TimeSystem.GALILEO, list.get(0).getReferenceTimeSystem());
        Assertions.assertNull(list.get(0).getSbasId());
        Assertions.assertNull(list.get(0).getUtcId());
        Assertions.assertEquals(0.0,
                                list.get(0).getReferenceEpoch().durationFrom(new AbsoluteDate(2022, 10, 4, 23, 20, 0.0,
                                                                                              TimeScalesFactory.getBDT())),
                                1.0e-15);
        Assertions.assertEquals(259230.0,            list.get( 0).getTransmissionTime(), 1.0e-15);
        Assertions.assertEquals(-2.657179720700e-08, list.get( 0).getA0(), 1.0e-17);
        Assertions.assertEquals( 4.884981308351e-14, list.get( 0).getA1(), 1.0e-23);
        Assertions.assertEquals( 2.066760391300e-19, list.get( 0).getA2(), 1.0e-28);

        Assertions.assertEquals(TimeSystem.BEIDOU,   list.get( 1).getDefinedTimeSystem());
        Assertions.assertEquals(TimeSystem.GLONASS,  list.get( 1).getReferenceTimeSystem());
        Assertions.assertEquals(TimeSystem.BEIDOU,   list.get( 2).getDefinedTimeSystem());
        Assertions.assertEquals(TimeSystem.GPS,      list.get( 2).getReferenceTimeSystem());
        Assertions.assertEquals(TimeSystem.BEIDOU,   list.get( 3).getDefinedTimeSystem());
        Assertions.assertEquals("BDT",               list.get( 3).getDefinedTimeSystem().getKey());
        Assertions.assertEquals("BD",                list.get( 3).getDefinedTimeSystem().getTwoLettersCode());
        Assertions.assertEquals("C",                 list.get( 3).getDefinedTimeSystem().getOneLetterCode());
        Assertions.assertEquals(TimeSystem.UTC,      list.get( 3).getReferenceTimeSystem());
        Assertions.assertEquals("UTC",               list.get( 3).getReferenceTimeSystem().getKey());
        Assertions.assertEquals("UT",                list.get( 3).getReferenceTimeSystem().getTwoLettersCode());
        Assertions.assertNull(                       list.get( 3).getReferenceTimeSystem().getOneLetterCode());
        Assertions.assertEquals(UtcId.NTSC,          list.get( 3).getUtcId());
        Assertions.assertEquals(TimeSystem.GALILEO,  list.get( 4).getDefinedTimeSystem());
        Assertions.assertEquals(TimeSystem.GPS,      list.get( 4).getReferenceTimeSystem());
        Assertions.assertEquals(TimeSystem.GLONASS,  list.get( 5).getDefinedTimeSystem());
        Assertions.assertEquals(TimeSystem.GPS,      list.get( 5).getReferenceTimeSystem());
        Assertions.assertEquals(TimeSystem.GLONASS,  list.get( 6).getDefinedTimeSystem());
        Assertions.assertEquals(TimeSystem.GPS,      list.get( 6).getReferenceTimeSystem());
        Assertions.assertEquals(TimeSystem.GLONASS,  list.get( 7).getDefinedTimeSystem());
        Assertions.assertEquals(TimeSystem.UTC,      list.get( 7).getReferenceTimeSystem());
        Assertions.assertEquals(UtcId.SU,            list.get( 7).getUtcId());
        Assertions.assertEquals(TimeSystem.GPS,      list.get( 8).getDefinedTimeSystem());
        Assertions.assertEquals(TimeSystem.UTC,      list.get( 8).getReferenceTimeSystem());
        Assertions.assertEquals(UtcId.USNO,          list.get( 8).getUtcId());
        Assertions.assertEquals(TimeSystem.IRNSS,    list.get( 9).getDefinedTimeSystem());
        Assertions.assertEquals(TimeSystem.GLONASS,  list.get( 9).getReferenceTimeSystem());
        Assertions.assertEquals(TimeSystem.IRNSS,    list.get(10).getDefinedTimeSystem());
        Assertions.assertEquals(TimeSystem.GPS,      list.get(10).getReferenceTimeSystem());
        Assertions.assertEquals(TimeSystem.IRNSS,    list.get(11).getDefinedTimeSystem());
        Assertions.assertEquals(TimeSystem.UTC,      list.get(11).getReferenceTimeSystem());
        Assertions.assertEquals(UtcId.IRN,           list.get(11).getUtcId());
        Assertions.assertEquals(TimeSystem.IRNSS,    list.get(12).getDefinedTimeSystem());
        Assertions.assertEquals(TimeSystem.UTC,      list.get(12).getReferenceTimeSystem());
        Assertions.assertEquals(UtcId.IRN,           list.get(12).getUtcId());
        Assertions.assertEquals(TimeSystem.QZSS,     list.get(13).getDefinedTimeSystem());
        Assertions.assertEquals(TimeSystem.GPS,      list.get(13).getReferenceTimeSystem());
        Assertions.assertEquals(TimeSystem.QZSS,     list.get(14).getDefinedTimeSystem());
        Assertions.assertEquals(TimeSystem.UTC,      list.get(14).getReferenceTimeSystem());
        Assertions.assertEquals(UtcId.NICT,          list.get(14).getUtcId());
        Assertions.assertEquals(TimeSystem.SBAS,     list.get(15).getDefinedTimeSystem());
        Assertions.assertEquals(TimeSystem.UTC,      list.get(15).getReferenceTimeSystem());
        Assertions.assertEquals(SbasId.EGNOS,        list.get(15).getSbasId());
        Assertions.assertEquals(UtcId.OP,            list.get(15).getUtcId());

    }

    @Test
    public void testEopRinex400() throws IOException {

        // Parse file
        final String ex = "/gnss/navigation/Example_Eop_Rinex400.n";
        final RinexNavigation file = new RinexNavigationParser().
                        parse(new DataSource(ex, () -> getClass().getResourceAsStream(ex)));

        // Verify Header
        Assertions.assertEquals(4.00,                                 file.getHeader().getFormatVersion(), Double.MIN_VALUE);
        Assertions.assertEquals(RinexFileType.NAVIGATION,             file.getHeader().getFileType());
        Assertions.assertEquals(SatelliteSystem.MIXED,                file.getHeader().getSatelliteSystem());
        Assertions.assertEquals("BCEmerge",                           file.getHeader().getProgramName());
        Assertions.assertEquals("congo",                              file.getHeader().getRunByName());
        Assertions.assertEquals("https://doi.org/10.57677/BRD400DLR", file.getHeader().getDoi());
        Assertions.assertNull(file.getHeader().getLicense());
        Assertions.assertNull(file.getHeader().getStationInformation());
        Assertions.assertEquals(18,                                   file.getHeader().getNumberOfLeapSeconds());
        Assertions.assertEquals(102,                                  file.getHeader().getMergedFiles());

        // Verify data
        Assertions.assertEquals(0,  file.getGalileoNavigationMessages().size());
        Assertions.assertEquals(0,  file.getQZSSLegacyNavigationMessages().size());
        Assertions.assertEquals(0,  file.getQZSSCivilianNavigationMessages().size());
        Assertions.assertEquals(0,  file.getBeidouLegacyNavigationMessages().size());
        Assertions.assertEquals(0,  file.getBeidouCivilianNavigationMessages().size());
        Assertions.assertEquals(0,  file.getIRNSSNavigationMessages().size());
        Assertions.assertEquals(0,  file.getGlonassNavigationMessages().size());
        Assertions.assertEquals(0,  file.getSBASNavigationMessages().size());
        Assertions.assertEquals(0,  file.getGPSLegacyNavigationMessages().size());
        Assertions.assertEquals(0,  file.getGPSCivilianNavigationMessages().size());
        Assertions.assertEquals(0,  file.getSystemTimeOffsets().size());
        Assertions.assertEquals(3,  file.getEarthOrientationParameters().size());
        Assertions.assertEquals(0,  file.getKlobucharMessages().size());
        Assertions.assertEquals(0,  file.getNequickGMessages().size());
        Assertions.assertEquals(0,  file.getBDGIMMessages().size());

        List<EarthOrientationParameterMessage> list = file.getEarthOrientationParameters();

        Assertions.assertEquals(SatelliteSystem.GPS, list.get(0).getSystem());
        Assertions.assertEquals(15, list.get(0).getPrn());
        Assertions.assertEquals("CNVX", list.get(0).getNavigationMessageType());
        Assertions.assertEquals(0.0,
                                new AbsoluteDate(2022, 10, 6, 16, 38, 24.0, TimeScalesFactory.getGPS()).durationFrom(list.get(0).getReferenceEpoch()),
                                1.0e-15);
        Assertions.assertEquals( 2.734127044678e-01, Unit.ARC_SECOND.fromSI(list.get(0).getXp()),            1.0e-10);
        Assertions.assertEquals(-1.487731933594e-03, Unit.parse("as/d").fromSI(list.get(0).getXpDot()),      1.0e-10);
        Assertions.assertEquals( 0.000000000000e+00, Unit.parse("as/d²").fromSI(list.get(0).getXpDotDot()),   1.0e-10);
        Assertions.assertEquals( 2.485857009888e-01, Unit.ARC_SECOND.fromSI(list.get(0).getYp()),            1.0e-10);
        Assertions.assertEquals(-1.955032348633e-03, Unit.parse("as/d").fromSI(list.get(0).getYpDot()),      1.0e-10);
        Assertions.assertEquals( 0.000000000000e+00, Unit.parse("as/d²").fromSI(list.get(0).getYpDotDot()),  1.0e-10);
        Assertions.assertEquals(259728.0,            Unit.SECOND.fromSI(list.get(0).getTransmissionTime()),  1.0e-10);
        Assertions.assertEquals(-3.280282020569e-03, Unit.SECOND.fromSI(list.get(0).getDut1()),              1.0e-10);
        Assertions.assertEquals( 1.151263713837e-04, Unit.parse("s/d").fromSI(list.get(0).getDut1Dot()),     1.0e-10);
        Assertions.assertEquals( 0.000000000000e+00, Unit.parse("s/d²").fromSI(list.get(0).getDut1DotDot()), 1.0e-10);

        Assertions.assertEquals(SatelliteSystem.QZSS, list.get(1).getSystem());
        Assertions.assertEquals(4, list.get(1).getPrn());
        Assertions.assertEquals("CNVX", list.get(1).getNavigationMessageType());
        Assertions.assertEquals(0.0,
                                new AbsoluteDate(2022, 10, 6, 0, 0, 0.0, TimeScalesFactory.getQZSS()).durationFrom(list.get(1).getReferenceEpoch()),
                                1.0e-15);
        Assertions.assertEquals( 2.723026275635e-01, Unit.ARC_SECOND.fromSI(list.get(1).getXp()),            1.0e-10);
        Assertions.assertEquals(-2.049922943115e-03, Unit.parse("as/d").fromSI(list.get(1).getXpDot()),      1.0e-10);
        Assertions.assertEquals( 0.000000000000e+00, Unit.parse("as/d²").fromSI(list.get(1).getXpDotDot()),   1.0e-10);
        Assertions.assertEquals( 2.491779327393e-01, Unit.ARC_SECOND.fromSI(list.get(1).getYp()),            1.0e-10);
        Assertions.assertEquals(-1.977920532227e-03, Unit.parse("as/d").fromSI(list.get(1).getYpDot()),      1.0e-10);
        Assertions.assertEquals( 0.000000000000e+00, Unit.parse("as/d²").fromSI(list.get(1).getYpDotDot()),  1.0e-10);
        Assertions.assertEquals(342186.0,            Unit.SECOND.fromSI(list.get(1).getTransmissionTime()),  1.0e-10);
        Assertions.assertEquals(-3.003299236298e-03, Unit.SECOND.fromSI(list.get(1).getDut1()),              1.0e-10);
        Assertions.assertEquals( 2.534389495850e-04, Unit.parse("s/d").fromSI(list.get(1).getDut1Dot()),     1.0e-10);
        Assertions.assertEquals( 0.000000000000e+00, Unit.parse("s/d²").fromSI(list.get(1).getDut1DotDot()), 1.0e-10);

        Assertions.assertEquals(SatelliteSystem.IRNSS, list.get(2).getSystem());
        Assertions.assertEquals(3, list.get(2).getPrn());
        Assertions.assertEquals("LNAV", list.get(2).getNavigationMessageType());
        Assertions.assertEquals(0.0,
                                new AbsoluteDate(2022, 10, 5, 0, 0, 0.0, TimeScalesFactory.getIRNSS()).durationFrom(list.get(2).getReferenceEpoch()),
                                1.0e-15);
        Assertions.assertEquals( 2.751779556274e-01, Unit.ARC_SECOND.fromSI(list.get(2).getXp()),            1.0e-10);
        Assertions.assertEquals(-1.739501953125e-03, Unit.parse("as/d").fromSI(list.get(2).getXpDot()),      1.0e-10);
        Assertions.assertEquals( 0.000000000000e+00, Unit.parse("as/d²").fromSI(list.get(2).getXpDotDot()),   1.0e-10);
        Assertions.assertEquals( 2.516956329346e-01, Unit.ARC_SECOND.fromSI(list.get(2).getYp()),            1.0e-10);
        Assertions.assertEquals(-1.918315887451e-03, Unit.parse("as/d").fromSI(list.get(2).getYpDot()),      1.0e-10);
        Assertions.assertEquals( 0.000000000000e+00, Unit.parse("as/d²").fromSI(list.get(2).getYpDotDot()),  1.0e-10);
        Assertions.assertEquals(259248.0,            Unit.SECOND.fromSI(list.get(2).getTransmissionTime()),  1.0e-10);
        Assertions.assertEquals(-3.213942050934e-03, Unit.SECOND.fromSI(list.get(2).getDut1()),              1.0e-10);
        Assertions.assertEquals( 1.052916049957e-04, Unit.parse("s/d").fromSI(list.get(2).getDut1Dot()),     1.0e-10);
        Assertions.assertEquals( 0.000000000000e+00, Unit.parse("s/d²").fromSI(list.get(2).getDut1DotDot()), 1.0e-10);

    }

    @Test
    public void testIonRinex400() throws IOException {

        // Parse file
        final String ex = "/gnss/navigation/Example_Ion_Rinex400.n";
        final RinexNavigation file = new RinexNavigationParser().
                        parse(new DataSource(ex, () -> getClass().getResourceAsStream(ex)));

        // Verify Header
        Assertions.assertEquals(4.00,                                 file.getHeader().getFormatVersion(), Double.MIN_VALUE);
        Assertions.assertEquals(RinexFileType.NAVIGATION,             file.getHeader().getFileType());
        Assertions.assertEquals(SatelliteSystem.MIXED,                file.getHeader().getSatelliteSystem());
        Assertions.assertEquals("BCEmerge",                           file.getHeader().getProgramName());
        Assertions.assertEquals("congo",                              file.getHeader().getRunByName());
        Assertions.assertEquals("https://doi.org/10.57677/BRD400DLR", file.getHeader().getDoi());
        Assertions.assertNull(file.getHeader().getLicense());
        Assertions.assertNull(file.getHeader().getStationInformation());
        Assertions.assertEquals(18,                                   file.getHeader().getNumberOfLeapSeconds());
        Assertions.assertEquals(102,                                  file.getHeader().getMergedFiles());

        // Verify data
        Assertions.assertEquals(0,  file.getGalileoNavigationMessages().size());
        Assertions.assertEquals(0,  file.getQZSSLegacyNavigationMessages().size());
        Assertions.assertEquals(0,  file.getQZSSCivilianNavigationMessages().size());
        Assertions.assertEquals(0,  file.getBeidouLegacyNavigationMessages().size());
        Assertions.assertEquals(0,  file.getBeidouCivilianNavigationMessages().size());
        Assertions.assertEquals(0,  file.getIRNSSNavigationMessages().size());
        Assertions.assertEquals(0,  file.getGlonassNavigationMessages().size());
        Assertions.assertEquals(0,  file.getSBASNavigationMessages().size());
        Assertions.assertEquals(0,  file.getGPSLegacyNavigationMessages().size());
        Assertions.assertEquals(0,  file.getGPSCivilianNavigationMessages().size());
        Assertions.assertEquals(0,  file.getSystemTimeOffsets().size());
        Assertions.assertEquals(0,  file.getEarthOrientationParameters().size());
        Assertions.assertEquals(6,  file.getKlobucharMessages().size());
        Assertions.assertEquals(1,  file.getNequickGMessages().size());
        Assertions.assertEquals(2,  file.getBDGIMMessages().size());

        List<IonosphereKlobucharMessage> listK = file.getKlobucharMessages();
        List<IonosphereNequickGMessage>  listN = file.getNequickGMessages();
        List<IonosphereBDGIMMessage>     listB = file.getBDGIMMessages();

        Assertions.assertEquals(SatelliteSystem.GPS, listK.get(0).getSystem());
        Assertions.assertEquals(17, listK.get(0).getPrn());
        Assertions.assertEquals("LNAV", listK.get(0).getNavigationMessageType());
        Assertions.assertEquals(0.0,
                                new AbsoluteDate(2022, 10, 5, 23, 33, 54.0, TimeScalesFactory.getGPS()).durationFrom(listK.get(0).getTransmitTime()),
                                1.0e-15);
        Assertions.assertEquals( 2.514570951462e-08, IonosphereKlobucharMessage.S_PER_SC_N[0].fromSI(listK.get(0).getAlpha()[0]), 1.0e-16);
        Assertions.assertEquals( 1.490116119385e-08, IonosphereKlobucharMessage.S_PER_SC_N[1].fromSI(listK.get(0).getAlpha()[1]), 1.0e-16);
        Assertions.assertEquals(-1.192092895508e-07, IonosphereKlobucharMessage.S_PER_SC_N[2].fromSI(listK.get(0).getAlpha()[2]), 1.0e-16);
        Assertions.assertEquals(-5.960464477539e-08, IonosphereKlobucharMessage.S_PER_SC_N[3].fromSI(listK.get(0).getAlpha()[3]), 1.0e-16);
        Assertions.assertEquals( 1.331200000000e+05, IonosphereKlobucharMessage.S_PER_SC_N[0].fromSI(listK.get(0).getBeta()[0]),  1.0e-10);
        Assertions.assertEquals(-1.638400000000e+04, IonosphereKlobucharMessage.S_PER_SC_N[1].fromSI(listK.get(0).getBeta()[1]),  1.0e-10);
        Assertions.assertEquals(-2.621440000000e+05, IonosphereKlobucharMessage.S_PER_SC_N[2].fromSI(listK.get(0).getBeta()[2]),  1.0e-10);
        Assertions.assertEquals( 1.966080000000e+05, IonosphereKlobucharMessage.S_PER_SC_N[3].fromSI(listK.get(0).getBeta()[3]),  1.0e-10);

        Assertions.assertEquals(SatelliteSystem.GPS, listK.get(1).getSystem());
        Assertions.assertEquals(25, listK.get(1).getPrn());
        Assertions.assertEquals("CNVX", listK.get(1).getNavigationMessageType());
        Assertions.assertEquals(0.0,
                                new AbsoluteDate(2022, 10, 5, 23, 30, 42.0, TimeScalesFactory.getGPS()).durationFrom(listK.get(1).getTransmitTime()),
                                1.0e-15);
        Assertions.assertEquals( 2.514570951462e-08, IonosphereKlobucharMessage.S_PER_SC_N[0].fromSI(listK.get(1).getAlpha()[0]), 1.0e-16);
        Assertions.assertEquals( 1.490116119385e-08, IonosphereKlobucharMessage.S_PER_SC_N[1].fromSI(listK.get(1).getAlpha()[1]), 1.0e-16);
        Assertions.assertEquals(-1.192092895508e-07, IonosphereKlobucharMessage.S_PER_SC_N[2].fromSI(listK.get(1).getAlpha()[2]), 1.0e-16);
        Assertions.assertEquals(-5.960464477539e-08, IonosphereKlobucharMessage.S_PER_SC_N[3].fromSI(listK.get(1).getAlpha()[3]), 1.0e-16);
        Assertions.assertEquals( 1.331200000000e+05, IonosphereKlobucharMessage.S_PER_SC_N[0].fromSI(listK.get(1).getBeta()[0]),  1.0e-10);
        Assertions.assertEquals(-1.638400000000e+04, IonosphereKlobucharMessage.S_PER_SC_N[1].fromSI(listK.get(1).getBeta()[1]),  1.0e-10);
        Assertions.assertEquals(-2.621440000000e+05, IonosphereKlobucharMessage.S_PER_SC_N[2].fromSI(listK.get(1).getBeta()[2]),  1.0e-10);
        Assertions.assertEquals( 1.966080000000e+05, IonosphereKlobucharMessage.S_PER_SC_N[3].fromSI(listK.get(1).getBeta()[3]),  1.0e-10);

        Assertions.assertEquals(SatelliteSystem.GALILEO, listN.get(0).getSystem());
        Assertions.assertEquals(2, listN.get(0).getPrn());
        Assertions.assertEquals("IFNV", listN.get(0).getNavigationMessageType());
        Assertions.assertEquals(0.0,
                                new AbsoluteDate(2022, 10, 5, 6, 21, 4.0, TimeScalesFactory.getGPS()).durationFrom(listN.get(0).getTransmitTime()),
                                1.0e-15);
        Assertions.assertEquals( 1.207500000000e+02, IonosphereNequickGMessage.SFU.fromSI(listN.get(0).getAi0()),          1.0e-16);
        Assertions.assertEquals( -1.953125000000e-01, IonosphereNequickGMessage.SFU_PER_DEG.fromSI(listN.get(0).getAi1()), 1.0e-16);
        Assertions.assertEquals(-7.629394531250e-04, IonosphereNequickGMessage.SFU_PER_DEG2.fromSI(listN.get(0).getAi2()), 1.0e-16);
        Assertions.assertEquals(0, listN.get(0).getFlags());

        Assertions.assertEquals(SatelliteSystem.BEIDOU, listB.get(0).getSystem());
        Assertions.assertEquals(29, listB.get(0).getPrn());
        Assertions.assertEquals("CNVX", listB.get(0).getNavigationMessageType());
        Assertions.assertEquals(0.0,
                                new AbsoluteDate(2022, 10, 5, 2, 0, 0.0, TimeScalesFactory.getBDT()).durationFrom(listB.get(0).getTransmitTime()),
                                1.0e-15);
        Assertions.assertEquals( 2.662500000000e+01, Unit.TOTAL_ELECTRON_CONTENT_UNIT.fromSI(listB.get(0).getAlpha()[0]), 1.0e-16);
        Assertions.assertEquals(-1.250000000000e-01, Unit.TOTAL_ELECTRON_CONTENT_UNIT.fromSI(listB.get(0).getAlpha()[1]), 1.0e-16);
        Assertions.assertEquals( 9.875000000000e+00, Unit.TOTAL_ELECTRON_CONTENT_UNIT.fromSI(listB.get(0).getAlpha()[2]), 1.0e-16);
        Assertions.assertEquals( 8.375000000000e+00, Unit.TOTAL_ELECTRON_CONTENT_UNIT.fromSI(listB.get(0).getAlpha()[3]), 1.0e-16);
        Assertions.assertEquals(-1.025000000000e+01, Unit.TOTAL_ELECTRON_CONTENT_UNIT.fromSI(listB.get(0).getAlpha()[4]), 1.0e-10);
        Assertions.assertEquals( 8.750000000000e-01, Unit.TOTAL_ELECTRON_CONTENT_UNIT.fromSI(listB.get(0).getAlpha()[5]), 1.0e-10);
        Assertions.assertEquals( 3.750000000000e-01, Unit.TOTAL_ELECTRON_CONTENT_UNIT.fromSI(listB.get(0).getAlpha()[6]), 1.0e-10);
        Assertions.assertEquals( 2.125000000000e+00, Unit.TOTAL_ELECTRON_CONTENT_UNIT.fromSI(listB.get(0).getAlpha()[7]), 1.0e-10);
        Assertions.assertEquals( 1.000000000000e+00, Unit.TOTAL_ELECTRON_CONTENT_UNIT.fromSI(listB.get(0).getAlpha()[8]), 1.0e-10);

    }

    @Test
    public void testGPSRinex2() throws IOException {

        // Parse file
        final String ex = "/gnss/navigation/brdc0130.22n";
        final RinexNavigation file = new RinexNavigationParser().
                        parse(new DataSource(ex, () -> getClass().getResourceAsStream(ex)));

        // Verify Header
        Assertions.assertEquals(2.00,                                 file.getHeader().getFormatVersion(), Double.MIN_VALUE);
        Assertions.assertEquals(RinexFileType.NAVIGATION,             file.getHeader().getFileType());
        Assertions.assertEquals(SatelliteSystem.GPS,                  file.getHeader().getSatelliteSystem());
        Assertions.assertEquals("CCRINEXN V1.6.0 UX",                 file.getHeader().getProgramName());
        Assertions.assertEquals("CDDIS",                              file.getHeader().getRunByName());
        Assertions.assertEquals(18,                                   file.getHeader().getNumberOfLeapSeconds());

        // Verify data
        Assertions.assertEquals(0,  file.getGalileoNavigationMessages().size());
        Assertions.assertEquals(0,  file.getQZSSLegacyNavigationMessages().size());
        Assertions.assertEquals(0,  file.getQZSSCivilianNavigationMessages().size());
        Assertions.assertEquals(0,  file.getBeidouLegacyNavigationMessages().size());
        Assertions.assertEquals(0,  file.getBeidouCivilianNavigationMessages().size());
        Assertions.assertEquals(0,  file.getIRNSSNavigationMessages().size());
        Assertions.assertEquals(0,  file.getGlonassNavigationMessages().size());
        Assertions.assertEquals(0,  file.getSBASNavigationMessages().size());
        Assertions.assertEquals(3,  file.getGPSLegacyNavigationMessages().size());
        Assertions.assertEquals(0,  file.getGPSCivilianNavigationMessages().size());
        Assertions.assertEquals(0,  file.getSystemTimeOffsets().size());
        Assertions.assertEquals(0,  file.getEarthOrientationParameters().size());
        Assertions.assertEquals(0,  file.getKlobucharMessages().size());
        Assertions.assertEquals(0,  file.getNequickGMessages().size());
        Assertions.assertEquals(0,  file.getBDGIMMessages().size());

        Assertions.assertEquals(0, file.getKlobucharMessages().size());
        Assertions.assertEquals(0, file.getNequickGMessages().size());
        Assertions.assertEquals(0, file.getBDGIMMessages().size());
        Assertions.assertEquals( 0.1118e-07, file.getKlobucharAlpha()[0], 1.0e-20);
        Assertions.assertEquals(-0.7451e-08, file.getKlobucharAlpha()[1], 1.0e-20);
        Assertions.assertEquals(-0.5960e-07, file.getKlobucharAlpha()[2], 1.0e-20);
        Assertions.assertEquals( 0.1192e-06, file.getKlobucharAlpha()[3], 1.0e-20);
        Assertions.assertEquals( 0.1147e+06, file.getKlobucharBeta()[0],  1.0e-7);
        Assertions.assertEquals(-0.1638e+06, file.getKlobucharBeta()[1],  1.0e-7);
        Assertions.assertEquals(-0.1966e+06, file.getKlobucharBeta()[2],  1.0e-7);
        Assertions.assertEquals( 0.9175e+06, file.getKlobucharBeta()[3],  1.0e-7);

        List<GPSLegacyNavigationMessage> list02 = file.getGPSLegacyNavigationMessages("G02");
        Assertions.assertEquals(3, list02.size());

        Assertions.assertEquals(0.0,
                                list02.get(0).getDate().durationFrom(new AbsoluteDate(2022, 1, 13, 0, 0, 0.0,
                                                                                      TimeScalesFactory.getGPS())),
                                1.0e-10);
        Assertions.assertEquals(50,              list02.get(0).getIODE());
        Assertions.assertEquals(0.0206718930276, list02.get(0).getE());
        Assertions.assertEquals(-1.37437210544,  list02.get(0).getOmega0());

    }

    @Test
    public void testGlonassRinex2() throws IOException {

        // Parse file
        final String ex = "/gnss/navigation/brdc0130.22g";
        final RinexNavigation file = new RinexNavigationParser().
                        parse(new DataSource(ex, () -> getClass().getResourceAsStream(ex)));

        // Verify Header
        Assertions.assertEquals(2.01,                                 file.getHeader().getFormatVersion(), Double.MIN_VALUE);
        Assertions.assertEquals(RinexFileType.NAVIGATION,             file.getHeader().getFileType());
        Assertions.assertEquals(SatelliteSystem.GLONASS,              file.getHeader().getSatelliteSystem());
        Assertions.assertEquals("CCRINEXG V1.4 UX",                   file.getHeader().getProgramName());
        Assertions.assertEquals("CDDIS",                              file.getHeader().getRunByName());
        Assertions.assertEquals(18,                                   file.getHeader().getNumberOfLeapSeconds());

        // Verify data
        Assertions.assertEquals(0,  file.getGalileoNavigationMessages().size());
        Assertions.assertEquals(0,  file.getQZSSLegacyNavigationMessages().size());
        Assertions.assertEquals(0,  file.getQZSSCivilianNavigationMessages().size());
        Assertions.assertEquals(0,  file.getBeidouLegacyNavigationMessages().size());
        Assertions.assertEquals(0,  file.getBeidouCivilianNavigationMessages().size());
        Assertions.assertEquals(0,  file.getIRNSSNavigationMessages().size());
        Assertions.assertEquals(23, file.getGlonassNavigationMessages().size());
        Assertions.assertEquals(0,  file.getSBASNavigationMessages().size());
        Assertions.assertEquals(0,  file.getGPSLegacyNavigationMessages().size());
        Assertions.assertEquals(0,  file.getGPSCivilianNavigationMessages().size());
        Assertions.assertEquals(0,  file.getSystemTimeOffsets().size());
        Assertions.assertEquals(0,  file.getEarthOrientationParameters().size());
        Assertions.assertEquals(0,  file.getKlobucharMessages().size());
        Assertions.assertEquals(0,  file.getNequickGMessages().size());
        Assertions.assertEquals(0,  file.getBDGIMMessages().size());

        Assertions.assertEquals(0, file.getKlobucharMessages().size());
        Assertions.assertEquals(0, file.getNequickGMessages().size());
        Assertions.assertEquals(0, file.getBDGIMMessages().size());

        List<GLONASSNavigationMessage> list04 = file.getGlonassNavigationMessages("R04");
        Assertions.assertEquals(48, list04.size());

        Assertions.assertEquals(0.0,
                                list04.get(0).getDate().durationFrom(new AbsoluteDate(2022, 1, 13, 0, 15, 0.0,
                                                                                      TimeScalesFactory.getUTC())),
                                1.0e-10);
        Assertions.assertEquals(-995521.484375,              list04.get(0).getX(),       1.0e-6);
        Assertions.assertEquals(-3089.79511261,              list04.get(0).getXDot(),    1.0e-9);
        Assertions.assertEquals(0.0,                         list04.get(0).getXDotDot(), 1.0e-12);
        Assertions.assertEquals(10825711.4258,               list04.get(0).getY(),       1.0e-6);
        Assertions.assertEquals(-648.876190186,              list04.get(0).getYDot(),    1.0e-9);
        Assertions.assertEquals(-0.0,                        list04.get(0).getYDotDot(), 1.0e-12);
        Assertions.assertEquals(23099867.6758,               list04.get(0).getZ(),       1.0e-6);
        Assertions.assertEquals(169.882774353,               list04.get(0).getZDot(),    1.0e-9);
        Assertions.assertEquals(-1.86264514923e-06,          list04.get(0).getZDotDot(), 1.0e-12);

    }

    @Test
    public void testUnknownHeaderKey() throws IOException {
        try {
            final String ex = "/gnss/navigation/unknown-key-header.n";
            new RinexNavigationParser().
                            parse(new DataSource(ex, () -> getClass().getResourceAsStream(ex)));
            Assertions.fail("an exception should have been thrown");
        } catch (OrekitException oe) {
            Assertions.assertEquals(OrekitMessages.UNABLE_TO_PARSE_LINE_IN_FILE,
                                    oe.getSpecifier());
            Assertions.assertEquals(4,  oe.getParts()[0]);
        }
    }

    @Test
    public void testUnknownRinexVersion() throws IOException {
        final String ex = "/gnss/navigation/unknown-rinex-version.n";
        try {
            new RinexNavigationParser().
                            parse(new DataSource(ex, () -> getClass().getResourceAsStream(ex)));
            Assertions.fail("an exception should have been thrown");
        } catch (OrekitException oe) {
            Assertions.assertEquals(OrekitMessages.UNSUPPORTED_FILE_FORMAT_VERSION, oe.getSpecifier());
<<<<<<< HEAD
            Assertions.assertEquals(9.99,  (Double) oe.getParts()[0], 1.0e-10);
=======
            Assertions.assertEquals(9.99, (Double) oe.getParts()[0], 1.0e-10);
>>>>>>> 58d52146
            Assertions.assertEquals(ex, oe.getParts()[1]);
        }
    }

    @Test
    public void testUnknownEphemeris() throws IOException {
        try {
            final String ex = "/gnss/navigation/unknown-ephemeris.n";
            new RinexNavigationParser().
                            parse(new DataSource(ex, () -> getClass().getResourceAsStream(ex)));
            Assertions.fail("an exception should have been thrown");
        } catch (OrekitIllegalArgumentException oe) {
            Assertions.assertEquals(OrekitMessages.UNKNOWN_SATELLITE_SYSTEM, oe.getSpecifier());
            Assertions.assertEquals('Ω',  oe.getParts()[0]);
        }
    }

    @Test
    public void testDefensiveProgrammingExceptions() {
        // this test is really only meant to increase coverage with some reflection black magic
        // the methods tested here should not be called directly: they are overridden in concrete parsers
        try {

            // create ParseInfo
            final RinexNavigationParser rnp = new RinexNavigationParser();
            Class<?> parseInfoClass = null;
            for (Class<?> c : RinexNavigationParser.class.getDeclaredClasses()) {
                if (c.getName().endsWith("ParseInfo")) {
                    parseInfoClass = c;
                }
            }
            Constructor<?> ctr = parseInfoClass.getDeclaredConstructor(RinexNavigationParser.class, String.class);
            Object parseInfo = ctr.newInstance(rnp, "");

            Class<?> parserClass = null;
            for (Class<?> c : RinexNavigationParser.class.getDeclaredClasses()) {
                if (c.getName().endsWith("SatelliteSystemLineParser")) {
                    parserClass = c;
                }
            }

            // we select SBAS because it implements only the first 3 methods
            final Field sbasParserField = parserClass.getDeclaredField("SBAS");

            // get the methods inherited from base class
            for (String methodName : Arrays.asList("parseFourthBroadcastOrbit",
                                                   "parseFifthBroadcastOrbit",
                                                   "parseSixthBroadcastOrbit",
                                                   "parseSeventhBroadcastOrbit",
                                                   "parseEighthBroadcastOrbit",
                                                   "parseNinthBroadcastOrbit")) {
                Method m = parserClass.getMethod(methodName, String.class, parseInfoClass);
                m.setAccessible(true);
                try {
                    // call the method, triggering the internal error exception
                    m.invoke(sbasParserField.get(null), "", parseInfo);
                    Assertions.fail("an exception should have been thrown");
                } catch (InvocationTargetException e) {
                    Assertions.assertInstanceOf(OrekitInternalError.class, e.getCause());
                }
            }

        } catch (NoSuchFieldException | NoSuchMethodException | SecurityException |
                 IllegalAccessException | IllegalArgumentException | InvocationTargetException |
                 InstantiationException e) {
            Assertions.fail(e.getLocalizedMessage());
        }
    }

    @Test
    public void testWrongFormat() throws IOException {
        try {
            final String ex = "/gnss/navigation/wrong-format.n";
            new RinexNavigationParser().
                            parse(new DataSource(ex, () -> getClass().getResourceAsStream(ex)));
            Assertions.fail("an exception should have been thrown");
        } catch (OrekitException oe) {
            Assertions.assertEquals(OrekitMessages.UNABLE_TO_PARSE_LINE_IN_FILE,
                                oe.getSpecifier());
            Assertions.assertEquals(4,  oe.getParts()[0]);
        }
    }

    @Test
    public void testWrongTypeBeidou() throws IOException {
        doTestWrongType("/gnss/navigation/wrong-type-Beidou.n");
    }

    @Test
    public void testWrongTypeGalileo() throws IOException {
        doTestWrongType("/gnss/navigation/wrong-type-Galileo.n");
    }

    @Test
    public void testWrongTypeGlonass() throws IOException {
        doTestWrongType("/gnss/navigation/wrong-type-Glonass.n");
    }

    @Test
    public void testWrongTypeGPS() throws IOException {
        doTestWrongType("/gnss/navigation/wrong-type-GPS.n");
    }

    @Test
    public void testWrongTypeIRNSS() throws IOException {
        doTestWrongType("/gnss/navigation/wrong-type-IRNSS.n");
    }

    @Test
    public void testWrongTypeQZSS() throws IOException {
        doTestWrongType("/gnss/navigation/wrong-type-QZSS.n");
    }

    @Test
    public void testWrongTypeSBAS() throws IOException {
        doTestWrongType("/gnss/navigation/wrong-type-SBAS.n");
    }

    private void doTestWrongType(final String ex) throws IOException {
        try {
            new RinexNavigationParser().
                            parse(new DataSource(ex, () -> getClass().getResourceAsStream(ex)));
            Assertions.fail("an exception should have been thrown");
        } catch (OrekitException oe) {
            Assertions.assertEquals(OrekitMessages.UNABLE_TO_PARSE_LINE_IN_FILE, oe.getSpecifier());
            Assertions.assertTrue(((String) oe.getParts()[2]).endsWith("XXXX"));
        }
    }

    @Test
    public void testMissingRunBy305() throws IOException {
        final String ex = "/gnss/navigation/missing-run-by-305.n";
        try {
            new RinexNavigationParser().
                            parse(new DataSource(ex, () -> getClass().getResourceAsStream(ex)));
            Assertions.fail("an exception should have been thrown");
        } catch (OrekitException oe) {
            Assertions.assertEquals(OrekitMessages.INCOMPLETE_HEADER, oe.getSpecifier());
        }
    }

    @Test
    public void testMissingRunBy400() throws IOException {
        final String ex = "/gnss/navigation/missing-run-by-400.n";
        try {
            new RinexNavigationParser().
                            parse(new DataSource(ex, () -> getClass().getResourceAsStream(ex)));
            Assertions.fail("an exception should have been thrown");
        } catch (OrekitException oe) {
            Assertions.assertEquals(OrekitMessages.INCOMPLETE_HEADER, oe.getSpecifier());
            Assertions.assertEquals(ex, oe.getParts()[0]);
        }
    }

}<|MERGE_RESOLUTION|>--- conflicted
+++ resolved
@@ -106,7 +106,7 @@
     }
 
     @Test
-    public void testGpsRinex301() throws IOException {
+    public void testGpsRinex301() throws URISyntaxException, IOException {
 
         // Parse file
         final String ex = "/gnss/navigation/Example_GPS_Rinex301.n";
@@ -1945,11 +1945,7 @@
             Assertions.fail("an exception should have been thrown");
         } catch (OrekitException oe) {
             Assertions.assertEquals(OrekitMessages.UNSUPPORTED_FILE_FORMAT_VERSION, oe.getSpecifier());
-<<<<<<< HEAD
-            Assertions.assertEquals(9.99,  (Double) oe.getParts()[0], 1.0e-10);
-=======
             Assertions.assertEquals(9.99, (Double) oe.getParts()[0], 1.0e-10);
->>>>>>> 58d52146
             Assertions.assertEquals(ex, oe.getParts()[1]);
         }
     }
