/* Copyright 2002-2024 CS GROUP
 * Licensed to CS GROUP (CS) under one or more
 * contributor license agreements.  See the NOTICE file distributed with
 * this work for additional information regarding copyright ownership.
 * CS licenses this file to You under the Apache License, Version 2.0
 * (the "License"); you may not use this file except in compliance with
 * the License.  You may obtain a copy of the License at
 *
 *   http://www.apache.org/licenses/LICENSE-2.0
 *
 * Unless required by applicable law or agreed to in writing, software
 * distributed under the License is distributed on an "AS IS" BASIS,
 * WITHOUT WARRANTIES OR CONDITIONS OF ANY KIND, either express or implied.
 * See the License for the specific language governing permissions and
 * limitations under the License.
 */
package org.orekit.attitudes;

import org.hipparchus.CalculusFieldElement;
import org.hipparchus.Field;
import org.hipparchus.complex.Complex;
import org.hipparchus.complex.ComplexField;
import org.hipparchus.geometry.euclidean.threed.*;
import org.hipparchus.util.Binary64Field;
import org.hipparchus.util.FastMath;
import org.junit.jupiter.api.AfterEach;
import org.junit.jupiter.api.Assertions;
import org.junit.jupiter.api.BeforeEach;
import org.junit.jupiter.api.Test;
import org.orekit.Utils;
import org.orekit.bodies.OneAxisEllipsoid;
import org.orekit.errors.OrekitException;
import org.orekit.errors.OrekitMessages;
import org.orekit.frames.Frame;
import org.orekit.frames.FramesFactory;
import org.orekit.frames.LOFType;
import org.orekit.orbits.*;
import org.orekit.propagation.FieldSpacecraftState;
import org.orekit.propagation.Propagator;
import org.orekit.propagation.SpacecraftState;
import org.orekit.propagation.analytical.KeplerianPropagator;
import org.orekit.time.AbsoluteDate;
import org.orekit.time.DateComponents;
import org.orekit.time.FieldAbsoluteDate;
import org.orekit.time.TimeComponents;
import org.orekit.time.TimeScalesFactory;
import org.orekit.utils.AngularCoordinates;
import org.orekit.utils.IERSConventions;
import org.orekit.utils.TimeStampedFieldPVCoordinates;
import org.orekit.utils.TimeStampedPVCoordinates;


class LofOffsetPointingTest {

    // Computation date
    private AbsoluteDate date;

    // Body mu
    private double mu;

    // Reference frame = ITRF
    private Frame frameItrf;

    // Earth shape
    OneAxisEllipsoid earthSpheric;

    /** Test if both constructors are equivalent
     */
    @Test
    void testLof() {

        //  Satellite position
        final CircularOrbit circ =
            new CircularOrbit(7178000.0, 0.5e-4, -0.5e-4, FastMath.toRadians(0.), FastMath.toRadians(270.),
                                   FastMath.toRadians(5.300), PositionAngleType.MEAN,
                                   FramesFactory.getEME2000(), date, mu);

        // Create lof aligned law
        //************************
        final LofOffset lofLaw = new LofOffset(circ.getFrame(), LOFType.LVLH_CCSDS);
        final LofOffsetPointing lofPointing = new LofOffsetPointing(circ.getFrame(), earthSpheric, lofLaw, Vector3D.PLUS_K);
        final Rotation
            lofRot = lofPointing.getAttitude(circ, date, circ.getFrame()).getRotation();

        // Compare to body center pointing law
        //*************************************
        final BodyCenterPointing centerLaw = new BodyCenterPointing(circ.getFrame(), earthSpheric);
        final Rotation centerRot = centerLaw.getAttitude(circ, date, circ.getFrame()).getRotation();
        final double angleBodyCenter = centerRot.composeInverse(lofRot, RotationConvention.VECTOR_OPERATOR).getAngle();
        Assertions.assertEquals(0., angleBodyCenter, Utils.epsilonAngle);

        // Compare to nadir pointing law
        //*******************************
        final NadirPointing nadirLaw = new NadirPointing(circ.getFrame(), earthSpheric);
        final Rotation nadirRot = nadirLaw.getAttitude(circ, date, circ.getFrame()).getRotation();
        final double angleNadir = nadirRot.composeInverse(lofRot, RotationConvention.VECTOR_OPERATOR).getAngle();
        Assertions.assertEquals(0., angleNadir, Utils.epsilonAngle);

    }

    @Test
    void testMiss() {
        final CircularOrbit circ =
            new CircularOrbit(7178000.0, 0.5e-4, -0.5e-4, FastMath.toRadians(0.), FastMath.toRadians(270.),
                                   FastMath.toRadians(5.300), PositionAngleType.MEAN,
                                   FramesFactory.getEME2000(), date, mu);
        final LofOffset upsideDown = new LofOffset(circ.getFrame(), LOFType.LVLH_CCSDS, RotationOrder.XYX, FastMath.PI, 0, 0);
        final LofOffsetPointing pointing = new LofOffsetPointing(circ.getFrame(), earthSpheric, upsideDown, Vector3D.PLUS_K);
        try {
            pointing.getTargetPV(circ, date, circ.getFrame());
            Assertions.fail("an exception should have been thrown");
        } catch (OrekitException oe) {
            Assertions.assertEquals(OrekitMessages.ATTITUDE_POINTING_LAW_DOES_NOT_POINT_TO_GROUND, oe.getSpecifier());
        }
    }

    @Test
    void testSpin() {

        AbsoluteDate date = new AbsoluteDate(new DateComponents(1970, 1, 1),
                                             new TimeComponents(3, 25, 45.6789),
                                             TimeScalesFactory.getUTC());
        KeplerianOrbit orbit =
            new KeplerianOrbit(7178000.0, 1.e-4, FastMath.toRadians(50.),
                              FastMath.toRadians(10.), FastMath.toRadians(20.),
                              FastMath.toRadians(30.), PositionAngleType.MEAN,
                              FramesFactory.getEME2000(), date, 3.986004415e14);

        final AttitudeProvider law =
            new LofOffsetPointing(orbit.getFrame(), earthSpheric,
                                  new LofOffset(orbit.getFrame(), LOFType.LVLH_CCSDS, RotationOrder.XYX, 0.1, 0.2, 0.3),
                                  Vector3D.PLUS_K);

        Propagator propagator = new KeplerianPropagator(orbit, law);

        double h = 0.01;
        SpacecraftState sMinus = propagator.propagate(date.shiftedBy(-h));
        SpacecraftState s0     = propagator.propagate(date);
        SpacecraftState sPlus  = propagator.propagate(date.shiftedBy(h));

        // check spin is consistent with attitude evolution
        double errorAngleMinus     = Rotation.distance(sMinus.shiftedBy(h).getAttitude().getRotation(),
                                                       s0.getAttitude().getRotation());
        double evolutionAngleMinus = Rotation.distance(sMinus.getAttitude().getRotation(),
                                                       s0.getAttitude().getRotation());
        Assertions.assertEquals(0.0, errorAngleMinus, 1.0e-6 * evolutionAngleMinus);
        double errorAnglePlus      = Rotation.distance(s0.getAttitude().getRotation(),
                                                       sPlus.shiftedBy(-h).getAttitude().getRotation());
        double evolutionAnglePlus  = Rotation.distance(s0.getAttitude().getRotation(),
                                                       sPlus.getAttitude().getRotation());
        Assertions.assertEquals(0.0, errorAnglePlus, 1.0e-6 * evolutionAnglePlus);

        Vector3D spin0 = s0.getAttitude().getSpin();
        Vector3D reference = AngularCoordinates.estimateRate(sMinus.getAttitude().getRotation(),
                                                             sPlus.getAttitude().getRotation(),
                                                             2 * h);
        Assertions.assertTrue(spin0.getNorm() > 1.0e-3);
        Assertions.assertEquals(0.0, spin0.subtract(reference).getNorm(), 1.0e-10);

    }

    @Test
    void testTypesField() {
        AbsoluteDate date = new AbsoluteDate(new DateComponents(1970, 1, 1),
                                             new TimeComponents(3, 25, 45.6789),
                                             TimeScalesFactory.getUTC());
        KeplerianOrbit orbit =
            new KeplerianOrbit(7178000.0, 1.e-4, FastMath.toRadians(50.),
                              FastMath.toRadians(10.), FastMath.toRadians(20.),
                              FastMath.toRadians(30.), PositionAngleType.MEAN,
                              FramesFactory.getEME2000(), date, 3.986004415e14);

        for (final LOFType type : LOFType.values()) {
            RotationOrder order = RotationOrder.ZXY;
            double alpha1 = 0.123;
            double alpha2 = 0.456;
            double alpha3 = 0.789;
            LofOffset law = new LofOffset(orbit.getFrame(), type, order, alpha1, alpha2, alpha3);
            final Vector3D dir;
            switch (type) {
                case TNW:
                    dir = Vector3D.PLUS_J;
                    break;
                case QSW:
                    dir = Vector3D.MINUS_I;
                    break;
                case LVLH:
                    dir = Vector3D.MINUS_I;
                    break;
                case LVLH_CCSDS:
                    dir = Vector3D.PLUS_K;
                    break;
                case VNC:
                    dir = Vector3D.MINUS_K;
                    break;
                case NTW:
                    dir = Vector3D.MINUS_I;
                    break;
                default :
                    // EQW and deprecated VVLH, not used in this test
                    continue;
            }
            LofOffsetPointing lop = new LofOffsetPointing(orbit.getFrame(), earthSpheric, law, dir);
            checkField(Binary64Field.getInstance(), lop, orbit, date, orbit.getFrame());
        }
    }

    private <T extends CalculusFieldElement<T>> void checkField(final Field<T> field, final GroundPointing provider,
                                                            final Orbit orbit, final AbsoluteDate date,
                                                            final Frame frame)
        {

        final Attitude attitudeD = provider.getAttitude(orbit, date, frame);
        final FieldOrbit<T> orbitF = new FieldSpacecraftState<>(field, new SpacecraftState(orbit)).getOrbit();
        final FieldAbsoluteDate<T> dateF = new FieldAbsoluteDate<>(field, date);
        final FieldAttitude<T> attitudeF = provider.getAttitude(orbitF, dateF, frame);
        final double tolerance = 1e-15;
        Assertions.assertEquals(0.0, Rotation.distance(attitudeD.getRotation(), attitudeF.getRotation().toRotation()), tolerance);
        Assertions.assertEquals(0.0, Vector3D.distance(attitudeD.getSpin(), attitudeF.getSpin().toVector3D()), tolerance);
        Assertions.assertEquals(0.0, Vector3D.distance(attitudeD.getRotationAcceleration(), attitudeF.getRotationAcceleration().toVector3D()), tolerance);

        final Rotation rotationD = provider.getAttitudeRotation(orbit, date, frame);
        final FieldRotation<T> rotationF = provider.getAttitudeRotation(orbitF, dateF, frame);
        Assertions.assertEquals(0.0, Rotation.distance(rotationD, rotationF.toRotation()), tolerance);

        final TimeStampedPVCoordinates         pvD = provider.getTargetPV(orbit, date, frame);
        final TimeStampedFieldPVCoordinates<T> pvF = provider.getTargetPV(orbitF, dateF, frame);

        Assertions.assertEquals(0.0, Vector3D.distance(pvD.getPosition(),     pvF.getPosition().toVector3D()),     6.0e-9);
<<<<<<< HEAD
        Assertions.assertEquals(0.0, Vector3D.distance(pvD.getVelocity(),     pvF.getVelocity().toVector3D()),     6.0e-12);
=======
        Assertions.assertEquals(0.0, Vector3D.distance(pvD.getVelocity(),     pvF.getVelocity().toVector3D()),     3.0e-8);
>>>>>>> d56c395b
        Assertions.assertEquals(0.0, Vector3D.distance(pvD.getAcceleration(), pvF.getAcceleration().toVector3D()), 2.0e-6);
    }

    @Test
    void testGetAttitudeRotation() {
        // GIVEN
        final CircularOrbit circ =
                new CircularOrbit(7178000.0, 0.5e-4, -0.5e-4, FastMath.toRadians(0.), FastMath.toRadians(270.),
                        FastMath.toRadians(5.300), PositionAngleType.MEAN,
                        FramesFactory.getEME2000(), date, mu);
        final LofOffset upsideDown = new LofOffset(circ.getFrame(), LOFType.LVLH_CCSDS, RotationOrder.XYX, FastMath.PI, 0, 0);
        final LofOffsetPointing pointing = new LofOffsetPointing(circ.getFrame(), earthSpheric, upsideDown, Vector3D.PLUS_K);
        // WHEN
        final Rotation actualRotation = pointing.getAttitudeRotation(circ, circ.getDate(), circ.getFrame());
        // THEN
        final Rotation expectedRotation = pointing.getAttitude(circ, circ.getDate(), circ.getFrame()).getRotation();
        Assertions.assertEquals(0., Rotation.distance(expectedRotation, actualRotation));
    }

    @Test
    void testGetTargetPosition() {
        // GIVEN
        final CircularOrbit circ =
                new CircularOrbit(7178000.0, 0.5e-4, -0.5e-4, FastMath.toRadians(0.), FastMath.toRadians(270.),
                        FastMath.toRadians(5.300), PositionAngleType.MEAN,
                        FramesFactory.getEME2000(), date, mu);
        final LofOffset upsideDown = new LofOffset(circ.getFrame(), LOFType.QSW, RotationOrder.XYX, -1., 2., 3.);
        final LofOffsetPointing pointing = new LofOffsetPointing(circ.getFrame(), earthSpheric, upsideDown, Vector3D.PLUS_K);
        // WHEN
        final Vector3D targetPosition = pointing.getTargetPosition(circ, circ.getDate(), circ.getFrame());
        // THEN
        final Vector3D expectedPosition = pointing.getTargetPV(circ, circ.getDate(), circ.getFrame()).getPosition();
        Assertions.assertEquals(expectedPosition, targetPosition);
    }

    @Test
    void testGetTargetPositionField() {
        // GIVEN
        final CircularOrbit circ =
                new CircularOrbit(7178000.0, 0.5e-4, -0.5e-4, FastMath.toRadians(0.), FastMath.toRadians(270.),
                        FastMath.toRadians(5.300), PositionAngleType.MEAN,
                        FramesFactory.getEME2000(), date, mu);
        final LofOffset upsideDown = new LofOffset(circ.getFrame(), LOFType.QSW, RotationOrder.XYX, -1., 2., 3.);
        final LofOffsetPointing pointing = new LofOffsetPointing(circ.getFrame(), earthSpheric, upsideDown, Vector3D.PLUS_K);
        final FieldCircularOrbit<Complex> fieldOrbit = new FieldCircularOrbit<>(ComplexField.getInstance(), circ);
        // WHEN
        final FieldVector3D<Complex> targetPosition = pointing.getTargetPosition(fieldOrbit, fieldOrbit.getDate(), fieldOrbit.getFrame());
        // THEN
        final FieldVector3D<Complex> expectedPosition = pointing.getTargetPV(fieldOrbit, fieldOrbit.getDate(), fieldOrbit.getFrame()).getPosition();
        Assertions.assertEquals(0., expectedPosition.subtract(targetPosition).getNorm().getReal(), 1.4e-9);
    }

    @BeforeEach
    public void setUp() {
        try {

            Utils.setDataRoot("regular-data");

            // Computation date
            date = new AbsoluteDate(new DateComponents(2008, 4, 7),
                                    TimeComponents.H00,
                                    TimeScalesFactory.getUTC());

            // Body mu
            mu = 3.9860047e14;

            // Reference frame = ITRF
            frameItrf = FramesFactory.getITRF(IERSConventions.IERS_2010, false);

            // Elliptic earth shape
            earthSpheric =
                new OneAxisEllipsoid(6378136.460, 0., frameItrf);

        } catch (OrekitException oe) {
            Assertions.fail(oe.getMessage());
        }

    }

    @AfterEach
    public void tearDown() {
        date = null;
        frameItrf = null;
        earthSpheric = null;
    }
}
<|MERGE_RESOLUTION|>--- conflicted
+++ resolved
@@ -227,11 +227,7 @@
         final TimeStampedFieldPVCoordinates<T> pvF = provider.getTargetPV(orbitF, dateF, frame);
 
         Assertions.assertEquals(0.0, Vector3D.distance(pvD.getPosition(),     pvF.getPosition().toVector3D()),     6.0e-9);
-<<<<<<< HEAD
-        Assertions.assertEquals(0.0, Vector3D.distance(pvD.getVelocity(),     pvF.getVelocity().toVector3D()),     6.0e-12);
-=======
         Assertions.assertEquals(0.0, Vector3D.distance(pvD.getVelocity(),     pvF.getVelocity().toVector3D()),     3.0e-8);
->>>>>>> d56c395b
         Assertions.assertEquals(0.0, Vector3D.distance(pvD.getAcceleration(), pvF.getAcceleration().toVector3D()), 2.0e-6);
     }
 
