/* Copyright 2002-2022 CS GROUP
 * Licensed to CS GROUP (CS) under one or more
 * contributor license agreements.  See the NOTICE file distributed with
 * this work for additional information regarding copyright ownership.
 * CS licenses this file to You under the Apache License, Version 2.0
 * (the "License"); you may not use this file except in compliance with
 * the License.  You may obtain a copy of the License at
 *
 *   http://www.apache.org/licenses/LICENSE-2.0
 *
 * Unless required by applicable law or agreed to in writing, software
 * distributed under the License is distributed on an "AS IS" BASIS,
 * WITHOUT WARRANTIES OR CONDITIONS OF ANY KIND, either express or implied.
 * See the License for the specific language governing permissions and
 * limitations under the License.
 */
package org.orekit.forces;

import org.hipparchus.Field;
import org.hipparchus.analysis.differentiation.DSFactory;
import org.hipparchus.analysis.differentiation.DerivativeStructure;
import org.hipparchus.analysis.differentiation.Gradient;
import org.hipparchus.analysis.differentiation.GradientField;
import org.hipparchus.geometry.euclidean.threed.FieldRotation;
import org.hipparchus.geometry.euclidean.threed.FieldVector3D;
import org.hipparchus.geometry.euclidean.threed.Vector3D;
import org.hipparchus.linear.RealMatrix;
import org.hipparchus.random.GaussianRandomGenerator;
import org.hipparchus.random.RandomGenerator;
import org.hipparchus.random.UncorrelatedRandomVectorGenerator;
import org.hipparchus.random.Well19937a;
import org.hipparchus.util.FastMath;
import org.hipparchus.util.Precision;
import org.junit.jupiter.api.Assertions;
import org.orekit.attitudes.AttitudeProvider;
import org.orekit.attitudes.FieldAttitude;
import org.orekit.orbits.FieldCartesianOrbit;
import org.orekit.orbits.FieldKeplerianOrbit;
import org.orekit.orbits.KeplerianOrbit;
import org.orekit.orbits.OrbitType;
import org.orekit.orbits.PositionAngle;
import org.orekit.propagation.FieldSpacecraftState;
import org.orekit.propagation.MatricesHarvester;
import org.orekit.propagation.SpacecraftState;
import org.orekit.propagation.numerical.FieldNumericalPropagator;
import org.orekit.propagation.numerical.NumericalPropagator;
import org.orekit.propagation.sampling.OrekitStepHandler;
import org.orekit.propagation.sampling.OrekitStepInterpolator;
import org.orekit.time.AbsoluteDate;
import org.orekit.time.FieldAbsoluteDate;
import org.orekit.utils.Constants;
import org.orekit.utils.Differentiation;
import org.orekit.utils.FieldPVCoordinates;
import org.orekit.utils.PVCoordinates;
import org.orekit.utils.ParameterDriver;
import org.orekit.utils.TimeStampedFieldAngularCoordinates;
import org.orekit.utils.TimeStampedFieldPVCoordinates;

import java.util.List;
import java.util.concurrent.atomic.AtomicReference;


public abstract class AbstractForceModelTest {

    protected void checkParameterDerivative(SpacecraftState state,
                                            ForceModel forceModel, String name,
                                            double hFactor, double tol) {

        final DSFactory factory11 = new DSFactory(1, 1);
        final Field<DerivativeStructure> field = factory11.getDerivativeField();
        final FieldSpacecraftState<DerivativeStructure> stateF = new FieldSpacecraftState<DerivativeStructure>(field, state);
        final List<ParameterDriver> drivers = forceModel.getParametersDrivers();
        final DerivativeStructure[] parametersDS = new DerivativeStructure[drivers.size()];
        for (int i = 0; i < parametersDS.length; ++i) {
            if (drivers.get(i).getName().equals(name)) {
                parametersDS[i] = factory11.variable(0, drivers.get(i).getValue(state.getDate()));
            } else {
                parametersDS[i] = factory11.constant(drivers.get(i).getValue(state.getDate()));
            }
        }
        FieldVector3D<DerivativeStructure> accDer = forceModel.acceleration(stateF, parametersDS);
        Vector3D derivative = new Vector3D(accDer.getX().getPartialDerivative(1),
                                           accDer.getY().getPartialDerivative(1),
                                           accDer.getZ().getPartialDerivative(1));

        int selected = -1;
        final double[] parameters = new double[drivers.size()];
        for (int i = 0; i < drivers.size(); ++i) {
            parameters[i] = drivers.get(i).getValue(state.getDate());
            if (drivers.get(i).getName().equals(name)) {
                selected = i;
            }
        }
        double p0 = parameters[selected];
        double hParam = hFactor * p0;
<<<<<<< HEAD
        drivers.get(selected).setValue(p0 - 1 * hParam, state.getDate());
        parameters[selected] = drivers.get(selected).getValue(state.getDate());
        Assert.assertEquals(p0 - 1 * hParam, parameters[selected], 1.0e-10);
        final Vector3D gammaM1h = forceModel.acceleration(state, parameters);
        drivers.get(selected).setValue(p0 + 1 * hParam, state.getDate());
        parameters[selected] = drivers.get(selected).getValue(state.getDate());
        Assert.assertEquals(p0 + 1 * hParam, parameters[selected], 1.0e-10);
=======
        drivers.get(selected).setValue(p0 - 1 * hParam);
        parameters[selected] = drivers.get(selected).getValue();
        Assertions.assertEquals(p0 - 1 * hParam, parameters[selected], 1.0e-10);
        final Vector3D gammaM1h = forceModel.acceleration(state, parameters);
        drivers.get(selected).setValue(p0 + 1 * hParam);
        parameters[selected] = drivers.get(selected).getValue();
        Assertions.assertEquals(p0 + 1 * hParam, parameters[selected], 1.0e-10);
>>>>>>> be42ef39
        final Vector3D gammaP1h = forceModel.acceleration(state, parameters);
        drivers.get(selected).setValue(p0, state.getDate());

        final Vector3D reference = new Vector3D(  1 / (2 * hParam), gammaP1h.subtract(gammaM1h));
        final Vector3D delta = derivative.subtract(reference);
        Assertions.assertEquals(0., delta.getNorm(), tol * reference.getNorm());

    }

    protected void checkParameterDerivativeGradient(SpacecraftState state,
                                                    ForceModel forceModel, String name,
                                                    double hFactor, double tol) {

        final int freeParameters = 1;
        final Field<Gradient> field = GradientField.getField(freeParameters);
        final FieldSpacecraftState<Gradient> stateF = new FieldSpacecraftState<>(field, state);
        final List<ParameterDriver> drivers = forceModel.getParametersDrivers();
        final Gradient[] parametersDS = new Gradient[drivers.size()];
        for (int i = 0; i < parametersDS.length; ++i) {
            if (drivers.get(i).getName().equals(name)) {
                parametersDS[i] = Gradient.variable(freeParameters, 0, drivers.get(i).getValue(state.getDate()));
            } else {
               parametersDS[i] = Gradient.constant(freeParameters,drivers.get(i).getValue(state.getDate()));
            }
        }
        FieldVector3D<Gradient> accDer = forceModel.acceleration(stateF, parametersDS);
        Vector3D derivative = new Vector3D(accDer.getX().getPartialDerivative(0),
                                           accDer.getY().getPartialDerivative(0),
                                           accDer.getZ().getPartialDerivative(0));

        int selected = -1;
        final double[] parameters = new double[drivers.size()];
        for (int i = 0; i < drivers.size(); ++i) {
            parameters[i] = drivers.get(i).getValue(state.getDate());
            if (drivers.get(i).getName().equals(name)) {
                selected = i;
            }
        }
        double p0 = parameters[selected];
        double hParam = hFactor * p0;
<<<<<<< HEAD
        drivers.get(selected).setValue(p0 - 1 * hParam, state.getDate());
        parameters[selected] = drivers.get(selected).getValue(state.getDate());
        Assert.assertEquals(p0 - 1 * hParam, parameters[selected], 1.0e-10);
        final Vector3D gammaM1h = forceModel.acceleration(state, parameters);
        drivers.get(selected).setValue(p0 + 1 * hParam, state.getDate());
        parameters[selected] = drivers.get(selected).getValue(state.getDate());
        Assert.assertEquals(p0 + 1 * hParam, parameters[selected], 1.0e-10);
=======
        drivers.get(selected).setValue(p0 - 1 * hParam);
        parameters[selected] = drivers.get(selected).getValue();
        Assertions.assertEquals(p0 - 1 * hParam, parameters[selected], 1.0e-10);
        final Vector3D gammaM1h = forceModel.acceleration(state, parameters);
        drivers.get(selected).setValue(p0 + 1 * hParam);
        parameters[selected] = drivers.get(selected).getValue();
        Assertions.assertEquals(p0 + 1 * hParam, parameters[selected], 1.0e-10);
>>>>>>> be42ef39
        final Vector3D gammaP1h = forceModel.acceleration(state, parameters);
        drivers.get(selected).setValue(p0, state.getDate());

        final Vector3D reference = new Vector3D(  1 / (2 * hParam), gammaP1h.subtract(gammaM1h));
        final Vector3D delta = derivative.subtract(reference);
        Assertions.assertEquals(0, delta.getNorm(), tol * reference.getNorm());

    }

    protected FieldSpacecraftState<DerivativeStructure> toDS(final SpacecraftState state,
                                                             final AttitudeProvider attitudeProvider) {

        final Vector3D p = state.getPosition();
        final Vector3D v = state.getPVCoordinates().getVelocity();
        final Vector3D a = state.getPVCoordinates().getAcceleration();
        DSFactory factory = new DSFactory(6, 1);
        Field<DerivativeStructure> field = factory.getDerivativeField();
        final FieldAbsoluteDate<DerivativeStructure> fDate = new FieldAbsoluteDate<>(field, state.getDate());
        final TimeStampedFieldPVCoordinates<DerivativeStructure> fPVA =
                        new TimeStampedFieldPVCoordinates<>(fDate,
                                        new FieldVector3D<>(factory.variable(0, p.getX()),
                                                            factory.variable(1, p.getY()),
                                                            factory.variable(2, p.getZ())),
                                        new FieldVector3D<>(factory.variable(3, v.getX()),
                                                            factory.variable(4, v.getY()),
                                                            factory.variable(5, v.getZ())),
                                        new FieldVector3D<>(factory.constant(a.getX()),
                                                            factory.constant(a.getY()),
                                                            factory.constant(a.getZ())));
        final FieldCartesianOrbit<DerivativeStructure> orbit =
                        new FieldCartesianOrbit<>(fPVA, state.getFrame(), field.getZero().add(state.getMu()));
        final FieldAttitude<DerivativeStructure> attitude =
                        attitudeProvider.getAttitude(orbit, orbit.getDate(), orbit.getFrame());

        return new FieldSpacecraftState<>(orbit, attitude, field.getZero().add(state.getMass()));

    }

    protected FieldSpacecraftState<Gradient> toGradient(final SpacecraftState state,
                                                        final AttitudeProvider attitudeProvider) {

        final Vector3D p = state.getPosition();
        final Vector3D v = state.getPVCoordinates().getVelocity();
        final Vector3D a = state.getPVCoordinates().getAcceleration();
        final int freeParameters = 6;
        Field<Gradient> field = GradientField.getField(freeParameters);
        final FieldAbsoluteDate<Gradient> fDate = new FieldAbsoluteDate<>(field, state.getDate());
        final TimeStampedFieldPVCoordinates<Gradient> fPVA =
                        new TimeStampedFieldPVCoordinates<>(fDate,
                                        new FieldVector3D<>(Gradient.variable(freeParameters, 0, p.getX()),
                                                        Gradient.variable(freeParameters, 1, p.getY()),
                                                        Gradient.variable(freeParameters, 2, p.getZ())),
                                        new FieldVector3D<>(Gradient.variable(freeParameters, 3, v.getX()),
                                                        Gradient.variable(freeParameters, 4, v.getY()),
                                                        Gradient.variable(freeParameters, 5, v.getZ())),
                                        new FieldVector3D<>(Gradient.constant(freeParameters, a.getX()),
                                                        Gradient.constant(freeParameters, a.getY()),
                                                        Gradient.constant(freeParameters, a.getZ())));
        final FieldCartesianOrbit<Gradient> orbit =
                        new FieldCartesianOrbit<>(fPVA, state.getFrame(), field.getZero().add(state.getMu()));
        final FieldAttitude<Gradient> attitude =
                        attitudeProvider.getAttitude(orbit, orbit.getDate(), orbit.getFrame());

        return new FieldSpacecraftState<>(orbit, attitude, field.getZero().add(state.getMass()));

    }

    protected void checkStateJacobianVsFiniteDifferences(final  SpacecraftState state0, final ForceModel forceModel,
                                                         final AttitudeProvider provider, final double dP,
                                                         final double checkTolerance, final boolean print) {

        double[][] finiteDifferencesJacobian =
                        Differentiation.differentiate(state -> forceModel.acceleration(state, forceModel.getParameters(state0.getDate())).toArray(),
                                                      3, provider, OrbitType.CARTESIAN, PositionAngle.MEAN,
                                                      dP, 5).
                        value(state0);

        DSFactory factory = new DSFactory(6, 1);
        Field<DerivativeStructure> field = factory.getDerivativeField();
        final FieldAbsoluteDate<DerivativeStructure> fDate = new FieldAbsoluteDate<>(field, state0.getDate());
        final Vector3D p = state0.getPosition();
        final Vector3D v = state0.getPVCoordinates().getVelocity();
        final Vector3D a = state0.getPVCoordinates().getAcceleration();
        final TimeStampedFieldPVCoordinates<DerivativeStructure> fPVA =
                        new TimeStampedFieldPVCoordinates<>(fDate,
                                        new FieldVector3D<>(factory.variable(0, p.getX()),
                                                            factory.variable(1, p.getY()),
                                                            factory.variable(2, p.getZ())),
                                        new FieldVector3D<>(factory.variable(3, v.getX()),
                                                            factory.variable(4, v.getY()),
                                                            factory.variable(5, v.getZ())),
                                        new FieldVector3D<>(factory.constant(a.getX()),
                                                            factory.constant(a.getY()),
                                                            factory.constant(a.getZ())));
        final TimeStampedFieldAngularCoordinates<DerivativeStructure> fAC =
                        new TimeStampedFieldAngularCoordinates<>(fDate,
                                        new FieldRotation<>(field, state0.getAttitude().getRotation()),
                                        new FieldVector3D<>(field, state0.getAttitude().getSpin()),
                                        new FieldVector3D<>(field, state0.getAttitude().getRotationAcceleration()));
        final FieldSpacecraftState<DerivativeStructure> fState =
                        new FieldSpacecraftState<>(new FieldCartesianOrbit<>(fPVA, state0.getFrame(), field.getZero().add(state0.getMu())),
                                                   new FieldAttitude<>(state0.getFrame(), fAC),
                                                   field.getZero().add(state0.getMass()));
        FieldVector3D<DerivativeStructure> dsJacobian = forceModel.acceleration(fState,
                                                                                forceModel.getParameters(fState.getDate().getField(), fState.getDate()));

        Vector3D dFdPXRef = new Vector3D(finiteDifferencesJacobian[0][0],
                                         finiteDifferencesJacobian[1][0],
                                         finiteDifferencesJacobian[2][0]);
        Vector3D dFdPXRes = new Vector3D(dsJacobian.getX().getPartialDerivative(1, 0, 0, 0, 0, 0),
                                         dsJacobian.getY().getPartialDerivative(1, 0, 0, 0, 0, 0),
                                         dsJacobian.getZ().getPartialDerivative(1, 0, 0, 0, 0, 0));
        Vector3D dFdPYRef = new Vector3D(finiteDifferencesJacobian[0][1],
                                         finiteDifferencesJacobian[1][1],
                                         finiteDifferencesJacobian[2][1]);
        Vector3D dFdPYRes = new Vector3D(dsJacobian.getX().getPartialDerivative(0, 1, 0, 0, 0, 0),
                                         dsJacobian.getY().getPartialDerivative(0, 1, 0, 0, 0, 0),
                                         dsJacobian.getZ().getPartialDerivative(0, 1, 0, 0, 0, 0));
        Vector3D dFdPZRef = new Vector3D(finiteDifferencesJacobian[0][2],
                                         finiteDifferencesJacobian[1][2],
                                         finiteDifferencesJacobian[2][2]);
        Vector3D dFdPZRes = new Vector3D(dsJacobian.getX().getPartialDerivative(0, 0, 1, 0, 0, 0),
                                         dsJacobian.getY().getPartialDerivative(0, 0, 1, 0, 0, 0),
                                         dsJacobian.getZ().getPartialDerivative(0, 0, 1, 0, 0, 0));
        Vector3D dFdVXRef = new Vector3D(finiteDifferencesJacobian[0][3],
                                         finiteDifferencesJacobian[1][3],
                                         finiteDifferencesJacobian[2][3]);
        Vector3D dFdVXRes = new Vector3D(dsJacobian.getX().getPartialDerivative(0, 0, 0, 1, 0, 0),
                                         dsJacobian.getY().getPartialDerivative(0, 0, 0, 1, 0, 0),
                                         dsJacobian.getZ().getPartialDerivative(0, 0, 0, 1, 0, 0));
        Vector3D dFdVYRef = new Vector3D(finiteDifferencesJacobian[0][4],
                                         finiteDifferencesJacobian[1][4],
                                         finiteDifferencesJacobian[2][4]);
        Vector3D dFdVYRes = new Vector3D(dsJacobian.getX().getPartialDerivative(0, 0, 0, 0, 1, 0),
                                         dsJacobian.getY().getPartialDerivative(0, 0, 0, 0, 1, 0),
                                         dsJacobian.getZ().getPartialDerivative(0, 0, 0, 0, 1, 0));
        Vector3D dFdVZRef = new Vector3D(finiteDifferencesJacobian[0][5],
                                         finiteDifferencesJacobian[1][5],
                                         finiteDifferencesJacobian[2][5]);
        Vector3D dFdVZRes = new Vector3D(dsJacobian.getX().getPartialDerivative(0, 0, 0, 0, 0, 1),
                                         dsJacobian.getY().getPartialDerivative(0, 0, 0, 0, 0, 1),
                                         dsJacobian.getZ().getPartialDerivative(0, 0, 0, 0, 0, 1));
        if (print) {
            System.out.println("dF/dPX ref: " + dFdPXRef.getX() + " " + dFdPXRef.getY() + " " + dFdPXRef.getZ());
            System.out.println("dF/dPX res: " + dFdPXRes.getX() + " " + dFdPXRes.getY() + " " + dFdPXRes.getZ());
            System.out.println("dF/dPY ref: " + dFdPYRef.getX() + " " + dFdPYRef.getY() + " " + dFdPYRef.getZ());
            System.out.println("dF/dPY res: " + dFdPYRes.getX() + " " + dFdPYRes.getY() + " " + dFdPYRes.getZ());
            System.out.println("dF/dPZ ref: " + dFdPZRef.getX() + " " + dFdPZRef.getY() + " " + dFdPZRef.getZ());
            System.out.println("dF/dPZ res: " + dFdPZRes.getX() + " " + dFdPZRes.getY() + " " + dFdPZRes.getZ());
            System.out.println("dF/dPX ref norm: " + dFdPXRef.getNorm() + ", abs error: " + Vector3D.distance(dFdPXRef, dFdPXRes) + ", rel error: " + (Vector3D.distance(dFdPXRef, dFdPXRes) / dFdPXRef.getNorm()));
            System.out.println("dF/dPY ref norm: " + dFdPYRef.getNorm() + ", abs error: " + Vector3D.distance(dFdPYRef, dFdPYRes) + ", rel error: " + (Vector3D.distance(dFdPYRef, dFdPYRes) / dFdPYRef.getNorm()));
            System.out.println("dF/dPZ ref norm: " + dFdPZRef.getNorm() + ", abs error: " + Vector3D.distance(dFdPZRef, dFdPZRes) + ", rel error: " + (Vector3D.distance(dFdPZRef, dFdPZRes) / dFdPZRef.getNorm()));
            System.out.println("dF/dVX ref norm: " + dFdVXRef.getNorm() + ", abs error: " + Vector3D.distance(dFdVXRef, dFdVXRes) + ", rel error: " + (Vector3D.distance(dFdVXRef, dFdVXRes) / dFdVXRef.getNorm()));
            System.out.println("dF/dVY ref norm: " + dFdVYRef.getNorm() + ", abs error: " + Vector3D.distance(dFdVYRef, dFdVYRes) + ", rel error: " + (Vector3D.distance(dFdVYRef, dFdVYRes) / dFdVYRef.getNorm()));
            System.out.println("dF/dVZ ref norm: " + dFdVZRef.getNorm() + ", abs error: " + Vector3D.distance(dFdVZRef, dFdVZRes) + ", rel error: " + (Vector3D.distance(dFdVZRef, dFdVZRes) / dFdVZRef.getNorm()));
        }
        checkdFdP(dFdPXRef, dFdPXRes, checkTolerance);
        checkdFdP(dFdPYRef, dFdPYRes, checkTolerance);
        checkdFdP(dFdPZRef, dFdPZRes, checkTolerance);
        checkdFdP(dFdVXRef, dFdVXRes, checkTolerance);
        checkdFdP(dFdVYRef, dFdVYRes, checkTolerance);
        checkdFdP(dFdVZRef, dFdVZRes, checkTolerance);
    }

    protected void checkStateJacobianVsFiniteDifferencesGradient(final  SpacecraftState state0, final ForceModel forceModel,
                                                                 final AttitudeProvider provider, final double dP,
                                                                 final double checkTolerance, final boolean print) {

        double[][] finiteDifferencesJacobian =
                        Differentiation.differentiate(state -> forceModel.acceleration(state, forceModel.getParameters(state0.getDate())).toArray(),
                                                      3, provider, OrbitType.CARTESIAN, PositionAngle.MEAN,
                                                      dP, 5).
                        value(state0);

        final int freePrameters = 6;
        Field<Gradient> field = GradientField.getField(freePrameters);
        final FieldAbsoluteDate<Gradient> fDate = new FieldAbsoluteDate<>(field, state0.getDate());
        final Vector3D p = state0.getPosition();
        final Vector3D v = state0.getPVCoordinates().getVelocity();
        final Vector3D a = state0.getPVCoordinates().getAcceleration();
        final TimeStampedFieldPVCoordinates<Gradient> fPVA =
                        new TimeStampedFieldPVCoordinates<>(fDate,
                                        new FieldVector3D<>(Gradient.variable(freePrameters, 0, p.getX()),
                                                        Gradient.variable(freePrameters, 1, p.getY()),
                                                        Gradient.variable(freePrameters, 2, p.getZ())),
                                        new FieldVector3D<>(Gradient.variable(freePrameters, 3, v.getX()),
                                                        Gradient.variable(freePrameters, 4, v.getY()),
                                                        Gradient.variable(freePrameters, 5, v.getZ())),
                                        new FieldVector3D<>(Gradient.constant(freePrameters, a.getX()),
                                                        Gradient.constant(freePrameters, a.getY()),
                                                        Gradient.constant(freePrameters, a.getZ())));
        final TimeStampedFieldAngularCoordinates<Gradient> fAC =
                        new TimeStampedFieldAngularCoordinates<>(fDate,
                                        new FieldRotation<>(field, state0.getAttitude().getRotation()),
                                        new FieldVector3D<>(field, state0.getAttitude().getSpin()),
                                        new FieldVector3D<>(field, state0.getAttitude().getRotationAcceleration()));
        final FieldSpacecraftState<Gradient> fState =
                        new FieldSpacecraftState<>(new FieldCartesianOrbit<>(fPVA, state0.getFrame(), field.getZero().add(state0.getMu())),
                                                   new FieldAttitude<>(state0.getFrame(), fAC),
                                                   field.getZero().add(state0.getMass()));
        FieldVector3D<Gradient> gJacobian = forceModel.acceleration(fState,
                                                                     forceModel.getParameters(fState.getDate().getField(), fState.getDate()));

        Vector3D dFdPXRef = new Vector3D(finiteDifferencesJacobian[0][0],
                                         finiteDifferencesJacobian[1][0],
                                         finiteDifferencesJacobian[2][0]);
        Vector3D dFdPXRes = new Vector3D(gJacobian.getX().getPartialDerivative(0),
                                         gJacobian.getY().getPartialDerivative(0),
                                         gJacobian.getZ().getPartialDerivative(0));
        Vector3D dFdPYRef = new Vector3D(finiteDifferencesJacobian[0][1],
                                         finiteDifferencesJacobian[1][1],
                                         finiteDifferencesJacobian[2][1]);
        Vector3D dFdPYRes = new Vector3D(gJacobian.getX().getPartialDerivative(1),
                                         gJacobian.getY().getPartialDerivative(1),
                                         gJacobian.getZ().getPartialDerivative(1));
        Vector3D dFdPZRef = new Vector3D(finiteDifferencesJacobian[0][2],
                                         finiteDifferencesJacobian[1][2],
                                         finiteDifferencesJacobian[2][2]);
        Vector3D dFdPZRes = new Vector3D(gJacobian.getX().getPartialDerivative(2),
                                         gJacobian.getY().getPartialDerivative(2),
                                         gJacobian.getZ().getPartialDerivative(2));
        Vector3D dFdVXRef = new Vector3D(finiteDifferencesJacobian[0][3],
                                         finiteDifferencesJacobian[1][3],
                                         finiteDifferencesJacobian[2][3]);
        Vector3D dFdVXRes = new Vector3D(gJacobian.getX().getPartialDerivative(3),
                                         gJacobian.getY().getPartialDerivative(3),
                                         gJacobian.getZ().getPartialDerivative(3));
        Vector3D dFdVYRef = new Vector3D(finiteDifferencesJacobian[0][4],
                                         finiteDifferencesJacobian[1][4],
                                         finiteDifferencesJacobian[2][4]);
        Vector3D dFdVYRes = new Vector3D(gJacobian.getX().getPartialDerivative(4),
                                         gJacobian.getY().getPartialDerivative(4),
                                         gJacobian.getZ().getPartialDerivative(4));
        Vector3D dFdVZRef = new Vector3D(finiteDifferencesJacobian[0][5],
                                         finiteDifferencesJacobian[1][5],
                                         finiteDifferencesJacobian[2][5]);
        Vector3D dFdVZRes = new Vector3D(gJacobian.getX().getPartialDerivative(5),
                                         gJacobian.getY().getPartialDerivative(5),
                                         gJacobian.getZ().getPartialDerivative(5));
        if (print) {
            System.out.println("dF/dPX ref: " + dFdPXRef.getX() + " " + dFdPXRef.getY() + " " + dFdPXRef.getZ());
            System.out.println("dF/dPX res: " + dFdPXRes.getX() + " " + dFdPXRes.getY() + " " + dFdPXRes.getZ());
            System.out.println("dF/dPY ref: " + dFdPYRef.getX() + " " + dFdPYRef.getY() + " " + dFdPYRef.getZ());
            System.out.println("dF/dPY res: " + dFdPYRes.getX() + " " + dFdPYRes.getY() + " " + dFdPYRes.getZ());
            System.out.println("dF/dPZ ref: " + dFdPZRef.getX() + " " + dFdPZRef.getY() + " " + dFdPZRef.getZ());
            System.out.println("dF/dPZ res: " + dFdPZRes.getX() + " " + dFdPZRes.getY() + " " + dFdPZRes.getZ());
            System.out.println("dF/dPX ref norm: " + dFdPXRef.getNorm() + ", abs error: " + Vector3D.distance(dFdPXRef, dFdPXRes) + ", rel error: " + (Vector3D.distance(dFdPXRef, dFdPXRes) / dFdPXRef.getNorm()));
            System.out.println("dF/dPY ref norm: " + dFdPYRef.getNorm() + ", abs error: " + Vector3D.distance(dFdPYRef, dFdPYRes) + ", rel error: " + (Vector3D.distance(dFdPYRef, dFdPYRes) / dFdPYRef.getNorm()));
            System.out.println("dF/dPZ ref norm: " + dFdPZRef.getNorm() + ", abs error: " + Vector3D.distance(dFdPZRef, dFdPZRes) + ", rel error: " + (Vector3D.distance(dFdPZRef, dFdPZRes) / dFdPZRef.getNorm()));
            System.out.println("dF/dVX ref norm: " + dFdVXRef.getNorm() + ", abs error: " + Vector3D.distance(dFdVXRef, dFdVXRes) + ", rel error: " + (Vector3D.distance(dFdVXRef, dFdVXRes) / dFdVXRef.getNorm()));
            System.out.println("dF/dVY ref norm: " + dFdVYRef.getNorm() + ", abs error: " + Vector3D.distance(dFdVYRef, dFdVYRes) + ", rel error: " + (Vector3D.distance(dFdVYRef, dFdVYRes) / dFdVYRef.getNorm()));
            System.out.println("dF/dVZ ref norm: " + dFdVZRef.getNorm() + ", abs error: " + Vector3D.distance(dFdVZRef, dFdVZRes) + ", rel error: " + (Vector3D.distance(dFdVZRef, dFdVZRes) / dFdVZRef.getNorm()));
        }
        checkdFdP(dFdPXRef, dFdPXRes, checkTolerance);
        checkdFdP(dFdPYRef, dFdPYRes, checkTolerance);
        checkdFdP(dFdPZRef, dFdPZRes, checkTolerance);
        checkdFdP(dFdVXRef, dFdVXRes, checkTolerance);
        checkdFdP(dFdVYRef, dFdVYRes, checkTolerance);
        checkdFdP(dFdVZRef, dFdVZRes, checkTolerance);
    }

    private void checkdFdP(final Vector3D reference, final Vector3D result, final double checkTolerance) {
        if (reference.getNorm() == 0) {
            // if dF/dP is exactly zero (i.e. no dependency between F and P),
            // then the result should also be exactly zero
            Assertions.assertEquals(0, result.getNorm(), Precision.SAFE_MIN);
        } else {
            Assertions.assertEquals(0, Vector3D.distance(reference, result), checkTolerance * reference.getNorm());
        }
    }

    protected void checkStateJacobian(NumericalPropagator propagator, SpacecraftState state0,
                                      AbsoluteDate targetDate, double hFactor,
                                      double[] integratorAbsoluteTolerances, double checkTolerance) {

        propagator.setInitialState(state0);
        double[][] reference = new double[][] {
            jacobianColumn(propagator, state0, targetDate, 0, hFactor * integratorAbsoluteTolerances[0]),
            jacobianColumn(propagator, state0, targetDate, 1, hFactor * integratorAbsoluteTolerances[1]),
            jacobianColumn(propagator, state0, targetDate, 2, hFactor * integratorAbsoluteTolerances[2]),
            jacobianColumn(propagator, state0, targetDate, 3, hFactor * integratorAbsoluteTolerances[3]),
            jacobianColumn(propagator, state0, targetDate, 4, hFactor * integratorAbsoluteTolerances[4]),
            jacobianColumn(propagator, state0, targetDate, 5, hFactor * integratorAbsoluteTolerances[5])
        };
        for (int j = 0; j < 6; ++j) {
            for (int k = j + 1; k < 6; ++k) {
                double tmp = reference[j][k];
                reference[j][k] = reference[k][j];
                reference[k][j] = tmp;
            }
        }

        propagator.setInitialState(state0);
        MatricesHarvester harvester = propagator.setupMatricesComputation("stm", null, null);
        final AtomicReference<RealMatrix> dYdY0 = new AtomicReference<>();
        propagator.setStepHandler(new OrekitStepHandler() {
            public void handleStep(OrekitStepInterpolator interpolator) {
            }
            public void finish(SpacecraftState finalState) {
                // pick up final Jacobian
                dYdY0.set(harvester.getStateTransitionMatrix(finalState));
            }

        });
        propagator.propagate(targetDate);

        for (int j = 0; j < 6; ++j) {
            for (int k = 0; k < 6; ++k) {
                double scale = integratorAbsoluteTolerances[j] / integratorAbsoluteTolerances[k];
                Assertions.assertEquals(reference[j][k], dYdY0.get().getEntry(j, k), checkTolerance * scale);
            }
        }

    }


    /** Compare field numerical propagation with numerical propagation.
     *  - First compare the positions after a given propagation duration
     *  - Then shift initial state of numerical propagator and compare its final propagated state
     *    with a state obtained through Taylor expansion of the field numerical propagated "real" initial state
     * @param initialOrbit initial Keplerian orbit
     * @param positionAngle position angle for the anomaly
     * @param duration duration of the propagation
     * @param propagator numerical propagator
     * @param fieldpropagator field numerical propagator
     * @param positionRelativeTolerancePropag relative tolerance for final position check
     * @param positionRelativeToleranceTaylor relative tolerance for position check with Taylor expansion
     * @param velocityRelativeToleranceTaylor relative tolerance for velocity check with Taylor expansion
     * @param accelerationRelativeToleranceTaylor relative tolerance for acceleration check with Taylor expansion
     * @param print if true, print the results of the test
     */
    protected void checkRealFieldPropagation(final FieldKeplerianOrbit<DerivativeStructure> initialOrbit,
                                             final PositionAngle positionAngle,
                                             final double duration,
                                             final NumericalPropagator propagator,
                                             final FieldNumericalPropagator<DerivativeStructure> fieldpropagator,
                                             final double positionRelativeTolerancePropag,
                                             final double positionRelativeToleranceTaylor,
                                             final double velocityRelativeToleranceTaylor,
                                             final double accelerationRelativeToleranceTaylor,
                                             final int nbTests,
                                             final boolean print) {

        // First test: Check the position after integration are the same for numerical and
        // field numerical propagators
        // ---------------------------

        // Propagate numerical and field numerical propagators
        FieldAbsoluteDate<DerivativeStructure> target = initialOrbit.getDate().shiftedBy(duration);
        FieldSpacecraftState<DerivativeStructure> finalState_DS = fieldpropagator.propagate(target);
        SpacecraftState finalState_R = propagator.propagate(target.toAbsoluteDate());
        FieldPVCoordinates<DerivativeStructure> finPVC_DS = finalState_DS.getPVCoordinates();
        PVCoordinates finPVC_R = finalState_R.getPVCoordinates();

        // Compare final positions
        final Vector3D finPosition_DS   = finPVC_DS.toPVCoordinates().getPosition();
        final Vector3D finPosition_R    = finPVC_R.getPosition();
        final double   finPositionDelta = Vector3D.distance(finPosition_DS, finPosition_R);
        final double   propagPosTol     = finPosition_R.getNorm() * positionRelativeTolerancePropag;
        if (print) {
            System.out.println("1 - Check ΔP after propagation");
            System.out.println("\t         Pf_DS = " + finPosition_DS.getX() + " " + finPosition_DS.getY() + " " + finPosition_DS.getZ());
            System.out.println("\t          Pf_R = " + finPosition_R.getX() + " " + finPosition_R.getY() + " " + finPosition_R.getZ());
            System.out.println("\t           ΔPf = " + finPositionDelta);
            System.out.println("\t            εP = " + propagPosTol);
            System.out.println("\tΔPf / ||Pf_R|| = " + finPositionDelta / finPosition_R.getNorm());
        }
        Assertions.assertEquals(0.,  finPositionDelta, propagPosTol);

        // Second test: Compare
        // - A spacecraft state (pos, vel, acc) obtained with classical numerical propagation with a randomly shifted initial state
        // - With the Taylor expansion of the field spacecraft state obtained after propagation with the field numerical propagator
        // ----------------------------

        // Set up random generator
        long number = 23091991;
        RandomGenerator RG = new Well19937a(number);
        GaussianRandomGenerator NGG = new GaussianRandomGenerator(RG);
        UncorrelatedRandomVectorGenerator URVG = new UncorrelatedRandomVectorGenerator(new double[] {0.0 , 0.0 , 0.0 , 0.0 , 0.0 , 0.0 },
                                                                                       new double[] {1e3, 0.005, 0.005, 0.01, 0.01, 0.01},
                                                                                       NGG);
        // Initial orbit values
        double a_R = initialOrbit.getA().getReal();
        double e_R = initialOrbit.getE().getReal();
        double i_R = initialOrbit.getI().getReal();
        double R_R = initialOrbit.getPerigeeArgument().getReal();
        double O_R = initialOrbit.getRightAscensionOfAscendingNode().getReal();
        double n_R = initialOrbit.getAnomaly(positionAngle).getReal();

        // Max P, V, A values initialization
        double maxP = 0.;
        double maxV = 0.;
        double maxA = 0.;

        // Loop on the number of tests
        for (int ii = 0; ii < nbTests; ii++){

            // Shift Keplerian parameters
            double[] rand_next = URVG.nextVector();
            double a_shift = a_R + rand_next[0];
            double e_shift = e_R + rand_next[1];
            double i_shift = i_R + rand_next[2];
            double R_shift = R_R + rand_next[3];
            double O_shift = O_R + rand_next[4];
            double n_shift = n_R + rand_next[5];

            KeplerianOrbit shiftedOrb = new KeplerianOrbit(a_shift, e_shift, i_shift, R_shift, O_shift, n_shift,
                                                           PositionAngle.MEAN,
                                                           initialOrbit.getFrame(),
                                                           initialOrbit.getDate().toAbsoluteDate(),
                                                           Constants.EIGEN5C_EARTH_MU
                                                           );
            // Shifted initial spacecraft state
            SpacecraftState shift_iSR = new SpacecraftState(shiftedOrb);

            // Propagate to duration
            propagator.setInitialState(shift_iSR);
            SpacecraftState finalState_shift = propagator.propagate(target.toAbsoluteDate());
            PVCoordinates finPVC_shift = finalState_shift.getPVCoordinates();


            // Position check
            // --------------

            // Taylor expansion of position
            FieldVector3D<DerivativeStructure> pos_DS = finPVC_DS.getPosition();
            double x_DS = pos_DS.getX().taylor(rand_next[0], rand_next[1], rand_next[2], rand_next[3], rand_next[4], rand_next[5]);
            double y_DS = pos_DS.getY().taylor(rand_next[0], rand_next[1], rand_next[2], rand_next[3], rand_next[4], rand_next[5]);
            double z_DS = pos_DS.getZ().taylor(rand_next[0], rand_next[1], rand_next[2], rand_next[3], rand_next[4], rand_next[5]);

            // Reference position
            double x = finPVC_shift.getPosition().getX();
            double y = finPVC_shift.getPosition().getY();
            double z = finPVC_shift.getPosition().getZ();

            // Compute maximum delta pos
            maxP = FastMath.max(maxP, FastMath.abs((x_DS - x) / (x - pos_DS.getX().getReal())));
            maxP = FastMath.max(maxP, FastMath.abs((y_DS - y) / (y - pos_DS.getY().getReal())));
            maxP = FastMath.max(maxP, FastMath.abs((z_DS - z) / (z - pos_DS.getZ().getReal())));


            // Velocity check
            // --------------

            // Taylor expansion of velocity
            FieldVector3D<DerivativeStructure> vel_DS = finPVC_DS.getVelocity();
            double vx_DS = vel_DS.getX().taylor(rand_next[0], rand_next[1], rand_next[2], rand_next[3], rand_next[4], rand_next[5]);
            double vy_DS = vel_DS.getY().taylor(rand_next[0], rand_next[1], rand_next[2], rand_next[3], rand_next[4], rand_next[5]);
            double vz_DS = vel_DS.getZ().taylor(rand_next[0], rand_next[1], rand_next[2], rand_next[3], rand_next[4], rand_next[5]);

            // Reference velocity
            double vx = finPVC_shift.getVelocity().getX();
            double vy = finPVC_shift.getVelocity().getY();
            double vz = finPVC_shift.getVelocity().getZ();

            // Compute maximum delta vel
            maxV = FastMath.max(maxV, FastMath.abs((vx_DS - vx) / vx));
            maxV = FastMath.max(maxV, FastMath.abs((vy_DS - vy) / vy));
            maxV = FastMath.max(maxV, FastMath.abs((vz_DS - vz) / vz));


            // Acceleration check
            // ------------------

            // Taylor expansion of acceleration
            FieldVector3D<DerivativeStructure> acc_DS = finPVC_DS.getAcceleration();
            double ax_DS = acc_DS.getX().taylor(rand_next[0], rand_next[1], rand_next[2], rand_next[3], rand_next[4], rand_next[5]);
            double ay_DS = acc_DS.getY().taylor(rand_next[0], rand_next[1], rand_next[2], rand_next[3], rand_next[4], rand_next[5]);
            double az_DS = acc_DS.getZ().taylor(rand_next[0], rand_next[1], rand_next[2], rand_next[3], rand_next[4], rand_next[5]);

            // Reference acceleration
            double ax = finPVC_shift.getAcceleration().getX();
            double ay = finPVC_shift.getAcceleration().getY();
            double az = finPVC_shift.getAcceleration().getZ();

            // Compute max accelerations
            maxA = FastMath.max(maxA, FastMath.abs((ax_DS - ax) / ax));
            maxA = FastMath.max(maxA, FastMath.abs((ay_DS - ay) / ay));
            maxA = FastMath.max(maxA, FastMath.abs((az_DS - az) / az));
        }

        // Do the checks
        if (print) {
            System.out.println("\n2 - Check P, V, A with Taylor expansion");
            System.out.println("\tMax ΔP = " + maxP);
            System.out.println("\tMax ΔV = " + maxV);
            System.out.println("\tMax ΔA = " + maxA);
        }
        Assertions.assertEquals(0, maxP, positionRelativeToleranceTaylor);
        Assertions.assertEquals(0, maxV, velocityRelativeToleranceTaylor);
        Assertions.assertEquals(0, maxA, accelerationRelativeToleranceTaylor);
    }

    /** Compare field numerical propagation with numerical propagation.
     *  - First compare the positions after a given propagation duration
     *  - Then shift initial state of numerical propagator and compare its final propagated state
     *    with a state obtained through Taylor expansion of the field numerical propagated "real" initial state
     * @param initialOrbit initial Keplerian orbit
     * @param positionAngle position angle for the anomaly
     * @param duration duration of the propagation
     * @param propagator numerical propagator
     * @param fieldpropagator field numerical propagator
     * @param positionRelativeTolerancePropag relative tolerance for final position check
     * @param positionRelativeToleranceTaylor relative tolerance for position check with Taylor expansion
     * @param velocityRelativeToleranceTaylor relative tolerance for velocity check with Taylor expansion
     * @param accelerationRelativeToleranceTaylor relative tolerance for acceleration check with Taylor expansion
     * @param print if true, print the results of the test
     */
    protected void checkRealFieldPropagationGradient(final FieldKeplerianOrbit<Gradient> initialOrbit,
                                                     final PositionAngle positionAngle,
                                                     final double duration,
                                                     final NumericalPropagator propagator,
                                                     final FieldNumericalPropagator<Gradient> fieldpropagator,
                                                     final double positionRelativeTolerancePropag,
                                                     final double positionRelativeToleranceTaylor,
                                                     final double velocityRelativeToleranceTaylor,
                                                     final double accelerationRelativeToleranceTaylor,
                                                     final int nbTests,
                                                     final boolean print) {

        // First test: Check the position after integration are the same for numerical and
        // field numerical propagators
        // ---------------------------

        // Propagate numerical and field numerical propagators
        FieldAbsoluteDate<Gradient> target = initialOrbit.getDate().shiftedBy(duration);
        FieldSpacecraftState<Gradient> finalState_G = fieldpropagator.propagate(target);
        SpacecraftState finalState_R = propagator.propagate(target.toAbsoluteDate());
        FieldPVCoordinates<Gradient> finPVC_G = finalState_G.getPVCoordinates();
        PVCoordinates finPVC_R = finalState_R.getPVCoordinates();

        // Compare final positions
        final Vector3D finPosition_G   = finPVC_G.toPVCoordinates().getPosition();
        final Vector3D finPosition_R    = finPVC_R.getPosition();
        final double   finPositionDelta = Vector3D.distance(finPosition_G, finPosition_R);
        final double   propagPosTol     = finPosition_R.getNorm() * positionRelativeTolerancePropag;
        if (print) {
            System.out.println("1 - Check ΔP after propagation");
            System.out.println("\t         Pf_DS = " + finPosition_G.getX() + " " + finPosition_G.getY() + " " + finPosition_G.getZ());
            System.out.println("\t          Pf_R = " + finPosition_R.getX() + " " + finPosition_R.getY() + " " + finPosition_R.getZ());
            System.out.println("\t           ΔPf = " + finPositionDelta);
            System.out.println("\t            εP = " + propagPosTol);
            System.out.println("\tΔPf / ||Pf_R|| = " + finPositionDelta / finPosition_R.getNorm());
        }
        Assertions.assertEquals(0.,  finPositionDelta, propagPosTol);

        // Second test: Compare
        // - A spacecraft state (pos, vel, acc) obtained with classical numerical propagation with a randomly shifted initial state
        // - With the Taylor expansion of the field spacecraft state obtained after propagation with the field numerical propagator
        // ----------------------------

        // Set up random generator
        long number = 23091991;
        RandomGenerator RG = new Well19937a(number);
        GaussianRandomGenerator NGG = new GaussianRandomGenerator(RG);
        UncorrelatedRandomVectorGenerator URVG = new UncorrelatedRandomVectorGenerator(new double[] {0.0 , 0.0 , 0.0 , 0.0 , 0.0 , 0.0 },
                                                                                       new double[] {1e3, 0.005, 0.005, 0.01, 0.01, 0.01},
                                                                                       NGG);
        // Initial orbit values
        double a_R = initialOrbit.getA().getReal();
        double e_R = initialOrbit.getE().getReal();
        double i_R = initialOrbit.getI().getReal();
        double R_R = initialOrbit.getPerigeeArgument().getReal();
        double O_R = initialOrbit.getRightAscensionOfAscendingNode().getReal();
        double n_R = initialOrbit.getAnomaly(positionAngle).getReal();

        // Max P, V, A values initialization
        double maxP = 0.;
        double maxV = 0.;
        double maxA = 0.;

        // Loop on the number of tests
        for (int ii = 0; ii < nbTests; ii++){

            // Shift Keplerian parameters
            double[] rand_next = URVG.nextVector();
            double a_shift = a_R + rand_next[0];
            double e_shift = e_R + rand_next[1];
            double i_shift = i_R + rand_next[2];
            double R_shift = R_R + rand_next[3];
            double O_shift = O_R + rand_next[4];
            double n_shift = n_R + rand_next[5];

            KeplerianOrbit shiftedOrb = new KeplerianOrbit(a_shift, e_shift, i_shift, R_shift, O_shift, n_shift,
                                                           PositionAngle.MEAN,
                                                           initialOrbit.getFrame(),
                                                           initialOrbit.getDate().toAbsoluteDate(),
                                                           Constants.EIGEN5C_EARTH_MU
                                                           );
            // Shifted initial spacecraft state
            SpacecraftState shift_iSR = new SpacecraftState(shiftedOrb);

            // Propagate to duration
            propagator.setInitialState(shift_iSR);
            SpacecraftState finalState_shift = propagator.propagate(target.toAbsoluteDate());
            PVCoordinates finPVC_shift = finalState_shift.getPVCoordinates();


            // Position check
            // --------------

            // Taylor expansion of position
            FieldVector3D<Gradient> pos_DS = finPVC_G.getPosition();
            double x_DS = pos_DS.getX().taylor(rand_next[0], rand_next[1], rand_next[2], rand_next[3], rand_next[4], rand_next[5]);
            double y_DS = pos_DS.getY().taylor(rand_next[0], rand_next[1], rand_next[2], rand_next[3], rand_next[4], rand_next[5]);
            double z_DS = pos_DS.getZ().taylor(rand_next[0], rand_next[1], rand_next[2], rand_next[3], rand_next[4], rand_next[5]);

            // Reference position
            double x = finPVC_shift.getPosition().getX();
            double y = finPVC_shift.getPosition().getY();
            double z = finPVC_shift.getPosition().getZ();

            // Compute maximum delta pos
            maxP = FastMath.max(maxP, FastMath.abs((x_DS - x) / (x - pos_DS.getX().getReal())));
            maxP = FastMath.max(maxP, FastMath.abs((y_DS - y) / (y - pos_DS.getY().getReal())));
            maxP = FastMath.max(maxP, FastMath.abs((z_DS - z) / (z - pos_DS.getZ().getReal())));


            // Velocity check
            // --------------

            // Taylor expansion of velocity
            FieldVector3D<Gradient> vel_G = finPVC_G.getVelocity();
            double vx_G = vel_G.getX().taylor(rand_next[0], rand_next[1], rand_next[2], rand_next[3], rand_next[4], rand_next[5]);
            double vy_G = vel_G.getY().taylor(rand_next[0], rand_next[1], rand_next[2], rand_next[3], rand_next[4], rand_next[5]);
            double vz_G = vel_G.getZ().taylor(rand_next[0], rand_next[1], rand_next[2], rand_next[3], rand_next[4], rand_next[5]);

            // Reference velocity
            double vx = finPVC_shift.getVelocity().getX();
            double vy = finPVC_shift.getVelocity().getY();
            double vz = finPVC_shift.getVelocity().getZ();

            // Compute maximum delta vel
            maxV = FastMath.max(maxV, FastMath.abs((vx_G - vx) / vx));
            maxV = FastMath.max(maxV, FastMath.abs((vy_G - vy) / vy));
            maxV = FastMath.max(maxV, FastMath.abs((vz_G - vz) / vz));


            // Acceleration check
            // ------------------

            // Taylor expansion of acceleration
            FieldVector3D<Gradient> acc_G = finPVC_G.getAcceleration();
            double ax_G = acc_G.getX().taylor(rand_next[0], rand_next[1], rand_next[2], rand_next[3], rand_next[4], rand_next[5]);
            double ay_G = acc_G.getY().taylor(rand_next[0], rand_next[1], rand_next[2], rand_next[3], rand_next[4], rand_next[5]);
            double az_G = acc_G.getZ().taylor(rand_next[0], rand_next[1], rand_next[2], rand_next[3], rand_next[4], rand_next[5]);

            // Reference acceleration
            double ax = finPVC_shift.getAcceleration().getX();
            double ay = finPVC_shift.getAcceleration().getY();
            double az = finPVC_shift.getAcceleration().getZ();

            // Compute max accelerations
            maxA = FastMath.max(maxA, FastMath.abs((ax_G - ax) / ax));
            maxA = FastMath.max(maxA, FastMath.abs((ay_G - ay) / ay));
            maxA = FastMath.max(maxA, FastMath.abs((az_G - az) / az));
        }

        // Do the checks
        if (print) {
            System.out.println("\n2 - Check P, V, A with Taylor expansion");
            System.out.println("\tMax ΔP = " + maxP);
            System.out.println("\tMax ΔV = " + maxV);
            System.out.println("\tMax ΔA = " + maxA);
        }
        Assertions.assertEquals(0, maxP, positionRelativeToleranceTaylor);
        Assertions.assertEquals(0, maxV, velocityRelativeToleranceTaylor);
        Assertions.assertEquals(0, maxA, accelerationRelativeToleranceTaylor);
    }

    private double[] jacobianColumn(final NumericalPropagator propagator, final SpacecraftState state0,
                                    final AbsoluteDate targetDate, final int index,
                                    final double h)
                                            {
        return differential4(integrateShiftedState(propagator, state0, targetDate, index, -2 * h),
                             integrateShiftedState(propagator, state0, targetDate, index, -1 * h),
                             integrateShiftedState(propagator, state0, targetDate, index, +1 * h),
                             integrateShiftedState(propagator, state0, targetDate, index, +2 * h),
                             h);
    }

    private double[] integrateShiftedState(final NumericalPropagator propagator,
                                           final SpacecraftState state0,
                                           final AbsoluteDate targetDate,
                                           final int index, final double h) {
        OrbitType orbitType = propagator.getOrbitType();
        PositionAngle angleType = propagator.getPositionAngleType();
        double[] a = new double[6];
        double[] aDot = new double[6];
        orbitType.mapOrbitToArray(state0.getOrbit(), angleType, a, aDot);
        a[index] += h;
        SpacecraftState shiftedState = new SpacecraftState(orbitType.mapArrayToOrbit(a, aDot, angleType, state0.getDate(),
                                                                                     state0.getMu(), state0.getFrame()),
                                                           state0.getAttitude(),
                                                           state0.getMass());
        propagator.setInitialState(shiftedState);
        SpacecraftState integratedState = propagator.propagate(targetDate);
        orbitType.mapOrbitToArray(integratedState.getOrbit(), angleType, a, null);
        return a;
    }

    protected double[] differential8(final double[] fM4h, final double[] fM3h, final double[] fM2h, final double[] fM1h,
                                     final double[] fP1h, final double[] fP2h, final double[] fP3h, final double[] fP4h,
                                     final double h) {

        double[] a = new double[fM4h.length];
        for (int i = 0; i < a.length; ++i) {
            a[i] = differential8(fM4h[i], fM3h[i], fM2h[i], fM1h[i], fP1h[i], fP2h[i], fP3h[i], fP4h[i], h);
        }
        return a;
    }

    protected double differential8(final double fM4h, final double fM3h, final double fM2h, final double fM1h,
                                   final double fP1h, final double fP2h, final double fP3h, final double fP4h,
                                   final double h) {

        // eight-points finite differences
        // the remaining error is -h^8/630 d^9f/dx^9 + O(h^10)
        return (-3 * (fP4h - fM4h) + 32 * (fP3h - fM3h) - 168 * (fP2h - fM2h) + 672 * (fP1h - fM1h)) / (840 * h);

    }

    protected double[] differential4(final double[] fM2h, final double[] fM1h,
                                     final double[] fP1h, final double[] fP2h,
                                     final double h) {

        double[] a = new double[fM2h.length];
        for (int i = 0; i < a.length; ++i) {
            a[i] = differential4(fM2h[i], fM1h[i], fP1h[i], fP2h[i], h);
        }
        return a;
    }

    protected double differential4(final double fM2h, final double fM1h,
                                   final double fP1h, final double fP2h,
                                   final double h) {

        // four-points finite differences
        // the remaining error is -2h^4/5 d^5f/dx^5 + O(h^6)
        return (-1 * (fP2h - fM2h) + 8 * (fP1h - fM1h)) / (12 * h);

    }

}

<|MERGE_RESOLUTION|>--- conflicted
+++ resolved
@@ -93,23 +93,13 @@
         }
         double p0 = parameters[selected];
         double hParam = hFactor * p0;
-<<<<<<< HEAD
         drivers.get(selected).setValue(p0 - 1 * hParam, state.getDate());
         parameters[selected] = drivers.get(selected).getValue(state.getDate());
-        Assert.assertEquals(p0 - 1 * hParam, parameters[selected], 1.0e-10);
+        Assertions.assertEquals(p0 - 1 * hParam, parameters[selected], 1.0e-10);
         final Vector3D gammaM1h = forceModel.acceleration(state, parameters);
         drivers.get(selected).setValue(p0 + 1 * hParam, state.getDate());
         parameters[selected] = drivers.get(selected).getValue(state.getDate());
-        Assert.assertEquals(p0 + 1 * hParam, parameters[selected], 1.0e-10);
-=======
-        drivers.get(selected).setValue(p0 - 1 * hParam);
-        parameters[selected] = drivers.get(selected).getValue();
-        Assertions.assertEquals(p0 - 1 * hParam, parameters[selected], 1.0e-10);
-        final Vector3D gammaM1h = forceModel.acceleration(state, parameters);
-        drivers.get(selected).setValue(p0 + 1 * hParam);
-        parameters[selected] = drivers.get(selected).getValue();
         Assertions.assertEquals(p0 + 1 * hParam, parameters[selected], 1.0e-10);
->>>>>>> be42ef39
         final Vector3D gammaP1h = forceModel.acceleration(state, parameters);
         drivers.get(selected).setValue(p0, state.getDate());
 
@@ -132,7 +122,7 @@
             if (drivers.get(i).getName().equals(name)) {
                 parametersDS[i] = Gradient.variable(freeParameters, 0, drivers.get(i).getValue(state.getDate()));
             } else {
-               parametersDS[i] = Gradient.constant(freeParameters,drivers.get(i).getValue(state.getDate()));
+                parametersDS[i] = Gradient.constant(freeParameters, drivers.get(i).getValue(state.getDate()));
             }
         }
         FieldVector3D<Gradient> accDer = forceModel.acceleration(stateF, parametersDS);
@@ -150,23 +140,13 @@
         }
         double p0 = parameters[selected];
         double hParam = hFactor * p0;
-<<<<<<< HEAD
         drivers.get(selected).setValue(p0 - 1 * hParam, state.getDate());
         parameters[selected] = drivers.get(selected).getValue(state.getDate());
-        Assert.assertEquals(p0 - 1 * hParam, parameters[selected], 1.0e-10);
+        Assertions.assertEquals(p0 - 1 * hParam, parameters[selected], 1.0e-10);
         final Vector3D gammaM1h = forceModel.acceleration(state, parameters);
         drivers.get(selected).setValue(p0 + 1 * hParam, state.getDate());
         parameters[selected] = drivers.get(selected).getValue(state.getDate());
-        Assert.assertEquals(p0 + 1 * hParam, parameters[selected], 1.0e-10);
-=======
-        drivers.get(selected).setValue(p0 - 1 * hParam);
-        parameters[selected] = drivers.get(selected).getValue();
-        Assertions.assertEquals(p0 - 1 * hParam, parameters[selected], 1.0e-10);
-        final Vector3D gammaM1h = forceModel.acceleration(state, parameters);
-        drivers.get(selected).setValue(p0 + 1 * hParam);
-        parameters[selected] = drivers.get(selected).getValue();
         Assertions.assertEquals(p0 + 1 * hParam, parameters[selected], 1.0e-10);
->>>>>>> be42ef39
         final Vector3D gammaP1h = forceModel.acceleration(state, parameters);
         drivers.get(selected).setValue(p0, state.getDate());
 
