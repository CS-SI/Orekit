--- conflicted
+++ resolved
@@ -33,11 +33,8 @@
 import org.orekit.forces.maneuvers.Control3DVectorCostType;
 import org.orekit.propagation.FieldSpacecraftState;
 import org.orekit.propagation.SpacecraftState;
-<<<<<<< HEAD
 import org.orekit.utils.Constants;
-=======
 import org.orekit.time.FieldAbsoluteDate;
->>>>>>> 9d8ed640
 import org.orekit.utils.ParameterDriver;
 
 class ThrustPropulsionModelTest {
@@ -164,15 +161,6 @@
     }
 
     @Test
-<<<<<<< HEAD
-    void testGetExhaustVelocity() {
-        // GIVEN
-        final double isp = 2.;
-        // WHEN
-        final double exhaustVelocity = ThrustPropulsionModel.getExhaustVelocity(isp);
-        // THEN
-        Assertions.assertEquals(Constants.G0_STANDARD_GRAVITY * isp, exhaustVelocity);
-=======
     @SuppressWarnings("unchecked")
     void testIssue1551() {
         // GIVEN
@@ -192,6 +180,15 @@
         final FieldVector3D<UnivariateDerivative1> actualVector = mockedModel.getAcceleration(mockedState, mockedAttitude, parameters);
         // THEN
         Assertions.assertEquals(0., actualVector.getNorm().getReal());
->>>>>>> 9d8ed640
+    }
+
+    @Test
+    void testGetExhaustVelocity() {
+        // GIVEN
+        final double isp = 2.;
+        // WHEN
+        final double exhaustVelocity = ThrustPropulsionModel.getExhaustVelocity(isp);
+        // THEN
+        Assertions.assertEquals(Constants.G0_STANDARD_GRAVITY * isp, exhaustVelocity);
     }
 }