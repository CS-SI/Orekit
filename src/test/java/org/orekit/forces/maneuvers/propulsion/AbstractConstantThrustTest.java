--- conflicted
+++ resolved
@@ -84,18 +84,19 @@
             public double getFlowRate(AbsoluteDate date) {
                 return flowRate;
             }
+
+			@Override
+			public Vector3D getThrustVector() {
+				return thrustVector;
+			}
+
+			@Override
+			public double getFlowRate() {
+				return flowRate;
+			}
         };
 
         // Test non-abstract methods
-<<<<<<< HEAD
-        Assert.assertEquals(0, model.getParametersDrivers().size());
-        Assert.assertEquals(name, model.getName());
-        Assert.assertEquals(isp , model.getIsp(new AbsoluteDate()), 0.);
-        Assert.assertArrayEquals(direction.toArray(), model.getDirection(new AbsoluteDate()).toArray(), 0.);
-        Assert.assertEquals(thrust, model.getThrust(new AbsoluteDate()), 0.);
-        
-        // Dummy spacecraft state        
-=======
         Assertions.assertEquals(0, model.getParametersDrivers().size());
         Assertions.assertEquals(name, model.getName());
         Assertions.assertEquals(isp, model.getIsp(), 0.);
@@ -103,7 +104,6 @@
         Assertions.assertEquals(thrust, model.getThrust(), 0.);
 
         // Dummy spacecraft state
->>>>>>> be42ef39
         Orbit orbit =  new CircularOrbit(new PVCoordinates(Vector3D.PLUS_I, Vector3D.PLUS_J),
                                          FramesFactory.getEME2000(), AbsoluteDate.J2000_EPOCH, Constants.EIGEN5C_EARTH_MU);
         SpacecraftState s = new SpacecraftState(orbit);
@@ -153,22 +153,6 @@
 
         // Thrust & flow rate
         final double mult = 10.;
-<<<<<<< HEAD
-        Assert.assertArrayEquals(direction.toArray(), model.getDirection(new AbsoluteDate()).toArray(), 0.);
-        Assert.assertArrayEquals(refThrustVector.toArray(), model.getThrustVector(new AbsoluteDate()).toArray(), 0.);
-        Assert.assertArrayEquals(refThrustVector.scalarMultiply(mult).toArray(),
-                                 model.getThrustVector(new double[] {mult * thrust, mult * refFlowRate}).toArray(), 0.);
-        Assert.assertEquals(refFlowRate, model.getFlowRate(new AbsoluteDate()), 0.);
-        Assert.assertEquals(mult * refFlowRate, model.getFlowRate(new double[] {mult * thrust, mult * refFlowRate}), 0.);
-        
-        // Drivers
-        Assert.assertEquals(2, drivers.size());
-        Assert.assertEquals(name + BasicConstantThrustPropulsionModel.THRUST, drivers.get(0).getName());
-        Assert.assertEquals(name + BasicConstantThrustPropulsionModel.FLOW_RATE, drivers.get(1).getName());
-        Assert.assertEquals(thrust, drivers.get(0).getValue(null), 0.);
-        Assert.assertEquals(refFlowRate, drivers.get(1).getValue(null), 0.);
-        
-=======
         Assertions.assertArrayEquals(direction.toArray(), model.getDirection().toArray(), 0.);
         Assertions.assertArrayEquals(refThrustVector.toArray(), model.getThrustVector().toArray(), 0.);
         Assertions.assertArrayEquals(refThrustVector.scalarMultiply(mult).toArray(),
@@ -184,7 +168,6 @@
         Assertions.assertEquals(thrust, drivers.get(0).getValue(), 0.);
         Assertions.assertEquals(refFlowRate, drivers.get(1).getValue(), 0.);
 
->>>>>>> be42ef39
         // Thrust DS
         final DSFactory factory = new DSFactory(2, 1);
         DerivativeStructure t = factory.build(mult * thrust, 1., 0.);
@@ -230,23 +213,6 @@
 
 
       // Thrust & flow rate
-<<<<<<< HEAD
-      Assert.assertArrayEquals(direction.toArray(), mod1.getDirection(new AbsoluteDate()).toArray(), 0.);
-      Assert.assertArrayEquals(refThrustVector.toArray(), mod1.getThrustVector(new AbsoluteDate()).toArray(), 0.);
-      Assert.assertArrayEquals(refThrustVector.toArray(), mod1.getThrustVector(new double[] {1., 1., 1.}).toArray(), 0.);
-      Assert.assertEquals(refFlowRate, mod1.getFlowRate(new AbsoluteDate()), 0.);
-      Assert.assertEquals(refFlowRate, mod1.getFlowRate(new double[] {0.}), 0.);
-      
-      // Drivers
-      Assert.assertEquals(3, drivers.size());
-      Assert.assertEquals(name + ScaledConstantThrustPropulsionModel.THRUSTX_SCALE_FACTOR, drivers.get(0).getName());
-      Assert.assertEquals(name + ScaledConstantThrustPropulsionModel.THRUSTY_SCALE_FACTOR, drivers.get(1).getName());
-      Assert.assertEquals(name + ScaledConstantThrustPropulsionModel.THRUSTZ_SCALE_FACTOR, drivers.get(2).getName());
-      Assert.assertEquals(1., drivers.get(0).getValue(null), 0.);
-      Assert.assertEquals(1., drivers.get(1).getValue(null), 0.);
-      Assert.assertEquals(1., drivers.get(2).getValue(null), 0.);
-      
-=======
       Assertions.assertArrayEquals(direction.toArray(), mod1.getDirection().toArray(), 0.);
       Assertions.assertArrayEquals(refThrustVector.toArray(), mod1.getThrustVector().toArray(), 0.);
       Assertions.assertArrayEquals(refThrustVector.toArray(), mod1.getThrustVector(new double[] {1., 1., 1.}).toArray(),
@@ -266,7 +232,6 @@
       Assertions.assertEquals(1., drivers.get(1).getValue(), 0.);
       Assertions.assertEquals(1., drivers.get(2).getValue(), 0.);
 
->>>>>>> be42ef39
       // Thrust DS
       final DSFactory factory = new DSFactory(3, 1);
       DerivativeStructure fx = factory.build(1., 1., 0., 0.);
