/* Contributed in the public domain.
 * Licensed to CS GROUP (CS) under one or more
 * contributor license agreements.  See the NOTICE file distributed with
 * this work for additional information regarding copyright ownership.
 * CS licenses this file to You under the Apache License, Version 2.0
 * (the "License"); you may not use this file except in compliance with
 * the License.  You may obtain a copy of the License at
 *
 *   http://www.apache.org/licenses/LICENSE-2.0
 *
 * Unless required by applicable law or agreed to in writing, software
 * distributed under the License is distributed on an "AS IS" BASIS,
 * WITHOUT WARRANTIES OR CONDITIONS OF ANY KIND, either express or implied.
 * See the License for the specific language governing permissions and
 * limitations under the License.
 */
package org.orekit.forces.gravity;

import org.hipparchus.Field;
import org.hipparchus.analysis.differentiation.DSFactory;
import org.hipparchus.analysis.differentiation.DerivativeStructure;
import org.hipparchus.analysis.differentiation.Gradient;
import org.hipparchus.geometry.euclidean.threed.FieldRotation;
import org.hipparchus.geometry.euclidean.threed.FieldVector3D;
import org.hipparchus.geometry.euclidean.threed.Vector3D;
import org.hipparchus.ode.AbstractIntegrator;
import org.hipparchus.ode.nonstiff.AdaptiveStepsizeFieldIntegrator;
import org.hipparchus.ode.nonstiff.AdaptiveStepsizeIntegrator;
import org.hipparchus.ode.nonstiff.DormandPrince853FieldIntegrator;
import org.hipparchus.ode.nonstiff.DormandPrince853Integrator;
import org.hipparchus.util.FastMath;
import org.junit.jupiter.api.Assertions;
import org.junit.jupiter.api.BeforeAll;
import org.junit.jupiter.api.Test;
import org.orekit.Utils;
import org.orekit.attitudes.LofOffset;
import org.orekit.forces.AbstractLegacyForceModelTest;
import org.orekit.forces.ForceModel;
import org.orekit.frames.Frame;
import org.orekit.frames.FramesFactory;
import org.orekit.frames.LOFType;
import org.orekit.orbits.CartesianOrbit;
import org.orekit.orbits.CircularOrbit;
import org.orekit.orbits.FieldKeplerianOrbit;
import org.orekit.orbits.KeplerianOrbit;
import org.orekit.orbits.Orbit;
import org.orekit.orbits.OrbitType;
import org.orekit.orbits.PositionAngle;
import org.orekit.propagation.FieldSpacecraftState;
import org.orekit.propagation.SpacecraftState;
import org.orekit.propagation.numerical.FieldNumericalPropagator;
import org.orekit.propagation.numerical.NumericalPropagator;
import org.orekit.time.AbsoluteDate;
import org.orekit.time.FieldAbsoluteDate;
import org.orekit.utils.Constants;
import org.orekit.utils.FieldPVCoordinates;
import org.orekit.utils.PVCoordinates;

/** Unit tests for {@link Relativity}. */
public class RelativityTest extends AbstractLegacyForceModelTest {

    /** speed of light */
    private static final double c = Constants.SPEED_OF_LIGHT;
    /** arbitrary date */
    private static final AbsoluteDate date = AbsoluteDate.J2000_EPOCH;
    /** inertial frame */
    private static final Frame frame = FramesFactory.getGCRF();

    @Override
    protected FieldVector3D<DerivativeStructure> accelerationDerivatives(final ForceModel forceModel,
                                                                         final AbsoluteDate date, final  Frame frame,
                                                                         final FieldVector3D<DerivativeStructure> position,
                                                                         final FieldVector3D<DerivativeStructure> velocity,
                                                                         final FieldRotation<DerivativeStructure> rotation,
                                                                         final DerivativeStructure mass)
        {
        try {
            double gm = forceModel.getParameterDriver(NewtonianAttraction.CENTRAL_ATTRACTION_COEFFICIENT).getValue(date);
            //radius
            final DerivativeStructure r2 = position.getNormSq();
            final DerivativeStructure r = r2.sqrt();
            //speed squared
            final DerivativeStructure s2 = velocity.getNormSq();
            final double c2 = Constants.SPEED_OF_LIGHT * Constants.SPEED_OF_LIGHT;
            //eq. 3.146
            return new FieldVector3D<>(r.reciprocal().multiply(4 * gm).subtract(s2),
                                       position,
                                       position.dotProduct(velocity).multiply(4),
                                       velocity).scalarMultiply(r2.multiply(r).multiply(c2).reciprocal().multiply(gm));

        } catch (IllegalArgumentException | SecurityException e) {
            return null;
        }
    }

    @Override
    protected FieldVector3D<Gradient> accelerationDerivativesGradient(final ForceModel forceModel,
                                                                      final AbsoluteDate date, final  Frame frame,
                                                                      final FieldVector3D<Gradient> position,
                                                                      final FieldVector3D<Gradient> velocity,
                                                                      final FieldRotation<Gradient> rotation,
                                                                      final Gradient mass)
        {
        try {
            double gm = forceModel.getParameterDriver(NewtonianAttraction.CENTRAL_ATTRACTION_COEFFICIENT).getValue(date);
            //radius
            final Gradient r2 = position.getNormSq();
            final Gradient r = r2.sqrt();
            //speed squared
            final Gradient s2 = velocity.getNormSq();
            final double c2 = Constants.SPEED_OF_LIGHT * Constants.SPEED_OF_LIGHT;
            //eq. 3.146
            return new FieldVector3D<>(r.reciprocal().multiply(4 * gm).subtract(s2),
                                       position,
                                       position.dotProduct(velocity).multiply(4),
                                       velocity).scalarMultiply(r2.multiply(r).multiply(c2).reciprocal().multiply(gm));

        } catch (IllegalArgumentException | SecurityException e) {
            return null;
        }
    }

    /** set orekit data */
    @BeforeAll
    public static void setUpBefore() {
        Utils.setDataRoot("regular-data");
    }

    /**
     * check the acceleration from relativity
     */
    @Test
    public void testAcceleration() {
        double gm = Constants.EIGEN5C_EARTH_MU;
        Relativity relativity = new Relativity(gm);
        Assertions.assertFalse(relativity.dependsOnPositionOnly());
        final Vector3D p = new Vector3D(3777828.75000531, -5543949.549783845, 2563117.448578311);
        final Vector3D v = new Vector3D(489.0060271721, -2849.9328929417, -6866.4671013153);
        SpacecraftState s = new SpacecraftState(new CartesianOrbit(
                new PVCoordinates(p, v),
                frame,
                date,
                gm
        ));

        //action
        Vector3D acceleration = relativity.acceleration(s, relativity.getParameters(s.getDate()));

        //verify
        //force is ~1e-8 so this give ~3 sig figs.
        double tol = 2e-11;
        Vector3D circularApproximation = p.normalize().scalarMultiply(
                gm / p.getNormSq() * 3 * v.getNormSq() / (c * c));
        Assertions.assertEquals(
                0,
                acceleration.subtract(circularApproximation).getNorm(),
                tol);
        //check derivatives
        FieldSpacecraftState<DerivativeStructure> sDS = toDS(s, new LofOffset(s.getFrame(), LOFType.LVLH_CCSDS));
        final Vector3D actualDerivatives = relativity
                .acceleration(sDS, relativity.getParameters(sDS.getDate().getField(), sDS.getDate()))
                .toVector3D();
        Assertions.assertEquals(
                0,
                actualDerivatives.subtract(circularApproximation).getNorm(),
                tol);
    }

    @Test
    public void testJacobianVs80Implementation() {
        double gm = Constants.EIGEN5C_EARTH_MU;
        Relativity relativity = new Relativity(gm);
        final Vector3D p = new Vector3D(3777828.75000531, -5543949.549783845, 2563117.448578311);
        final Vector3D v = new Vector3D(489.0060271721, -2849.9328929417, -6866.4671013153);
        SpacecraftState s = new SpacecraftState(new CartesianOrbit(
                new PVCoordinates(p, v),
                frame,
                date,
                gm
        ));

        checkStateJacobianVs80Implementation(s, relativity,
                                             new LofOffset(s.getFrame(), LOFType.LVLH_CCSDS),
                                             1.0e-50, false);
    }

    @Test
    public void testJacobianVs80ImplementationGradient() {
        double gm = Constants.EIGEN5C_EARTH_MU;
        Relativity relativity = new Relativity(gm);
        final Vector3D p = new Vector3D(3777828.75000531, -5543949.549783845, 2563117.448578311);
        final Vector3D v = new Vector3D(489.0060271721, -2849.9328929417, -6866.4671013153);
        SpacecraftState s = new SpacecraftState(new CartesianOrbit(
                new PVCoordinates(p, v),
                frame,
                date,
                gm
        ));

        checkStateJacobianVs80ImplementationGradient(s, relativity,
                                             new LofOffset(s.getFrame(), LOFType.LVLH_CCSDS),
                                             1.0e-50, false);
    }

    /**
     * Check a nearly circular orbit.
     */
    @Test
    public void testAccelerationCircular() {
        double gm = Constants.EIGEN5C_EARTH_MU;
        double re = Constants.WGS84_EARTH_EQUATORIAL_RADIUS;
        Relativity relativity = new Relativity(gm);
        final CircularOrbit orbit = new CircularOrbit(
                re + 500e3, 0, 0, FastMath.toRadians(41.2), -1, 3, PositionAngle.TRUE,
                frame,
                date,
                gm
        );
        SpacecraftState state = new SpacecraftState(orbit);

        //action
        Vector3D acceleration = relativity.acceleration(state, relativity.getParameters(state.getDate()));

        //verify
        //force is ~1e-8 so this give ~7 sig figs.
        double tol = 2e-10;
        PVCoordinates pv = state.getPVCoordinates();
        Vector3D p = pv.getPosition();
        Vector3D v = pv.getVelocity();
        Vector3D circularApproximation = p.normalize().scalarMultiply(
                gm / p.getNormSq() * 3 * v.getNormSq() / (c * c));
        Assertions.assertEquals(
                0,
                acceleration.subtract(circularApproximation).getNorm(),
                tol);
        //check derivatives
        FieldSpacecraftState<DerivativeStructure> sDS = toDS(state, new LofOffset(state.getFrame(), LOFType.LVLH_CCSDS));
        FieldVector3D<DerivativeStructure> gradient =
<<<<<<< HEAD
                relativity.acceleration(sDS, relativity.getParameters(sDS.getDate().getField(), sDS.getDate()));
        Assert.assertEquals(
=======
                relativity.acceleration(sDS, relativity.getParameters(sDS.getDate().getField()));
        Assertions.assertEquals(
>>>>>>> be42ef39
                0,
                gradient.toVector3D().subtract(circularApproximation).getNorm(),
                tol);
        double r = p.getNorm();
        double s = v.getNorm();
        final double[] actualdx = gradient.getX().getAllDerivatives();
        final double x = p.getX();
        final double vx = v.getX();
        double expectedDxDx = gm / (c * c * r * r * r * r * r) *
                (-13 * x * x * s * s + 3 * r * r * s * s + 4 * r * r * vx * vx);
        Assertions.assertEquals(expectedDxDx, actualdx[1], 2);
    }

    /**Testing if the propagation between the FieldPropagation and the propagation
     * is equivalent.
     * Also testing if propagating X+dX with the propagation is equivalent to
     * propagation X with the FieldPropagation and then applying the taylor
     * expansion of dX to the result.*/
    @Test
    public void RealFieldTest() {
        DSFactory factory = new DSFactory(6, 5);
        DerivativeStructure a_0 = factory.variable(0, 7e7);
        DerivativeStructure e_0 = factory.variable(1, 0.4);
        DerivativeStructure i_0 = factory.variable(2, 85 * FastMath.PI / 180);
        DerivativeStructure R_0 = factory.variable(3, 0.7);
        DerivativeStructure O_0 = factory.variable(4, 0.5);
        DerivativeStructure n_0 = factory.variable(5, 0.1);
        DerivativeStructure mu  = factory.constant(Constants.EIGEN5C_EARTH_MU);

        Field<DerivativeStructure> field = a_0.getField();

        FieldAbsoluteDate<DerivativeStructure> J2000 = new FieldAbsoluteDate<>(field);

        Frame EME = FramesFactory.getEME2000();

        FieldKeplerianOrbit<DerivativeStructure> FKO = new FieldKeplerianOrbit<>(a_0, e_0, i_0, R_0, O_0, n_0,
                                                                                 PositionAngle.MEAN,
                                                                                 EME,
                                                                                 J2000,
                                                                                 mu);

        FieldSpacecraftState<DerivativeStructure> initialState = new FieldSpacecraftState<>(FKO);

        SpacecraftState iSR = initialState.toSpacecraftState();
        OrbitType type = OrbitType.KEPLERIAN;
        double[][] tolerance = NumericalPropagator.tolerances(0.001, FKO.toOrbit(), type);


        AdaptiveStepsizeFieldIntegrator<DerivativeStructure> integrator =
                        new DormandPrince853FieldIntegrator<>(field, 0.001, 200, tolerance[0], tolerance[1]);
        integrator.setInitialStepSize(60);
        AdaptiveStepsizeIntegrator RIntegrator =
                        new DormandPrince853Integrator(0.001, 200, tolerance[0], tolerance[1]);
        RIntegrator.setInitialStepSize(60);

        FieldNumericalPropagator<DerivativeStructure> FNP = new FieldNumericalPropagator<>(field, integrator);
        FNP.setOrbitType(type);
        FNP.setInitialState(initialState);

        NumericalPropagator NP = new NumericalPropagator(RIntegrator);
        NP.setOrbitType(type);
        NP.setInitialState(iSR);

        final Relativity forceModel = new Relativity(Constants.EIGEN5C_EARTH_MU);

        FNP.addForceModel(forceModel);
        NP.addForceModel(forceModel);

        // Do the test
        checkRealFieldPropagation(FKO, PositionAngle.MEAN, 1005., NP, FNP,
                                  1.0e-15, 5.0e-10, 3.0e-11, 3.0e-10,
                                  1, false);
    }

    /**Testing if the propagation between the FieldPropagation and the propagation
     * is equivalent.
     * Also testing if propagating X+dX with the propagation is equivalent to
     * propagation X with the FieldPropagation and then applying the taylor
     * expansion of dX to the result.*/
    @Test
    public void RealFieldGradientTest() {

        final int freeParameters = 6;
        Gradient a_0 = Gradient.variable(freeParameters, 0, 7e7);
        Gradient e_0 = Gradient.variable(freeParameters, 1, 0.4);
        Gradient i_0 = Gradient.variable(freeParameters, 2, 85 * FastMath.PI / 180);
        Gradient R_0 = Gradient.variable(freeParameters, 3, 0.7);
        Gradient O_0 = Gradient.variable(freeParameters, 4, 0.5);
        Gradient n_0 = Gradient.variable(freeParameters, 5, 0.1);
        Gradient mu  = Gradient.constant(freeParameters, Constants.EIGEN5C_EARTH_MU);

        Field<Gradient> field = a_0.getField();

        FieldAbsoluteDate<Gradient> J2000 = new FieldAbsoluteDate<>(field);

        Frame EME = FramesFactory.getEME2000();

        FieldKeplerianOrbit<Gradient> FKO = new FieldKeplerianOrbit<>(a_0, e_0, i_0, R_0, O_0, n_0,
                                                                      PositionAngle.MEAN,
                                                                      EME,
                                                                      J2000,
                                                                      mu);

        FieldSpacecraftState<Gradient> initialState = new FieldSpacecraftState<>(FKO);

        SpacecraftState iSR = initialState.toSpacecraftState();
        OrbitType type = OrbitType.KEPLERIAN;
        double[][] tolerance = NumericalPropagator.tolerances(0.001, FKO.toOrbit(), type);


        AdaptiveStepsizeFieldIntegrator<Gradient> integrator =
                        new DormandPrince853FieldIntegrator<>(field, 0.001, 200, tolerance[0], tolerance[1]);
        integrator.setInitialStepSize(60);
        AdaptiveStepsizeIntegrator RIntegrator =
                        new DormandPrince853Integrator(0.001, 200, tolerance[0], tolerance[1]);
        RIntegrator.setInitialStepSize(60);

        FieldNumericalPropagator<Gradient> FNP = new FieldNumericalPropagator<>(field, integrator);
        FNP.setOrbitType(type);
        FNP.setInitialState(initialState);

        NumericalPropagator NP = new NumericalPropagator(RIntegrator);
        NP.setOrbitType(type);
        NP.setInitialState(iSR);

        final Relativity forceModel = new Relativity(Constants.EIGEN5C_EARTH_MU);

        FNP.addForceModel(forceModel);
        NP.addForceModel(forceModel);

        // Do the test
        checkRealFieldPropagationGradient(FKO, PositionAngle.MEAN, 1005., NP, FNP,
                                  1.0e-15, 1.3e-2, 2.9e-4, 4.4e-3,
                                  1, false);
    }

    /**Same test as the previous one but not adding the ForceModel to the NumericalPropagator
        it is a test to validate the previous test.
        (to test if the ForceModel it's actually
        doing something in the Propagator and the FieldPropagator)*/
    @Test
    public void RealFieldExpectErrorTest() {
        DSFactory factory = new DSFactory(6, 0);
        DerivativeStructure a_0 = factory.variable(0, 7e7);
        DerivativeStructure e_0 = factory.variable(1, 0.4);
        DerivativeStructure i_0 = factory.variable(2, 85 * FastMath.PI / 180);
        DerivativeStructure R_0 = factory.variable(3, 0.7);
        DerivativeStructure O_0 = factory.variable(4, 0.5);
        DerivativeStructure n_0 = factory.variable(5, 0.1);

        Field<DerivativeStructure> field = a_0.getField();
        DerivativeStructure zero = field.getZero();

        FieldAbsoluteDate<DerivativeStructure> J2000 = new FieldAbsoluteDate<>(field);

        Frame EME = FramesFactory.getEME2000();

        FieldKeplerianOrbit<DerivativeStructure> FKO = new FieldKeplerianOrbit<>(a_0, e_0, i_0, R_0, O_0, n_0,
                                                                                 PositionAngle.MEAN,
                                                                                 EME,
                                                                                 J2000,
                                                                                 zero.add(Constants.EIGEN5C_EARTH_MU));

        FieldSpacecraftState<DerivativeStructure> initialState = new FieldSpacecraftState<>(FKO);

        SpacecraftState iSR = initialState.toSpacecraftState();

        OrbitType type = OrbitType.KEPLERIAN;
        double[][] tolerance = NumericalPropagator.tolerances(0.001, FKO.toOrbit(), type);


        AdaptiveStepsizeFieldIntegrator<DerivativeStructure> integrator =
                        new DormandPrince853FieldIntegrator<>(field, 0.001, 200, tolerance[0], tolerance[1]);
        integrator.setInitialStepSize(60);
        AdaptiveStepsizeIntegrator RIntegrator =
                        new DormandPrince853Integrator(0.001, 200, tolerance[0], tolerance[1]);
        RIntegrator.setInitialStepSize(60);

        FieldNumericalPropagator<DerivativeStructure> FNP = new FieldNumericalPropagator<>(field, integrator);
        FNP.setOrbitType(type);
        FNP.setInitialState(initialState);

        NumericalPropagator NP = new NumericalPropagator(RIntegrator);
        NP.setOrbitType(type);
        NP.setInitialState(iSR);

        final Relativity forceModel = new Relativity(Constants.EIGEN5C_EARTH_MU);

        FNP.addForceModel(forceModel);
     //NOT ADDING THE FORCE MODEL TO THE NUMERICAL PROPAGATOR   NP.addForceModel(forceModel);

        FieldAbsoluteDate<DerivativeStructure> target = J2000.shiftedBy(1000.);
        FieldSpacecraftState<DerivativeStructure> finalState_DS = FNP.propagate(target);
        SpacecraftState finalState_R = NP.propagate(target.toAbsoluteDate());
        FieldPVCoordinates<DerivativeStructure> finPVC_DS = finalState_DS.getPVCoordinates();
        PVCoordinates finPVC_R = finalState_R.getPVCoordinates();

        Assertions.assertEquals(0,
                            Vector3D.distance(finPVC_DS.toPVCoordinates().getPosition(), finPVC_R.getPosition()),
                            8.0e-13 * finPVC_R.getPosition().getNorm());
    }
    /**
     * check against example in Tapley, Schutz, and Born, p 65-66. They predict a
     * progression of perigee of 11 arcsec/year. To get the same results we must set the
     * propagation tolerances to 1e-5.
     */
    @Test
    public void testSmallEffectOnOrbit() {
        //setup
        final double gm = Constants.EIGEN5C_EARTH_MU;
        Orbit orbit =
                new KeplerianOrbit(
                        7500e3, 0.025, FastMath.toRadians(41.2), 0, 0, 0, PositionAngle.TRUE,
                        frame,
                        date,
                        gm
                );
        double[][] tol = NumericalPropagator.tolerances(0.00001, orbit, OrbitType.CARTESIAN);
        AbstractIntegrator integrator = new DormandPrince853Integrator(1, 3600, tol[0], tol[1]);
        NumericalPropagator propagator = new NumericalPropagator(integrator);
        propagator.setOrbitType(OrbitType.CARTESIAN);
        propagator.addForceModel(new Relativity(gm));
        propagator.setInitialState(new SpacecraftState(orbit));

        //action: propagate a period
        AbsoluteDate end = orbit.getDate().shiftedBy(30 * Constants.JULIAN_DAY);
        PVCoordinates actual = propagator.getPVCoordinates(end, frame);

        //verify
        KeplerianOrbit endOrbit = new KeplerianOrbit(actual, frame, end, gm);
        KeplerianOrbit startOrbit = new KeplerianOrbit(orbit);
        double dp = endOrbit.getPerigeeArgument() - startOrbit.getPerigeeArgument();
        double dtYears = end.durationFrom(orbit.getDate()) / Constants.JULIAN_YEAR;
        double dpDeg = FastMath.toDegrees(dp);
        //change in argument of perigee in arcseconds per year
        double arcsecPerYear = dpDeg * 3600 / dtYears;
        Assertions.assertEquals(11, arcsecPerYear, 0.5);
    }

    /**
     * check {@link Relativity#setParameter(String, double)}, and {@link
     * Relativity#getParameter(String)}
     */
    @Test
    public void testGetSetGM() {
        //setup
        Relativity relativity = new Relativity(Constants.EIGEN5C_EARTH_MU);

        //actions + verify
        Assertions.assertEquals(
                Constants.EIGEN5C_EARTH_MU,
                relativity.getParameterDriver(NewtonianAttraction.CENTRAL_ATTRACTION_COEFFICIENT).getValue(null),
                0);
<<<<<<< HEAD
        relativity.getParameterDriver(NewtonianAttraction.CENTRAL_ATTRACTION_COEFFICIENT).setValue(1, null);
        Assert.assertEquals(
=======
        relativity.getParameterDriver(NewtonianAttraction.CENTRAL_ATTRACTION_COEFFICIENT).setValue(1);
        Assertions.assertEquals(
>>>>>>> be42ef39
                1,
                relativity.getParameterDriver(NewtonianAttraction.CENTRAL_ATTRACTION_COEFFICIENT).getValue(null),
                0);
    }

}<|MERGE_RESOLUTION|>--- conflicted
+++ resolved
@@ -236,13 +236,8 @@
         //check derivatives
         FieldSpacecraftState<DerivativeStructure> sDS = toDS(state, new LofOffset(state.getFrame(), LOFType.LVLH_CCSDS));
         FieldVector3D<DerivativeStructure> gradient =
-<<<<<<< HEAD
                 relativity.acceleration(sDS, relativity.getParameters(sDS.getDate().getField(), sDS.getDate()));
-        Assert.assertEquals(
-=======
-                relativity.acceleration(sDS, relativity.getParameters(sDS.getDate().getField()));
         Assertions.assertEquals(
->>>>>>> be42ef39
                 0,
                 gradient.toVector3D().subtract(circularApproximation).getNorm(),
                 tol);
@@ -496,13 +491,8 @@
                 Constants.EIGEN5C_EARTH_MU,
                 relativity.getParameterDriver(NewtonianAttraction.CENTRAL_ATTRACTION_COEFFICIENT).getValue(null),
                 0);
-<<<<<<< HEAD
         relativity.getParameterDriver(NewtonianAttraction.CENTRAL_ATTRACTION_COEFFICIENT).setValue(1, null);
-        Assert.assertEquals(
-=======
-        relativity.getParameterDriver(NewtonianAttraction.CENTRAL_ATTRACTION_COEFFICIENT).setValue(1);
         Assertions.assertEquals(
->>>>>>> be42ef39
                 1,
                 relativity.getParameterDriver(NewtonianAttraction.CENTRAL_ATTRACTION_COEFFICIENT).getValue(null),
                 0);
