/* Copyright 2002-2022 CS GROUP
 * Licensed to CS GROUP (CS) under one or more
 * contributor license agreements.  See the NOTICE file distributed with
 * this work for additional information regarding copyright ownership.
 * CS licenses this file to You under the Apache License, Version 2.0
 * (the "License"); you may not use this file except in compliance with
 * the License.  You may obtain a copy of the License at
 *
 *   http://www.apache.org/licenses/LICENSE-2.0
 *
 * Unless required by applicable law or agreed to in writing, software
 * distributed under the License is distributed on an "AS IS" BASIS,
 * WITHOUT WARRANTIES OR CONDITIONS OF ANY KIND, either express or implied.
 * See the License for the specific language governing permissions and
 * limitations under the License.
 */
package org.orekit.forces.gravity;

import org.hipparchus.geometry.euclidean.threed.Vector3D;
import org.hipparchus.ode.AbstractIntegrator;
import org.hipparchus.ode.nonstiff.DormandPrince853Integrator;
import org.hipparchus.util.FastMath;
import org.junit.jupiter.api.Assertions;
import org.junit.jupiter.api.BeforeEach;
import org.junit.jupiter.api.Test;
import org.orekit.Utils;
import org.orekit.data.DataContext;
import org.orekit.errors.OrekitException;
import org.orekit.errors.OrekitMessages;
import org.orekit.forces.ForceModel;
import org.orekit.forces.gravity.potential.AstronomicalAmplitudeReader;
import org.orekit.forces.gravity.potential.FESCHatEpsilonReader;
import org.orekit.forces.gravity.potential.GravityFieldFactory;
import org.orekit.forces.gravity.potential.NormalizedSphericalHarmonicsProvider;
import org.orekit.forces.gravity.potential.OceanLoadDeformationCoefficients;
import org.orekit.frames.Frame;
import org.orekit.frames.FramesFactory;
import org.orekit.orbits.KeplerianOrbit;
import org.orekit.orbits.Orbit;
import org.orekit.orbits.OrbitType;
import org.orekit.orbits.PositionAngle;
import org.orekit.propagation.SpacecraftState;
import org.orekit.propagation.numerical.NumericalPropagator;
import org.orekit.time.AbsoluteDate;
import org.orekit.time.TimeScale;
import org.orekit.time.TimeScalesFactory;
import org.orekit.time.UT1Scale;
import org.orekit.utils.Constants;
import org.orekit.utils.IERSConventions;

import java.util.Map;

public class OceanTidesTest {

    @Test
    public void testDefaultInterpolation() {

        IERSConventions conventions = IERSConventions.IERS_2010;
        Frame eme2000 = FramesFactory.getEME2000();
        Frame itrf    = FramesFactory.getITRF(conventions, true);
        TimeScale utc = TimeScalesFactory.getUTC();
        UT1Scale  ut1 = TimeScalesFactory.getUT1(conventions, true);
        AstronomicalAmplitudeReader aaReader =
                new AstronomicalAmplitudeReader("hf-fes2004.dat", 5, 2, 3, 1.0);
        DataContext.getDefault().getDataProvidersManager().feed(aaReader.getSupportedNames(), aaReader);
        Map<Integer, Double> map = aaReader.getAstronomicalAmplitudesMap();
        GravityFieldFactory.addOceanTidesReader(new FESCHatEpsilonReader("fes2004-7x7.dat",
                                                                         0.01, FastMath.toRadians(1.0),
                                                                         OceanLoadDeformationCoefficients.IERS_2010,
                                                                         map));
        NormalizedSphericalHarmonicsProvider gravityField =
                GravityFieldFactory.getConstantNormalizedProvider(5, 5);

        // initialization
        AbsoluteDate date = new AbsoluteDate(1970, 07, 01, 13, 59, 27.816, utc);
        Orbit orbit = new KeplerianOrbit(7201009.7124401, 1e-3, FastMath.toRadians(98.7),
                                         FastMath.toRadians(93.0), FastMath.toRadians(15.0 * 22.5),
                                         0, PositionAngle.MEAN, eme2000, date,
                                         gravityField.getMu());

        AbsoluteDate target = date.shiftedBy(7 * Constants.JULIAN_DAY);
        ForceModel hf = new HolmesFeatherstoneAttractionModel(itrf, gravityField);
        SpacecraftState raw = propagate(orbit, target, hf, new OceanTides(itrf, gravityField.getAe(), gravityField.getMu(),
                       true, Double.NaN, -1,
                       6, 6, conventions, ut1));
        SpacecraftState interpolated = propagate(orbit, target, hf, new OceanTides(itrf, gravityField.getAe(), gravityField.getMu(),
                        6, 6, IERSConventions.IERS_2010, ut1));
        Assertions.assertEquals(0.0,
                            Vector3D.distance(raw.getPosition(),
                                              interpolated.getPosition()),
                            9.9e-6); // threshold would be 3.4e-5 for 30 days propagation

    }

    @Test
    public void testTideEffect1996() {
        doTestTideEffect(IERSConventions.IERS_1996, 3.66948, 0.00000);
    }

    @Test
    public void testTideEffect2003() {
        doTestTideEffect(IERSConventions.IERS_2003, 3.66941, 0.00000);
    }

    @Test
    public void testTideEffect2010() {
        doTestTideEffect(IERSConventions.IERS_2010, 3.66939, 0.08981);
    }

    private void doTestTideEffect(IERSConventions conventions, double delta1, double delta2) {

        Frame eme2000 = FramesFactory.getEME2000();
        Frame itrf    = FramesFactory.getITRF(conventions, true);
        TimeScale utc = TimeScalesFactory.getUTC();
        UT1Scale  ut1 = TimeScalesFactory.getUT1(conventions, true);
        AstronomicalAmplitudeReader aaReader =
                new AstronomicalAmplitudeReader("hf-fes2004.dat", 5, 2, 3, 1.0);
        DataContext.getDefault().getDataProvidersManager().feed(aaReader.getSupportedNames(), aaReader);
        Map<Integer, Double> map = aaReader.getAstronomicalAmplitudesMap();
        GravityFieldFactory.addOceanTidesReader(new FESCHatEpsilonReader("fes2004-7x7.dat",
                                                                         0.01, FastMath.toRadians(1.0),
                                                                         OceanLoadDeformationCoefficients.IERS_2010,
                                                                         map));
        NormalizedSphericalHarmonicsProvider gravityField =
                GravityFieldFactory.getConstantNormalizedProvider(5, 5);

        // initialization
        AbsoluteDate date = new AbsoluteDate(2003, 07, 01, 13, 59, 27.816, utc);
        Orbit orbit = new KeplerianOrbit(7201009.7124401, 1e-3, FastMath.toRadians(98.7),
                                         FastMath.toRadians(93.0), FastMath.toRadians(15.0 * 22.5),
                                         0, PositionAngle.MEAN, eme2000, date,
                                         gravityField.getMu());

        AbsoluteDate target = date.shiftedBy(7 * Constants.JULIAN_DAY);
        ForceModel hf = new HolmesFeatherstoneAttractionModel(itrf, gravityField);
        SpacecraftState noTides              = propagate(orbit, target, hf);
        SpacecraftState oceanTidesNoPoleTide = propagate(orbit, target, hf, new OceanTides(itrf, gravityField.getAe(), gravityField.getMu(),
                        false, SolidTides.DEFAULT_STEP, SolidTides.DEFAULT_POINTS,
                        6, 6, conventions, ut1));
        SpacecraftState oceanTidesPoleTide = propagate(orbit, target, hf, new OceanTides(itrf, gravityField.getAe(), gravityField.getMu(),
                          true, SolidTides.DEFAULT_STEP, SolidTides.DEFAULT_POINTS,
                          6, 6, conventions, ut1));
        Assertions.assertEquals(delta1,
                            Vector3D.distance(noTides.getPosition(),
                                              oceanTidesNoPoleTide.getPosition()),
                            0.01);
        Assertions.assertEquals(delta2,
                            Vector3D.distance(oceanTidesNoPoleTide.getPosition(),
                                              oceanTidesPoleTide.getPosition()),
                            0.01);

    }

    @Test
    public void testNoGetParameter() {
        AstronomicalAmplitudeReader aaReader =
                new AstronomicalAmplitudeReader("hf-fes2004.dat", 5, 2, 3, 1.0);
        DataContext.getDefault().getDataProvidersManager().feed(aaReader.getSupportedNames(), aaReader);
        Map<Integer, Double> map = aaReader.getAstronomicalAmplitudesMap();
        GravityFieldFactory.addOceanTidesReader(new FESCHatEpsilonReader("fes2004-7x7.dat",
                                                                         0.01, FastMath.toRadians(1.0),
                                                                         OceanLoadDeformationCoefficients.IERS_2010,
                                                                         map));
        ForceModel fm = new OceanTides(FramesFactory.getITRF(IERSConventions.IERS_1996, false),
                                       Constants.WGS84_EARTH_EQUATORIAL_RADIUS,
                                       Constants.WGS84_EARTH_MU,
                                       5, 5, IERSConventions.IERS_1996,
                                       TimeScalesFactory.getUT1(IERSConventions.IERS_1996, false));
        Assertions.assertTrue(fm.dependsOnPositionOnly());
        Assertions.assertEquals(1, fm.getParametersDrivers().size());
        try {
            fm.getParameterDriver("unknown");
            Assertions.fail("an exception should have been thrown");
        } catch (OrekitException miae) {
            Assertions.assertEquals(OrekitMessages.UNSUPPORTED_PARAMETER_NAME, miae.getSpecifier());
        }
    }

    @Test
    public void testNoSetParameter() {
        AstronomicalAmplitudeReader aaReader =
                new AstronomicalAmplitudeReader("hf-fes2004.dat", 5, 2, 3, 1.0);
        DataContext.getDefault().getDataProvidersManager().feed(aaReader.getSupportedNames(), aaReader);
        Map<Integer, Double> map = aaReader.getAstronomicalAmplitudesMap();
        GravityFieldFactory.addOceanTidesReader(new FESCHatEpsilonReader("fes2004-7x7.dat",
                                                                         0.01, FastMath.toRadians(1.0),
                                                                         OceanLoadDeformationCoefficients.IERS_2010,
                                                                         map));
        ForceModel fm = new OceanTides(FramesFactory.getITRF(IERSConventions.IERS_1996, false),
                                       Constants.WGS84_EARTH_EQUATORIAL_RADIUS,
                                       Constants.WGS84_EARTH_MU,
                                       5, 5, IERSConventions.IERS_1996,
                                       TimeScalesFactory.getUT1(IERSConventions.IERS_1996, false));
        Assertions.assertEquals(1, fm.getParametersDrivers().size());
        try {
<<<<<<< HEAD
            fm.getParameterDriver("unknown").setValue(0.0, null);
            Assert.fail("an exception should have been thrown");
=======
            fm.getParameterDriver("unknown").setValue(0.0);
            Assertions.fail("an exception should have been thrown");
>>>>>>> be42ef39
        } catch (OrekitException miae) {
            Assertions.assertEquals(OrekitMessages.UNSUPPORTED_PARAMETER_NAME, miae.getSpecifier());
        }
    }

    private SpacecraftState propagate(Orbit orbit, AbsoluteDate target, ForceModel... forceModels)
        {
        double[][] tolerances = NumericalPropagator.tolerances(10, orbit, OrbitType.KEPLERIAN);
        AbstractIntegrator integrator = new DormandPrince853Integrator(1.0e-3, 300, tolerances[0], tolerances[1]);
        NumericalPropagator propagator = new NumericalPropagator(integrator);
        for (ForceModel forceModel : forceModels) {
            propagator.addForceModel(forceModel);
        }
        propagator.setInitialState(new SpacecraftState(orbit));
        return propagator.propagate(target);
    }

    @BeforeEach
    public void setUp() {
        Utils.setDataRoot("regular-data:potential/icgem-format:tides");
    }

}<|MERGE_RESOLUTION|>--- conflicted
+++ resolved
@@ -193,13 +193,8 @@
                                        TimeScalesFactory.getUT1(IERSConventions.IERS_1996, false));
         Assertions.assertEquals(1, fm.getParametersDrivers().size());
         try {
-<<<<<<< HEAD
-            fm.getParameterDriver("unknown").setValue(0.0, null);
-            Assert.fail("an exception should have been thrown");
-=======
             fm.getParameterDriver("unknown").setValue(0.0);
             Assertions.fail("an exception should have been thrown");
->>>>>>> be42ef39
         } catch (OrekitException miae) {
             Assertions.assertEquals(OrekitMessages.UNSUPPORTED_PARAMETER_NAME, miae.getSpecifier());
         }
