--- conflicted
+++ resolved
@@ -181,7 +181,7 @@
         final ECOM2 forceModel = new ECOM2(2, 2, 1e-7, CelestialBodyFactory.getSun(), Constants.EGM96_EARTH_EQUATORIAL_RADIUS);
 
         //Compute acceleration with state derivatives
-        final FieldVector3D<DerivativeStructure> acc = forceModel.acceleration(dsState, forceModel.getParameters(field, dsDate));
+        final FieldVector3D<DerivativeStructure> acc = forceModel.acceleration(dsState, forceModel.getParameters(field));
         final double[] accX = acc.getX().getAllDerivatives();
         final double[] accY = acc.getY().getAllDerivatives();
         final double[] accZ = acc.getZ().getAllDerivatives();
@@ -200,67 +200,35 @@
         for(int i = 0; i < 6; i++) {
             propagator.resetInitialState(shiftState(state, orbitType, angleType, -4 * steps[i], i));
             SpacecraftState sM4h = propagator.propagate(state.getDate());
-<<<<<<< HEAD
-            Vector3D accM4 = forceModel.acceleration(sM4h, forceModel.getParameters(sM4h.getDate())); 
+            Vector3D accM4 = forceModel.acceleration(sM4h, forceModel.getParameters()); 
             
             propagator.resetInitialState(shiftState(state, orbitType, angleType, -3 * steps[i], i));
             SpacecraftState sM3h = propagator.propagate(state.getDate());
-            Vector3D accM3 = forceModel.acceleration(sM3h, forceModel.getParameters(sM3h.getDate())); 
+            Vector3D accM3 = forceModel.acceleration(sM3h, forceModel.getParameters()); 
             
             propagator.resetInitialState(shiftState(state, orbitType, angleType, -2 * steps[i], i));
             SpacecraftState sM2h = propagator.propagate(state.getDate());
-            Vector3D accM2 = forceModel.acceleration(sM2h, forceModel.getParameters(sM2h.getDate())); 
+            Vector3D accM2 = forceModel.acceleration(sM2h, forceModel.getParameters()); 
  
             propagator.resetInitialState(shiftState(state, orbitType, angleType, -1 * steps[i] , i));
             SpacecraftState sM1h = propagator.propagate(state.getDate());
-            Vector3D accM1 = forceModel.acceleration(sM1h, forceModel.getParameters(sM1h.getDate())); 
+            Vector3D accM1 = forceModel.acceleration(sM1h, forceModel.getParameters()); 
            
             propagator.resetInitialState(shiftState(state, orbitType, angleType, 1 * steps[i], i));
             SpacecraftState  sP1h = propagator.propagate(state.getDate());
-            Vector3D accP1 = forceModel.acceleration(sP1h, forceModel.getParameters(sP1h.getDate())); 
+            Vector3D accP1 = forceModel.acceleration(sP1h, forceModel.getParameters()); 
             
             propagator.resetInitialState(shiftState(state, orbitType, angleType, 2 * steps[i], i));
             SpacecraftState sP2h = propagator.propagate(state.getDate());
-            Vector3D accP2 = forceModel.acceleration(sP2h, forceModel.getParameters(sP2h.getDate())); 
+            Vector3D accP2 = forceModel.acceleration(sP2h, forceModel.getParameters()); 
             
             propagator.resetInitialState(shiftState(state, orbitType, angleType, 3 * steps[i], i));
             SpacecraftState sP3h = propagator.propagate(state.getDate());
-            Vector3D accP3 = forceModel.acceleration(sP3h, forceModel.getParameters(sP3h.getDate())); 
+            Vector3D accP3 = forceModel.acceleration(sP3h, forceModel.getParameters()); 
             
             propagator.resetInitialState(shiftState(state, orbitType, angleType, 4 * steps[i], i));
             SpacecraftState sP4h = propagator.propagate(state.getDate());
-            Vector3D accP4 = forceModel.acceleration(sP4h, forceModel.getParameters(sP4h.getDate())); 
-=======
-            Vector3D accM4 = forceModel.acceleration(sM4h, forceModel.getParameters());
-
-            propagator.resetInitialState(shiftState(state, orbitType, angleType, -3 * steps[i], i));
-            SpacecraftState sM3h = propagator.propagate(state.getDate());
-            Vector3D accM3 = forceModel.acceleration(sM3h, forceModel.getParameters());
-
-            propagator.resetInitialState(shiftState(state, orbitType, angleType, -2 * steps[i], i));
-            SpacecraftState sM2h = propagator.propagate(state.getDate());
-            Vector3D accM2 = forceModel.acceleration(sM2h, forceModel.getParameters());
-
-            propagator.resetInitialState(shiftState(state, orbitType, angleType, -1 * steps[i] , i));
-            SpacecraftState sM1h = propagator.propagate(state.getDate());
-            Vector3D accM1 = forceModel.acceleration(sM1h, forceModel.getParameters());
-
-            propagator.resetInitialState(shiftState(state, orbitType, angleType, 1 * steps[i], i));
-            SpacecraftState  sP1h = propagator.propagate(state.getDate());
-            Vector3D accP1 = forceModel.acceleration(sP1h, forceModel.getParameters());
-
-            propagator.resetInitialState(shiftState(state, orbitType, angleType, 2 * steps[i], i));
-            SpacecraftState sP2h = propagator.propagate(state.getDate());
-            Vector3D accP2 = forceModel.acceleration(sP2h, forceModel.getParameters());
-
-            propagator.resetInitialState(shiftState(state, orbitType, angleType, 3 * steps[i], i));
-            SpacecraftState sP3h = propagator.propagate(state.getDate());
-            Vector3D accP3 = forceModel.acceleration(sP3h, forceModel.getParameters());
-
-            propagator.resetInitialState(shiftState(state, orbitType, angleType, 4 * steps[i], i));
-            SpacecraftState sP4h = propagator.propagate(state.getDate());
-            Vector3D accP4 = forceModel.acceleration(sP4h, forceModel.getParameters());
->>>>>>> be42ef39
+            Vector3D accP4 = forceModel.acceleration(sP4h, forceModel.getParameters()); 
             fillJacobianModelColumn(refDeriv, i, orbitType, angleType, steps[i],
                                accM4, accM3, accM2, accM1,
                                accP1, accP2, accP3, accP4);
@@ -573,15 +541,9 @@
             final double dex = currentState.getEquinoctialEx() - 0.01071166;
             final double dey = currentState.getEquinoctialEy() - 0.00654848;
             final double alpha = FastMath.toDegrees(FastMath.atan2(dey, dex));
-<<<<<<< HEAD
-            Assert.assertTrue(alpha > 100.0);
-            Assert.assertTrue(alpha < 112.0);
-            checkRadius(FastMath.sqrt(dex * dex + dey * dey), 0.003469, 0.003529);
-=======
             Assertions.assertTrue(alpha > 100.0);
             Assertions.assertTrue(alpha < 112.0);
-            checkRadius(FastMath.sqrt(dex * dex + dey * dey), 0.003469, 0.003525);
->>>>>>> be42ef39
+            checkRadius(FastMath.sqrt(dex * dex + dey * dey), 0.003469, 0.003529);
         }
 
     }
