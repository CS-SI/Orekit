/* Copyright 2002-2022 CS GROUP
 * Licensed to CS GROUP (CS) under one or more
 * contributor license agreements.  See the NOTICE file distributed with
 * this work for additional information regarding copyright ownership.
 * CS licenses this file to You under the Apache License, Version 2.0
 * (the "License"); you may not use this file except in compliance with
 * the License.  You may obtain a copy of the License at
 *
 *   http://www.apache.org/licenses/LICENSE-2.0
 *
 * Unless required by applicable law or agreed to in writing, software
 * distributed under the License is distributed on an "AS IS" BASIS,
 * WITHOUT WARRANTIES OR CONDITIONS OF ANY KIND, either express or implied.
 * See the License for the specific language governing permissions and
 * limitations under the License.
 */
package org.orekit.forces.drag;

import org.hipparchus.Field;
import org.hipparchus.analysis.differentiation.DSFactory;
import org.hipparchus.analysis.differentiation.DerivativeStructure;
import org.hipparchus.analysis.differentiation.Gradient;
import org.hipparchus.geometry.euclidean.threed.FieldRotation;
import org.hipparchus.geometry.euclidean.threed.FieldVector3D;
import org.hipparchus.geometry.euclidean.threed.Vector3D;
import org.hipparchus.ode.nonstiff.ClassicalRungeKuttaFieldIntegrator;
import org.hipparchus.ode.nonstiff.ClassicalRungeKuttaIntegrator;
import org.hipparchus.ode.nonstiff.DormandPrince853Integrator;
import org.hipparchus.util.FastMath;
import org.junit.jupiter.api.Assertions;
import org.junit.jupiter.api.BeforeEach;
import org.junit.jupiter.api.Test;
import org.orekit.Utils;
import org.orekit.attitudes.AttitudeProvider;
import org.orekit.attitudes.LofOffset;
import org.orekit.bodies.CelestialBody;
import org.orekit.bodies.CelestialBodyFactory;
import org.orekit.bodies.OneAxisEllipsoid;
import org.orekit.errors.OrekitException;
import org.orekit.errors.OrekitMessages;
import org.orekit.forces.AbstractLegacyForceModelTest;
import org.orekit.forces.BoxAndSolarArraySpacecraft;
import org.orekit.forces.ForceModel;
import org.orekit.frames.Frame;
import org.orekit.frames.FramesFactory;
import org.orekit.frames.LOFType;
import org.orekit.frames.Transform;
import org.orekit.models.earth.atmosphere.Atmosphere;
import org.orekit.models.earth.atmosphere.HarrisPriester;
import org.orekit.orbits.CartesianOrbit;
import org.orekit.orbits.FieldKeplerianOrbit;
import org.orekit.orbits.KeplerianOrbit;
import org.orekit.orbits.Orbit;
import org.orekit.orbits.OrbitType;
import org.orekit.orbits.PositionAngle;
import org.orekit.propagation.FieldSpacecraftState;
import org.orekit.propagation.SpacecraftState;
import org.orekit.propagation.numerical.FieldNumericalPropagator;
import org.orekit.propagation.numerical.NumericalPropagator;
import org.orekit.time.AbsoluteDate;
import org.orekit.time.DateComponents;
import org.orekit.time.FieldAbsoluteDate;
import org.orekit.time.TimeComponents;
import org.orekit.time.TimeScale;
import org.orekit.time.TimeScalesFactory;
import org.orekit.utils.Constants;
import org.orekit.utils.FieldPVCoordinates;
import org.orekit.utils.IERSConventions;
import org.orekit.utils.PVCoordinates;
import org.orekit.utils.ParameterDriver;
import org.orekit.utils.TimeSpanMap;

import java.util.List;

public class TimeSpanDragForceTest extends AbstractLegacyForceModelTest {

    /** UTC time scale. */
    private TimeScale utc;

    /** Compute acceleration derivatives around input position at input date.
     *  Using finite differences in position.
     */
    @Override
    protected FieldVector3D<DerivativeStructure> accelerationDerivatives(final ForceModel forceModel,
                                                                         final AbsoluteDate date, final  Frame frame,
                                                                         final FieldVector3D<DerivativeStructure> position,
                                                                         final FieldVector3D<DerivativeStructure> velocity,
                                                                         final FieldRotation<DerivativeStructure> rotation,
                                                                         final DerivativeStructure mass)
        {
        try {

            java.lang.reflect.Field atmosphereField = DragForce.class.getDeclaredField("atmosphere");
            atmosphereField.setAccessible(true);
            Atmosphere atmosphere = (Atmosphere) atmosphereField.get(forceModel);
            java.lang.reflect.Field spacecraftField = DragForce.class.getDeclaredField("spacecraft");
            spacecraftField.setAccessible(true);
            // Get the DragSensitive model at date
            DragSensitive spacecraft = ((TimeSpanDragForce) (forceModel)).getDragSensitive(date);

            // retrieve derivation properties
            final DSFactory factory = mass.getFactory();

            // get atmosphere properties in atmosphere own frame
            final Frame      atmFrame  = atmosphere.getFrame();
            final Transform  toBody    = frame.getTransformTo(atmFrame, date);
            final FieldVector3D<DerivativeStructure> posBodyDS = toBody.transformPosition(position);
            final Vector3D   posBody   = posBodyDS.toVector3D();
            final Vector3D   vAtmBody  = atmosphere.getVelocity(date, posBody, atmFrame);

            // estimate density model by finite differences and composition
            // the following implementation works only for first order derivatives.
            // this could be improved by adding a new method
            // getDensity(AbsoluteDate, DerivativeStructure, Frame)
            // to the Atmosphere interface
            if (factory.getCompiler().getOrder() > 1) {
                throw new OrekitException(OrekitMessages.OUT_OF_RANGE_DERIVATION_ORDER, factory.getCompiler().getOrder());
            }
            final double delta  = 1.0;
            final double x      = posBody.getX();
            final double y      = posBody.getY();
            final double z      = posBody.getZ();
            final double rho0   = atmosphere.getDensity(date, posBody, atmFrame);
            final double dRhodX = (atmosphere.getDensity(date, new Vector3D(x + delta, y,         z),         atmFrame) - rho0) / delta;
            final double dRhodY = (atmosphere.getDensity(date, new Vector3D(x,         y + delta, z),         atmFrame) - rho0) / delta;
            final double dRhodZ = (atmosphere.getDensity(date, new Vector3D(x,         y,         z + delta), atmFrame) - rho0) / delta;
            final double[] dXdQ = posBodyDS.getX().getAllDerivatives();
            final double[] dYdQ = posBodyDS.getY().getAllDerivatives();
            final double[] dZdQ = posBodyDS.getZ().getAllDerivatives();
            final double[] rhoAll = new double[dXdQ.length];
            rhoAll[0] = rho0;
            for (int i = 1; i < rhoAll.length; ++i) {
                rhoAll[i] = dRhodX * dXdQ[i] + dRhodY * dYdQ[i] + dRhodZ * dZdQ[i];
            }
            final DerivativeStructure rho = factory.build(rhoAll);

            // we consider that at first order the atmosphere velocity in atmosphere frame
            // does not depend on local position; however atmosphere velocity in inertial
            // frame DOES depend on position since the transform between the frames depends
            // on it, due to central body rotation rate and velocity composition.
            // So we use the transform to get the correct partial derivatives on vAtm
            final FieldVector3D<DerivativeStructure> vAtmBodyDS =
                            new FieldVector3D<>(factory.constant(vAtmBody.getX()),
                                            factory.constant(vAtmBody.getY()),
                                            factory.constant(vAtmBody.getZ()));
            final FieldPVCoordinates<DerivativeStructure> pvAtmBody = new FieldPVCoordinates<>(posBodyDS, vAtmBodyDS);
            final FieldPVCoordinates<DerivativeStructure> pvAtm     = toBody.getInverse().transformPVCoordinates(pvAtmBody);

            // now we can compute relative velocity, it takes into account partial derivatives with respect to position
            final FieldVector3D<DerivativeStructure> relativeVelocity = pvAtm.getVelocity().subtract(velocity);


            // Extract drag parameters of the proper model
            DerivativeStructure[] allParameters = forceModel.getParameters(factory.getDerivativeField(), new FieldAbsoluteDate<>(factory.getDerivativeField(), date));
            DerivativeStructure[] parameters = ((TimeSpanDragForce) (forceModel)).extractParameters(allParameters,
                                                                                                    new FieldAbsoluteDate<>(factory.getDerivativeField(), date));

            // compute acceleration with all its partial derivatives
            return spacecraft.dragAcceleration(new FieldAbsoluteDate<>(factory.getDerivativeField(), date),
                                               frame, position, rotation, mass, rho, relativeVelocity,
                                               parameters);
        } catch (IllegalArgumentException | IllegalAccessException | NoSuchFieldException | SecurityException e) {
            return null;
        }
    }

    /** Compute acceleration derivatives around input position at input date.
     *  Using finite differences in position.
     */
    @Override
    protected FieldVector3D<Gradient> accelerationDerivativesGradient(final ForceModel forceModel,
                                                                      final AbsoluteDate date, final  Frame frame,
                                                                      final FieldVector3D<Gradient> position,
                                                                      final FieldVector3D<Gradient> velocity,
                                                                      final FieldRotation<Gradient> rotation,
                                                                      final Gradient mass)
        {
        try {

            java.lang.reflect.Field atmosphereField = TimeSpanDragForce.class.getDeclaredField("atmosphere");
            atmosphereField.setAccessible(true);
            Atmosphere atmosphere = (Atmosphere) atmosphereField.get(forceModel);
            java.lang.reflect.Field spacecraftField = DragForce.class.getDeclaredField("spacecraft");
            spacecraftField.setAccessible(true);
            // Get the DragSensitive model at date
            DragSensitive spacecraft = ((TimeSpanDragForce) (forceModel)).getDragSensitive(date);

            final int freeParameters = mass.getFreeParameters();

            // get atmosphere properties in atmosphere own frame
            final Frame      atmFrame  = atmosphere.getFrame();
            final Transform  toBody    = frame.getTransformTo(atmFrame, date);
            final FieldVector3D<Gradient> posBodyG = toBody.transformPosition(position);
            final Vector3D   posBody   = posBodyG.toVector3D();
            final Vector3D   vAtmBody  = atmosphere.getVelocity(date, posBody, atmFrame);

            // estimate density model by finite differences and composition
            // the following implementation works only for first order derivatives.
            // this could be improved by adding a new method
            // getDensity(AbsoluteDate, FieldVector3D<Gradient>, Frame)
            // to the Atmosphere interface
            final double delta  = 1.0;
            final double x      = posBody.getX();
            final double y      = posBody.getY();
            final double z      = posBody.getZ();
            final double rho0   = atmosphere.getDensity(date, posBody, atmFrame);
            final double dRhodX = (atmosphere.getDensity(date, new Vector3D(x + delta, y,         z),         atmFrame) - rho0) / delta;
            final double dRhodY = (atmosphere.getDensity(date, new Vector3D(x,         y + delta, z),         atmFrame) - rho0) / delta;
            final double dRhodZ = (atmosphere.getDensity(date, new Vector3D(x,         y,         z + delta), atmFrame) - rho0) / delta;
            final double[] dXdQ = posBodyG.getX().getGradient();
            final double[] dYdQ = posBodyG.getY().getGradient();
            final double[] dZdQ = posBodyG.getZ().getGradient();
            final double[] rhoAll = new double[dXdQ.length];
            for (int i = 0; i < rhoAll.length; ++i) {
                rhoAll[i] = dRhodX * dXdQ[i] + dRhodY * dYdQ[i] + dRhodZ * dZdQ[i];
            }
            final Gradient rho = new Gradient(rho0, rhoAll);

            // we consider that at first order the atmosphere velocity in atmosphere frame
            // does not depend on local position; however atmosphere velocity in inertial
            // frame DOES depend on position since the transform between the frames depends
            // on it, due to central body rotation rate and velocity composition.
            // So we use the transform to get the correct partial derivatives on vAtm
            final FieldVector3D<Gradient> vAtmBodyG =
                            new FieldVector3D<>(Gradient.constant(freeParameters, vAtmBody.getX()),
                                            Gradient.constant(freeParameters, vAtmBody.getY()),
                                            Gradient.constant(freeParameters, vAtmBody.getZ()));
            final FieldPVCoordinates<Gradient> pvAtmBody = new FieldPVCoordinates<>(posBodyG, vAtmBodyG);
            final FieldPVCoordinates<Gradient> pvAtm     = toBody.getInverse().transformPVCoordinates(pvAtmBody);

            // now we can compute relative velocity, it takes into account partial derivatives with respect to position
            final FieldVector3D<Gradient> relativeVelocity = pvAtm.getVelocity().subtract(velocity);


            // Extract drag parameters of the proper model
            Gradient[] allParameters = forceModel.getParameters(mass.getField(), new FieldAbsoluteDate<>(mass.getField(), date));
            Gradient[] parameters = ((TimeSpanDragForce) (forceModel)).extractParameters(allParameters,
                                                                                         new FieldAbsoluteDate<>(mass.getField(), date));

            // compute acceleration with all its partial derivatives
            return spacecraft.dragAcceleration(new FieldAbsoluteDate<>(mass.getField(), date),
                                               frame, position, rotation, mass, rho, relativeVelocity,
                                               parameters);
        } catch (IllegalArgumentException | IllegalAccessException | NoSuchFieldException | SecurityException e) {
            return null;
        }
    }

    /** Test that the getParameterDrivers method is working as expected
     * on an IsotropicDrag-based (ie. spherical) TimeSpanDragForce model.
     */
    @Test
    public void testGetParameterDriversSphere() {

        // Atmosphere
        final Atmosphere atmosphere = new HarrisPriester(CelestialBodyFactory.getSun(),
                                                         new OneAxisEllipsoid(Constants.WGS84_EARTH_EQUATORIAL_RADIUS,
                                                                              Constants.WGS84_EARTH_FLATTENING,
                                                                              FramesFactory.getITRF(IERSConventions.IERS_2010, true)));

        // A date
        AbsoluteDate date = new AbsoluteDate("2000-01-01T00:00:00.000", TimeScalesFactory.getUTC());

        // One IsotropicDrag added, only one driver should be in the drivers' array
        // its name should be the default name: IsotropicDrag.DRAG_COEFFICIENT
        // -----------------------
        double dragArea = 2.;
        double dragCd0 = 0.;
        TimeSpanDragForce forceModel = new TimeSpanDragForce(atmosphere, new IsotropicDrag(dragArea, dragCd0));
        Assertions.assertFalse(forceModel.dependsOnPositionOnly());
        List<ParameterDriver> drivers = forceModel.getParametersDrivers();
<<<<<<< HEAD
        Assert.assertEquals(1,  drivers.size());
        Assert.assertEquals(dragCd0,  drivers.get(0).getValue(null), 0.);
        Assert.assertEquals(DragSensitive.DRAG_COEFFICIENT,  drivers.get(0).getName());
        
        // Extract drag model at an arbitrary epoch and check it is the one added
        IsotropicDrag isoDrag = (IsotropicDrag) forceModel.getDragSensitive(date);
        drivers = isoDrag.getDragParametersDrivers();
        Assert.assertEquals(1, drivers.size());
        Assert.assertEquals(dragCd0,  drivers.get(0).getValue(null), 0.);
        Assert.assertEquals(DragSensitive.DRAG_COEFFICIENT,  drivers.get(0).getName());
        
=======
        Assertions.assertEquals(1,  drivers.size());
        Assertions.assertEquals(dragCd0,  drivers.get(0).getValue(), 0.);
        Assertions.assertEquals(DragSensitive.DRAG_COEFFICIENT,  drivers.get(0).getName());

        // Extract drag model at an arbitrary epoch and check it is the one added
        IsotropicDrag isoDrag = (IsotropicDrag) forceModel.getDragSensitive(date);
        drivers = isoDrag.getDragParametersDrivers();
        Assertions.assertEquals(1, drivers.size());
        Assertions.assertEquals(dragCd0,  drivers.get(0).getValue(), 0.);
        Assertions.assertEquals(DragSensitive.DRAG_COEFFICIENT,  drivers.get(0).getName());

>>>>>>> be42ef39
        // 3 IsotropicDrag models added, with one default
        // ----------------------------------------------
        double dragCd1 = 1.;
        double dragCd2 = 2.;
        double dt = 120.;
        // Build the force model
        isoDrag = new IsotropicDrag(dragArea, dragCd0);
        IsotropicDrag isoDrag1 = new IsotropicDrag(dragArea, dragCd1);
        IsotropicDrag isoDrag2 = new IsotropicDrag(dragArea, dragCd2);
        forceModel = new TimeSpanDragForce(atmosphere, isoDrag);
        forceModel.addDragSensitiveValidAfter(isoDrag1, date.shiftedBy(dt));
        forceModel.addDragSensitiveValidBefore(isoDrag2, date.shiftedBy(-dt));

        // Extract the drivers and check their values and names
        drivers = forceModel.getParametersDrivers();
<<<<<<< HEAD
        Assert.assertEquals(3,  drivers.size());
        Assert.assertEquals(dragCd2,  drivers.get(0).getValue(null), 0.);
        Assert.assertEquals(DragSensitive.DRAG_COEFFICIENT + TimeSpanDragForce.DATE_BEFORE + date.shiftedBy(-dt).toString(utc),
                            drivers.get(0).getName());
        Assert.assertEquals(dragCd0,  drivers.get(1).getValue(null), 0.);
        Assert.assertEquals(DragSensitive.DRAG_COEFFICIENT,  drivers.get(1).getName());
        Assert.assertEquals(dragCd0,  drivers.get(1).getValue(null), 0.);
        Assert.assertEquals(DragSensitive.DRAG_COEFFICIENT + TimeSpanDragForce.DATE_AFTER + date.shiftedBy(+dt).toString(utc),
=======
        Assertions.assertEquals(3,  drivers.size());
        Assertions.assertEquals(dragCd2,  drivers.get(0).getValue(), 0.);
        Assertions.assertEquals(DragSensitive.DRAG_COEFFICIENT + TimeSpanDragForce.DATE_BEFORE + date.shiftedBy(-dt).toString(utc),
                            drivers.get(0).getName());
        Assertions.assertEquals(dragCd0,  drivers.get(1).getValue(), 0.);
        Assertions.assertEquals(DragSensitive.DRAG_COEFFICIENT,  drivers.get(1).getName());
        Assertions.assertEquals(dragCd0,  drivers.get(1).getValue(), 0.);
        Assertions.assertEquals(DragSensitive.DRAG_COEFFICIENT + TimeSpanDragForce.DATE_AFTER + date.shiftedBy(+dt).toString(utc),
>>>>>>> be42ef39
                            drivers.get(2).getName());

        // Check that proper models are returned at significant test dates
        // Cd0 model
        double eps = 1.e-14;
        Assertions.assertEquals(isoDrag, forceModel.getDragSensitive(date));
        Assertions.assertEquals(isoDrag, forceModel.getDragSensitive(date.shiftedBy(-dt)));
        Assertions.assertEquals(isoDrag, forceModel.getDragSensitive(date.shiftedBy(+dt - eps)));
        // Cd2 model
        Assertions.assertEquals(isoDrag2, forceModel.getDragSensitive(date.shiftedBy(-dt - eps)));
        Assertions.assertEquals(isoDrag2, forceModel.getDragSensitive(date.shiftedBy(-dt - 86400.)));
        // Cd1 model
        Assertions.assertEquals(isoDrag1, forceModel.getDragSensitive(date.shiftedBy(+dt)));
        Assertions.assertEquals(isoDrag1, forceModel.getDragSensitive(date.shiftedBy(+dt + 86400.)));

        // Add a custom-named driver
        // ------------
        double dragCd3 = 3.;
        IsotropicDrag isoDrag3 = new IsotropicDrag(dragArea, dragCd3);
        isoDrag3.getDragParametersDrivers().get(0).setName("custom-Cd");
        forceModel.addDragSensitiveValidAfter(isoDrag3, date.shiftedBy(2. * dt));
        drivers = forceModel.getParametersDrivers();
<<<<<<< HEAD
        Assert.assertEquals(4,  drivers.size());
        Assert.assertEquals(dragCd3,  drivers.get(3).getValue(null), 0.);
        Assert.assertEquals("custom-Cd", drivers.get(3).getName());
        
        
=======
        Assertions.assertEquals(4,  drivers.size());
        Assertions.assertEquals(dragCd3,  drivers.get(3).getValue(), 0.);
        Assertions.assertEquals("custom-Cd", drivers.get(3).getName());


>>>>>>> be42ef39
        // Test #getDragSensitiveSpan method
        Assertions.assertEquals(isoDrag, forceModel.getDragSensitiveSpan(date).getData());
        Assertions.assertEquals(isoDrag2, forceModel.getDragSensitiveSpan(date.shiftedBy(-dt - 86400.)).getData());
        Assertions.assertEquals(isoDrag1, forceModel.getDragSensitiveSpan(date.shiftedBy(+dt + 1.)).getData());
        Assertions.assertEquals(isoDrag3, forceModel.getDragSensitiveSpan(date.shiftedBy(2 * dt + 1.)).getData());

        // Test #extractDragSensitiveRange
        TimeSpanMap<DragSensitive> dragMap = forceModel.extractDragSensitiveRange(date, date.shiftedBy(dt + 1.));
        Assertions.assertEquals(isoDrag, dragMap.getSpan(date).getData());
        Assertions.assertEquals(isoDrag1, dragMap.getSpan(date.shiftedBy(dt + 86400.)).getData());
        Assertions.assertEquals(isoDrag, dragMap.getSpan(date.shiftedBy(-dt - 86400.)).getData());
    }


    /** Test parameter derivatives for an IsotropicDrag TimeSpanDragForce.
     *  This test is more or less a copy of the same one in DragForceTest class
     *  with addition of several IsotropicDrag models valid at different dates
     *  to test that the different parameters' derivatives are computed correctly.
     */
    @Test
    public void testParameterDerivativeSphere() {

        // Low Earth orbit definition (about 360km altitude)
        final Vector3D pos = new Vector3D(6.46885878304673824e+06, -1.88050918456274318e+06, -1.32931592294715829e+04);
        final Vector3D vel = new Vector3D(2.14718074509906819e+03, 7.38239351251748485e+03, -1.14097953925384523e+01);
        final AbsoluteDate date = new AbsoluteDate(2003, 3, 5, 0, 24, 0.0, TimeScalesFactory.getTAI());
        final SpacecraftState state =
                new SpacecraftState(new CartesianOrbit(new PVCoordinates(pos, vel),
                                                       FramesFactory.getGCRF(),
                                                       date,
                                                       Constants.EIGEN5C_EARTH_MU));

        // Atmosphere
        final Atmosphere atmosphere = new HarrisPriester(CelestialBodyFactory.getSun(),
                                                         new OneAxisEllipsoid(Constants.WGS84_EARTH_EQUATORIAL_RADIUS,
                                                                              Constants.WGS84_EARTH_FLATTENING,
                                                                              FramesFactory.getITRF(IERSConventions.IERS_2010, true)));

        // Constant area for the different tests
        final double dragArea = 2.5;

        // Initialize force model (first coef is valid at all epochs)
        final double dragCd  = 1.2;
        final IsotropicDrag isotropicDrag = new IsotropicDrag(dragArea, dragCd);
        isotropicDrag.getDragParametersDrivers().get(0).setName("Cd");
        final TimeSpanDragForce forceModel = new TimeSpanDragForce(atmosphere, isotropicDrag, TimeScalesFactory.getUTC());


        // After t2 = t + 4h
        final double dragCd2 = 3.;
        final double dt2 = 4 * 3600.;
        final AbsoluteDate date2 = date.shiftedBy(dt2);
        final IsotropicDrag isotropicDrag2 = new IsotropicDrag(dragArea, dragCd2);
        isotropicDrag2.getDragParametersDrivers().get(0).setName("Cd2");
        forceModel.addDragSensitiveValidAfter(isotropicDrag2, date2);

        // Before t3 = t - 1day
        final double dragCd3 = 3.;
        final double dt3 = -86400.;
        final AbsoluteDate date3 = date.shiftedBy(dt3);
        final IsotropicDrag isotropicDrag3 = new IsotropicDrag(dragArea, dragCd3);
        isotropicDrag3.getDragParametersDrivers().get(0).setName("Cd3");
        forceModel.addDragSensitiveValidBefore(isotropicDrag3, date3);


        Assertions.assertFalse(forceModel.dependsOnPositionOnly());

        // Check parameter derivatives at initial date: only "Cd" shouldn't be 0.
        checkParameterDerivative(state, forceModel, "Cd" , 1.0e-4, 2.0e-12);
        checkParameterDerivative(state, forceModel, "Cd2", 1.0e-4, 0.);
        checkParameterDerivative(state, forceModel, "Cd3", 1.0e-4, 0.);

        // Check parameter derivatives after date2: only "Cd2" shouldn't be 0.
        checkParameterDerivative(state.shiftedBy(dt2 * 1.1), forceModel, "Cd", 1.0e-4, 0.);
        checkParameterDerivative(state.shiftedBy(dt2 * 1.1), forceModel, "Cd2", 1.0e-4, 2.0e-12);
        checkParameterDerivative(state.shiftedBy(dt2 * 1.1), forceModel, "Cd3", 1.0e-4, 0.);

        // Check parameter derivatives after date3: only "Cd3" shouldn't be 0.
        checkParameterDerivative(state.shiftedBy(dt3 * 1.1), forceModel, "Cd", 1.0e-4, 0.);
        checkParameterDerivative(state.shiftedBy(dt3 * 1.1), forceModel, "Cd2", 1.0e-4, 0.);
        checkParameterDerivative(state.shiftedBy(dt3 * 1.1), forceModel, "Cd3", 1.0e-4, 2.0e-12);
    }

    /** Test parameter derivatives for an IsotropicDrag TimeSpanDragForce.
     *  This test is more or less a copy of the same one in DragForceTest class
     *  with addition of several IsotropicDrag models valid at different dates
     *  to test that the different parameters' derivatives are computed correctly.
     */
    @Test
    public void testParameterDerivativeSphereGradient() {

        // Low Earth orbit definition (about 360km altitude)
        final Vector3D pos = new Vector3D(6.46885878304673824e+06, -1.88050918456274318e+06, -1.32931592294715829e+04);
        final Vector3D vel = new Vector3D(2.14718074509906819e+03, 7.38239351251748485e+03, -1.14097953925384523e+01);
        final AbsoluteDate date = new AbsoluteDate(2003, 3, 5, 0, 24, 0.0, TimeScalesFactory.getTAI());
        final SpacecraftState state =
                new SpacecraftState(new CartesianOrbit(new PVCoordinates(pos, vel),
                                                       FramesFactory.getGCRF(),
                                                       date,
                                                       Constants.EIGEN5C_EARTH_MU));

        // Atmosphere
        final Atmosphere atmosphere = new HarrisPriester(CelestialBodyFactory.getSun(),
                                                         new OneAxisEllipsoid(Constants.WGS84_EARTH_EQUATORIAL_RADIUS,
                                                                              Constants.WGS84_EARTH_FLATTENING,
                                                                              FramesFactory.getITRF(IERSConventions.IERS_2010, true)));

        // Constant area for the different tests
        final double dragArea = 2.5;

        // Initialize force model (first coef is valid at all epochs)
        final double dragCd  = 1.2;
        final IsotropicDrag isotropicDrag = new IsotropicDrag(dragArea, dragCd);
        isotropicDrag.getDragParametersDrivers().get(0).setName("Cd");
        final TimeSpanDragForce forceModel = new TimeSpanDragForce(atmosphere, isotropicDrag, TimeScalesFactory.getUTC());


        // After t2 = t + 4h
        final double dragCd2 = 3.;
        final double dt2 = 4 * 3600.;
        final AbsoluteDate date2 = date.shiftedBy(dt2);
        final IsotropicDrag isotropicDrag2 = new IsotropicDrag(dragArea, dragCd2);
        isotropicDrag2.getDragParametersDrivers().get(0).setName("Cd2");
        forceModel.addDragSensitiveValidAfter(isotropicDrag2, date2);

        // Before t3 = t - 1day
        final double dragCd3 = 3.;
        final double dt3 = -86400.;
        final AbsoluteDate date3 = date.shiftedBy(dt3);
        final IsotropicDrag isotropicDrag3 = new IsotropicDrag(dragArea, dragCd3);
        isotropicDrag3.getDragParametersDrivers().get(0).setName("Cd3");
        forceModel.addDragSensitiveValidBefore(isotropicDrag3, date3);


        Assertions.assertFalse(forceModel.dependsOnPositionOnly());

        // Check parameter derivatives at initial date: only "Cd" shouldn't be 0.
        checkParameterDerivativeGradient(state, forceModel, "Cd" , 1.0e-4, 2.0e-12);
        checkParameterDerivativeGradient(state, forceModel, "Cd2", 1.0e-4, 0.);
        checkParameterDerivativeGradient(state, forceModel, "Cd3", 1.0e-4, 0.);

        // Check parameter derivatives after date2: only "Cd2" shouldn't be 0.
        checkParameterDerivativeGradient(state.shiftedBy(dt2 * 1.1), forceModel, "Cd", 1.0e-4, 0.);
        checkParameterDerivativeGradient(state.shiftedBy(dt2 * 1.1), forceModel, "Cd2", 1.0e-4, 2.0e-12);
        checkParameterDerivativeGradient(state.shiftedBy(dt2 * 1.1), forceModel, "Cd3", 1.0e-4, 0.);

        // Check parameter derivatives after date3: only "Cd3" shouldn't be 0.
        checkParameterDerivativeGradient(state.shiftedBy(dt3 * 1.1), forceModel, "Cd", 1.0e-4, 0.);
        checkParameterDerivativeGradient(state.shiftedBy(dt3 * 1.1), forceModel, "Cd2", 1.0e-4, 0.);
        checkParameterDerivativeGradient(state.shiftedBy(dt3 * 1.1), forceModel, "Cd3", 1.0e-4, 2.0e-12);
    }

    /** Test state Jacobian computation. */
    @Test
    public void testStateJacobianSphere()
        {

        // Initialization
        AbsoluteDate date = new AbsoluteDate(new DateComponents(2003, 03, 01),
                                             new TimeComponents(13, 59, 27.816),
                                             TimeScalesFactory.getUTC());
        double i     = FastMath.toRadians(98.7);
        double omega = FastMath.toRadians(93.0);
        double OMEGA = FastMath.toRadians(15.0 * 22.5);
        Orbit orbit = new KeplerianOrbit(7201009.7124401, 1e-3, i , omega, OMEGA,
                                         0, PositionAngle.MEAN, FramesFactory.getEME2000(), date,
                                         Constants.EIGEN5C_EARTH_MU);
        OrbitType integrationType = OrbitType.CARTESIAN;
        double[][] tolerances = NumericalPropagator.tolerances(0.01, orbit, integrationType);



        // Atmosphere
        final Atmosphere atmosphere = new HarrisPriester(CelestialBodyFactory.getSun(),
                                                         new OneAxisEllipsoid(Constants.WGS84_EARTH_EQUATORIAL_RADIUS,
                                                                              Constants.WGS84_EARTH_FLATTENING,
                                                                              FramesFactory.getITRF(IERSConventions.IERS_2010, true)));

        // Time span drag force model init
        double dragArea = 2.;
        double dragCd0 = 1.;
        double dragCd1 = 2.;
        double dragCd2 = 3.;
        double dt = 1. * 3600.;
        // Build the force model
        IsotropicDrag isoDrag0 = new IsotropicDrag(dragArea, dragCd0);
        IsotropicDrag isoDrag1 = new IsotropicDrag(dragArea, dragCd1);
        IsotropicDrag isoDrag2 = new IsotropicDrag(dragArea, dragCd2);
        TimeSpanDragForce forceModel = new TimeSpanDragForce(atmosphere, isoDrag0);
        forceModel.addDragSensitiveValidAfter(isoDrag1, date.shiftedBy(dt));
        forceModel.addDragSensitiveValidBefore(isoDrag2, date.shiftedBy(-dt));

        // Check state derivatives inside first IsotropicDrag model
        NumericalPropagator propagator =
                        new NumericalPropagator(new DormandPrince853Integrator(1.0e-3, 120,
                                                                               tolerances[0], tolerances[1]));
        propagator.setOrbitType(integrationType);
        propagator.addForceModel(forceModel);
        SpacecraftState state0 = new SpacecraftState(orbit);
        // Set target date to 0.5*dt to be inside 1st drag model
        // The further away we are from the initial date, the greater the checkTolerance parameter must be set
        checkStateJacobian(propagator, state0, date.shiftedBy(0.5 * dt),
                           1e3, tolerances[0], 9.2e-10);

        // Check state derivatives inside 2nd IsotropicDrag model
        propagator = new NumericalPropagator(new DormandPrince853Integrator(1.0e-3, 120,
                                                                            tolerances[0], tolerances[1]));
        propagator.setOrbitType(integrationType);
        propagator.addForceModel(forceModel);
        // Set target date to 1.5*dt to be inside 2nd drag model
        // The further away we are from the initial date, the greater the checkTolerance parameter must be set
        checkStateJacobian(propagator, state0, date.shiftedBy(1.5 * dt),
                           1e3, tolerances[0], 6.7e-9);

        // Check state derivatives inside 3rd IsotropicDrag model
        propagator = new NumericalPropagator(new DormandPrince853Integrator(1.0e-3, 120,
                                                                            tolerances[0], tolerances[1]));
        propagator.setOrbitType(integrationType);
        propagator.addForceModel(forceModel);
        // Set target date to *1.5*dt to be inside 3rd drag model
        // The further away we are from the initial date, the greater the checkTolerance parameter must be set
        checkStateJacobian(propagator, state0, date.shiftedBy(-1.5 * dt),
                           1e3, tolerances[0], 6.0e-9);
    }

    /** Test that the getParameterDrivers method is working as expected
     * on an BoxAndSolarArraySpacecraft-based TimeSpanDragForce model.
     * Here only the drag coefficient is modeled.
     */
    @Test
    public void testGetParameterDriversBoxOnlyDrag() {

        // Atmosphere
        final CelestialBody sun = CelestialBodyFactory.getSun();
        final Atmosphere atmosphere = new HarrisPriester(sun,
                                                         new OneAxisEllipsoid(Constants.WGS84_EARTH_EQUATORIAL_RADIUS,
                                                                              Constants.WGS84_EARTH_FLATTENING,
                                                                              FramesFactory.getITRF(IERSConventions.IERS_2010, true)));

        // A date
        AbsoluteDate date = new AbsoluteDate("2000-01-01T00:00:00.000", TimeScalesFactory.getUTC());

        // One BoxAndSolarArraySpacecraft added, test with one or two "default" drivers
        // -----------------------

        double dragCd0 = 0.;
        BoxAndSolarArraySpacecraft box0 = new BoxAndSolarArraySpacecraft(1.5, 2.0, 1.8,
                                                                         sun, 20.0, Vector3D.PLUS_J,
                                                                         dragCd0,
                                                                         0.7, 0.2);
        TimeSpanDragForce forceModel = new TimeSpanDragForce(atmosphere, box0);
        Assertions.assertFalse(forceModel.dependsOnPositionOnly());
        List<ParameterDriver> drivers = forceModel.getParametersDrivers();
<<<<<<< HEAD
        Assert.assertEquals(1,  drivers.size());
        Assert.assertEquals(dragCd0,  drivers.get(0).getValue(null), 0.);
        Assert.assertEquals(DragSensitive.DRAG_COEFFICIENT,  drivers.get(0).getName());
        
        // Extract drag model at an arbitrary epoch and check it is the one added
        BoxAndSolarArraySpacecraft box = (BoxAndSolarArraySpacecraft) forceModel.getDragSensitive(date);
        drivers = box.getDragParametersDrivers();
        Assert.assertEquals(1, drivers.size());
        Assert.assertEquals(dragCd0,  drivers.get(0).getValue(null), 0.);
        Assert.assertEquals(DragSensitive.DRAG_COEFFICIENT,  drivers.get(0).getName());
        
=======
        Assertions.assertEquals(1,  drivers.size());
        Assertions.assertEquals(dragCd0,  drivers.get(0).getValue(), 0.);
        Assertions.assertEquals(DragSensitive.DRAG_COEFFICIENT,  drivers.get(0).getName());

        // Extract drag model at an arbitrary epoch and check it is the one added
        BoxAndSolarArraySpacecraft box = (BoxAndSolarArraySpacecraft) forceModel.getDragSensitive(date);
        drivers = box.getDragParametersDrivers();
        Assertions.assertEquals(1, drivers.size());
        Assertions.assertEquals(dragCd0,  drivers.get(0).getValue(), 0.);
        Assertions.assertEquals(DragSensitive.DRAG_COEFFICIENT,  drivers.get(0).getName());

>>>>>>> be42ef39
        // 3 BoxAndSolarArraySpacecraft models added, with one "default" in the middle
        // ----------------------------------------------
        double dragCd1 = 1.;
        double dragCd2 = 2.;
        double dt = 120.;
        // Build the force model
        BoxAndSolarArraySpacecraft box1 = new BoxAndSolarArraySpacecraft(1.5, 2.0, 1.8,
                                                                         sun, 20.0, Vector3D.PLUS_J,
                                                                         dragCd1,
                                                                         0.7, 0.2);
        BoxAndSolarArraySpacecraft box2 = new BoxAndSolarArraySpacecraft(1.5, 2.0, 1.8,
                                                                         sun, 20.0, Vector3D.PLUS_J,
                                                                         dragCd2,
                                                                         0.7, 0.2);
        forceModel = new TimeSpanDragForce(atmosphere, box0);
        forceModel.addDragSensitiveValidAfter(box1, date.shiftedBy(dt));
        forceModel.addDragSensitiveValidBefore(box2, date.shiftedBy(-dt));

        // Extract the drivers and check their values and names
        drivers = forceModel.getParametersDrivers();
<<<<<<< HEAD
        Assert.assertEquals(3,  drivers.size());
        Assert.assertEquals(dragCd2,  drivers.get(0).getValue(null), 0.);
        Assert.assertEquals(DragSensitive.DRAG_COEFFICIENT + TimeSpanDragForce.DATE_BEFORE + date.shiftedBy(-dt).toString(utc),
                            drivers.get(0).getName());
        
        Assert.assertEquals(dragCd0,  drivers.get(1).getValue(null), 0.);
        Assert.assertEquals(DragSensitive.DRAG_COEFFICIENT,  drivers.get(1).getName());
        
        Assert.assertEquals(dragCd1,  drivers.get(2).getValue(null), 0.);
        Assert.assertEquals(DragSensitive.DRAG_COEFFICIENT + TimeSpanDragForce.DATE_AFTER + date.shiftedBy(+dt).toString(utc),
=======
        Assertions.assertEquals(3,  drivers.size());
        Assertions.assertEquals(dragCd2,  drivers.get(0).getValue(), 0.);
        Assertions.assertEquals(DragSensitive.DRAG_COEFFICIENT + TimeSpanDragForce.DATE_BEFORE + date.shiftedBy(-dt).toString(utc),
                            drivers.get(0).getName());

        Assertions.assertEquals(dragCd0,  drivers.get(1).getValue(), 0.);
        Assertions.assertEquals(DragSensitive.DRAG_COEFFICIENT,  drivers.get(1).getName());

        Assertions.assertEquals(dragCd1,  drivers.get(2).getValue(), 0.);
        Assertions.assertEquals(DragSensitive.DRAG_COEFFICIENT + TimeSpanDragForce.DATE_AFTER + date.shiftedBy(+dt).toString(utc),
>>>>>>> be42ef39
                            drivers.get(2).getName());

        // Check the models at dates
        // Cd0 model
        double eps = 1.e-14;
        Assertions.assertEquals(box0, forceModel.getDragSensitive(date));
        Assertions.assertEquals(box0, forceModel.getDragSensitive(date.shiftedBy(-dt)));
        Assertions.assertEquals(box0, forceModel.getDragSensitive(date.shiftedBy(+dt - eps)));
        // Cd2 model
        Assertions.assertEquals(box2, forceModel.getDragSensitive(date.shiftedBy(-dt - eps)));
        Assertions.assertEquals(box2, forceModel.getDragSensitive(date.shiftedBy(-dt - 86400.)));
        // Cd1 model
        Assertions.assertEquals(box1, forceModel.getDragSensitive(date.shiftedBy(+dt)));
        Assertions.assertEquals(box1, forceModel.getDragSensitive(date.shiftedBy(+dt + 86400.)));

        // Add a custom-named driver
        // ----------------
        double dragCd3 = 3.;
        BoxAndSolarArraySpacecraft box3 = new BoxAndSolarArraySpacecraft(1.5, 2.0, 1.8,
                                                                         sun, 20.0, Vector3D.PLUS_J,
                                                                         dragCd3,
                                                                         0.7, 0.2);
        box3.getDragParametersDrivers().get(0).setName("custom-Cd");
        forceModel.addDragSensitiveValidAfter(box3, date.shiftedBy(2. * dt));
        drivers = forceModel.getParametersDrivers();
<<<<<<< HEAD
        Assert.assertEquals(4,  drivers.size());
        Assert.assertEquals(dragCd3,  drivers.get(3).getValue(null), 0.);
        Assert.assertEquals("custom-Cd", drivers.get(3).getName());
=======
        Assertions.assertEquals(4,  drivers.size());
        Assertions.assertEquals(dragCd3,  drivers.get(3).getValue(), 0.);
        Assertions.assertEquals("custom-Cd", drivers.get(3).getName());
>>>>>>> be42ef39
    }

    /** Test that the getParameterDrivers method is working as expected
     * on an BoxAndSolarArraySpacecraft-based TimeSpanDragForce model.
     * Here both drag and lift coefficients are modeled.
     */
    @Test
    public void testGetParameterDriversBox() {

        // Atmosphere
        final CelestialBody sun = CelestialBodyFactory.getSun();
        final Atmosphere atmosphere = new HarrisPriester(sun,
                                                         new OneAxisEllipsoid(Constants.WGS84_EARTH_EQUATORIAL_RADIUS,
                                                                              Constants.WGS84_EARTH_FLATTENING,
                                                                              FramesFactory.getITRF(IERSConventions.IERS_2010, true)));

        // A date
        AbsoluteDate date = new AbsoluteDate("2000-01-01T00:00:00.000", TimeScalesFactory.getUTC());

        // One BoxAndSolarArraySpacecraft added, test with one or two "default" drivers
        // -----------------------

        double dragCd0 = 0.;
        double dragCl0 = 0.;
        BoxAndSolarArraySpacecraft box0 = new BoxAndSolarArraySpacecraft(1.5, 2.0, 1.8,
                                                                         sun, 20.0, Vector3D.PLUS_J,
                                                                         dragCd0, dragCl0,
                                                                         0.7, 0.2);
        TimeSpanDragForce forceModel = new TimeSpanDragForce(atmosphere, box0);
        Assertions.assertFalse(forceModel.dependsOnPositionOnly());
        List<ParameterDriver> drivers = forceModel.getParametersDrivers();
<<<<<<< HEAD
        Assert.assertEquals(2,  drivers.size());
        Assert.assertEquals(dragCd0,  drivers.get(0).getValue(null), 0.);
        Assert.assertEquals(DragSensitive.DRAG_COEFFICIENT,  drivers.get(0).getName());
        Assert.assertEquals(dragCl0,  drivers.get(1).getValue(null), 0.);
        Assert.assertEquals(DragSensitive.LIFT_RATIO,  drivers.get(1).getName());
        
        // Extract drag model at an arbitrary epoch and check it is the one added
        BoxAndSolarArraySpacecraft box = (BoxAndSolarArraySpacecraft) forceModel.getDragSensitive(date);
        drivers = box.getDragParametersDrivers();
        Assert.assertEquals(2, drivers.size());
        Assert.assertEquals(dragCd0,  drivers.get(0).getValue(null), 0.);
        Assert.assertEquals(DragSensitive.DRAG_COEFFICIENT,  drivers.get(0).getName());
        Assert.assertEquals(dragCl0,  drivers.get(1).getValue(null), 0.);
        Assert.assertEquals(DragSensitive.LIFT_RATIO,  drivers.get(1).getName());
        
=======
        Assertions.assertEquals(2,  drivers.size());
        Assertions.assertEquals(dragCd0,  drivers.get(0).getValue(), 0.);
        Assertions.assertEquals(DragSensitive.DRAG_COEFFICIENT,  drivers.get(0).getName());
        Assertions.assertEquals(dragCl0,  drivers.get(1).getValue(), 0.);
        Assertions.assertEquals(DragSensitive.LIFT_RATIO,  drivers.get(1).getName());

        // Extract drag model at an arbitrary epoch and check it is the one added
        BoxAndSolarArraySpacecraft box = (BoxAndSolarArraySpacecraft) forceModel.getDragSensitive(date);
        drivers = box.getDragParametersDrivers();
        Assertions.assertEquals(2, drivers.size());
        Assertions.assertEquals(dragCd0,  drivers.get(0).getValue(), 0.);
        Assertions.assertEquals(DragSensitive.DRAG_COEFFICIENT,  drivers.get(0).getName());
        Assertions.assertEquals(dragCl0,  drivers.get(1).getValue(), 0.);
        Assertions.assertEquals(DragSensitive.LIFT_RATIO,  drivers.get(1).getName());

>>>>>>> be42ef39
        // 3 BoxAndSolarArraySpacecraft models added, with one "default" in the middle
        // ----------------------------------------------
        double dragCd1 = 1.;
        double dragCl1 = 0.1;
        double dragCd2 = 2.;
        double dragCl2 = 0.2;
        double dt = 120.;
        // Build the force model
        BoxAndSolarArraySpacecraft box1 = new BoxAndSolarArraySpacecraft(1.5, 2.0, 1.8,
                                                                         sun, 20.0, Vector3D.PLUS_J,
                                                                         dragCd1, dragCl1,
                                                                         0.7, 0.2);
        BoxAndSolarArraySpacecraft box2 = new BoxAndSolarArraySpacecraft(1.5, 2.0, 1.8,
                                                                         sun, 20.0, Vector3D.PLUS_J,
                                                                         dragCd2, dragCl2,
                                                                         0.7, 0.2);
        forceModel = new TimeSpanDragForce(atmosphere, box0);
        forceModel.addDragSensitiveValidAfter(box1, date.shiftedBy(dt));
        forceModel.addDragSensitiveValidBefore(box2, date.shiftedBy(-dt));

        // Extract the drivers and check their values and names
        drivers = forceModel.getParametersDrivers();
<<<<<<< HEAD
        Assert.assertEquals(6,  drivers.size());
        Assert.assertEquals(dragCd2,  drivers.get(0).getValue(null), 0.);
        Assert.assertEquals(DragSensitive.DRAG_COEFFICIENT + TimeSpanDragForce.DATE_BEFORE + date.shiftedBy(-dt).toString(utc),
                            drivers.get(0).getName());
        Assert.assertEquals(dragCl2,  drivers.get(1).getValue(null), 0.);
        Assert.assertEquals(DragSensitive.LIFT_RATIO + TimeSpanDragForce.DATE_BEFORE + date.shiftedBy(-dt).toString(utc),
                            drivers.get(1).getName());
        
        Assert.assertEquals(dragCd0,  drivers.get(2).getValue(null), 0.);
        Assert.assertEquals(DragSensitive.DRAG_COEFFICIENT,  drivers.get(2).getName());
        Assert.assertEquals(dragCl0,  drivers.get(3).getValue(null), 0.);
        Assert.assertEquals(DragSensitive.LIFT_RATIO,  drivers.get(3).getName());
        
        Assert.assertEquals(dragCd1,  drivers.get(4).getValue(null), 0.);
        Assert.assertEquals(DragSensitive.DRAG_COEFFICIENT + TimeSpanDragForce.DATE_AFTER + date.shiftedBy(+dt).toString(utc),
                            drivers.get(4).getName());
        Assert.assertEquals(dragCl1,  drivers.get(5).getValue(null), 0.);
        Assert.assertEquals(DragSensitive.LIFT_RATIO + TimeSpanDragForce.DATE_AFTER + date.shiftedBy(+dt).toString(utc),
=======
        Assertions.assertEquals(6,  drivers.size());
        Assertions.assertEquals(dragCd2,  drivers.get(0).getValue(), 0.);
        Assertions.assertEquals(DragSensitive.DRAG_COEFFICIENT + TimeSpanDragForce.DATE_BEFORE + date.shiftedBy(-dt).toString(utc),
                            drivers.get(0).getName());
        Assertions.assertEquals(dragCl2,  drivers.get(1).getValue(), 0.);
        Assertions.assertEquals(DragSensitive.LIFT_RATIO + TimeSpanDragForce.DATE_BEFORE + date.shiftedBy(-dt).toString(utc),
                            drivers.get(1).getName());

        Assertions.assertEquals(dragCd0,  drivers.get(2).getValue(), 0.);
        Assertions.assertEquals(DragSensitive.DRAG_COEFFICIENT,  drivers.get(2).getName());
        Assertions.assertEquals(dragCl0,  drivers.get(3).getValue(), 0.);
        Assertions.assertEquals(DragSensitive.LIFT_RATIO,  drivers.get(3).getName());

        Assertions.assertEquals(dragCd1,  drivers.get(4).getValue(), 0.);
        Assertions.assertEquals(DragSensitive.DRAG_COEFFICIENT + TimeSpanDragForce.DATE_AFTER + date.shiftedBy(+dt).toString(utc),
                            drivers.get(4).getName());
        Assertions.assertEquals(dragCl1,  drivers.get(5).getValue(), 0.);
        Assertions.assertEquals(DragSensitive.LIFT_RATIO + TimeSpanDragForce.DATE_AFTER + date.shiftedBy(+dt).toString(utc),
>>>>>>> be42ef39
                            drivers.get(5).getName());

        // Check the models at dates
        // Cd0 model
        double eps = 1.e-14;
        Assertions.assertEquals(box0, forceModel.getDragSensitive(date));
        Assertions.assertEquals(box0, forceModel.getDragSensitive(date.shiftedBy(-dt)));
        Assertions.assertEquals(box0, forceModel.getDragSensitive(date.shiftedBy(+dt - eps)));
        // Cd2 model
        Assertions.assertEquals(box2, forceModel.getDragSensitive(date.shiftedBy(-dt - eps)));
        Assertions.assertEquals(box2, forceModel.getDragSensitive(date.shiftedBy(-dt - 86400.)));
        // Cd1 model
        Assertions.assertEquals(box1, forceModel.getDragSensitive(date.shiftedBy(+dt)));
        Assertions.assertEquals(box1, forceModel.getDragSensitive(date.shiftedBy(+dt + 86400.)));


        // Add a custom-named driver
        // ----------------
        double dragCd3 = 3.;
        double dragCl3 = 0.3;
        BoxAndSolarArraySpacecraft box3 = new BoxAndSolarArraySpacecraft(1.5, 2.0, 1.8,
                                                                         sun, 20.0, Vector3D.PLUS_J,
                                                                         dragCd3, dragCl3,
                                                                         0.7, 0.2);
        box3.getDragParametersDrivers().get(0).setName("custom-Cd");
        box3.getDragParametersDrivers().get(1).setName("custom-Cl");
        forceModel.addDragSensitiveValidAfter(box3, date.shiftedBy(2. * dt));
        drivers = forceModel.getParametersDrivers();
<<<<<<< HEAD
        Assert.assertEquals(8,  drivers.size());
        Assert.assertEquals(dragCd3,  drivers.get(6).getValue(null), 0.);
        Assert.assertEquals("custom-Cd", drivers.get(6).getName());
        Assert.assertEquals(dragCl3,  drivers.get(7).getValue(null), 0.);
        Assert.assertEquals("custom-Cl", drivers.get(7).getName());
=======
        Assertions.assertEquals(8,  drivers.size());
        Assertions.assertEquals(dragCd3,  drivers.get(6).getValue(), 0.);
        Assertions.assertEquals("custom-Cd", drivers.get(6).getName());
        Assertions.assertEquals(dragCl3,  drivers.get(7).getValue(), 0.);
        Assertions.assertEquals("custom-Cl", drivers.get(7).getName());
>>>>>>> be42ef39
    }

    /** Test parameter derivatives for an BoxAndSolarArraySpacecraft TimeSpanDragForce.
     *  This test is more or less a copy of the same one in DragForceTest class
     *  with addition of several BoxAndSolarArraySpacecraft models valid at different dates
     *  to test that the different parameters' derivatives are computed correctly.
     */
    @Test
    public void testParametersDerivativesBox() {

        // Low Earth orbit definition (about 360km altitude)
        final Vector3D pos = new Vector3D(6.46885878304673824e+06, -1.88050918456274318e+06, -1.32931592294715829e+04);
        final Vector3D vel = new Vector3D(2.14718074509906819e+03, 7.38239351251748485e+03, -1.14097953925384523e+01);
        final AbsoluteDate date = new AbsoluteDate(2003, 3, 5, 0, 24, 0.0, TimeScalesFactory.getTAI());
        final SpacecraftState state =
                new SpacecraftState(new CartesianOrbit(new PVCoordinates(pos, vel),
                                                       FramesFactory.getGCRF(),
                                                       date,
                                                       Constants.EIGEN5C_EARTH_MU));

        // Atmosphere
        final CelestialBody sun = CelestialBodyFactory.getSun();
        final Atmosphere atmosphere = new HarrisPriester(sun,
                                                         new OneAxisEllipsoid(Constants.WGS84_EARTH_EQUATORIAL_RADIUS,
                                                                              Constants.WGS84_EARTH_FLATTENING,
                                                                              FramesFactory.getITRF(IERSConventions.IERS_2010, true)));

        // Initialize force model (first coef is valid at all epochs)
        final double dragCd  = 1.;
        final double dragCl  = 0.1;
        final BoxAndSolarArraySpacecraft box = new BoxAndSolarArraySpacecraft(1.5, 2.0, 1.8,
                                                                               sun, 20.0, Vector3D.PLUS_J,
                                                                               dragCd, dragCl, 0.7, 0.2);
        final TimeSpanDragForce forceModel = new TimeSpanDragForce(atmosphere, box);


        // After t2 = 4h
        final double dragCd2 = 2.;
        final double dragCl2 = 0.2;
        final double dt2 = 4 * 3600.;
        final AbsoluteDate date2 = date.shiftedBy(dt2);
        final BoxAndSolarArraySpacecraft box2 = new BoxAndSolarArraySpacecraft(1.5, 2.0, 1.8,
                                                                               sun, 20.0, Vector3D.PLUS_J,
                                                                               dragCd2, dragCl2, 0.7, 0.2);
        box2.getDragParametersDrivers().get(0).setName("Cd2");
        box2.getDragParametersDrivers().get(1).setName("Cl2");
        forceModel.addDragSensitiveValidAfter(box2, date2);

        // Before t3 = 1day
        final double dragCd3 = 3.;
        final double dragCl3 = 0.3;
        final double dt3 = -86400.;
        final AbsoluteDate date3 = date.shiftedBy(dt3);
        final BoxAndSolarArraySpacecraft box3 = new BoxAndSolarArraySpacecraft(1.5, 2.0, 1.8,
                                                                               sun, 20.0, Vector3D.PLUS_J,
                                                                               dragCd3, dragCl3, 0.7, 0.2);
        box3.getDragParametersDrivers().get(0).setName("Cd3");
        forceModel.addDragSensitiveValidBefore(box3, date3);

        // Name of Cl3 is kept as default for the test
        final String nameCl3 = DragSensitive.LIFT_RATIO + TimeSpanDragForce.DATE_BEFORE + date3.toString(utc);


        Assertions.assertFalse(forceModel.dependsOnPositionOnly());

        // Check parameter derivatives at initial date: only 1st model parameter derivatives shouldn't be 0.
        checkParameterDerivative(state, forceModel, DragSensitive.DRAG_COEFFICIENT, 1.0e-4, 2.0e-12);
        checkParameterDerivative(state, forceModel, DragSensitive.LIFT_RATIO, 1.0e-4, 2.0e-11);
        checkParameterDerivative(state, forceModel, "Cd2", 1.0e-4, 0.);
        checkParameterDerivative(state, forceModel, "Cl2", 1.0e-4, 0.);
        checkParameterDerivative(state, forceModel, "Cd3", 1.0e-4, 0.);
        checkParameterDerivative(state, forceModel, nameCl3, 1.0e-4, 0.);

        // Check parameter derivatives after date2: only 2nd model parameter derivatives shouldn't be 0.
        checkParameterDerivative(state.shiftedBy(dt2 * 1.1), forceModel, DragSensitive.DRAG_COEFFICIENT, 1.0e-4, 0.);
        checkParameterDerivative(state.shiftedBy(dt2 * 1.1), forceModel, DragSensitive.LIFT_RATIO, 1.0e-4, 0.);
        checkParameterDerivative(state.shiftedBy(dt2 * 1.1), forceModel, "Cd2", 1.0e-4, 2.2e-12);
        checkParameterDerivative(state.shiftedBy(dt2 * 1.1), forceModel, "Cl2", 1.0e-4, 2.0e-11);
        checkParameterDerivative(state.shiftedBy(dt2 * 1.1), forceModel, "Cd3", 1.0e-4, 0.);
        checkParameterDerivative(state.shiftedBy(dt2 * 1.1), forceModel, nameCl3, 1.0e-4, 0.);

        // Check parameter derivatives before date3: only 3nd model parameter derivatives shouldn't be 0.
        checkParameterDerivative(state.shiftedBy(dt3 * 1.1), forceModel, DragSensitive.DRAG_COEFFICIENT, 1.0e-4, 0.);
        checkParameterDerivative(state.shiftedBy(dt3 * 1.1), forceModel, DragSensitive.LIFT_RATIO, 1.0e-4, 0.);
        checkParameterDerivative(state.shiftedBy(dt3 * 1.1), forceModel, "Cd2", 1.0e-4, 0.);
        checkParameterDerivative(state.shiftedBy(dt3 * 1.1), forceModel, "Cl2", 1.0e-4, 0.);
        checkParameterDerivative(state.shiftedBy(dt3 * 1.1), forceModel, "Cd3", 1.0e-4, 2.0e-12);
        checkParameterDerivative(state.shiftedBy(dt3 * 1.1), forceModel, nameCl3, 1.0e-4, 2.0e-11);
    }

    /** Test parameter derivatives for an BoxAndSolarArraySpacecraft TimeSpanDragForce.
     *  This test is more or less a copy of the same one in DragForceTest class
     *  with addition of several BoxAndSolarArraySpacecraft models valid at different dates
     *  to test that the different parameters' derivatives are computed correctly.
     */
    @Test
    public void testParametersDerivativesBoxGradient() {

        // Low Earth orbit definition (about 360km altitude)
        final Vector3D pos = new Vector3D(6.46885878304673824e+06, -1.88050918456274318e+06, -1.32931592294715829e+04);
        final Vector3D vel = new Vector3D(2.14718074509906819e+03, 7.38239351251748485e+03, -1.14097953925384523e+01);
        final AbsoluteDate date = new AbsoluteDate(2003, 3, 5, 0, 24, 0.0, TimeScalesFactory.getTAI());
        final SpacecraftState state =
                new SpacecraftState(new CartesianOrbit(new PVCoordinates(pos, vel),
                                                       FramesFactory.getGCRF(),
                                                       date,
                                                       Constants.EIGEN5C_EARTH_MU));

        // Atmosphere
        final CelestialBody sun = CelestialBodyFactory.getSun();
        final Atmosphere atmosphere = new HarrisPriester(sun,
                                                         new OneAxisEllipsoid(Constants.WGS84_EARTH_EQUATORIAL_RADIUS,
                                                                              Constants.WGS84_EARTH_FLATTENING,
                                                                              FramesFactory.getITRF(IERSConventions.IERS_2010, true)));

        // Initialize force model (first coef is valid at all epochs)
        final double dragCd  = 1.;
        final double dragCl  = 0.1;
        final BoxAndSolarArraySpacecraft box = new BoxAndSolarArraySpacecraft(1.5, 2.0, 1.8,
                                                                               sun, 20.0, Vector3D.PLUS_J,
                                                                               dragCd, dragCl, 0.7, 0.2);
        final TimeSpanDragForce forceModel = new TimeSpanDragForce(atmosphere, box);


        // After t2 = 4h
        final double dragCd2 = 2.;
        final double dragCl2 = 0.2;
        final double dt2 = 4 * 3600.;
        final AbsoluteDate date2 = date.shiftedBy(dt2);
        final BoxAndSolarArraySpacecraft box2 = new BoxAndSolarArraySpacecraft(1.5, 2.0, 1.8,
                                                                               sun, 20.0, Vector3D.PLUS_J,
                                                                               dragCd2, dragCl2, 0.7, 0.2);
        box2.getDragParametersDrivers().get(0).setName("Cd2");
        box2.getDragParametersDrivers().get(1).setName("Cl2");
        forceModel.addDragSensitiveValidAfter(box2, date2);

        // Before t3 = 1day
        final double dragCd3 = 3.;
        final double dragCl3 = 0.3;
        final double dt3 = -86400.;
        final AbsoluteDate date3 = date.shiftedBy(dt3);
        final BoxAndSolarArraySpacecraft box3 = new BoxAndSolarArraySpacecraft(1.5, 2.0, 1.8,
                                                                               sun, 20.0, Vector3D.PLUS_J,
                                                                               dragCd3, dragCl3, 0.7, 0.2);
        box3.getDragParametersDrivers().get(0).setName("Cd3");
        forceModel.addDragSensitiveValidBefore(box3, date3);

        // Name of Cl3 is kept as default for the test
        final String nameCl3 = DragSensitive.LIFT_RATIO + TimeSpanDragForce.DATE_BEFORE + date3.toString(utc);


        Assertions.assertFalse(forceModel.dependsOnPositionOnly());

        // Check parameter derivatives at initial date: only 1st model parameter derivatives shouldn't be 0.
        checkParameterDerivativeGradient(state, forceModel, DragSensitive.DRAG_COEFFICIENT, 1.0e-4, 2.0e-12);
        checkParameterDerivativeGradient(state, forceModel, DragSensitive.LIFT_RATIO, 1.0e-4, 2.0e-11);
        checkParameterDerivativeGradient(state, forceModel, "Cd2", 1.0e-4, 0.);
        checkParameterDerivativeGradient(state, forceModel, "Cl2", 1.0e-4, 0.);
        checkParameterDerivativeGradient(state, forceModel, "Cd3", 1.0e-4, 0.);
        checkParameterDerivativeGradient(state, forceModel, nameCl3, 1.0e-4, 0.);

        // Check parameter derivatives after date2: only 2nd model parameter derivatives shouldn't be 0.
        checkParameterDerivativeGradient(state.shiftedBy(dt2 * 1.1), forceModel, DragSensitive.DRAG_COEFFICIENT, 1.0e-4, 0.);
        checkParameterDerivativeGradient(state.shiftedBy(dt2 * 1.1), forceModel, DragSensitive.LIFT_RATIO, 1.0e-4, 0.);
        checkParameterDerivativeGradient(state.shiftedBy(dt2 * 1.1), forceModel, "Cd2", 1.0e-4, 2.2e-12);
        checkParameterDerivativeGradient(state.shiftedBy(dt2 * 1.1), forceModel, "Cl2", 1.0e-4, 2.0e-11);
        checkParameterDerivativeGradient(state.shiftedBy(dt2 * 1.1), forceModel, "Cd3", 1.0e-4, 0.);
        checkParameterDerivativeGradient(state.shiftedBy(dt2 * 1.1), forceModel, nameCl3, 1.0e-4, 0.);

        // Check parameter derivatives before date3: only 3nd model parameter derivatives shouldn't be 0.
        checkParameterDerivativeGradient(state.shiftedBy(dt3 * 1.1), forceModel, DragSensitive.DRAG_COEFFICIENT, 1.0e-4, 0.);
        checkParameterDerivativeGradient(state.shiftedBy(dt3 * 1.1), forceModel, DragSensitive.LIFT_RATIO, 1.0e-4, 0.);
        checkParameterDerivativeGradient(state.shiftedBy(dt3 * 1.1), forceModel, "Cd2", 1.0e-4, 0.);
        checkParameterDerivativeGradient(state.shiftedBy(dt3 * 1.1), forceModel, "Cl2", 1.0e-4, 0.);
        checkParameterDerivativeGradient(state.shiftedBy(dt3 * 1.1), forceModel, "Cd3", 1.0e-4, 2.0e-12);
        checkParameterDerivativeGradient(state.shiftedBy(dt3 * 1.1), forceModel, nameCl3, 1.0e-4, 2.0e-11);
    }

    /** Test state Jacobian computation using finite differences in position
     * and method {@link #accelerationDerivatives}
     */
    @Test
    public void testJacobianBoxVs80Implementation()
        {

        // initialization
        AbsoluteDate date = new AbsoluteDate(new DateComponents(2003, 03, 01),
                                             new TimeComponents(13, 59, 27.816),
                                             TimeScalesFactory.getUTC());
        double i     = FastMath.toRadians(98.7);
        double omega = FastMath.toRadians(93.0);
        double OMEGA = FastMath.toRadians(15.0 * 22.5);
        Orbit refOrbit = new KeplerianOrbit(7201009.7124401, 1e-3, i , omega, OMEGA,
                                            0, PositionAngle.MEAN, FramesFactory.getEME2000(), date,
                                            Constants.EIGEN5C_EARTH_MU);
        CelestialBody sun = CelestialBodyFactory.getSun();

        // Atmosphere
        final Atmosphere atmosphere =
                        new HarrisPriester(sun,
                                           new OneAxisEllipsoid(Constants.WGS84_EARTH_EQUATORIAL_RADIUS,
                                                                Constants.WGS84_EARTH_FLATTENING,
                                                                FramesFactory.getITRF(IERSConventions.IERS_2010, true)));
        // Time span drag force model initialization
        double dragCd0 = 1.;
        double dragCl0 = 0.1;
        double dragCd1 = 2.;
        double dragCl1 = 0.2;
        double dragCd2 = 3.;
        double dragCl2 = 0.3;
        double dt = 3. * 3600.;

        // Build the force model
        BoxAndSolarArraySpacecraft box0 = new BoxAndSolarArraySpacecraft(1.5, 2.0, 1.8, sun, 20.0,
                                                                         Vector3D.PLUS_J, dragCd0, dragCl0, 0.7, 0.2);
        BoxAndSolarArraySpacecraft box1 = new BoxAndSolarArraySpacecraft(1.5, 2.0, 1.8, sun, 20.0,
                                                                         Vector3D.PLUS_J, dragCd1, dragCl1, 0.7, 0.2);
        BoxAndSolarArraySpacecraft box2 = new BoxAndSolarArraySpacecraft(1.5, 2.0, 1.8, sun, 20.0,
                                                                         Vector3D.PLUS_J, dragCd2, dragCl2, 0.7, 0.2);
        TimeSpanDragForce forceModel = new TimeSpanDragForce(atmosphere, box0);
        forceModel.addDragSensitiveValidAfter(box1, date.shiftedBy(dt));
        forceModel.addDragSensitiveValidBefore(box2, date.shiftedBy(-dt));

        // Check state derivatives inside first box model
        Orbit orbit = refOrbit.shiftedBy(0.);
        SpacecraftState state = new SpacecraftState(orbit,
                                                    Utils.defaultLaw().getAttitude(orbit, orbit.getDate(), orbit.getFrame()));
        checkStateJacobianVs80Implementation(state, forceModel,
                                             new LofOffset(state.getFrame(), LOFType.LVLH_CCSDS),
                                             5e-6, false);

        // Check state derivatives inside 2nd box model
        orbit = refOrbit.shiftedBy(1.1 * dt);
        state = new SpacecraftState(orbit,
                                    Utils.defaultLaw().getAttitude(orbit, orbit.getDate(), orbit.getFrame()));
        checkStateJacobianVs80Implementation(state, forceModel,
                                             new LofOffset(state.getFrame(), LOFType.LVLH_CCSDS),
                                             5e-6, false);

        // Check state derivatives inside 3rd box model
        orbit = refOrbit.shiftedBy(-1.1 * dt);
        state = new SpacecraftState(orbit,
                                    Utils.defaultLaw().getAttitude(orbit, orbit.getDate(), orbit.getFrame()));
        checkStateJacobianVs80Implementation(state, forceModel,
                                             new LofOffset(state.getFrame(), LOFType.LVLH_CCSDS),
                                             5e-6, false);

    }

    /** Test state Jacobian computation using finite differences in position
     * and method {@link #accelerationDerivatives}
     */
    @Test
    public void testJacobianBoxVs80ImplementationGradient()
        {

        // initialization
        AbsoluteDate date = new AbsoluteDate(new DateComponents(2003, 03, 01),
                                             new TimeComponents(13, 59, 27.816),
                                             TimeScalesFactory.getUTC());
        double i     = FastMath.toRadians(98.7);
        double omega = FastMath.toRadians(93.0);
        double OMEGA = FastMath.toRadians(15.0 * 22.5);
        Orbit refOrbit = new KeplerianOrbit(7201009.7124401, 1e-3, i , omega, OMEGA,
                                            0, PositionAngle.MEAN, FramesFactory.getEME2000(), date,
                                            Constants.EIGEN5C_EARTH_MU);
        CelestialBody sun = CelestialBodyFactory.getSun();
        AttitudeProvider defaultLaw = Utils.defaultLaw();

        // Atmosphere
        final Atmosphere atmosphere =
                        new HarrisPriester(sun,
                                           new OneAxisEllipsoid(Constants.WGS84_EARTH_EQUATORIAL_RADIUS,
                                                                Constants.WGS84_EARTH_FLATTENING,
                                                                FramesFactory.getITRF(IERSConventions.IERS_2010, true)));
        // Time span drag force model initialization
        double dragCd0 = 1.;
        double dragCl0 = 0.1;
        double dragCd1 = 2.;
        double dragCl1 = 0.2;
        double dragCd2 = 3.;
        double dragCl2 = 0.3;
        double dt = 3. * 3600.;

        // Build the force model
        BoxAndSolarArraySpacecraft box0 = new BoxAndSolarArraySpacecraft(1.5, 2.0, 1.8, sun, 20.0,
                                                                         Vector3D.PLUS_J, dragCd0, dragCl0, 0.7, 0.2);
        BoxAndSolarArraySpacecraft box1 = new BoxAndSolarArraySpacecraft(1.5, 2.0, 1.8, sun, 20.0,
                                                                         Vector3D.PLUS_J, dragCd1, dragCl1, 0.7, 0.2);
        BoxAndSolarArraySpacecraft box2 = new BoxAndSolarArraySpacecraft(1.5, 2.0, 1.8, sun, 20.0,
                                                                         Vector3D.PLUS_J, dragCd2, dragCl2, 0.7, 0.2);
        TimeSpanDragForce forceModel = new TimeSpanDragForce(atmosphere, box0);
        forceModel.addDragSensitiveValidAfter(box1, date.shiftedBy(dt));
        forceModel.addDragSensitiveValidBefore(box2, date.shiftedBy(-dt));

        // Check state derivatives inside first box model
        Orbit orbit = refOrbit.shiftedBy(0.);
        SpacecraftState state = new SpacecraftState(orbit,
                                                    Utils.defaultLaw().getAttitude(orbit, orbit.getDate(), orbit.getFrame()));
        checkStateJacobianVs80ImplementationGradient(state, forceModel,
                                             new LofOffset(state.getFrame(), LOFType.LVLH_CCSDS),
                                             5e-6, false);

        // Check state derivatives inside 2nd box model
        orbit = refOrbit.shiftedBy(1.1 * dt);
        state = new SpacecraftState(orbit,
                                    defaultLaw.getAttitude(orbit, orbit.getDate(), orbit.getFrame()));
        checkStateJacobianVs80ImplementationGradient(state, forceModel,
                                             new LofOffset(state.getFrame(), LOFType.LVLH_CCSDS),
                                             5e-6, false);

        // Check state derivatives inside 3rd box model
        orbit = refOrbit.shiftedBy(-1.1 * dt);
        state = new SpacecraftState(orbit,
                                    defaultLaw.getAttitude(orbit, orbit.getDate(), orbit.getFrame()));
        checkStateJacobianVs80ImplementationGradient(state, forceModel,
                                             new LofOffset(state.getFrame(), LOFType.LVLH_CCSDS),
                                             5e-6, false);

    }

    /** Test state Jacobian computation using finite differences once again.
     * This time the differentiation is made using built-in numerical differentiation method.
     */
    @Test
    public void testJacobianBoxVsFiniteDifferences()
        {

        // initialization
        AbsoluteDate date = new AbsoluteDate(new DateComponents(2003, 03, 01),
                                             new TimeComponents(13, 59, 27.816),
                                             TimeScalesFactory.getUTC());
        double i     = FastMath.toRadians(98.7);
        double omega = FastMath.toRadians(93.0);
        double OMEGA = FastMath.toRadians(15.0 * 22.5);
        Orbit refOrbit = new KeplerianOrbit(7201009.7124401, 1e-3, i , omega, OMEGA,
                                            0, PositionAngle.MEAN, FramesFactory.getEME2000(), date,
                                            Constants.EIGEN5C_EARTH_MU);
        CelestialBody sun = CelestialBodyFactory.getSun();
        AttitudeProvider defaultLaw = Utils.defaultLaw();

        // Atmosphere
        final Atmosphere atmosphere =
                        new HarrisPriester(sun,
                                           new OneAxisEllipsoid(Constants.WGS84_EARTH_EQUATORIAL_RADIUS,
                                                                Constants.WGS84_EARTH_FLATTENING,
                                                                FramesFactory.getITRF(IERSConventions.IERS_2010, true)));

        // Time span drag force model initialization
        double dragCd0 = 1.;
        double dragCl0 = 0.1;
        double dragCd1 = 2.;
        double dragCl1 = 0.2;
        double dragCd2 = 3.;
        double dragCl2 = 0.3;
        double dt = 3. * 3600.;

        // Build the force model
        BoxAndSolarArraySpacecraft box0 = new BoxAndSolarArraySpacecraft(1.5, 2.0, 1.8, sun, 20.0,
                                                                         Vector3D.PLUS_J, dragCd0, dragCl0, 0.7, 0.2);
        BoxAndSolarArraySpacecraft box1 = new BoxAndSolarArraySpacecraft(1.5, 2.0, 1.8, sun, 20.0,
                                                                         Vector3D.PLUS_J, dragCd1, dragCl1, 0.7, 0.2);
        BoxAndSolarArraySpacecraft box2 = new BoxAndSolarArraySpacecraft(1.5, 2.0, 1.8, sun, 20.0,
                                                                         Vector3D.PLUS_J, dragCd2, dragCl2, 0.7, 0.2);
        TimeSpanDragForce forceModel = new TimeSpanDragForce(atmosphere, box0);
        forceModel.addDragSensitiveValidAfter(box1, date.shiftedBy(dt));
        forceModel.addDragSensitiveValidBefore(box2, date.shiftedBy(-dt));

        // Check state derivatives inside first box model
        Orbit orbit = refOrbit.shiftedBy(0.);
        SpacecraftState state = new SpacecraftState(orbit,
                                                    defaultLaw.getAttitude(orbit, orbit.getDate(), orbit.getFrame()));
        checkStateJacobianVsFiniteDifferences(state, forceModel, defaultLaw, 1.0, 5.0e-6, false);

        // Check state derivatives inside 2nd box model
        orbit = refOrbit.shiftedBy(1.1 * dt);
        state = new SpacecraftState(orbit,
                                    defaultLaw.getAttitude(orbit, orbit.getDate(), orbit.getFrame()));
        checkStateJacobianVsFiniteDifferences(state, forceModel, defaultLaw, 1.0, 5.0e-6, false);

        // Check state derivatives inside 3rd box model
        orbit = refOrbit.shiftedBy(-1.1 * dt);
        state = new SpacecraftState(orbit,
                                    defaultLaw.getAttitude(orbit, orbit.getDate(), orbit.getFrame()));
        checkStateJacobianVsFiniteDifferences(state, forceModel, defaultLaw, 1.0, 6.0e-6, false);
    }

    /** Test state Jacobian computation using finite differences once again.
     * This time the differentiation is made using built-in numerical differentiation method.
     */
    @Test
    public void testJacobianBoxVsFiniteDifferencesGradient()
        {

        // initialization
        AbsoluteDate date = new AbsoluteDate(new DateComponents(2003, 03, 01),
                                             new TimeComponents(13, 59, 27.816),
                                             TimeScalesFactory.getUTC());
        double i     = FastMath.toRadians(98.7);
        double omega = FastMath.toRadians(93.0);
        double OMEGA = FastMath.toRadians(15.0 * 22.5);
        Orbit refOrbit = new KeplerianOrbit(7201009.7124401, 1e-3, i , omega, OMEGA,
                                            0, PositionAngle.MEAN, FramesFactory.getEME2000(), date,
                                            Constants.EIGEN5C_EARTH_MU);
        CelestialBody sun = CelestialBodyFactory.getSun();
        AttitudeProvider defaultLaw = Utils.defaultLaw();

        // Atmosphere
        final Atmosphere atmosphere =
                        new HarrisPriester(sun,
                                           new OneAxisEllipsoid(Constants.WGS84_EARTH_EQUATORIAL_RADIUS,
                                                                Constants.WGS84_EARTH_FLATTENING,
                                                                FramesFactory.getITRF(IERSConventions.IERS_2010, true)));

        // Time span drag force model initialization
        double dragCd0 = 1.;
        double dragCl0 = 0.1;
        double dragCd1 = 2.;
        double dragCl1 = 0.2;
        double dragCd2 = 3.;
        double dragCl2 = 0.3;
        double dt = 3. * 3600.;

        // Build the force model
        BoxAndSolarArraySpacecraft box0 = new BoxAndSolarArraySpacecraft(1.5, 2.0, 1.8, sun, 20.0,
                                                                         Vector3D.PLUS_J, dragCd0, dragCl0, 0.7, 0.2);
        BoxAndSolarArraySpacecraft box1 = new BoxAndSolarArraySpacecraft(1.5, 2.0, 1.8, sun, 20.0,
                                                                         Vector3D.PLUS_J, dragCd1, dragCl1, 0.7, 0.2);
        BoxAndSolarArraySpacecraft box2 = new BoxAndSolarArraySpacecraft(1.5, 2.0, 1.8, sun, 20.0,
                                                                         Vector3D.PLUS_J, dragCd2, dragCl2, 0.7, 0.2);
        TimeSpanDragForce forceModel = new TimeSpanDragForce(atmosphere, box0);
        forceModel.addDragSensitiveValidAfter(box1, date.shiftedBy(dt));
        forceModel.addDragSensitiveValidBefore(box2, date.shiftedBy(-dt));

        // Check state derivatives inside first box model
        Orbit orbit = refOrbit.shiftedBy(0.);
        SpacecraftState state = new SpacecraftState(orbit,
                                                    defaultLaw.getAttitude(orbit, orbit.getDate(), orbit.getFrame()));
        checkStateJacobianVsFiniteDifferencesGradient(state, forceModel, defaultLaw, 1.0, 5.0e-6, false);

        // Check state derivatives inside 2nd box model
        orbit = refOrbit.shiftedBy(1.1 * dt);
        state = new SpacecraftState(orbit,
                                    defaultLaw.getAttitude(orbit, orbit.getDate(), orbit.getFrame()));
        checkStateJacobianVsFiniteDifferencesGradient(state, forceModel, defaultLaw, 1.0, 5.0e-6, false);

        // Check state derivatives inside 3rd box model
        orbit = refOrbit.shiftedBy(-1.1 * dt);
        state = new SpacecraftState(orbit,
                                    defaultLaw.getAttitude(orbit, orbit.getDate(), orbit.getFrame()));
        checkStateJacobianVsFiniteDifferencesGradient(state, forceModel, defaultLaw, 1.0, 6.0e-6, false);
    }

    /** Test state Jacobian computation. */
    @Test
    public void testGlobalStateJacobianBox()
        {

        // Initialization
        AbsoluteDate date = new AbsoluteDate(new DateComponents(2003, 03, 01),
                                             new TimeComponents(13, 59, 27.816),
                                             TimeScalesFactory.getUTC());
        double i     = FastMath.toRadians(98.7);
        double omega = FastMath.toRadians(93.0);
        double OMEGA = FastMath.toRadians(15.0 * 22.5);
        Orbit orbit = new KeplerianOrbit(7201009.7124401, 1e-3, i , omega, OMEGA,
                                         0, PositionAngle.MEAN, FramesFactory.getEME2000(), date,
                                         Constants.EIGEN5C_EARTH_MU);
        OrbitType integrationType = OrbitType.CARTESIAN;
        double[][] tolerances = NumericalPropagator.tolerances(0.01, orbit, integrationType);
        CelestialBody sun = CelestialBodyFactory.getSun();

        // Atmosphere
        final Atmosphere atmosphere = new HarrisPriester(sun,
                                                         new OneAxisEllipsoid(Constants.WGS84_EARTH_EQUATORIAL_RADIUS,
                                                                              Constants.WGS84_EARTH_FLATTENING,
                                                                              FramesFactory.getITRF(IERSConventions.IERS_2010, true)));
        // Time span drag force model init
        double dragCd0 = 1.;
        double dragCl0 = 0.1;
        double dragCd1 = 2.;
        double dragCl1 = 0.2;
        double dragCd2 = 3.;
        double dragCl2 = 0.3;
        double dt = 1. * 3600.;

        // Build the force model
        BoxAndSolarArraySpacecraft box0 = new BoxAndSolarArraySpacecraft(1.5, 2.0, 1.8, sun, 20.0,
                                                                         Vector3D.PLUS_J, dragCd0, dragCl0, 0.7, 0.2);
        BoxAndSolarArraySpacecraft box1 = new BoxAndSolarArraySpacecraft(1.5, 2.0, 1.8, sun, 20.0,
                                                                         Vector3D.PLUS_J, dragCd1, dragCl1, 0.7, 0.2);
        BoxAndSolarArraySpacecraft box2 = new BoxAndSolarArraySpacecraft(1.5, 2.0, 1.8, sun, 20.0,
                                                                         Vector3D.PLUS_J, dragCd2, dragCl2, 0.7, 0.2);
        TimeSpanDragForce forceModel = new TimeSpanDragForce(atmosphere, box0);
        forceModel.addDragSensitiveValidAfter(box1, date.shiftedBy(dt));
        forceModel.addDragSensitiveValidBefore(box2, date.shiftedBy(-dt));

        // Check state derivatives inside first box model
        NumericalPropagator propagator =
                        new NumericalPropagator(new DormandPrince853Integrator(1.0e-3, 120,
                                                                               tolerances[0], tolerances[1]));
        propagator.setOrbitType(integrationType);
        propagator.addForceModel(forceModel);
        SpacecraftState state0 = new SpacecraftState(orbit);
        // Set target date to 0.5*dt to be inside 1st drag model
        // The further away we are from the initial date, the greater the checkTolerance parameter must be set
        checkStateJacobian(propagator, state0, date.shiftedBy(0.5 * dt),
                           1e3, tolerances[0], 1.1e-9);

        // Check state derivatives inside 2nd box model
        propagator = new NumericalPropagator(new DormandPrince853Integrator(1.0e-3, 120,
                                                                            tolerances[0], tolerances[1]));
        propagator.setOrbitType(integrationType);
        propagator.addForceModel(forceModel);
        // Set target date to 1.5*dt to be inside 2nd drag model
        // The further away we are from the initial date, the greater the checkTolerance parameter must be set
        checkStateJacobian(propagator, state0, date.shiftedBy(1.5 * dt),
                           1e3, tolerances[0], 9.7e-9);

        // Check state derivatives inside 3rd box model
        propagator = new NumericalPropagator(new DormandPrince853Integrator(1.0e-3, 120,
                                                                            tolerances[0], tolerances[1]));
        propagator.setOrbitType(integrationType);
        propagator.addForceModel(forceModel);
        // Set target date to *1.5*dt to be inside 3rd drag model
        // The further away we are from the initial date, the greater the checkTolerance parameter must be set
        checkStateJacobian(propagator, state0, date.shiftedBy(-1.5 * dt),
                           1e3, tolerances[0], 4.9e-9);
    }

    /** Testing if the propagation between the FieldPropagation and the propagation is equivalent.
     * Also testing if propagating X+dX with the propagation is equivalent to
     * propagation X with the FieldPropagation and then applying the Taylor
     * expansion of dX to the result.*/
    @Test
    public void RealFieldTest() {
        // Initial field Keplerian orbit
        // The variables are the six orbital parameters
        DSFactory factory = new DSFactory(6, 4);
        DerivativeStructure a_0 = factory.variable(0, 7e6);
        DerivativeStructure e_0 = factory.variable(1, 0.01);
        DerivativeStructure i_0 = factory.variable(2, 1.2);
        DerivativeStructure R_0 = factory.variable(3, 0.7);
        DerivativeStructure O_0 = factory.variable(4, 0.5);
        DerivativeStructure n_0 = factory.variable(5, 0.1);

        Field<DerivativeStructure> field = a_0.getField();
        DerivativeStructure zero = field.getZero();

        // Initial date = J2000 epoch
        FieldAbsoluteDate<DerivativeStructure> J2000 = new FieldAbsoluteDate<>(field);

        // J2000 frame
        Frame EME = FramesFactory.getEME2000();

        // Create initial field Keplerian orbit
        FieldKeplerianOrbit<DerivativeStructure> FKO = new FieldKeplerianOrbit<>(a_0, e_0, i_0, R_0, O_0, n_0,
                                                                                 PositionAngle.MEAN,
                                                                                 EME,
                                                                                 J2000,
                                                                                 zero.add(Constants.EIGEN5C_EARTH_MU));

        // Initial field and classical S/Cs
        FieldSpacecraftState<DerivativeStructure> initialState = new FieldSpacecraftState<>(FKO);
        SpacecraftState iSR = initialState.toSpacecraftState();

        // Field integrator and classical integrator
        ClassicalRungeKuttaFieldIntegrator<DerivativeStructure> integrator =
                        new ClassicalRungeKuttaFieldIntegrator<>(field, zero.add(6));
        ClassicalRungeKuttaIntegrator RIntegrator =
                        new ClassicalRungeKuttaIntegrator(6);
        OrbitType type = OrbitType.EQUINOCTIAL;

        // Field and classical numerical propagators
        FieldNumericalPropagator<DerivativeStructure> FNP = new FieldNumericalPropagator<>(field, integrator);
        FNP.setOrbitType(type);
        FNP.setInitialState(initialState);

        NumericalPropagator NP = new NumericalPropagator(RIntegrator);
        NP.setOrbitType(type);
        NP.setInitialState(iSR);


        // Set up force model
        CelestialBody sun = CelestialBodyFactory.getSun();

        // Atmosphere
        final Atmosphere atmosphere = new HarrisPriester(sun,
                                                         new OneAxisEllipsoid(Constants.WGS84_EARTH_EQUATORIAL_RADIUS,
                                                                              Constants.WGS84_EARTH_FLATTENING,
                                                                              FramesFactory.getITRF(IERSConventions.IERS_2010, true)));
        // Time span drag force model init
        double dragCd0 = 1.;
        double dragCl0 = 0.1;
        double dragCd1 = 2.;
        double dragCl1 = 0.2;
        double dragCd2 = 3.;
        double dragCl2 = 0.3;
        double dt = 1000.;

        // Build the force model
        BoxAndSolarArraySpacecraft box0 = new BoxAndSolarArraySpacecraft(1.5, 2.0, 1.8, sun, 20.0,
                                                                         Vector3D.PLUS_J, dragCd0, dragCl0, 0.7, 0.2);
        BoxAndSolarArraySpacecraft box1 = new BoxAndSolarArraySpacecraft(1.5, 2.0, 1.8, sun, 20.0,
                                                                         Vector3D.PLUS_J, dragCd1, dragCl1, 0.7, 0.2);
        BoxAndSolarArraySpacecraft box2 = new BoxAndSolarArraySpacecraft(1.5, 2.0, 1.8, sun, 20.0,
                                                                         Vector3D.PLUS_J, dragCd2, dragCl2, 0.7, 0.2);
        TimeSpanDragForce forceModel = new TimeSpanDragForce(atmosphere, box0);
        forceModel.addDragSensitiveValidAfter(box1, J2000.toAbsoluteDate().shiftedBy(dt));
        forceModel.addDragSensitiveValidBefore(box2, J2000.toAbsoluteDate().shiftedBy(-dt));
        FNP.addForceModel(forceModel);
        NP.addForceModel(forceModel);

        // Do the test
        // -----------

        // Propagate inside 1st drag model
        checkRealFieldPropagation(FKO, PositionAngle.MEAN, 0.9 * dt, NP, FNP,
                                  1.0e-30, 6.0e-09, 2.0e-10, 5.0e-11,
                                  1, false);

        // Propagate to 2nd drag model (reset propagator first)
        FNP.resetInitialState(initialState);
        NP.resetInitialState(iSR);
        checkRealFieldPropagation(FKO, PositionAngle.MEAN, 1.1 * dt, NP, FNP,
                                  1.0e-30, 2.0e-08, 8.0e-11, 1.0e-10,
                                  1, false);

        // Propagate to 3rd drag model  (reset propagator first)
        FNP.resetInitialState(initialState);
        NP.resetInitialState(iSR);
        checkRealFieldPropagation(FKO, PositionAngle.MEAN, -1.1 * dt, NP, FNP,
                                  1.0e-15, 2.0e-08, 2.0e-09, 2.0e-09,
                                  1, false);
    }

    /** Testing if the propagation between the FieldPropagation and the propagation is equivalent.
     * Also testing if propagating X+dX with the propagation is equivalent to
     * propagation X with the FieldPropagation and then applying the Taylor
     * expansion of dX to the result.*/
    @Test
    public void RealFieldGradientTest() {
        // Initial field Keplerian orbit
        // The variables are the six orbital parameters
        final int freeParameters = 6;
        Gradient a_0 = Gradient.variable(freeParameters, 0, 7e6);
        Gradient e_0 = Gradient.variable(freeParameters, 1, 0.01);
        Gradient i_0 = Gradient.variable(freeParameters, 2, 1.2);
        Gradient R_0 = Gradient.variable(freeParameters, 3, 0.7);
        Gradient O_0 = Gradient.variable(freeParameters, 4, 0.5);
        Gradient n_0 = Gradient.variable(freeParameters, 5, 0.1);

        Field<Gradient> field = a_0.getField();
        Gradient zero = field.getZero();

        // Initial date = J2000 epoch
        FieldAbsoluteDate<Gradient> J2000 = new FieldAbsoluteDate<>(field);

        // J2000 frame
        Frame EME = FramesFactory.getEME2000();

        // Create initial field Keplerian orbit
        FieldKeplerianOrbit<Gradient> FKO = new FieldKeplerianOrbit<>(a_0, e_0, i_0, R_0, O_0, n_0,
                                                                      PositionAngle.MEAN,
                                                                      EME,
                                                                      J2000,
                                                                      zero.add(Constants.EIGEN5C_EARTH_MU));

        // Initial field and classical S/Cs
        FieldSpacecraftState<Gradient> initialState = new FieldSpacecraftState<>(FKO);
        SpacecraftState iSR = initialState.toSpacecraftState();

        // Field integrator and classical integrator
        ClassicalRungeKuttaFieldIntegrator<Gradient> integrator =
                        new ClassicalRungeKuttaFieldIntegrator<>(field, zero.add(6));
        ClassicalRungeKuttaIntegrator RIntegrator =
                        new ClassicalRungeKuttaIntegrator(6);
        OrbitType type = OrbitType.EQUINOCTIAL;

        // Field and classical numerical propagators
        FieldNumericalPropagator<Gradient> FNP = new FieldNumericalPropagator<>(field, integrator);
        FNP.setOrbitType(type);
        FNP.setInitialState(initialState);

        NumericalPropagator NP = new NumericalPropagator(RIntegrator);
        NP.setOrbitType(type);
        NP.setInitialState(iSR);


        // Set up force model
        CelestialBody sun = CelestialBodyFactory.getSun();

        // Atmosphere
        final Atmosphere atmosphere = new HarrisPriester(sun,
                                                         new OneAxisEllipsoid(Constants.WGS84_EARTH_EQUATORIAL_RADIUS,
                                                                              Constants.WGS84_EARTH_FLATTENING,
                                                                              FramesFactory.getITRF(IERSConventions.IERS_2010, true)));
        // Time span drag force model init
        double dragCd0 = 1.;
        double dragCl0 = 0.1;
        double dragCd1 = 2.;
        double dragCl1 = 0.2;
        double dragCd2 = 3.;
        double dragCl2 = 0.3;
        double dt = 1000.;

        // Build the force model
        BoxAndSolarArraySpacecraft box0 = new BoxAndSolarArraySpacecraft(1.5, 2.0, 1.8, sun, 20.0,
                                                                         Vector3D.PLUS_J, dragCd0, dragCl0, 0.7, 0.2);
        BoxAndSolarArraySpacecraft box1 = new BoxAndSolarArraySpacecraft(1.5, 2.0, 1.8, sun, 20.0,
                                                                         Vector3D.PLUS_J, dragCd1, dragCl1, 0.7, 0.2);
        BoxAndSolarArraySpacecraft box2 = new BoxAndSolarArraySpacecraft(1.5, 2.0, 1.8, sun, 20.0,
                                                                         Vector3D.PLUS_J, dragCd2, dragCl2, 0.7, 0.2);
        TimeSpanDragForce forceModel = new TimeSpanDragForce(atmosphere, box0);
        forceModel.addDragSensitiveValidAfter(box1, J2000.toAbsoluteDate().shiftedBy(dt));
        forceModel.addDragSensitiveValidBefore(box2, J2000.toAbsoluteDate().shiftedBy(-dt));
        FNP.addForceModel(forceModel);
        NP.addForceModel(forceModel);

        // Do the test
        // -----------

        // Propagate inside 1st drag model
        checkRealFieldPropagationGradient(FKO, PositionAngle.MEAN, 0.9 * dt, NP, FNP,
                                  1.0e-30, 2.5e-02, 7.7e-2, 1.9e-4,
                                  1, false);

        // Propagate to 2nd drag model (reset propagator first)
        FNP.resetInitialState(initialState);
        NP.resetInitialState(iSR);
        checkRealFieldPropagationGradient(FKO, PositionAngle.MEAN, 1.1 * dt, NP, FNP,
                                  1.0e-30, 4.4e-02, 7.6e-5, 4.1e-4,
                                  1, false);

        // Propagate to 3rd drag model  (reset propagator first)
        FNP.resetInitialState(initialState);
        NP.resetInitialState(iSR);
        checkRealFieldPropagationGradient(FKO, PositionAngle.MEAN, -1.1 * dt, NP, FNP,
                                  1.0e-8, 2.4e-02, 2.3e-04, 3.9e-04,
                                  1, false);
        // All parameters have only 1 estimated value over the all time period, so any date can
        // be given for the getParameters
        System.out.println(forceModel.getParameters(new AbsoluteDate()));
    }

    /**Same test as the previous one but not adding the ForceModel to the NumericalPropagator
    it is a test to validate the previous test.
    (to test if the ForceModel it's actually
    doing something in the Propagator and the FieldPropagator)*/
    @Test
    public void RealFieldExpectErrorTest() {
        // Initial field Keplerian orbit
        // The variables are the six orbital parameters
        DSFactory factory = new DSFactory(6, 4);
        DerivativeStructure a_0 = factory.variable(0, 7e6);
        DerivativeStructure e_0 = factory.variable(1, 0.01);
        DerivativeStructure i_0 = factory.variable(2, 1.2);
        DerivativeStructure R_0 = factory.variable(3, 0.7);
        DerivativeStructure O_0 = factory.variable(4, 0.5);
        DerivativeStructure n_0 = factory.variable(5, 0.1);

        Field<DerivativeStructure> field = a_0.getField();
        DerivativeStructure zero = field.getZero();

        // Initial date = J2000 epoch
        FieldAbsoluteDate<DerivativeStructure> J2000 = new FieldAbsoluteDate<>(field);

        // J2000 frame
        Frame EME = FramesFactory.getEME2000();

        // Create initial field Keplerian orbit
        FieldKeplerianOrbit<DerivativeStructure> FKO = new FieldKeplerianOrbit<>(a_0, e_0, i_0, R_0, O_0, n_0,
                                                                                 PositionAngle.MEAN,
                                                                                 EME,
                                                                                 J2000,
                                                                                 zero.add(Constants.EIGEN5C_EARTH_MU));

        // Initial field and classical S/Cs
        FieldSpacecraftState<DerivativeStructure> initialState = new FieldSpacecraftState<>(FKO);
        SpacecraftState iSR = initialState.toSpacecraftState();

        // Field integrator and classical integrator
        ClassicalRungeKuttaFieldIntegrator<DerivativeStructure> integrator =
                        new ClassicalRungeKuttaFieldIntegrator<>(field, zero.add(6));
        ClassicalRungeKuttaIntegrator RIntegrator =
                        new ClassicalRungeKuttaIntegrator(6);
        OrbitType type = OrbitType.EQUINOCTIAL;

        // Field and classical numerical propagators
        FieldNumericalPropagator<DerivativeStructure> FNP = new FieldNumericalPropagator<>(field, integrator);
        FNP.setOrbitType(type);
        FNP.setInitialState(initialState);

        NumericalPropagator NP = new NumericalPropagator(RIntegrator);
        NP.setOrbitType(type);
        NP.setInitialState(iSR);


        // Set up force model
        CelestialBody sun = CelestialBodyFactory.getSun();

        // Atmosphere
        final Atmosphere atmosphere = new HarrisPriester(sun,
                                                         new OneAxisEllipsoid(Constants.WGS84_EARTH_EQUATORIAL_RADIUS,
                                                                              Constants.WGS84_EARTH_FLATTENING,
                                                                              FramesFactory.getITRF(IERSConventions.IERS_2010, true)));
        // Time span drag force model init
        double dragCd0 = 1.;
        double dragCl0 = 0.1;
        double dragCd1 = 2.;
        double dragCl1 = 0.2;
        double dragCd2 = 3.;
        double dragCl2 = 0.3;
        double dt = 1. * 1100.;

        // Build the force model
        BoxAndSolarArraySpacecraft box0 = new BoxAndSolarArraySpacecraft(1.5, 2.0, 1.8, sun, 20.0,
                                                                         Vector3D.PLUS_J, dragCd0, dragCl0, 0.7, 0.2);
        BoxAndSolarArraySpacecraft box1 = new BoxAndSolarArraySpacecraft(1.5, 2.0, 1.8, sun, 20.0,
                                                                         Vector3D.PLUS_J, dragCd1, dragCl1, 0.7, 0.2);
        BoxAndSolarArraySpacecraft box2 = new BoxAndSolarArraySpacecraft(1.5, 2.0, 1.8, sun, 20.0,
                                                                         Vector3D.PLUS_J, dragCd2, dragCl2, 0.7, 0.2);
        TimeSpanDragForce forceModel = new TimeSpanDragForce(atmosphere, box0);
        forceModel.addDragSensitiveValidAfter(box1, J2000.toAbsoluteDate().shiftedBy(dt));
        forceModel.addDragSensitiveValidBefore(box2, J2000.toAbsoluteDate().shiftedBy(-dt));
        FNP.addForceModel(forceModel);
        // NOT ADDING THE FORCE MODEL TO THE NUMERICAL PROPAGATOR   NP.addForceModel(forceModel);

        FieldAbsoluteDate<DerivativeStructure> target = J2000.shiftedBy(100.);
        FieldSpacecraftState<DerivativeStructure> finalState_DS = FNP.propagate(target);
        SpacecraftState finalState_R = NP.propagate(target.toAbsoluteDate());
        FieldPVCoordinates<DerivativeStructure> finPVC_DS = finalState_DS.getPVCoordinates();
        PVCoordinates finPVC_R = finalState_R.getPVCoordinates();

        Assertions.assertFalse(FastMath.abs(finPVC_DS.toPVCoordinates().getPosition().getX() - finPVC_R.getPosition().getX()) < FastMath.abs(finPVC_R.getPosition().getX()) * 1e-11);
        Assertions.assertFalse(FastMath.abs(finPVC_DS.toPVCoordinates().getPosition().getY() - finPVC_R.getPosition().getY()) < FastMath.abs(finPVC_R.getPosition().getY()) * 1e-11);
        Assertions.assertFalse(FastMath.abs(finPVC_DS.toPVCoordinates().getPosition().getZ() - finPVC_R.getPosition().getZ()) < FastMath.abs(finPVC_R.getPosition().getZ()) * 1e-11);
    }

    @BeforeEach
    public void setUp() {
        Utils.setDataRoot("regular-data");
        utc = TimeScalesFactory.getUTC();
    }
}<|MERGE_RESOLUTION|>--- conflicted
+++ resolved
@@ -90,7 +90,7 @@
         {
         try {
 
-            java.lang.reflect.Field atmosphereField = DragForce.class.getDeclaredField("atmosphere");
+            java.lang.reflect.Field atmosphereField = TimeSpanDragForce.class.getDeclaredField("atmosphere");
             atmosphereField.setAccessible(true);
             Atmosphere atmosphere = (Atmosphere) atmosphereField.get(forceModel);
             java.lang.reflect.Field spacecraftField = DragForce.class.getDeclaredField("spacecraft");
@@ -151,7 +151,7 @@
 
 
             // Extract drag parameters of the proper model
-            DerivativeStructure[] allParameters = forceModel.getParameters(factory.getDerivativeField(), new FieldAbsoluteDate<>(factory.getDerivativeField(), date));
+            DerivativeStructure[] allParameters = forceModel.getParameters(factory.getDerivativeField());
             DerivativeStructure[] parameters = ((TimeSpanDragForce) (forceModel)).extractParameters(allParameters,
                                                                                                     new FieldAbsoluteDate<>(factory.getDerivativeField(), date));
 
@@ -233,7 +233,7 @@
 
 
             // Extract drag parameters of the proper model
-            Gradient[] allParameters = forceModel.getParameters(mass.getField(), new FieldAbsoluteDate<>(mass.getField(), date));
+            Gradient[] allParameters = forceModel.getParameters(mass.getField());
             Gradient[] parameters = ((TimeSpanDragForce) (forceModel)).extractParameters(allParameters,
                                                                                          new FieldAbsoluteDate<>(mass.getField(), date));
 
@@ -269,19 +269,6 @@
         TimeSpanDragForce forceModel = new TimeSpanDragForce(atmosphere, new IsotropicDrag(dragArea, dragCd0));
         Assertions.assertFalse(forceModel.dependsOnPositionOnly());
         List<ParameterDriver> drivers = forceModel.getParametersDrivers();
-<<<<<<< HEAD
-        Assert.assertEquals(1,  drivers.size());
-        Assert.assertEquals(dragCd0,  drivers.get(0).getValue(null), 0.);
-        Assert.assertEquals(DragSensitive.DRAG_COEFFICIENT,  drivers.get(0).getName());
-        
-        // Extract drag model at an arbitrary epoch and check it is the one added
-        IsotropicDrag isoDrag = (IsotropicDrag) forceModel.getDragSensitive(date);
-        drivers = isoDrag.getDragParametersDrivers();
-        Assert.assertEquals(1, drivers.size());
-        Assert.assertEquals(dragCd0,  drivers.get(0).getValue(null), 0.);
-        Assert.assertEquals(DragSensitive.DRAG_COEFFICIENT,  drivers.get(0).getName());
-        
-=======
         Assertions.assertEquals(1,  drivers.size());
         Assertions.assertEquals(dragCd0,  drivers.get(0).getValue(), 0.);
         Assertions.assertEquals(DragSensitive.DRAG_COEFFICIENT,  drivers.get(0).getName());
@@ -293,7 +280,6 @@
         Assertions.assertEquals(dragCd0,  drivers.get(0).getValue(), 0.);
         Assertions.assertEquals(DragSensitive.DRAG_COEFFICIENT,  drivers.get(0).getName());
 
->>>>>>> be42ef39
         // 3 IsotropicDrag models added, with one default
         // ----------------------------------------------
         double dragCd1 = 1.;
@@ -309,16 +295,6 @@
 
         // Extract the drivers and check their values and names
         drivers = forceModel.getParametersDrivers();
-<<<<<<< HEAD
-        Assert.assertEquals(3,  drivers.size());
-        Assert.assertEquals(dragCd2,  drivers.get(0).getValue(null), 0.);
-        Assert.assertEquals(DragSensitive.DRAG_COEFFICIENT + TimeSpanDragForce.DATE_BEFORE + date.shiftedBy(-dt).toString(utc),
-                            drivers.get(0).getName());
-        Assert.assertEquals(dragCd0,  drivers.get(1).getValue(null), 0.);
-        Assert.assertEquals(DragSensitive.DRAG_COEFFICIENT,  drivers.get(1).getName());
-        Assert.assertEquals(dragCd0,  drivers.get(1).getValue(null), 0.);
-        Assert.assertEquals(DragSensitive.DRAG_COEFFICIENT + TimeSpanDragForce.DATE_AFTER + date.shiftedBy(+dt).toString(utc),
-=======
         Assertions.assertEquals(3,  drivers.size());
         Assertions.assertEquals(dragCd2,  drivers.get(0).getValue(), 0.);
         Assertions.assertEquals(DragSensitive.DRAG_COEFFICIENT + TimeSpanDragForce.DATE_BEFORE + date.shiftedBy(-dt).toString(utc),
@@ -327,7 +303,6 @@
         Assertions.assertEquals(DragSensitive.DRAG_COEFFICIENT,  drivers.get(1).getName());
         Assertions.assertEquals(dragCd0,  drivers.get(1).getValue(), 0.);
         Assertions.assertEquals(DragSensitive.DRAG_COEFFICIENT + TimeSpanDragForce.DATE_AFTER + date.shiftedBy(+dt).toString(utc),
->>>>>>> be42ef39
                             drivers.get(2).getName());
 
         // Check that proper models are returned at significant test dates
@@ -350,19 +325,11 @@
         isoDrag3.getDragParametersDrivers().get(0).setName("custom-Cd");
         forceModel.addDragSensitiveValidAfter(isoDrag3, date.shiftedBy(2. * dt));
         drivers = forceModel.getParametersDrivers();
-<<<<<<< HEAD
-        Assert.assertEquals(4,  drivers.size());
-        Assert.assertEquals(dragCd3,  drivers.get(3).getValue(null), 0.);
-        Assert.assertEquals("custom-Cd", drivers.get(3).getName());
-        
-        
-=======
         Assertions.assertEquals(4,  drivers.size());
         Assertions.assertEquals(dragCd3,  drivers.get(3).getValue(), 0.);
         Assertions.assertEquals("custom-Cd", drivers.get(3).getName());
 
 
->>>>>>> be42ef39
         // Test #getDragSensitiveSpan method
         Assertions.assertEquals(isoDrag, forceModel.getDragSensitiveSpan(date).getData());
         Assertions.assertEquals(isoDrag2, forceModel.getDragSensitiveSpan(date.shiftedBy(-dt - 86400.)).getData());
@@ -616,19 +583,6 @@
         TimeSpanDragForce forceModel = new TimeSpanDragForce(atmosphere, box0);
         Assertions.assertFalse(forceModel.dependsOnPositionOnly());
         List<ParameterDriver> drivers = forceModel.getParametersDrivers();
-<<<<<<< HEAD
-        Assert.assertEquals(1,  drivers.size());
-        Assert.assertEquals(dragCd0,  drivers.get(0).getValue(null), 0.);
-        Assert.assertEquals(DragSensitive.DRAG_COEFFICIENT,  drivers.get(0).getName());
-        
-        // Extract drag model at an arbitrary epoch and check it is the one added
-        BoxAndSolarArraySpacecraft box = (BoxAndSolarArraySpacecraft) forceModel.getDragSensitive(date);
-        drivers = box.getDragParametersDrivers();
-        Assert.assertEquals(1, drivers.size());
-        Assert.assertEquals(dragCd0,  drivers.get(0).getValue(null), 0.);
-        Assert.assertEquals(DragSensitive.DRAG_COEFFICIENT,  drivers.get(0).getName());
-        
-=======
         Assertions.assertEquals(1,  drivers.size());
         Assertions.assertEquals(dragCd0,  drivers.get(0).getValue(), 0.);
         Assertions.assertEquals(DragSensitive.DRAG_COEFFICIENT,  drivers.get(0).getName());
@@ -640,7 +594,6 @@
         Assertions.assertEquals(dragCd0,  drivers.get(0).getValue(), 0.);
         Assertions.assertEquals(DragSensitive.DRAG_COEFFICIENT,  drivers.get(0).getName());
 
->>>>>>> be42ef39
         // 3 BoxAndSolarArraySpacecraft models added, with one "default" in the middle
         // ----------------------------------------------
         double dragCd1 = 1.;
@@ -661,18 +614,6 @@
 
         // Extract the drivers and check their values and names
         drivers = forceModel.getParametersDrivers();
-<<<<<<< HEAD
-        Assert.assertEquals(3,  drivers.size());
-        Assert.assertEquals(dragCd2,  drivers.get(0).getValue(null), 0.);
-        Assert.assertEquals(DragSensitive.DRAG_COEFFICIENT + TimeSpanDragForce.DATE_BEFORE + date.shiftedBy(-dt).toString(utc),
-                            drivers.get(0).getName());
-        
-        Assert.assertEquals(dragCd0,  drivers.get(1).getValue(null), 0.);
-        Assert.assertEquals(DragSensitive.DRAG_COEFFICIENT,  drivers.get(1).getName());
-        
-        Assert.assertEquals(dragCd1,  drivers.get(2).getValue(null), 0.);
-        Assert.assertEquals(DragSensitive.DRAG_COEFFICIENT + TimeSpanDragForce.DATE_AFTER + date.shiftedBy(+dt).toString(utc),
-=======
         Assertions.assertEquals(3,  drivers.size());
         Assertions.assertEquals(dragCd2,  drivers.get(0).getValue(), 0.);
         Assertions.assertEquals(DragSensitive.DRAG_COEFFICIENT + TimeSpanDragForce.DATE_BEFORE + date.shiftedBy(-dt).toString(utc),
@@ -683,7 +624,6 @@
 
         Assertions.assertEquals(dragCd1,  drivers.get(2).getValue(), 0.);
         Assertions.assertEquals(DragSensitive.DRAG_COEFFICIENT + TimeSpanDragForce.DATE_AFTER + date.shiftedBy(+dt).toString(utc),
->>>>>>> be42ef39
                             drivers.get(2).getName());
 
         // Check the models at dates
@@ -709,15 +649,9 @@
         box3.getDragParametersDrivers().get(0).setName("custom-Cd");
         forceModel.addDragSensitiveValidAfter(box3, date.shiftedBy(2. * dt));
         drivers = forceModel.getParametersDrivers();
-<<<<<<< HEAD
-        Assert.assertEquals(4,  drivers.size());
-        Assert.assertEquals(dragCd3,  drivers.get(3).getValue(null), 0.);
-        Assert.assertEquals("custom-Cd", drivers.get(3).getName());
-=======
         Assertions.assertEquals(4,  drivers.size());
         Assertions.assertEquals(dragCd3,  drivers.get(3).getValue(), 0.);
         Assertions.assertEquals("custom-Cd", drivers.get(3).getName());
->>>>>>> be42ef39
     }
 
     /** Test that the getParameterDrivers method is working as expected
@@ -749,23 +683,6 @@
         TimeSpanDragForce forceModel = new TimeSpanDragForce(atmosphere, box0);
         Assertions.assertFalse(forceModel.dependsOnPositionOnly());
         List<ParameterDriver> drivers = forceModel.getParametersDrivers();
-<<<<<<< HEAD
-        Assert.assertEquals(2,  drivers.size());
-        Assert.assertEquals(dragCd0,  drivers.get(0).getValue(null), 0.);
-        Assert.assertEquals(DragSensitive.DRAG_COEFFICIENT,  drivers.get(0).getName());
-        Assert.assertEquals(dragCl0,  drivers.get(1).getValue(null), 0.);
-        Assert.assertEquals(DragSensitive.LIFT_RATIO,  drivers.get(1).getName());
-        
-        // Extract drag model at an arbitrary epoch and check it is the one added
-        BoxAndSolarArraySpacecraft box = (BoxAndSolarArraySpacecraft) forceModel.getDragSensitive(date);
-        drivers = box.getDragParametersDrivers();
-        Assert.assertEquals(2, drivers.size());
-        Assert.assertEquals(dragCd0,  drivers.get(0).getValue(null), 0.);
-        Assert.assertEquals(DragSensitive.DRAG_COEFFICIENT,  drivers.get(0).getName());
-        Assert.assertEquals(dragCl0,  drivers.get(1).getValue(null), 0.);
-        Assert.assertEquals(DragSensitive.LIFT_RATIO,  drivers.get(1).getName());
-        
-=======
         Assertions.assertEquals(2,  drivers.size());
         Assertions.assertEquals(dragCd0,  drivers.get(0).getValue(), 0.);
         Assertions.assertEquals(DragSensitive.DRAG_COEFFICIENT,  drivers.get(0).getName());
@@ -781,7 +698,6 @@
         Assertions.assertEquals(dragCl0,  drivers.get(1).getValue(), 0.);
         Assertions.assertEquals(DragSensitive.LIFT_RATIO,  drivers.get(1).getName());
 
->>>>>>> be42ef39
         // 3 BoxAndSolarArraySpacecraft models added, with one "default" in the middle
         // ----------------------------------------------
         double dragCd1 = 1.;
@@ -804,26 +720,6 @@
 
         // Extract the drivers and check their values and names
         drivers = forceModel.getParametersDrivers();
-<<<<<<< HEAD
-        Assert.assertEquals(6,  drivers.size());
-        Assert.assertEquals(dragCd2,  drivers.get(0).getValue(null), 0.);
-        Assert.assertEquals(DragSensitive.DRAG_COEFFICIENT + TimeSpanDragForce.DATE_BEFORE + date.shiftedBy(-dt).toString(utc),
-                            drivers.get(0).getName());
-        Assert.assertEquals(dragCl2,  drivers.get(1).getValue(null), 0.);
-        Assert.assertEquals(DragSensitive.LIFT_RATIO + TimeSpanDragForce.DATE_BEFORE + date.shiftedBy(-dt).toString(utc),
-                            drivers.get(1).getName());
-        
-        Assert.assertEquals(dragCd0,  drivers.get(2).getValue(null), 0.);
-        Assert.assertEquals(DragSensitive.DRAG_COEFFICIENT,  drivers.get(2).getName());
-        Assert.assertEquals(dragCl0,  drivers.get(3).getValue(null), 0.);
-        Assert.assertEquals(DragSensitive.LIFT_RATIO,  drivers.get(3).getName());
-        
-        Assert.assertEquals(dragCd1,  drivers.get(4).getValue(null), 0.);
-        Assert.assertEquals(DragSensitive.DRAG_COEFFICIENT + TimeSpanDragForce.DATE_AFTER + date.shiftedBy(+dt).toString(utc),
-                            drivers.get(4).getName());
-        Assert.assertEquals(dragCl1,  drivers.get(5).getValue(null), 0.);
-        Assert.assertEquals(DragSensitive.LIFT_RATIO + TimeSpanDragForce.DATE_AFTER + date.shiftedBy(+dt).toString(utc),
-=======
         Assertions.assertEquals(6,  drivers.size());
         Assertions.assertEquals(dragCd2,  drivers.get(0).getValue(), 0.);
         Assertions.assertEquals(DragSensitive.DRAG_COEFFICIENT + TimeSpanDragForce.DATE_BEFORE + date.shiftedBy(-dt).toString(utc),
@@ -842,7 +738,6 @@
                             drivers.get(4).getName());
         Assertions.assertEquals(dragCl1,  drivers.get(5).getValue(), 0.);
         Assertions.assertEquals(DragSensitive.LIFT_RATIO + TimeSpanDragForce.DATE_AFTER + date.shiftedBy(+dt).toString(utc),
->>>>>>> be42ef39
                             drivers.get(5).getName());
 
         // Check the models at dates
@@ -871,19 +766,11 @@
         box3.getDragParametersDrivers().get(1).setName("custom-Cl");
         forceModel.addDragSensitiveValidAfter(box3, date.shiftedBy(2. * dt));
         drivers = forceModel.getParametersDrivers();
-<<<<<<< HEAD
-        Assert.assertEquals(8,  drivers.size());
-        Assert.assertEquals(dragCd3,  drivers.get(6).getValue(null), 0.);
-        Assert.assertEquals("custom-Cd", drivers.get(6).getName());
-        Assert.assertEquals(dragCl3,  drivers.get(7).getValue(null), 0.);
-        Assert.assertEquals("custom-Cl", drivers.get(7).getName());
-=======
         Assertions.assertEquals(8,  drivers.size());
         Assertions.assertEquals(dragCd3,  drivers.get(6).getValue(), 0.);
         Assertions.assertEquals("custom-Cd", drivers.get(6).getName());
         Assertions.assertEquals(dragCl3,  drivers.get(7).getValue(), 0.);
         Assertions.assertEquals("custom-Cl", drivers.get(7).getName());
->>>>>>> be42ef39
     }
 
     /** Test parameter derivatives for an BoxAndSolarArraySpacecraft TimeSpanDragForce.
@@ -1624,9 +1511,6 @@
         checkRealFieldPropagationGradient(FKO, PositionAngle.MEAN, -1.1 * dt, NP, FNP,
                                   1.0e-8, 2.4e-02, 2.3e-04, 3.9e-04,
                                   1, false);
-        // All parameters have only 1 estimated value over the all time period, so any date can
-        // be given for the getParameters
-        System.out.println(forceModel.getParameters(new AbsoluteDate()));
     }
 
     /**Same test as the previous one but not adding the ForceModel to the NumericalPropagator
