/* Copyright 2002-2022 CS GROUP
 * Licensed to CS GROUP (CS) under one or more
 * contributor license agreements.  See the NOTICE file distributed with
 * this work for additional information regarding copyright ownership.
 * CS licenses this file to You under the Apache License, Version 2.0
 * (the "License"); you may not use this file except in compliance with
 * the License.  You may obtain a copy of the License at
 *
 *   http://www.apache.org/licenses/LICENSE-2.0
 *
 * Unless required by applicable law or agreed to in writing, software
 * distributed under the License is distributed on an "AS IS" BASIS,
 * WITHOUT WARRANTIES OR CONDITIONS OF ANY KIND, either express or implied.
 * See the License for the specific language governing permissions and
 * limitations under the License.
 */
package org.orekit.forces.empirical;

import org.hipparchus.CalculusFieldElement;
import org.hipparchus.Field;
import org.hipparchus.geometry.euclidean.threed.FieldVector3D;
import org.hipparchus.geometry.euclidean.threed.Rotation;
import org.hipparchus.geometry.euclidean.threed.Vector3D;
import org.hipparchus.ode.nonstiff.AdaptiveStepsizeFieldIntegrator;
import org.hipparchus.ode.nonstiff.AdaptiveStepsizeIntegrator;
import org.hipparchus.ode.nonstiff.DormandPrince853FieldIntegrator;
import org.hipparchus.ode.nonstiff.DormandPrince853Integrator;
import org.hipparchus.optim.nonlinear.vector.leastsquares.LevenbergMarquardtOptimizer;
import org.hipparchus.util.Decimal64Field;
import org.hipparchus.util.FastMath;
import org.junit.jupiter.api.Assertions;
import org.junit.jupiter.api.BeforeEach;
import org.junit.jupiter.api.Test;
import org.orekit.Utils;
import org.orekit.attitudes.AttitudeProvider;
import org.orekit.attitudes.CelestialBodyPointed;
import org.orekit.attitudes.InertialProvider;
import org.orekit.attitudes.LofOffset;
import org.orekit.bodies.CelestialBodyFactory;
import org.orekit.errors.OrekitException;
import org.orekit.estimation.leastsquares.BatchLSEstimator;
import org.orekit.estimation.measurements.ObservableSatellite;
import org.orekit.estimation.measurements.ObservedMeasurement;
import org.orekit.estimation.measurements.PV;
import org.orekit.forces.AbstractForceModelTest;
import org.orekit.forces.maneuvers.ConstantThrustManeuver;
import org.orekit.frames.FramesFactory;
import org.orekit.frames.LOFType;
import org.orekit.orbits.CartesianOrbit;
import org.orekit.orbits.CircularOrbit;
import org.orekit.orbits.KeplerianOrbit;
import org.orekit.orbits.Orbit;
import org.orekit.orbits.PositionAngle;
import org.orekit.propagation.FieldBoundedPropagator;
import org.orekit.propagation.FieldEphemerisGenerator;
import org.orekit.propagation.FieldSpacecraftState;
import org.orekit.propagation.PropagatorsParallelizer;
import org.orekit.propagation.SpacecraftState;
import org.orekit.propagation.conversion.DormandPrince853IntegratorBuilder;
import org.orekit.propagation.conversion.NumericalPropagatorBuilder;
import org.orekit.propagation.numerical.FieldNumericalPropagator;
import org.orekit.propagation.numerical.NumericalPropagator;
import org.orekit.propagation.sampling.MultiSatStepHandler;
import org.orekit.time.AbsoluteDate;
import org.orekit.time.DateComponents;
import org.orekit.time.FieldAbsoluteDate;
import org.orekit.time.TimeComponents;
import org.orekit.time.TimeScalesFactory;
import org.orekit.utils.Constants;
import org.orekit.utils.PVCoordinates;
import org.orekit.utils.ParameterDriver;

import java.util.ArrayList;
import java.util.Arrays;
import java.util.List;

public class HarmonicAccelerationModelTest extends AbstractForceModelTest {

    private Orbit initialOrbit;

    @Test
    public void testEquivalentInertialManeuver() {
        final double   delta     = FastMath.toRadians(-7.4978);
        final double   alpha     = FastMath.toRadians(351);
        final Vector3D direction = new Vector3D(alpha, delta);
        final double mass        = 2500;
        final double isp         = Double.POSITIVE_INFINITY;
        final double duration    = 4000;
        final double f           = 400;

        final AttitudeProvider maneuverLaw = new InertialProvider(new Rotation(direction, Vector3D.PLUS_I));
        ConstantThrustManeuver maneuver = new ConstantThrustManeuver(initialOrbit.getDate().shiftedBy(-10.0),
                                                                     duration, f, isp, Vector3D.PLUS_I);
        final AttitudeProvider accelerationLaw = new InertialProvider(new Rotation(direction, Vector3D.PLUS_K));
        final AccelerationModel accelerationModel = new HarmonicAccelerationModel("", AbsoluteDate.J2000_EPOCH,
                                                                                          Double.POSITIVE_INFINITY, 1);
        final ParametricAcceleration inertialAcceleration = new ParametricAcceleration(direction, true, accelerationModel);
<<<<<<< HEAD
        Assert.assertTrue(inertialAcceleration.dependsOnPositionOnly());
        inertialAcceleration.getParametersDrivers().get(0).setValue(f / mass, null);
        inertialAcceleration.getParametersDrivers().get(1).setValue(0.5 * FastMath.PI, null);
=======
        Assertions.assertTrue(inertialAcceleration.dependsOnPositionOnly());
        inertialAcceleration.getParametersDrivers().get(0).setValue(f / mass);
        inertialAcceleration.getParametersDrivers().get(1).setValue(0.5 * FastMath.PI);
>>>>>>> be42ef39
        doTestEquivalentManeuver(mass, maneuverLaw, maneuver, accelerationLaw, inertialAcceleration, 1.0e-15);
    }

    @Test
    public void testEquivalentTangentialManeuver() {
        final double mass     = 2500;
        final double isp      = Double.POSITIVE_INFINITY;
        final double duration = 4000;
        final double f        = 400;

        final AttitudeProvider commonLaw = new LofOffset(initialOrbit.getFrame(), LOFType.VNC);
        ConstantThrustManeuver maneuver = new ConstantThrustManeuver(initialOrbit.getDate().shiftedBy(-10.0),
                                                                     duration, f, isp, Vector3D.PLUS_I);
        final AccelerationModel accelerationModel = new HarmonicAccelerationModel("", null,
                                                                                          Double.POSITIVE_INFINITY, 1);
        final ParametricAcceleration lofAcceleration = new ParametricAcceleration(Vector3D.PLUS_I, false, accelerationModel);
<<<<<<< HEAD
        Assert.assertFalse(lofAcceleration.dependsOnPositionOnly());
        lofAcceleration.getParametersDrivers().get(0).setValue(f / mass, null);
        lofAcceleration.getParametersDrivers().get(1).setValue(0.5 * FastMath.PI, null);
=======
        Assertions.assertFalse(lofAcceleration.dependsOnPositionOnly());
        lofAcceleration.getParametersDrivers().get(0).setValue(f / mass);
        lofAcceleration.getParametersDrivers().get(1).setValue(0.5 * FastMath.PI);
>>>>>>> be42ef39
        doTestEquivalentManeuver(mass, commonLaw, maneuver, commonLaw, lofAcceleration, 1.0e-15);
    }

    @Test
    public void testEquivalentTangentialOverriddenManeuver() {
        final double mass     = 2500;
        final double isp      = Double.POSITIVE_INFINITY;
        final double duration = 4000;
        final double f        = 400;

        final AttitudeProvider maneuverLaw = new LofOffset(initialOrbit.getFrame(), LOFType.VNC);
        ConstantThrustManeuver maneuver = new ConstantThrustManeuver(initialOrbit.getDate().shiftedBy(-10.0),
                                                                     duration, f, isp, Vector3D.PLUS_I);
        final AttitudeProvider accelerationLaw = new CelestialBodyPointed(initialOrbit.getFrame(),
                                                                          CelestialBodyFactory.getSun(), Vector3D.PLUS_K,
                                                                          Vector3D.PLUS_I, Vector3D.PLUS_K);
        final AccelerationModel accelerationModel = new HarmonicAccelerationModel("prefix", null,
                                                                                          Double.POSITIVE_INFINITY, 1);
        final ParametricAcceleration lofAcceleration = new ParametricAcceleration(Vector3D.PLUS_I, maneuverLaw, accelerationModel);
        lofAcceleration.getParametersDrivers().get(0).setValue(f / mass, null);
        lofAcceleration.getParametersDrivers().get(1).setValue(0.5 * FastMath.PI, null);
        doTestEquivalentManeuver(mass, maneuverLaw, maneuver, accelerationLaw, lofAcceleration, 1.0e-15);
    }

    private void doTestEquivalentManeuver(final double mass,
                                          final AttitudeProvider maneuverLaw,
                                          final ConstantThrustManeuver maneuver,
                                          final AttitudeProvider accelerationLaw,
                                          final ParametricAcceleration parametricAcceleration,
                                          final double positionTolerance)
        {

        SpacecraftState initialState = new SpacecraftState(initialOrbit,
                                                           maneuverLaw.getAttitude(initialOrbit,
                                                                                   initialOrbit.getDate(),
                                                                                   initialOrbit.getFrame()),
                                                           mass);

        double[][] tolerance = NumericalPropagator.tolerances(10, initialOrbit, initialOrbit.getType());

        // propagator 0 uses a maneuver that is so efficient it does not consume any fuel
        // (hence mass remains constant)
        AdaptiveStepsizeIntegrator integrator0 =
            new DormandPrince853Integrator(0.001, 100, tolerance[0], tolerance[1]);
        integrator0.setInitialStepSize(60);
        final NumericalPropagator propagator0 = new NumericalPropagator(integrator0);
        propagator0.setInitialState(initialState);
        propagator0.setAttitudeProvider(maneuverLaw);
        propagator0.addForceModel(maneuver);

        // propagator 1 uses a constant acceleration
        AdaptiveStepsizeIntegrator integrator1 =
                        new DormandPrince853Integrator(0.001, 100, tolerance[0], tolerance[1]);
        integrator1.setInitialStepSize(60);
        final NumericalPropagator propagator1 = new NumericalPropagator(integrator1);
        propagator1.setInitialState(initialState);
        propagator1.setAttitudeProvider(accelerationLaw);
        propagator1.addForceModel(parametricAcceleration);

        MultiSatStepHandler handler = interpolators -> {
            Vector3D p0 = interpolators.get(0).getCurrentState().getPosition();
            Vector3D p1 = interpolators.get(1).getCurrentState().getPosition();
            Assertions.assertEquals(0.0, Vector3D.distance(p0, p1), positionTolerance);
        };
        PropagatorsParallelizer parallelizer = new PropagatorsParallelizer(Arrays.asList(propagator0, propagator1),
                                                                           handler);

        parallelizer.propagate(initialOrbit.getDate(), initialOrbit.getDate().shiftedBy(1000.0));

    }

    @Test
    public void testEquivalentInertialManeuverField() {
        final double   delta     = FastMath.toRadians(-7.4978);
        final double   alpha     = FastMath.toRadians(351);
        final Vector3D direction = new Vector3D(alpha, delta);
        final double mass        = 2500;
        final double isp         = Double.POSITIVE_INFINITY;
        final double duration    = 4000;
        final double f           = 400;

        final AttitudeProvider maneuverLaw = new InertialProvider(new Rotation(direction, Vector3D.PLUS_I));
        ConstantThrustManeuver maneuver = new ConstantThrustManeuver(initialOrbit.getDate().shiftedBy(-10.0),
                                                                     duration, f, isp, Vector3D.PLUS_I);
        final AttitudeProvider accelerationLaw = new InertialProvider(new Rotation(direction, Vector3D.PLUS_K));
        final AccelerationModel accelerationModel = new HarmonicAccelerationModel("", AbsoluteDate.J2000_EPOCH,
                                                                                          Double.POSITIVE_INFINITY, 1);
        final ParametricAcceleration inertialAcceleration = new ParametricAcceleration(direction, true, accelerationModel);
        inertialAcceleration.getParametersDrivers().get(0).setValue(f / mass, null);
        inertialAcceleration.getParametersDrivers().get(1).setValue(0.5 * FastMath.PI, null);
        doTestEquivalentManeuver(Decimal64Field.getInstance(),
                                 mass, maneuverLaw, maneuver, accelerationLaw, inertialAcceleration, 3.0e-9);
    }

    @Test
    public void testEquivalentTangentialManeuverField() {
        final double mass     = 2500;
        final double isp      = Double.POSITIVE_INFINITY;
        final double duration = 4000;
        final double f        = 400;

        final AttitudeProvider commonLaw = new LofOffset(initialOrbit.getFrame(), LOFType.VNC);
        ConstantThrustManeuver maneuver = new ConstantThrustManeuver(initialOrbit.getDate().shiftedBy(-10.0),
                                                                     duration, f, isp, Vector3D.PLUS_I);
        final HarmonicAccelerationModel accelerationModel = new HarmonicAccelerationModel("", null,
                                                                                          Double.POSITIVE_INFINITY, 1);
        final ParametricAcceleration lofAcceleration = new ParametricAcceleration(Vector3D.PLUS_I, false, accelerationModel);
        lofAcceleration.getParametersDrivers().get(0).setValue(f / mass, null);
        lofAcceleration.getParametersDrivers().get(1).setValue(0.5 * FastMath.PI, null);
        doTestEquivalentManeuver(Decimal64Field.getInstance(),
                                 mass, commonLaw, maneuver, commonLaw, lofAcceleration, 1.0e-15);
    }

    @Test
    public void testEquivalentTangentialOverriddenManeuverField() {
        final double mass     = 2500;
        final double isp      = Double.POSITIVE_INFINITY;
        final double duration = 4000;
        final double f        = 400;

        final AttitudeProvider maneuverLaw = new LofOffset(initialOrbit.getFrame(), LOFType.VNC);
        ConstantThrustManeuver maneuver = new ConstantThrustManeuver(initialOrbit.getDate().shiftedBy(-10.0),
                                                                     duration, f, isp, Vector3D.PLUS_I);
        final AttitudeProvider accelerationLaw = new CelestialBodyPointed(initialOrbit.getFrame(),
                                                                          CelestialBodyFactory.getSun(), Vector3D.PLUS_K,
                                                                          Vector3D.PLUS_I, Vector3D.PLUS_K);
        final HarmonicAccelerationModel accelerationModel = new HarmonicAccelerationModel( "prefix", null,
                                                                                           Double.POSITIVE_INFINITY, 1);
        final ParametricAcceleration lofAcceleration = new ParametricAcceleration(Vector3D.PLUS_I, maneuverLaw, accelerationModel);
        lofAcceleration.getParametersDrivers().get(0).setValue(f / mass, null);
        lofAcceleration.getParametersDrivers().get(1).setValue(0.5 * FastMath.PI, null);
        doTestEquivalentManeuver(Decimal64Field.getInstance(),
                                 mass, maneuverLaw, maneuver, accelerationLaw, lofAcceleration, 1.0e-15);
    }

    private <T extends CalculusFieldElement<T>> void doTestEquivalentManeuver(final Field<T> field,
                                                                          final double mass,
                                                                          final AttitudeProvider maneuverLaw,
                                                                          final ConstantThrustManeuver maneuver,
                                                                          final AttitudeProvider accelerationLaw,
                                                                          final ParametricAcceleration parametricAcceleration,
                                                                          final double positionTolerance)
                                                                                          {

        FieldSpacecraftState<T> initialState = new FieldSpacecraftState<>(field,
                                                                          new SpacecraftState(initialOrbit,
                                                                                              maneuverLaw.getAttitude(initialOrbit,
                                                                                                                      initialOrbit.getDate(),
                                                                                                                      initialOrbit.getFrame()),
                                                                                              mass));

        double[][] tolerance = FieldNumericalPropagator.tolerances(field.getZero().add(10),
                                                                   initialState.getOrbit(),
                                                                   initialState.getOrbit().getType());

        // propagator 0 uses a maneuver that is so efficient it does not consume any fuel
        // (hence mass remains constant)
        AdaptiveStepsizeFieldIntegrator<T> integrator0 =
            new DormandPrince853FieldIntegrator<>(field, 0.001, 100, tolerance[0], tolerance[1]);
        integrator0.setInitialStepSize(60);
        final FieldNumericalPropagator<T> propagator0 = new FieldNumericalPropagator<>(field, integrator0);
        propagator0.setInitialState(initialState);
        propagator0.setAttitudeProvider(maneuverLaw);
        propagator0.addForceModel(maneuver);
        final FieldEphemerisGenerator<T> generator1 = propagator0.getEphemerisGenerator();
        propagator0.propagate(initialState.getDate(), initialState.getDate().shiftedBy(1000.0));
        FieldBoundedPropagator<T> ephemeris0 = generator1.getGeneratedEphemeris();

        // propagator 1 uses a constant acceleration
        AdaptiveStepsizeFieldIntegrator<T> integrator1 =
                        new DormandPrince853FieldIntegrator<>(field, 0.001, 100, tolerance[0], tolerance[1]);
        integrator1.setInitialStepSize(60);
        final FieldNumericalPropagator<T> propagator1 = new FieldNumericalPropagator<>(field, integrator1);
        propagator1.setInitialState(initialState);
        propagator1.setAttitudeProvider(accelerationLaw);
        propagator1.addForceModel(parametricAcceleration);
        final FieldEphemerisGenerator<T> generator2 = propagator1.getEphemerisGenerator();
        propagator1.propagate(initialState.getDate(), initialState.getDate().shiftedBy(1000.0));
        FieldBoundedPropagator<T> ephemeris1 = generator2.getGeneratedEphemeris();

        for (double dt = 1; dt < 999; dt += 10) {
            FieldAbsoluteDate<T> t = initialState.getDate().shiftedBy(dt);
            FieldVector3D<T> p0 = ephemeris0.propagate(t).getPosition();
            FieldVector3D<T> p1 = ephemeris1.propagate(t).getPosition();
            Assertions.assertEquals(0, FieldVector3D.distance(p0, p1).getReal(), positionTolerance);
        }

    }

    @Test
    public void testParameterDerivative1T() {
        doTestParameterDerivative(1, 4.0e-14, 2.0e-11);
    }

    @Test
    public void testParameterDerivative2T() {
        doTestParameterDerivative(2, 3.0e-14, 7.0e-12);
    }

    @Test
    public void testParameterDerivative3T() {
        doTestParameterDerivative(3, 2.0e-14, 2.0e-11);
    }

    private void doTestParameterDerivative(final int harmonicMultiplier,
                                           final double amplitudeDerivativeTolerance,
                                           final double phaseDerivativeTolerance)
        {

        // pos-vel (from a ZOOM ephemeris reference)
        final Vector3D pos = new Vector3D(6.46885878304673824e+06, -1.88050918456274318e+06, -1.32931592294715829e+04);
        final Vector3D vel = new Vector3D(2.14718074509906819e+03, 7.38239351251748485e+03, -1.14097953925384523e+01);
        final SpacecraftState state =
                new SpacecraftState(new CartesianOrbit(new PVCoordinates(pos, vel),
                                                       FramesFactory.getGCRF(),
                                                       new AbsoluteDate(2005, 3, 5, 0, 24, 0.0, TimeScalesFactory.getTAI()),
                                                       Constants.EIGEN5C_EARTH_MU));

        final HarmonicAccelerationModel accelerationModel = new HarmonicAccelerationModel("kT",
                                                                                          state.getDate().shiftedBy(-2.0),
                                                                                          state.getKeplerianPeriod(), harmonicMultiplier);
        final ParametricAcceleration hpa = new ParametricAcceleration(Vector3D.PLUS_K, false, accelerationModel);
        hpa.init(state, state.getDate().shiftedBy(3600.0));
        hpa.getParametersDrivers().get(0).setValue(0.00001, null);
        hpa.getParametersDrivers().get(1).setValue(0.00002, null);
        checkParameterDerivative(state, hpa, "kT γ", 1.0e-3, amplitudeDerivativeTolerance);
        checkParameterDerivative(state, hpa, "kT φ",     1.0e-3, phaseDerivativeTolerance);

    }

    @Test
    public void testCoefficientsDetermination() {

        final double mass = 2500;
        final Orbit orbit = new CircularOrbit(7500000.0, 1.0e-4, 1.0e-3, 1.7, 0.3, 0.5, PositionAngle.TRUE,
                                        FramesFactory.getEME2000(),
                                        new AbsoluteDate(new DateComponents(2004, 2, 3), TimeComponents.H00,
                                                         TimeScalesFactory.getUTC()),
                                        Constants.EIGEN5C_EARTH_MU);
        final double period = orbit.getKeplerianPeriod();
        AttitudeProvider maneuverLaw = new LofOffset(orbit.getFrame(), LOFType.VNC);
        SpacecraftState initialState = new SpacecraftState(orbit,
                                                           maneuverLaw.getAttitude(orbit,
                                                                                   orbit.getDate(),
                                                                                   orbit.getFrame()),
                                                           mass);

        double dP      = 10.0;
        double minStep = 0.001;
        double maxStep = 100;
        double[][] tolerance = NumericalPropagator.tolerances(dP, orbit, orbit.getType());

        // generate PV measurements corresponding to a tangential maneuver
        AdaptiveStepsizeIntegrator integrator0 =
            new DormandPrince853Integrator(minStep, maxStep, tolerance[0], tolerance[1]);
        integrator0.setInitialStepSize(60);
        final NumericalPropagator propagator0 = new NumericalPropagator(integrator0);
        propagator0.setInitialState(initialState);
        propagator0.setAttitudeProvider(maneuverLaw);
        final ParametricAcceleration hpaRefX1 = new ParametricAcceleration(Vector3D.PLUS_I, true,
                                                                           new HarmonicAccelerationModel("refX1", null, period, 1));
        final ParametricAcceleration hpaRefY1 = new ParametricAcceleration(Vector3D.PLUS_J, true,
                                                                           new HarmonicAccelerationModel("refY1", null, period, 1));
        final ParametricAcceleration hpaRefZ2 = new ParametricAcceleration(Vector3D.PLUS_K, true,
                                                                           new HarmonicAccelerationModel("refZ2", null, period, 2));
        hpaRefX1.getParametersDrivers().get(0).setValue(2.4e-2, null);
        hpaRefX1.getParametersDrivers().get(1).setValue(3.1, null);
        hpaRefY1.getParametersDrivers().get(0).setValue(4.0e-2, null);
        hpaRefY1.getParametersDrivers().get(1).setValue(0.3, null);
        hpaRefZ2.getParametersDrivers().get(0).setValue(1.0e-2, null);
        hpaRefZ2.getParametersDrivers().get(1).setValue(1.8, null);
        propagator0.addForceModel(hpaRefX1);
        propagator0.addForceModel(hpaRefY1);
        propagator0.addForceModel(hpaRefZ2);
        ObservableSatellite sat0 = new ObservableSatellite(0);
        final List<ObservedMeasurement<?>> measurements = new ArrayList<>();
        propagator0.setStepHandler(10.0,
                                   state ->
                                   measurements.add(new PV(state.getDate(),
                                                           state.getPosition(), state.getPVCoordinates().getVelocity(),
                                                           1.0e-3, 1.0e-6, 1.0, sat0)));
        propagator0.propagate(orbit.getDate().shiftedBy(900));

        // set up an estimator to retrieve the maneuver as several harmonic accelerations in inertial frame
        final NumericalPropagatorBuilder propagatorBuilder =
                        new NumericalPropagatorBuilder(orbit,
                                                       new DormandPrince853IntegratorBuilder(minStep, maxStep, dP),
                                                       PositionAngle.TRUE, dP);
        propagatorBuilder.addForceModel(new ParametricAcceleration(Vector3D.PLUS_I, true,
                                                                   new HarmonicAccelerationModel("X1", null, period, 1)));
        propagatorBuilder.addForceModel(new ParametricAcceleration(Vector3D.PLUS_J, true,
                                                                   new HarmonicAccelerationModel("Y1", null, period, 1)));
        propagatorBuilder.addForceModel(new ParametricAcceleration(Vector3D.PLUS_K, true,
                                                                   new HarmonicAccelerationModel("Z2", null, period, 2)));
        final BatchLSEstimator estimator = new BatchLSEstimator(new LevenbergMarquardtOptimizer(), propagatorBuilder);
        estimator.setParametersConvergenceThreshold(1.0e-2);
        estimator.setMaxIterations(20);
        estimator.setMaxEvaluations(100);
        for (final ObservedMeasurement<?> measurement : measurements) {
            estimator.addMeasurement(measurement);
        }

        // we will estimate only the force model parameters, not the orbit
        for (final ParameterDriver d : estimator.getOrbitalParametersDrivers(false).getDrivers()) {
            d.setSelected(false);
        }
        setParameter(estimator, "X1 γ", 1.0e-2);
        setParameter(estimator, "X1 φ", 4.0);
        setParameter(estimator, "Y1 γ", 1.0e-2);
        setParameter(estimator, "Y1 φ", 0.0);
        setParameter(estimator, "Z2 γ", 1.0e-2);
        setParameter(estimator, "Z2 φ", 1.0);

        estimator.estimate();
        Assertions.assertTrue(estimator.getIterationsCount()  < 15);
        Assertions.assertTrue(estimator.getEvaluationsCount() < 15);
        Assertions.assertEquals(0.0, estimator.getOptimum().getRMS(), 1.0e-5);

<<<<<<< HEAD
        Assert.assertEquals(hpaRefX1.getParametersDrivers().get(0).getValue(null), getParameter(estimator, "X1 γ", null), 1.e-12);
        Assert.assertEquals(hpaRefX1.getParametersDrivers().get(1).getValue(null), getParameter(estimator, "X1 φ", null), 1.e-12);
        Assert.assertEquals(hpaRefY1.getParametersDrivers().get(0).getValue(null), getParameter(estimator, "Y1 γ", null), 1.e-12);
        Assert.assertEquals(hpaRefY1.getParametersDrivers().get(1).getValue(null), getParameter(estimator, "Y1 φ", null), 1.e-12);
        Assert.assertEquals(hpaRefZ2.getParametersDrivers().get(0).getValue(null), getParameter(estimator, "Z2 γ", null), 1.e-12);
        Assert.assertEquals(hpaRefZ2.getParametersDrivers().get(1).getValue(null), getParameter(estimator, "Z2 φ", null), 1.e-12);
=======
        Assertions.assertEquals(hpaRefX1.getParametersDrivers().get(0).getValue(), getParameter(estimator, "X1 γ"), 1.e-12);
        Assertions.assertEquals(hpaRefX1.getParametersDrivers().get(1).getValue(), getParameter(estimator, "X1 φ"), 1.e-12);
        Assertions.assertEquals(hpaRefY1.getParametersDrivers().get(0).getValue(), getParameter(estimator, "Y1 γ"), 1.e-12);
        Assertions.assertEquals(hpaRefY1.getParametersDrivers().get(1).getValue(), getParameter(estimator, "Y1 φ"), 1.e-12);
        Assertions.assertEquals(hpaRefZ2.getParametersDrivers().get(0).getValue(), getParameter(estimator, "Z2 γ"), 1.e-12);
        Assertions.assertEquals(hpaRefZ2.getParametersDrivers().get(1).getValue(), getParameter(estimator, "Z2 φ"), 1.e-12);
>>>>>>> be42ef39

    }

    private void setParameter(BatchLSEstimator estimator, String name, double value)
        {
        for (final ParameterDriver driver : estimator.getPropagatorParametersDrivers(false).getDrivers()) {
            if (driver.getName().equals(name)) {
                driver.setSelected(true);
                driver.setValue(value, null);
                return;
            }
        }
        Assertions.fail("unknown parameter " + name);
    }

    private double getParameter(BatchLSEstimator estimator, String name, AbsoluteDate date)
        {
        for (final ParameterDriver driver : estimator.getPropagatorParametersDrivers(false).getDrivers()) {
            if (driver.getName().equals(name)) {
                return driver.getValue(date);
            }
        }
        Assertions.fail("unknown parameter " + name);
        return Double.NaN;
    }

    @BeforeEach
    public void setUp() {
        try {
            Utils.setDataRoot("regular-data");

            final double a = 24396159;
            final double e = 0.72831215;
            final double i = FastMath.toRadians(7);
            final double omega = FastMath.toRadians(180);
            final double OMEGA = FastMath.toRadians(261);
            final double lv = 0;

            final AbsoluteDate initDate = new AbsoluteDate(new DateComponents(2004, 01, 01),
                                                           new TimeComponents(23, 30, 00.000),
                                                           TimeScalesFactory.getUTC());
            initialOrbit =
                            new KeplerianOrbit(a, e, i, omega, OMEGA, lv, PositionAngle.TRUE,
                                               FramesFactory.getEME2000(), initDate, Constants.EIGEN5C_EARTH_MU);
        } catch (OrekitException oe) {
            Assertions.fail(oe.getLocalizedMessage());
        }

    }

}<|MERGE_RESOLUTION|>--- conflicted
+++ resolved
@@ -95,15 +95,9 @@
         final AccelerationModel accelerationModel = new HarmonicAccelerationModel("", AbsoluteDate.J2000_EPOCH,
                                                                                           Double.POSITIVE_INFINITY, 1);
         final ParametricAcceleration inertialAcceleration = new ParametricAcceleration(direction, true, accelerationModel);
-<<<<<<< HEAD
-        Assert.assertTrue(inertialAcceleration.dependsOnPositionOnly());
+        Assertions.assertTrue(inertialAcceleration.dependsOnPositionOnly());
         inertialAcceleration.getParametersDrivers().get(0).setValue(f / mass, null);
         inertialAcceleration.getParametersDrivers().get(1).setValue(0.5 * FastMath.PI, null);
-=======
-        Assertions.assertTrue(inertialAcceleration.dependsOnPositionOnly());
-        inertialAcceleration.getParametersDrivers().get(0).setValue(f / mass);
-        inertialAcceleration.getParametersDrivers().get(1).setValue(0.5 * FastMath.PI);
->>>>>>> be42ef39
         doTestEquivalentManeuver(mass, maneuverLaw, maneuver, accelerationLaw, inertialAcceleration, 1.0e-15);
     }
 
@@ -120,15 +114,9 @@
         final AccelerationModel accelerationModel = new HarmonicAccelerationModel("", null,
                                                                                           Double.POSITIVE_INFINITY, 1);
         final ParametricAcceleration lofAcceleration = new ParametricAcceleration(Vector3D.PLUS_I, false, accelerationModel);
-<<<<<<< HEAD
-        Assert.assertFalse(lofAcceleration.dependsOnPositionOnly());
-        lofAcceleration.getParametersDrivers().get(0).setValue(f / mass, null);
-        lofAcceleration.getParametersDrivers().get(1).setValue(0.5 * FastMath.PI, null);
-=======
         Assertions.assertFalse(lofAcceleration.dependsOnPositionOnly());
         lofAcceleration.getParametersDrivers().get(0).setValue(f / mass);
         lofAcceleration.getParametersDrivers().get(1).setValue(0.5 * FastMath.PI);
->>>>>>> be42ef39
         doTestEquivalentManeuver(mass, commonLaw, maneuver, commonLaw, lofAcceleration, 1.0e-15);
     }
 
@@ -148,8 +136,8 @@
         final AccelerationModel accelerationModel = new HarmonicAccelerationModel("prefix", null,
                                                                                           Double.POSITIVE_INFINITY, 1);
         final ParametricAcceleration lofAcceleration = new ParametricAcceleration(Vector3D.PLUS_I, maneuverLaw, accelerationModel);
-        lofAcceleration.getParametersDrivers().get(0).setValue(f / mass, null);
-        lofAcceleration.getParametersDrivers().get(1).setValue(0.5 * FastMath.PI, null);
+        lofAcceleration.getParametersDrivers().get(0).setValue(f / mass);
+        lofAcceleration.getParametersDrivers().get(1).setValue(0.5 * FastMath.PI);
         doTestEquivalentManeuver(mass, maneuverLaw, maneuver, accelerationLaw, lofAcceleration, 1.0e-15);
     }
 
@@ -217,8 +205,8 @@
         final AccelerationModel accelerationModel = new HarmonicAccelerationModel("", AbsoluteDate.J2000_EPOCH,
                                                                                           Double.POSITIVE_INFINITY, 1);
         final ParametricAcceleration inertialAcceleration = new ParametricAcceleration(direction, true, accelerationModel);
-        inertialAcceleration.getParametersDrivers().get(0).setValue(f / mass, null);
-        inertialAcceleration.getParametersDrivers().get(1).setValue(0.5 * FastMath.PI, null);
+        inertialAcceleration.getParametersDrivers().get(0).setValue(f / mass);
+        inertialAcceleration.getParametersDrivers().get(1).setValue(0.5 * FastMath.PI);
         doTestEquivalentManeuver(Decimal64Field.getInstance(),
                                  mass, maneuverLaw, maneuver, accelerationLaw, inertialAcceleration, 3.0e-9);
     }
@@ -236,8 +224,8 @@
         final HarmonicAccelerationModel accelerationModel = new HarmonicAccelerationModel("", null,
                                                                                           Double.POSITIVE_INFINITY, 1);
         final ParametricAcceleration lofAcceleration = new ParametricAcceleration(Vector3D.PLUS_I, false, accelerationModel);
-        lofAcceleration.getParametersDrivers().get(0).setValue(f / mass, null);
-        lofAcceleration.getParametersDrivers().get(1).setValue(0.5 * FastMath.PI, null);
+        lofAcceleration.getParametersDrivers().get(0).setValue(f / mass);
+        lofAcceleration.getParametersDrivers().get(1).setValue(0.5 * FastMath.PI);
         doTestEquivalentManeuver(Decimal64Field.getInstance(),
                                  mass, commonLaw, maneuver, commonLaw, lofAcceleration, 1.0e-15);
     }
@@ -258,8 +246,8 @@
         final HarmonicAccelerationModel accelerationModel = new HarmonicAccelerationModel( "prefix", null,
                                                                                            Double.POSITIVE_INFINITY, 1);
         final ParametricAcceleration lofAcceleration = new ParametricAcceleration(Vector3D.PLUS_I, maneuverLaw, accelerationModel);
-        lofAcceleration.getParametersDrivers().get(0).setValue(f / mass, null);
-        lofAcceleration.getParametersDrivers().get(1).setValue(0.5 * FastMath.PI, null);
+        lofAcceleration.getParametersDrivers().get(0).setValue(f / mass);
+        lofAcceleration.getParametersDrivers().get(1).setValue(0.5 * FastMath.PI);
         doTestEquivalentManeuver(Decimal64Field.getInstance(),
                                  mass, maneuverLaw, maneuver, accelerationLaw, lofAcceleration, 1.0e-15);
     }
@@ -352,8 +340,8 @@
                                                                                           state.getKeplerianPeriod(), harmonicMultiplier);
         final ParametricAcceleration hpa = new ParametricAcceleration(Vector3D.PLUS_K, false, accelerationModel);
         hpa.init(state, state.getDate().shiftedBy(3600.0));
-        hpa.getParametersDrivers().get(0).setValue(0.00001, null);
-        hpa.getParametersDrivers().get(1).setValue(0.00002, null);
+        hpa.getParametersDrivers().get(0).setValue(0.00001);
+        hpa.getParametersDrivers().get(1).setValue(0.00002);
         checkParameterDerivative(state, hpa, "kT γ", 1.0e-3, amplitudeDerivativeTolerance);
         checkParameterDerivative(state, hpa, "kT φ",     1.0e-3, phaseDerivativeTolerance);
 
@@ -394,12 +382,12 @@
                                                                            new HarmonicAccelerationModel("refY1", null, period, 1));
         final ParametricAcceleration hpaRefZ2 = new ParametricAcceleration(Vector3D.PLUS_K, true,
                                                                            new HarmonicAccelerationModel("refZ2", null, period, 2));
-        hpaRefX1.getParametersDrivers().get(0).setValue(2.4e-2, null);
-        hpaRefX1.getParametersDrivers().get(1).setValue(3.1, null);
-        hpaRefY1.getParametersDrivers().get(0).setValue(4.0e-2, null);
-        hpaRefY1.getParametersDrivers().get(1).setValue(0.3, null);
-        hpaRefZ2.getParametersDrivers().get(0).setValue(1.0e-2, null);
-        hpaRefZ2.getParametersDrivers().get(1).setValue(1.8, null);
+        hpaRefX1.getParametersDrivers().get(0).setValue(2.4e-2);
+        hpaRefX1.getParametersDrivers().get(1).setValue(3.1);
+        hpaRefY1.getParametersDrivers().get(0).setValue(4.0e-2);
+        hpaRefY1.getParametersDrivers().get(1).setValue(0.3);
+        hpaRefZ2.getParametersDrivers().get(0).setValue(1.0e-2);
+        hpaRefZ2.getParametersDrivers().get(1).setValue(1.8);
         propagator0.addForceModel(hpaRefX1);
         propagator0.addForceModel(hpaRefY1);
         propagator0.addForceModel(hpaRefZ2);
@@ -447,21 +435,12 @@
         Assertions.assertTrue(estimator.getEvaluationsCount() < 15);
         Assertions.assertEquals(0.0, estimator.getOptimum().getRMS(), 1.0e-5);
 
-<<<<<<< HEAD
-        Assert.assertEquals(hpaRefX1.getParametersDrivers().get(0).getValue(null), getParameter(estimator, "X1 γ", null), 1.e-12);
-        Assert.assertEquals(hpaRefX1.getParametersDrivers().get(1).getValue(null), getParameter(estimator, "X1 φ", null), 1.e-12);
-        Assert.assertEquals(hpaRefY1.getParametersDrivers().get(0).getValue(null), getParameter(estimator, "Y1 γ", null), 1.e-12);
-        Assert.assertEquals(hpaRefY1.getParametersDrivers().get(1).getValue(null), getParameter(estimator, "Y1 φ", null), 1.e-12);
-        Assert.assertEquals(hpaRefZ2.getParametersDrivers().get(0).getValue(null), getParameter(estimator, "Z2 γ", null), 1.e-12);
-        Assert.assertEquals(hpaRefZ2.getParametersDrivers().get(1).getValue(null), getParameter(estimator, "Z2 φ", null), 1.e-12);
-=======
         Assertions.assertEquals(hpaRefX1.getParametersDrivers().get(0).getValue(), getParameter(estimator, "X1 γ"), 1.e-12);
         Assertions.assertEquals(hpaRefX1.getParametersDrivers().get(1).getValue(), getParameter(estimator, "X1 φ"), 1.e-12);
         Assertions.assertEquals(hpaRefY1.getParametersDrivers().get(0).getValue(), getParameter(estimator, "Y1 γ"), 1.e-12);
         Assertions.assertEquals(hpaRefY1.getParametersDrivers().get(1).getValue(), getParameter(estimator, "Y1 φ"), 1.e-12);
         Assertions.assertEquals(hpaRefZ2.getParametersDrivers().get(0).getValue(), getParameter(estimator, "Z2 γ"), 1.e-12);
         Assertions.assertEquals(hpaRefZ2.getParametersDrivers().get(1).getValue(), getParameter(estimator, "Z2 φ"), 1.e-12);
->>>>>>> be42ef39
 
     }
 
@@ -477,15 +456,16 @@
         Assertions.fail("unknown parameter " + name);
     }
 
-    private double getParameter(BatchLSEstimator estimator, String name, AbsoluteDate date)
-        {
-        for (final ParameterDriver driver : estimator.getPropagatorParametersDrivers(false).getDrivers()) {
-            if (driver.getName().equals(name)) {
-                return driver.getValue(date);
-            }
-        }
-        Assertions.fail("unknown parameter " + name);
-        return Double.NaN;
+    // if Pdriver has only 1 value driven
+    private double getParameter(BatchLSEstimator estimator, String name)
+    {
+    for (final ParameterDriver driver : estimator.getPropagatorParametersDrivers(false).getDrivers()) {
+        if (driver.getName().equals(name)) {
+            return driver.getValue();
+        }
+    }
+    Assertions.fail("unknown parameter " + name);
+    return Double.NaN;
     }
 
     @BeforeEach
