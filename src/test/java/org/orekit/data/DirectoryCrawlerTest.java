--- conflicted
+++ resolved
@@ -73,14 +73,9 @@
             DirectoryCrawlerTest.class.getClassLoader().getResource("zipped-data/multizip.zip");
         File parent = new File(url.toURI().getPath()).getParentFile();
         CountingLoader crawler = new CountingLoader();
-<<<<<<< HEAD
         new DirectoryCrawler(parent).feed(Pattern.compile(".*\\.txt$"), crawler,
                                           DataContext.getDefault().getDataProvidersManager());
-        Assert.assertEquals(6, crawler.getCount());
-=======
-        new DirectoryCrawler(parent).feed(Pattern.compile(".*\\.txt$"), crawler);
         Assert.assertEquals(7, crawler.getCount());
->>>>>>> fce95ec5
     }
 
     @Test(expected=OrekitException.class)
