/* Copyright 2002-2014 CS Systèmes d'Information
 * Licensed to CS Systèmes d'Information (CS) under one or more
 * contributor license agreements.  See the NOTICE file distributed with
 * this work for additional information regarding copyright ownership.
 * CS licenses this file to You under the Apache License, Version 2.0
 * (the "License"); you may not use this file except in compliance with
 * the License.  You may obtain a copy of the License at
 *
 *   http://www.apache.org/licenses/LICENSE-2.0
 *
 * Unless required by applicable law or agreed to in writing, software
 * distributed under the License is distributed on an "AS IS" BASIS,
 * WITHOUT WARRANTIES OR CONDITIONS OF ANY KIND, either express or implied.
 * See the License for the specific language governing permissions and
 * limitations under the License.
 */
package org.orekit.frames;

import java.io.ByteArrayInputStream;
import java.io.ByteArrayOutputStream;
import java.io.IOException;
import java.io.ObjectInputStream;
import java.io.ObjectOutputStream;
import java.util.ArrayList;
import java.util.List;
import java.util.SortedSet;
import java.util.TreeSet;

import org.apache.commons.math3.geometry.euclidean.threed.Vector3D;
import org.junit.Assert;
import org.junit.Before;
import org.junit.Test;
import org.orekit.Utils;
import org.orekit.bodies.CelestialBodyFactory;
import org.orekit.errors.OrekitException;
import org.orekit.time.AbsoluteDate;
import org.orekit.time.ChronologicalComparator;
import org.orekit.time.DateComponents;
import org.orekit.time.TimeComponents;
import org.orekit.time.TimeScalesFactory;
import org.orekit.utils.Constants;
import org.orekit.utils.IERSConventions;

public class FramesFactoryTest {

    @Test
    public void testTreeRoot() throws OrekitException {
        Assert.assertNull(FramesFactory.getFrame(Predefined.GCRF).getParent());
    }

    @Test
    public void testTreeICRF() throws OrekitException {
        Frame icrf = FramesFactory.getFrame(Predefined.ICRF);
        Transform t = icrf.getTransformTo(FramesFactory.getGCRF(),
                                          new AbsoluteDate(1969, 6, 25, TimeScalesFactory.getTT()));
        Assert.assertEquals(0.0, t.getRotation().getAngle(), 1.0e-15);
        Assert.assertEquals(CelestialBodyFactory.EARTH_MOON + "/inertial", icrf.getParent().getName());
        Assert.assertEquals(Predefined.GCRF.getName(), icrf.getParent().getParent().getName());
    }

    @Test
    public void testTree() throws OrekitException {
        Predefined[][] reference = new Predefined[][] {
<<<<<<< HEAD
            { Predefined.EME2000,                                   Predefined.GCRF },
            { Predefined.ITRF_2008_WITHOUT_TIDAL_EFFECTS,           Predefined.TIRF_2000_CONV_2010_WITHOUT_TIDAL_EFFECTS },
            { Predefined.ITRF_2008_WITH_TIDAL_EFFECTS,              Predefined.TIRF_2000_CONV_2010_WITH_TIDAL_EFFECTS },
            { Predefined.ITRF_2005_WITHOUT_TIDAL_EFFECTS,           Predefined.ITRF_2008_WITHOUT_TIDAL_EFFECTS },
            { Predefined.ITRF_2005_WITH_TIDAL_EFFECTS,              Predefined.ITRF_2008_WITH_TIDAL_EFFECTS },
            { Predefined.ITRF_2000_WITHOUT_TIDAL_EFFECTS,           Predefined.ITRF_2005_WITHOUT_TIDAL_EFFECTS },
            { Predefined.ITRF_2000_WITH_TIDAL_EFFECTS,              Predefined.ITRF_2005_WITH_TIDAL_EFFECTS },
            { Predefined.ITRF_97_WITHOUT_TIDAL_EFFECTS,             Predefined.ITRF_2000_WITHOUT_TIDAL_EFFECTS },
            { Predefined.ITRF_97_WITH_TIDAL_EFFECTS,                Predefined.ITRF_2000_WITH_TIDAL_EFFECTS },
            { Predefined.ITRF_93_WITHOUT_TIDAL_EFFECTS,             Predefined.ITRF_2000_WITHOUT_TIDAL_EFFECTS },
            { Predefined.ITRF_93_WITH_TIDAL_EFFECTS,                Predefined.ITRF_2000_WITH_TIDAL_EFFECTS },
            { Predefined.ITRF_EQUINOX,                              Predefined.GTOD_WITH_EOP_CORRECTIONS },
            { Predefined.TIRF_2000_CONV_2010_WITHOUT_TIDAL_EFFECTS, Predefined.CIRF_2000_CONV_2010 },
            { Predefined.TIRF_2000_CONV_2010_WITH_TIDAL_EFFECTS,    Predefined.CIRF_2000_CONV_2010 },
            { Predefined.CIRF_2000_CONV_2010,                       Predefined.GCRF },
            { Predefined.VEIS_1950,                                 Predefined.GTOD_WITHOUT_EOP_CORRECTIONS },
            { Predefined.GTOD_WITHOUT_EOP_CORRECTIONS,              Predefined.TOD_WITHOUT_EOP_CORRECTIONS },
            { Predefined.GTOD_WITH_EOP_CORRECTIONS,                 Predefined.TOD_WITH_EOP_CORRECTIONS },
            { Predefined.TOD_WITHOUT_EOP_CORRECTIONS,               Predefined.MOD_WITHOUT_EOP_CORRECTIONS },
            { Predefined.TOD_WITH_EOP_CORRECTIONS,                  Predefined.MOD_WITH_EOP_CORRECTIONS },
            { Predefined.MOD_WITHOUT_EOP_CORRECTIONS,               Predefined.EME2000 },
            { Predefined.MOD_WITH_EOP_CORRECTIONS,                  Predefined.GCRF },
            { Predefined.TEME,                                      Predefined.TOD_WITHOUT_EOP_CORRECTIONS },
            { Predefined.B1950,                                     Predefined.EME2000 }
=======
            { Predefined.EME2000,                                Predefined.GCRF },
            { Predefined.ITRF_CIO_CONV_1996_ACCURATE_EOP,        Predefined.TIRF_CONVENTIONS_1996_ACCURATE_EOP },
            { Predefined.ITRF_CIO_CONV_1996_SIMPLE_EOP,          Predefined.TIRF_CONVENTIONS_1996_SIMPLE_EOP   },
            { Predefined.ITRF_CIO_CONV_2003_ACCURATE_EOP,        Predefined.TIRF_CONVENTIONS_2003_ACCURATE_EOP },
            { Predefined.ITRF_CIO_CONV_2003_SIMPLE_EOP,          Predefined.TIRF_CONVENTIONS_2003_SIMPLE_EOP   },
            { Predefined.ITRF_CIO_CONV_2010_ACCURATE_EOP,        Predefined.TIRF_CONVENTIONS_2010_ACCURATE_EOP },
            { Predefined.ITRF_CIO_CONV_2010_SIMPLE_EOP,          Predefined.TIRF_CONVENTIONS_2010_SIMPLE_EOP   },
            { Predefined.TIRF_CONVENTIONS_1996_ACCURATE_EOP,     Predefined.CIRF_CONVENTIONS_1996_ACCURATE_EOP },
            { Predefined.TIRF_CONVENTIONS_1996_SIMPLE_EOP,       Predefined.CIRF_CONVENTIONS_1996_SIMPLE_EOP   },
            { Predefined.TIRF_CONVENTIONS_2003_ACCURATE_EOP,     Predefined.CIRF_CONVENTIONS_2003_ACCURATE_EOP },
            { Predefined.TIRF_CONVENTIONS_2003_SIMPLE_EOP,       Predefined.CIRF_CONVENTIONS_2003_SIMPLE_EOP   },
            { Predefined.TIRF_CONVENTIONS_2010_ACCURATE_EOP,     Predefined.CIRF_CONVENTIONS_2010_ACCURATE_EOP },
            { Predefined.TIRF_CONVENTIONS_2010_SIMPLE_EOP,       Predefined.CIRF_CONVENTIONS_2010_SIMPLE_EOP   },
            { Predefined.CIRF_CONVENTIONS_1996_ACCURATE_EOP,     Predefined.GCRF },
            { Predefined.CIRF_CONVENTIONS_1996_SIMPLE_EOP,       Predefined.GCRF },
            { Predefined.CIRF_CONVENTIONS_2003_ACCURATE_EOP,     Predefined.GCRF },
            { Predefined.CIRF_CONVENTIONS_2003_SIMPLE_EOP,       Predefined.GCRF },
            { Predefined.CIRF_CONVENTIONS_2010_ACCURATE_EOP,     Predefined.GCRF },
            { Predefined.CIRF_CONVENTIONS_2010_SIMPLE_EOP,       Predefined.GCRF },
            { Predefined.VEIS_1950,                              Predefined.GTOD_WITHOUT_EOP_CORRECTIONS },
            { Predefined.ITRF_EQUINOX_CONV_1996_ACCURATE_EOP,    Predefined.GTOD_CONVENTIONS_1996_ACCURATE_EOP },
            { Predefined.ITRF_EQUINOX_CONV_1996_SIMPLE_EOP,      Predefined.GTOD_CONVENTIONS_1996_SIMPLE_EOP   },
            { Predefined.ITRF_EQUINOX_CONV_2003_ACCURATE_EOP,    Predefined.GTOD_CONVENTIONS_2003_ACCURATE_EOP },
            { Predefined.ITRF_EQUINOX_CONV_2003_SIMPLE_EOP,      Predefined.GTOD_CONVENTIONS_2003_SIMPLE_EOP   },
            { Predefined.ITRF_EQUINOX_CONV_2010_ACCURATE_EOP,    Predefined.GTOD_CONVENTIONS_2010_ACCURATE_EOP },
            { Predefined.ITRF_EQUINOX_CONV_2010_SIMPLE_EOP,      Predefined.GTOD_CONVENTIONS_2010_SIMPLE_EOP   },
            { Predefined.GTOD_WITHOUT_EOP_CORRECTIONS,           Predefined.TOD_WITHOUT_EOP_CORRECTIONS },
            { Predefined.GTOD_CONVENTIONS_1996_ACCURATE_EOP,     Predefined.TOD_CONVENTIONS_1996_ACCURATE_EOP },
            { Predefined.GTOD_CONVENTIONS_1996_SIMPLE_EOP,       Predefined.TOD_CONVENTIONS_1996_SIMPLE_EOP   },
            { Predefined.GTOD_CONVENTIONS_2003_ACCURATE_EOP,     Predefined.TOD_CONVENTIONS_2003_ACCURATE_EOP },
            { Predefined.GTOD_CONVENTIONS_2003_SIMPLE_EOP,       Predefined.TOD_CONVENTIONS_2003_SIMPLE_EOP   },
            { Predefined.GTOD_CONVENTIONS_2010_ACCURATE_EOP,     Predefined.TOD_CONVENTIONS_2010_ACCURATE_EOP },
            { Predefined.GTOD_CONVENTIONS_2010_SIMPLE_EOP,       Predefined.TOD_CONVENTIONS_2010_SIMPLE_EOP   },
            { Predefined.TOD_WITHOUT_EOP_CORRECTIONS,            Predefined.MOD_WITHOUT_EOP_CORRECTIONS },
            { Predefined.TOD_CONVENTIONS_1996_ACCURATE_EOP,      Predefined.MOD_CONVENTIONS_1996 },
            { Predefined.TOD_CONVENTIONS_1996_SIMPLE_EOP,        Predefined.MOD_CONVENTIONS_1996 },
            { Predefined.TOD_CONVENTIONS_2003_ACCURATE_EOP,      Predefined.MOD_CONVENTIONS_2003 },
            { Predefined.TOD_CONVENTIONS_2003_SIMPLE_EOP,        Predefined.MOD_CONVENTIONS_2003 },
            { Predefined.TOD_CONVENTIONS_2010_ACCURATE_EOP,      Predefined.MOD_CONVENTIONS_2010 },
            { Predefined.TOD_CONVENTIONS_2010_SIMPLE_EOP,        Predefined.MOD_CONVENTIONS_2010 },
            { Predefined.MOD_WITHOUT_EOP_CORRECTIONS,            Predefined.EME2000 },
            { Predefined.MOD_CONVENTIONS_1996,                   Predefined.GCRF    },
            { Predefined.MOD_CONVENTIONS_2003,                   Predefined.EME2000 },
            { Predefined.MOD_CONVENTIONS_2010,                   Predefined.EME2000 },
            { Predefined.TEME,                                   Predefined.TOD_WITHOUT_EOP_CORRECTIONS }
>>>>>>> 01b00298
        };
        for (final Predefined[] pair : reference) {
            Frame child  = FramesFactory.getFrame(pair[0]);
            Frame parent = FramesFactory.getFrame(pair[1]);
            Assert.assertEquals("wrong parent for " + child.getName(),
                                parent.getName(), child.getParent().getName());
        }
    }

    @SuppressWarnings("deprecation")
    @Test
    public void testSerialization()
            throws OrekitException, IOException, ClassNotFoundException {
        for (Predefined predefined : Predefined.values()) {

            Frame original = FramesFactory.getFrame(predefined);
            switch (predefined) {
            case ICRF :
                Assert.assertEquals(CelestialBodyFactory.SOLAR_SYSTEM_BARYCENTER + "/inertial", original.getName());
                break;
            case ITRF_2008_WITHOUT_TIDAL_EFFECTS :
                Assert.assertEquals(Predefined.ITRF_CIO_CONV_2010_SIMPLE_EOP.getName(), original.getName());
                break;
            case ITRF_2008_WITH_TIDAL_EFFECTS :
                Assert.assertEquals(Predefined.ITRF_CIO_CONV_2010_ACCURATE_EOP.getName(), original.getName());
                break;
            case ITRF_EQUINOX :
                Assert.assertEquals(Predefined.ITRF_EQUINOX_CONV_1996_SIMPLE_EOP.getName(), original.getName());
                break;
            case TIRF_2000_CONV_2003_WITH_TIDAL_EFFECTS :
                Assert.assertEquals(Predefined.TIRF_CONVENTIONS_2003_ACCURATE_EOP.getName(), original.getName());
                break;
            case TIRF_2000_CONV_2003_WITHOUT_TIDAL_EFFECTS :
                Assert.assertEquals(Predefined.TIRF_CONVENTIONS_2003_SIMPLE_EOP.getName(), original.getName());
                break;
            case TIRF_2000_CONV_2010_WITH_TIDAL_EFFECTS :
                Assert.assertEquals(Predefined.TIRF_CONVENTIONS_2010_ACCURATE_EOP.getName(), original.getName());
                break;
            case TIRF_2000_CONV_2010_WITHOUT_TIDAL_EFFECTS :
                Assert.assertEquals(Predefined.TIRF_CONVENTIONS_2010_SIMPLE_EOP.getName(), original.getName());
                break;
            case CIRF_2000_CONV_2003 :
                Assert.assertEquals(Predefined.CIRF_CONVENTIONS_2003_ACCURATE_EOP.getName(), original.getName());
                break;
            case CIRF_2000_CONV_2010 :
                Assert.assertEquals(Predefined.CIRF_CONVENTIONS_2010_ACCURATE_EOP.getName(), original.getName());
                break;
            case GTOD_WITH_EOP_CORRECTIONS :
                Assert.assertEquals(Predefined.GTOD_CONVENTIONS_1996_ACCURATE_EOP.getName(), original.getName());
                break;
            case TOD_WITH_EOP_CORRECTIONS :
                Assert.assertEquals(Predefined.TOD_CONVENTIONS_1996_ACCURATE_EOP.getName(), original.getName());
                break;
            case MOD_WITH_EOP_CORRECTIONS :
                Assert.assertEquals(Predefined.MOD_CONVENTIONS_1996.getName(), original.getName());
                break;
            default :
                Assert.assertEquals(predefined.getName(), original.getName());
            }

            ByteArrayOutputStream bos = new ByteArrayOutputStream();
            ObjectOutputStream    oos = new ObjectOutputStream(bos);
            oos.writeObject(original);
             if (predefined == Predefined.GCRF) {
                Assert.assertTrue(bos.size() >  50);
                Assert.assertTrue(bos.size() < 100);
            } else if (predefined == Predefined.ICRF) {
                Assert.assertTrue(bos.size() > 430);
                Assert.assertTrue(bos.size() < 480);
            } else {
                Assert.assertTrue(bos.size() > 100);
                Assert.assertTrue(bos.size() < 160);
            }

            ByteArrayInputStream  bis = new ByteArrayInputStream(bos.toByteArray());
            ObjectInputStream     ois = new ObjectInputStream(bis);
            Frame deserialized  = (Frame) ois.readObject();
            Assert.assertTrue(original == deserialized);
        }
    }

    @Test
    public void testEOPConversionSymetry1980() throws OrekitException {
        Utils.setDataRoot("rapid-data-columns");
        IERSConventions.NutationCorrectionConverter converter =
                IERSConventions.IERS_1996.getNutationCorrectionConverter();
        SortedSet<EOPEntry> rawEquinox = new TreeSet<EOPEntry>(new ChronologicalComparator());
        new RapidDataAndPredictionColumnsLoader(false, "^finals\\.daily$").fillHistory(converter, rawEquinox);
        Assert.assertEquals(181, rawEquinox.size());
        for (final EOPEntry entry : rawEquinox) {
            final double[] rebuiltEquinox = converter.toEquinox(entry.getDate(),
                                                                entry.getDx(), entry.getDy());
            Assert.assertEquals(entry.getDdPsi(), rebuiltEquinox[0], 2.0e-22);
            Assert.assertEquals(entry.getDdEps(), rebuiltEquinox[1], 2.0e-23);
        }
    }

    @Test
    public void testEOPConversionSymetry2003() throws OrekitException {
        Utils.setDataRoot("rapid-data-columns");
        IERSConventions.NutationCorrectionConverter converter =
                IERSConventions.IERS_2003.getNutationCorrectionConverter();
        final SortedSet<EOPEntry> rawNRO = new TreeSet<EOPEntry>(new ChronologicalComparator());
        new RapidDataAndPredictionColumnsLoader(true, "^finals2000A\\.daily$").fillHistory(converter, rawNRO);
        Assert.assertEquals(181, rawNRO.size());
        for (final EOPEntry entry : rawNRO) {
            final double[] rebuiltNRO = converter.toNonRotating(entry.getDate(),
                                                                entry.getDdPsi(), entry.getDdEps());
            Assert.assertEquals(entry.getDx(), rebuiltNRO[0], 6.0e-23);
            Assert.assertEquals(entry.getDy(), rebuiltNRO[1], 2.0e-23);
        }
    }

    @Test
    public void testCIP2003() throws OrekitException {
        testCIP(IERSConventions.IERS_2003, 1.2e-11);
    }

    @Test
    public void testCIP2010() throws OrekitException {
        testCIP(IERSConventions.IERS_2010, 1.2e-11);
    }

    private void testCIP(IERSConventions conventions, double threshold) throws OrekitException {
        Utils.setLoaders(conventions, new ArrayList<EOPEntry>());
        Frame cirf = FramesFactory.getCIRF(conventions, false);
        Frame tod  = FramesFactory.getTOD(conventions, false);
        AbsoluteDate t0 = new AbsoluteDate(new DateComponents(2003, 06, 21), TimeComponents.H00,
                                           TimeScalesFactory.getUTC());
        for (double dt = -30 * Constants.JULIAN_DAY; dt < 30 * Constants.JULIAN_DAY; dt += 3600) {
            // CIRF and TOD should both have the Celestial Intermediate Pole as their Z axis
            AbsoluteDate date = t0.shiftedBy(dt);
            Transform t = FramesFactory.getNonInterpolatingTransform(tod, cirf, date);
            Vector3D z = t.transformVector(Vector3D.PLUS_K);
            Assert.assertEquals(0.0, Vector3D.angle(z, Vector3D.PLUS_K), threshold);
        }
    }

    @Test
    public void testEOPConversion() throws OrekitException {

        // real data from buletinb-298.txt

        // first use case: don't propagate the dx, dy correction to TOD, set dPsi, dEpsilon to 0.0
        final List<EOPEntry> forced = Utils.buildEOPList(IERSConventions.IERS_2010, new double[][] {
            { 56202, 0.3726886, 0.0008843, 0.168556, 0.332869, 0.0, 0.0, -0.000118, 0.000091 },
            { 56203, 0.3719108, 0.0007204, 0.168261, 0.331527, 0.0, 0.0, -0.000140, 0.000111 },
            { 56204, 0.3712561, 0.0006217, 0.168218, 0.330668, 0.0, 0.0, -0.000165, 0.000148 },
            { 56205, 0.3706736, 0.0005530, 0.167775, 0.329688, 0.0, 0.0, -0.000188, 0.000189 },
            { 56206, 0.3701593, 0.0005139, 0.166829, 0.328457, 0.0, 0.0, -0.000180, 0.000203 }
        });

        Utils.setLoaders(IERSConventions.IERS_2010, forced);
        Frame cirf            = FramesFactory.getCIRF(IERSConventions.IERS_2010, false);
        Frame todNoCorrection = FramesFactory.getTOD(IERSConventions.IERS_2010, false);

        // second use case: convert dx, dy data into dDPsi, dDEpsilon
        final List<EOPEntry> converted = Utils.buildEOPList(IERSConventions.IERS_2010, new double[][] {
            { 56202, 0.3726886, 0.0008843, 0.168556, 0.332869, Double.NaN, Double.NaN, -0.000118, 0.000091 },
            { 56203, 0.3719108, 0.0007204, 0.168261, 0.331527, Double.NaN, Double.NaN, -0.000140, 0.000111 },
            { 56204, 0.3712561, 0.0006217, 0.168218, 0.330668, Double.NaN, Double.NaN, -0.000165, 0.000148 },
            { 56205, 0.3706736, 0.0005530, 0.167775, 0.329688, Double.NaN, Double.NaN, -0.000188, 0.000189 },
            { 56206, 0.3701593, 0.0005139, 0.166829, 0.328457, Double.NaN, Double.NaN, -0.000180, 0.000203 }
        });
        Utils.setLoaders(IERSConventions.IERS_2010, converted);
        Frame todConvertedCorrection  = FramesFactory.getTOD(IERSConventions.IERS_2010, false);

        for (AbsoluteDate date = forced.get(0).getDate();
             date.compareTo(forced.get(forced.size() - 1).getDate()) < 0;
             date = date.shiftedBy(3600)) {
            Transform tNoCorrection =
                    FramesFactory.getNonInterpolatingTransform(todNoCorrection, cirf, date);

            // when we forget the correction on TOD,
            // its Z axis is slightly offset from CIRF Z axis
            Vector3D zNoCorrection  = tNoCorrection.transformVector(Vector3D.PLUS_K);
            Assert.assertTrue(Vector3D.angle(zNoCorrection, Vector3D.PLUS_K) > 7.2e-10);
            Transform tConverted =
                    FramesFactory.getNonInterpolatingTransform(todConvertedCorrection, cirf, date);
            // when we convert the correction and apply it to TOD,
            // its Z axis is much better aligned with CIRF Z axis
            Vector3D zConverted  = tConverted.transformVector(Vector3D.PLUS_K);
            Assert.assertTrue(Vector3D.angle(zConverted, Vector3D.PLUS_K) < 6e-12);
  
        }

    }

    @Test
    public void testEOPConversionUAI2000Package() throws OrekitException {
        // the reference value has been computed using the uai2000.package routines
        // provided by Ch. Bizouard on page http://hpiers.obspm.fr/eop-pc/models/models_fr.html
        // using the following main program
        //
        //        program test_EOP_conversion
        //        double precision dmjd,dpsi,deps,dx1,dy1,dx2,dy2
        //C       2004-02-14:00:00:00Z, MJD = 53049,
        //C                             UT1-UTC=-0.4093475, LOD = 0.4676,
        //C                             X = -0.076804, Y = 0.204671,
        //C                             dx  = -0.075, dy  = -0.189
        //C       values extracted from finals2000A.all file, bulletinA columns
        //        dmjd = 53049.0
        //        dx1  = -0.075
        //        dy1  = -0.189
        //        call DPSIDEPS2000_DXDY2000(dmjd,dx1,dy1,dpsi,deps)
        //        write (6, *) 'dPsi = ', dpsi, 'dEpsilon = ', deps
        //        call DXDY2000_DPSIDEPS2000(dmjd,dpsi,deps,dX2,dY2)
        //        write (6, *) 'dx = ', dx2, 'dy = ', dy2
        //      end
        //
        // the output of this test reads:
        //     dPsi =  -0.18810999708158463      dEpsilon =  -0.18906891450729962
        //     dx =   -7.5000002980232239E-002 dy =  -0.18899999558925629

        IERSConventions.NutationCorrectionConverter converter =
                IERSConventions.IERS_2003.getNutationCorrectionConverter();
        AbsoluteDate date =
                new AbsoluteDate(new DateComponents(DateComponents.MODIFIED_JULIAN_EPOCH, 53049),
                                 TimeScalesFactory.getUTC());
        double dx  = Constants.ARC_SECONDS_TO_RADIANS * -0.075;
        double dy  = Constants.ARC_SECONDS_TO_RADIANS * -0.189;
        double[] equinox = converter.toEquinox(date, dx, dy);

        // The code from uai2000.package uses sin(epsilon0), cos(epsilon0) in the
        // formula, whereas IERS conventions use sin(epsilonA), cos(epsilon0), i.e.
        // the sine is computed on current date instead of epoch. This explains why
        // the following threshold had to be raised to 2e-11.
        // We still decided to stick with sin(epsilonA) in our implementation, in
        // order to remain consistent with IERS conventions
        Assert.assertEquals(Constants.ARC_SECONDS_TO_RADIANS * -0.18810999708158463,
                            equinox[0], 2.0e-11);

        Assert.assertEquals(Constants.ARC_SECONDS_TO_RADIANS * -0.18906891450729962,
                            equinox[1], 2.2e-14);
        double[] nro = converter.toNonRotating(date, equinox[0], equinox[1]);
        Assert.assertEquals(dx, nro[0], 1.0e-20);
        Assert.assertEquals(dy, nro[1], 1.0e-20);

    }

    @Before
    public void setUp() {
        Utils.setDataRoot("regular-data");
    }

}<|MERGE_RESOLUTION|>--- conflicted
+++ resolved
@@ -61,32 +61,6 @@
     @Test
     public void testTree() throws OrekitException {
         Predefined[][] reference = new Predefined[][] {
-<<<<<<< HEAD
-            { Predefined.EME2000,                                   Predefined.GCRF },
-            { Predefined.ITRF_2008_WITHOUT_TIDAL_EFFECTS,           Predefined.TIRF_2000_CONV_2010_WITHOUT_TIDAL_EFFECTS },
-            { Predefined.ITRF_2008_WITH_TIDAL_EFFECTS,              Predefined.TIRF_2000_CONV_2010_WITH_TIDAL_EFFECTS },
-            { Predefined.ITRF_2005_WITHOUT_TIDAL_EFFECTS,           Predefined.ITRF_2008_WITHOUT_TIDAL_EFFECTS },
-            { Predefined.ITRF_2005_WITH_TIDAL_EFFECTS,              Predefined.ITRF_2008_WITH_TIDAL_EFFECTS },
-            { Predefined.ITRF_2000_WITHOUT_TIDAL_EFFECTS,           Predefined.ITRF_2005_WITHOUT_TIDAL_EFFECTS },
-            { Predefined.ITRF_2000_WITH_TIDAL_EFFECTS,              Predefined.ITRF_2005_WITH_TIDAL_EFFECTS },
-            { Predefined.ITRF_97_WITHOUT_TIDAL_EFFECTS,             Predefined.ITRF_2000_WITHOUT_TIDAL_EFFECTS },
-            { Predefined.ITRF_97_WITH_TIDAL_EFFECTS,                Predefined.ITRF_2000_WITH_TIDAL_EFFECTS },
-            { Predefined.ITRF_93_WITHOUT_TIDAL_EFFECTS,             Predefined.ITRF_2000_WITHOUT_TIDAL_EFFECTS },
-            { Predefined.ITRF_93_WITH_TIDAL_EFFECTS,                Predefined.ITRF_2000_WITH_TIDAL_EFFECTS },
-            { Predefined.ITRF_EQUINOX,                              Predefined.GTOD_WITH_EOP_CORRECTIONS },
-            { Predefined.TIRF_2000_CONV_2010_WITHOUT_TIDAL_EFFECTS, Predefined.CIRF_2000_CONV_2010 },
-            { Predefined.TIRF_2000_CONV_2010_WITH_TIDAL_EFFECTS,    Predefined.CIRF_2000_CONV_2010 },
-            { Predefined.CIRF_2000_CONV_2010,                       Predefined.GCRF },
-            { Predefined.VEIS_1950,                                 Predefined.GTOD_WITHOUT_EOP_CORRECTIONS },
-            { Predefined.GTOD_WITHOUT_EOP_CORRECTIONS,              Predefined.TOD_WITHOUT_EOP_CORRECTIONS },
-            { Predefined.GTOD_WITH_EOP_CORRECTIONS,                 Predefined.TOD_WITH_EOP_CORRECTIONS },
-            { Predefined.TOD_WITHOUT_EOP_CORRECTIONS,               Predefined.MOD_WITHOUT_EOP_CORRECTIONS },
-            { Predefined.TOD_WITH_EOP_CORRECTIONS,                  Predefined.MOD_WITH_EOP_CORRECTIONS },
-            { Predefined.MOD_WITHOUT_EOP_CORRECTIONS,               Predefined.EME2000 },
-            { Predefined.MOD_WITH_EOP_CORRECTIONS,                  Predefined.GCRF },
-            { Predefined.TEME,                                      Predefined.TOD_WITHOUT_EOP_CORRECTIONS },
-            { Predefined.B1950,                                     Predefined.EME2000 }
-=======
             { Predefined.EME2000,                                Predefined.GCRF },
             { Predefined.ITRF_CIO_CONV_1996_ACCURATE_EOP,        Predefined.TIRF_CONVENTIONS_1996_ACCURATE_EOP },
             { Predefined.ITRF_CIO_CONV_1996_SIMPLE_EOP,          Predefined.TIRF_CONVENTIONS_1996_SIMPLE_EOP   },
@@ -131,8 +105,8 @@
             { Predefined.MOD_CONVENTIONS_1996,                   Predefined.GCRF    },
             { Predefined.MOD_CONVENTIONS_2003,                   Predefined.EME2000 },
             { Predefined.MOD_CONVENTIONS_2010,                   Predefined.EME2000 },
-            { Predefined.TEME,                                   Predefined.TOD_WITHOUT_EOP_CORRECTIONS }
->>>>>>> 01b00298
+            { Predefined.TEME,                                   Predefined.TOD_WITHOUT_EOP_CORRECTIONS },
+            { Predefined.B1950,                                  Predefined.EME2000 }
         };
         for (final Predefined[] pair : reference) {
             Frame child  = FramesFactory.getFrame(pair[0]);
