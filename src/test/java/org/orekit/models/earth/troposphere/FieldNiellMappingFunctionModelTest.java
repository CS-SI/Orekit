/* Copyright 2002-2024 CS GROUP
 * Licensed to CS GROUP (CS) under one or more
 * contributor license agreements.  See the NOTICE file distributed with
 * this work for additional information regarding copyright ownership.
 * CS licenses this file to You under the Apache License, Version 2.0
 * (the "License"); you may not use this file except in compliance with
 * the License.  You may obtain a copy of the License at
 *
 *   http://www.apache.org/licenses/LICENSE-2.0
 *
 * Unless required by applicable law or agreed to in writing, software
 * distributed under the License is distributed on an "AS IS" BASIS,
 * WITHOUT WARRANTIES OR CONDITIONS OF ANY KIND, either express or implied.
 * See the License for the specific language governing permissions and
 * limitations under the License.
 */
package org.orekit.models.earth.troposphere;

import org.hipparchus.util.Binary64Field;
import org.junit.jupiter.api.Test;

public class FieldNiellMappingFunctionModelTest extends AbstractFieldMappingFunctionTest {

    protected TroposphereMappingFunction buildMappingFunction() {
        return new NiellMappingFunctionModel();
    }

    @Test
    public void testMappingFactors() {
        doTestMappingFactors(Binary64Field.getInstance(), 10.16, 10.75);
    }

    @Test
    public void testMFStateDerivatives() {
<<<<<<< HEAD
        doTestMFStateDerivatives(6.506e-12, 1.557e-11);
=======

        // Geodetic point
        final double latitude     = FastMath.toRadians(45.0);
        final double longitude    = FastMath.toRadians(45.0);
        final double height       = 0.0;
        final GeodeticPoint point = new GeodeticPoint(latitude, longitude, height);
        // Body: earth
        final OneAxisEllipsoid earth = new OneAxisEllipsoid(Constants.WGS84_EARTH_EQUATORIAL_RADIUS,
                                                            Constants.WGS84_EARTH_FLATTENING,
                                                            FramesFactory.getITRF(IERSConventions.IERS_2010, true));
        // Topocentric frame
        final TopocentricFrame baseFrame = new TopocentricFrame(earth, point, "topo");

        // Station
        final GroundStation station = new GroundStation(baseFrame);

        // Mapping Function model
        final MappingFunction model = new NiellMappingFunctionModel();

        // Derivative Structure
        final DSFactory factory = new DSFactory(6, 1);
        final DerivativeStructure a0       = factory.variable(0, 24464560.0);
        final DerivativeStructure e0       = factory.variable(1, 0.05);
        final DerivativeStructure i0       = factory.variable(2, 0.122138);
        final DerivativeStructure pa0      = factory.variable(3, 3.10686);
        final DerivativeStructure raan0    = factory.variable(4, 1.00681);
        final DerivativeStructure anomaly0 = factory.variable(5, 0.048363);
        final Field<DerivativeStructure> field = a0.getField();
        final DerivativeStructure zero = field.getZero();

        // Field Date
        final FieldAbsoluteDate<DerivativeStructure> dsDate = new FieldAbsoluteDate<>(field);
        // Field Orbit
        final Frame frame = FramesFactory.getEME2000();
        final FieldOrbit<DerivativeStructure> dsOrbit = new FieldKeplerianOrbit<>(a0, e0, i0, pa0, raan0, anomaly0,
                        PositionAngleType.MEAN, frame,
                        dsDate, zero.add(3.9860047e14));
        // Field State
        final FieldSpacecraftState<DerivativeStructure> dsState = new FieldSpacecraftState<>(dsOrbit);

        // Initial satellite elevation
        final FieldVector3D<DerivativeStructure> position = dsState.getPosition();
        final DerivativeStructure dsElevation = baseFrame.getTrackingCoordinates(position, frame, dsDate).getElevation();

        // Compute mapping factors with state derivatives
        final FieldGeodeticPoint<DerivativeStructure> dsPoint = new FieldGeodeticPoint<>(zero.add(latitude), zero.add(longitude), zero.add(height));
        final DerivativeStructure[] factors = model.mappingFactors(dsElevation, dsPoint, dsDate);

        final double[] compMFH = factors[0].getAllDerivatives();
        final double[] compMFW = factors[1].getAllDerivatives();

        // Field -> non-field
        final Orbit orbit = dsOrbit.toOrbit();
        final SpacecraftState state = dsState.toSpacecraftState();

        // Finite differences for reference values
        final double[][] refMF = new double[2][6];
        final OrbitType orbitType = OrbitType.KEPLERIAN;
        final PositionAngleType angleType = PositionAngleType.MEAN;
        double dP = 0.001;
        double[] steps = NumericalPropagator.tolerances(1000000 * dP, orbit, orbitType)[0];
        for (int i = 0; i < 6; i++) {
            SpacecraftState stateM4 = shiftState(state, orbitType, angleType, -4 * steps[i], i);
            final Vector3D positionM4 = stateM4.getPosition();
            final double elevationM4  = station.getBaseFrame().
                                        getTrackingCoordinates(positionM4, stateM4.getFrame(), stateM4.getDate()).
                                        getElevation();
            double[]  delayM4 = model.mappingFactors(elevationM4, point, stateM4.getDate());

            SpacecraftState stateM3 = shiftState(state, orbitType, angleType, -3 * steps[i], i);
            final Vector3D positionM3 = stateM3.getPosition();
            final double elevationM3  = station.getBaseFrame().
                                        getTrackingCoordinates(positionM3, stateM3.getFrame(), stateM3.getDate()).
                                        getElevation();
            double[]  delayM3 = model.mappingFactors(elevationM3, point, stateM3.getDate());

            SpacecraftState stateM2 = shiftState(state, orbitType, angleType, -2 * steps[i], i);
            final Vector3D positionM2 = stateM2.getPosition();
            final double elevationM2  = station.getBaseFrame().
                                        getTrackingCoordinates(positionM2, stateM2.getFrame(), stateM2.getDate()).
                                        getElevation();
            double[]  delayM2 = model.mappingFactors(elevationM2, point, stateM2.getDate());

            SpacecraftState stateM1 = shiftState(state, orbitType, angleType, -1 * steps[i], i);
            final Vector3D positionM1 = stateM1.getPosition();
            final double elevationM1  = station.getBaseFrame().
                                        getTrackingCoordinates(positionM1, stateM1.getFrame(), stateM1.getDate()).
                                        getElevation();
            double[]  delayM1 = model.mappingFactors(elevationM1, point, stateM1.getDate());

            SpacecraftState stateP1 = shiftState(state, orbitType, angleType, 1 * steps[i], i);
            final Vector3D positionP1 = stateP1.getPosition();
            final double elevationP1  = station.getBaseFrame().
                                        getTrackingCoordinates(positionP1, stateP1.getFrame(), stateP1.getDate()).
                                        getElevation();
            double[]  delayP1 = model.mappingFactors(elevationP1, point, stateP1.getDate());

            SpacecraftState stateP2 = shiftState(state, orbitType, angleType, 2 * steps[i], i);
            final Vector3D positionP2 = stateP2.getPosition();
            final double elevationP2  = station.getBaseFrame().
                                        getTrackingCoordinates(positionP2, stateP2.getFrame(), stateP2.getDate()).
                                        getElevation();
            double[]  delayP2 = model.mappingFactors(elevationP2, point, stateP2.getDate());

            SpacecraftState stateP3 = shiftState(state, orbitType, angleType, 3 * steps[i], i);
            final Vector3D positionP3 = stateP3.getPosition();
            final double elevationP3  = station.getBaseFrame().
                                        getTrackingCoordinates(positionP3, stateP3.getFrame(), stateP3.getDate()).
                                        getElevation();
            double[]  delayP3 = model.mappingFactors(elevationP3, point, stateP3.getDate());

            SpacecraftState stateP4 = shiftState(state, orbitType, angleType, 4 * steps[i], i);
            final Vector3D positionP4 = stateP4.getPosition();
            final double elevationP4  = station.getBaseFrame().
                                        getTrackingCoordinates(positionP4, stateP4.getFrame(), stateP4.getDate()).
                                        getElevation();
            double[]  delayP4 = model.mappingFactors(elevationP4, point, stateP4.getDate());

            fillJacobianColumn(refMF, i, orbitType, angleType, steps[i],
                               delayM4, delayM3, delayM2, delayM1,
                               delayP1, delayP2, delayP3, delayP4);
        }

        // Tolerances
        final double epsMFH = 6.539e-12;
        final double epsMFW = 1.557e-11;
        for (int i = 0; i < 6; i++) {
            Assertions.assertEquals(0., FastMath.abs(compMFH[i + 1] - refMF[0][i]), epsMFH);
            Assertions.assertEquals(0., FastMath.abs(compMFW[i + 1] - refMF[1][i]), epsMFW);
        }
    }

    private void fillJacobianColumn(double[][] jacobian, int column,
                                    OrbitType orbitType, PositionAngleType angleType, double h,
                                    double[] sM4h, double[] sM3h,
                                    double[] sM2h, double[] sM1h,
                                    double[] sP1h, double[] sP2h,
                                    double[] sP3h, double[] sP4h) {
        for (int i = 0; i < jacobian.length; ++i) {
            jacobian[i][column] = ( -3 * (sP4h[i] - sM4h[i]) +
                            32 * (sP3h[i] - sM3h[i]) -
                            168 * (sP2h[i] - sM2h[i]) +
                            672 * (sP1h[i] - sM1h[i])) / (840 * h);
        }
    }

    private SpacecraftState shiftState(SpacecraftState state, OrbitType orbitType, PositionAngleType angleType,
                                       double delta, int column) {

        double[][] array = stateToArray(state, orbitType, angleType, true);
        array[0][column] += delta;

        return arrayToState(array, orbitType, angleType, state.getFrame(), state.getDate(),
                            state.getMu(), state.getAttitude());

    }

    private double[][] stateToArray(SpacecraftState state, OrbitType orbitType, PositionAngleType angleType,
                                    boolean withMass) {
        double[][] array = new double[2][withMass ? 7 : 6];
        orbitType.mapOrbitToArray(state.getOrbit(), angleType, array[0], array[1]);
        if (withMass) {
            array[0][6] = state.getMass();
        }
        return array;
    }

    private SpacecraftState arrayToState(double[][] array, OrbitType orbitType, PositionAngleType angleType,
                                         Frame frame, AbsoluteDate date, double mu,
                                         Attitude attitude) {
        Orbit orbit = orbitType.mapArrayToOrbit(array[0], array[1], angleType, date, mu, frame);
        return (array.length > 6) ?
                                   new SpacecraftState(orbit, attitude) :
                                       new SpacecraftState(orbit, attitude, array[0][6]);
>>>>>>> 08ce6cda
    }

}<|MERGE_RESOLUTION|>--- conflicted
+++ resolved
@@ -19,7 +19,7 @@
 import org.hipparchus.util.Binary64Field;
 import org.junit.jupiter.api.Test;
 
-public class FieldNiellMappingFunctionModelTest extends AbstractFieldMappingFunctionTest {
+public class FieldNiellMappingFunctionModelTest {
 
     protected TroposphereMappingFunction buildMappingFunction() {
         return new NiellMappingFunctionModel();
@@ -32,9 +32,7 @@
 
     @Test
     public void testMFStateDerivatives() {
-<<<<<<< HEAD
         doTestMFStateDerivatives(6.506e-12, 1.557e-11);
-=======
 
         // Geodetic point
         final double latitude     = FastMath.toRadians(45.0);
@@ -209,7 +207,6 @@
         return (array.length > 6) ?
                                    new SpacecraftState(orbit, attitude) :
                                        new SpacecraftState(orbit, attitude, array[0][6]);
->>>>>>> 08ce6cda
     }
 
 }