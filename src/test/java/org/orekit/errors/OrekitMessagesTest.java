--- conflicted
+++ resolved
@@ -32,11 +32,7 @@
 
     @Test
     public void testMessageNumber() {
-<<<<<<< HEAD
-        Assertions.assertEquals(303, OrekitMessages.values().length);
-=======
-        Assertions.assertEquals(304, OrekitMessages.values().length);
->>>>>>> bc708ecd
+        Assertions.assertEquals(305, OrekitMessages.values().length);
     }
 
     @Test
