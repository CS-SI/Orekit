--- conflicted
+++ resolved
@@ -32,11 +32,7 @@
 
     @Test
     public void testMessageNumber() {
-<<<<<<< HEAD
-        Assertions.assertEquals(305, OrekitMessages.values().length);
-=======
-        Assertions.assertEquals(306, OrekitMessages.values().length);
->>>>>>> 038e5707
+        Assertions.assertEquals(307, OrekitMessages.values().length);
     }
 
     @Test
