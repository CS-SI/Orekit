/* Copyright 2002-2021 CS GROUP
 * Licensed to CS GROUP (CS) under one or more
 * contributor license agreements.  See the NOTICE file distributed with
 * this work for additional information regarding copyright ownership.
 * CS licenses this file to You under the Apache License, Version 2.0
 * (the "License"); you may not use this file except in compliance with
 * the License.  You may obtain a copy of the License at
 *
 *   http://www.apache.org/licenses/LICENSE-2.0
 *
 * Unless required by applicable law or agreed to in writing, software
 * distributed under the License is distributed on an "AS IS" BASIS,
 * WITHOUT WARRANTIES OR CONDITIONS OF ANY KIND, either express or implied.
 * See the License for the specific language governing permissions and
 * limitations under the License.
 */
package org.orekit.errors;

import java.text.MessageFormat;
import java.util.Enumeration;
import java.util.Locale;
import java.util.ResourceBundle;

import org.junit.Assert;
import org.junit.Test;

public class OrekitMessagesTest {

    private final String[] LANGUAGES_LIST = { "da", "de", "el", "en", "es", "fr", "gl", "it", "no", "ro" };

    @Test
    public void testMessageNumber() {
<<<<<<< HEAD
        Assert.assertEquals(216, OrekitMessages.values().length);
=======
        Assert.assertEquals(214, OrekitMessages.values().length);
>>>>>>> 3d77bcf3
    }

    @Test
    public void testAllKeysPresentInPropertiesFiles() {
        for (final String language : LANGUAGES_LIST) {
            ResourceBundle bundle = ResourceBundle.getBundle("assets/org/orekit/localization/OrekitMessages",
                    new Locale(language), new OrekitMessages.UTF8Control());
            for (OrekitMessages message : OrekitMessages.values()) {
                final String messageKey = message.toString();
                boolean keyPresent = false;
                for (final Enumeration<String> keys = bundle.getKeys(); keys.hasMoreElements();) {
                    keyPresent |= messageKey.equals(keys.nextElement());
                }
                Assert.assertTrue("missing key \"" + message.name() + "\" for language " + language, keyPresent);
            }
            Assert.assertEquals(language, bundle.getLocale().getLanguage());
        }

    }

    @Test
    public void testAllPropertiesCorrespondToKeys() {
        for (final String language : LANGUAGES_LIST) {
            ResourceBundle bundle = ResourceBundle.getBundle("assets/org/orekit/localization/OrekitMessages",
                    new Locale(language), new OrekitMessages.UTF8Control());
            for (final Enumeration<String> keys = bundle.getKeys(); keys.hasMoreElements();) {
                final String propertyKey = keys.nextElement();
                try {
                    Assert.assertNotNull(OrekitMessages.valueOf(propertyKey));
                } catch (IllegalArgumentException iae) {
                    Assert.fail("unknown key \"" + propertyKey + "\" in language " + language);
                }
            }
            Assert.assertEquals(language, bundle.getLocale().getLanguage());
        }

    }

    @Test
    public void testNoMissingFrenchTranslation() {
        for (OrekitMessages message : OrekitMessages.values()) {
            String translated = message.getLocalizedString(Locale.FRENCH);
            Assert.assertFalse(message.name(), translated.toLowerCase().contains("missing translation"));
        }
    }

    @Test
    public void testNoOpEnglishTranslation() {
        for (OrekitMessages message : OrekitMessages.values()) {
            String translated = message.getLocalizedString(Locale.ENGLISH);
            Assert.assertEquals(message.getSourceString(), translated);
        }
    }

    @Test
    public void testVariablePartsConsistency() {
        for (final String language : LANGUAGES_LIST) {
            Locale locale = new Locale(language);
            for (OrekitMessages message : OrekitMessages.values()) {
                MessageFormat source = new MessageFormat(message.getSourceString());
                MessageFormat translated = new MessageFormat(message.getLocalizedString(locale));
                Assert.assertEquals(message.name() + " (" + language + ")", source.getFormatsByArgumentIndex().length,
                        translated.getFormatsByArgumentIndex().length);
            }
        }
    }

}<|MERGE_RESOLUTION|>--- conflicted
+++ resolved
@@ -30,11 +30,7 @@
 
     @Test
     public void testMessageNumber() {
-<<<<<<< HEAD
-        Assert.assertEquals(216, OrekitMessages.values().length);
-=======
-        Assert.assertEquals(214, OrekitMessages.values().length);
->>>>>>> 3d77bcf3
+        Assert.assertEquals(217, OrekitMessages.values().length);
     }
 
     @Test
