/* Copyright 2002-2024 CS GROUP
 * Licensed to CS GROUP (CS) under one or more
 * contributor license agreements.  See the NOTICE file distributed with
 * this work for additional information regarding copyright ownership.
 * CS licenses this file to You under the Apache License, Version 2.0
 * (the "License"); you may not use this file except in compliance with
 * the License.  You may obtain a copy of the License at
 *
 *   http://www.apache.org/licenses/LICENSE-2.0
 *
 * Unless required by applicable law or agreed to in writing, software
 * distributed under the License is distributed on an "AS IS" BASIS,
 * WITHOUT WARRANTIES OR CONDITIONS OF ANY KIND, either express or implied.
 * See the License for the specific language governing permissions and
 * limitations under the License.
 */
package org.orekit.errors;


import java.text.MessageFormat;
import java.util.Enumeration;
import java.util.Locale;
import java.util.ResourceBundle;

import org.hipparchus.exception.UTF8Control;
import org.junit.jupiter.api.Assertions;
import org.junit.jupiter.api.Test;

public class OrekitMessagesTest {

    private final String[] LANGUAGES_LIST = { "ca", "da", "de", "el", "en", "es", "fr", "gl", "it", "no", "ro" };

    @Test
    public void testMessageNumber() {
<<<<<<< HEAD
        Assertions.assertEquals(302, OrekitMessages.values().length);
=======
        Assertions.assertEquals(301, OrekitMessages.values().length);
>>>>>>> 9d8ed640
    }

    @Test
    public void testAllKeysPresentInPropertiesFiles() {
        for (final String language : LANGUAGES_LIST) {
            ResourceBundle bundle = ResourceBundle.getBundle("assets/org/orekit/localization/OrekitMessages",
                                                             Locale.forLanguageTag(language),
                                                             new UTF8Control());
            for (OrekitMessages message : OrekitMessages.values()) {
                final String messageKey = message.toString();
                boolean keyPresent = false;
                for (final Enumeration<String> keys = bundle.getKeys(); keys.hasMoreElements();) {
                    keyPresent |= messageKey.equals(keys.nextElement());
                }
                Assertions.assertTrue(keyPresent,"missing key \"" + message.name() + "\" for language " + language);
            }
            Assertions.assertEquals(language, bundle.getLocale().getLanguage());
        }

    }

    @Test
    public void testAllPropertiesCorrespondToKeys() {
        for (final String language : LANGUAGES_LIST) {
            ResourceBundle bundle = ResourceBundle.getBundle("assets/org/orekit/localization/OrekitMessages",
                                                             Locale.forLanguageTag(language),
                                                             new UTF8Control());
            for (final Enumeration<String> keys = bundle.getKeys(); keys.hasMoreElements();) {
                final String propertyKey = keys.nextElement();
                try {
                    Assertions.assertNotNull(OrekitMessages.valueOf(propertyKey));
                } catch (IllegalArgumentException iae) {
                    Assertions.fail("unknown key \"" + propertyKey + "\" in language " + language);
                }
            }
            Assertions.assertEquals(language, bundle.getLocale().getLanguage());
        }

    }

    @Test
    public void testNoMissingFrenchTranslation() {

        for (OrekitMessages message : OrekitMessages.values()) {
            String translated = message.getLocalizedString(Locale.FRENCH);
            // To detect a missing translation, check if the returned string is the original text in English.
            Assertions.assertNotEquals(message.name(), translated, message.getSourceString());
         }
    }

    @Test
    public void testNoOpEnglishTranslation() {
        for (OrekitMessages message : OrekitMessages.values()) {
            String translated = message.getLocalizedString(Locale.ENGLISH);

            // Check that the original message is not empty.
            Assertions.assertFalse(message.getSourceString().isEmpty(), message.name());

            // Check that both texts are the same
            Assertions.assertEquals(message.getSourceString(), translated,message.name());

        }
    }

    @Test
    public void testVariablePartsConsistency() {
        for (final String language : LANGUAGES_LIST) {
            Locale locale = Locale.forLanguageTag(language);
            for (OrekitMessages message : OrekitMessages.values()) {
                MessageFormat source = new MessageFormat(message.getSourceString());
                MessageFormat translated = new MessageFormat(message.getLocalizedString(locale));
                Assertions.assertEquals(source.getFormatsByArgumentIndex().length,
                        translated.getFormatsByArgumentIndex().length,message.name() + " (" + language + ")");
            }
        }
    }

}<|MERGE_RESOLUTION|>--- conflicted
+++ resolved
@@ -32,11 +32,7 @@
 
     @Test
     public void testMessageNumber() {
-<<<<<<< HEAD
-        Assertions.assertEquals(302, OrekitMessages.values().length);
-=======
-        Assertions.assertEquals(301, OrekitMessages.values().length);
->>>>>>> 9d8ed640
+        Assertions.assertEquals(304, OrekitMessages.values().length);
     }
 
     @Test
