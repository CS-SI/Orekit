/* Copyright 2002-2021 CS GROUP
 * Licensed to CS GROUP (CS) under one or more
 * contributor license agreements.  See the NOTICE file distributed with
 * this work for additional information regarding copyright ownership.
 * CS licenses this file to You under the Apache License, Version 2.0
 * (the "License"); you may not use this file except in compliance with
 * the License.  You may obtain a copy of the License at
 *
 *   http://www.apache.org/licenses/LICENSE-2.0
 *
 * Unless required by applicable law or agreed to in writing, software
 * distributed under the License is distributed on an "AS IS" BASIS,
 * WITHOUT WARRANTIES OR CONDITIONS OF ANY KIND, either express or implied.
 * See the License for the specific language governing permissions and
 * limitations under the License.
 */
package org.orekit.errors;

import java.text.MessageFormat;
import java.util.Enumeration;
import java.util.Locale;
import java.util.ResourceBundle;

import org.junit.Assert;
import org.junit.Test;

public class OrekitMessagesTest {

    private final String[] LANGUAGES_LIST = { "da", "de", "el", "en", "es", "fr", "gl", "it", "no", "ro" };

    @Test
    public void testMessageNumber() {
<<<<<<< HEAD
        Assert.assertEquals(220, OrekitMessages.values().length);
=======
        Assert.assertEquals(217, OrekitMessages.values().length);
>>>>>>> ff545fde
    }

    @Test
    public void testAllKeysPresentInPropertiesFiles() {
        for (final String language : LANGUAGES_LIST) {
            ResourceBundle bundle = ResourceBundle.getBundle("assets/org/orekit/localization/OrekitMessages",
                    new Locale(language), new OrekitMessages.UTF8Control());
            for (OrekitMessages message : OrekitMessages.values()) {
                final String messageKey = message.toString();
                boolean keyPresent = false;
                for (final Enumeration<String> keys = bundle.getKeys(); keys.hasMoreElements();) {
                    keyPresent |= messageKey.equals(keys.nextElement());
                }
                Assert.assertTrue("missing key \"" + message.name() + "\" for language " + language, keyPresent);
            }
            Assert.assertEquals(language, bundle.getLocale().getLanguage());
        }

    }

    @Test
    public void testAllPropertiesCorrespondToKeys() {
        for (final String language : LANGUAGES_LIST) {
            ResourceBundle bundle = ResourceBundle.getBundle("assets/org/orekit/localization/OrekitMessages",
                    new Locale(language), new OrekitMessages.UTF8Control());
            for (final Enumeration<String> keys = bundle.getKeys(); keys.hasMoreElements();) {
                final String propertyKey = keys.nextElement();
                try {
                    Assert.assertNotNull(OrekitMessages.valueOf(propertyKey));
                } catch (IllegalArgumentException iae) {
                    Assert.fail("unknown key \"" + propertyKey + "\" in language " + language);
                }
            }
            Assert.assertEquals(language, bundle.getLocale().getLanguage());
        }

    }

    @Test
    public void testNoMissingFrenchTranslation() {
        for (OrekitMessages message : OrekitMessages.values()) {
            String translated = message.getLocalizedString(Locale.FRENCH);
            Assert.assertFalse(message.name(), translated.toLowerCase().contains("missing translation"));
        }
    }

    @Test
    public void testNoOpEnglishTranslation() {
        for (OrekitMessages message : OrekitMessages.values()) {
            String translated = message.getLocalizedString(Locale.ENGLISH);
            Assert.assertEquals(message.getSourceString(), translated);
        }
    }

    @Test
    public void testVariablePartsConsistency() {
        for (final String language : LANGUAGES_LIST) {
            Locale locale = new Locale(language);
            for (OrekitMessages message : OrekitMessages.values()) {
                MessageFormat source = new MessageFormat(message.getSourceString());
                MessageFormat translated = new MessageFormat(message.getLocalizedString(locale));
                Assert.assertEquals(message.name() + " (" + language + ")", source.getFormatsByArgumentIndex().length,
                        translated.getFormatsByArgumentIndex().length);
            }
        }
    }

}<|MERGE_RESOLUTION|>--- conflicted
+++ resolved
@@ -30,11 +30,7 @@
 
     @Test
     public void testMessageNumber() {
-<<<<<<< HEAD
-        Assert.assertEquals(220, OrekitMessages.values().length);
-=======
-        Assert.assertEquals(217, OrekitMessages.values().length);
->>>>>>> ff545fde
+        Assert.assertEquals(223, OrekitMessages.values().length);
     }
 
     @Test
