/* Copyright 2002-2025 CS GROUP
 * Licensed to CS GROUP (CS) under one or more
 * contributor license agreements.  See the NOTICE file distributed with
 * this work for additional information regarding copyright ownership.
 * CS licenses this file to You under the Apache License, Version 2.0
 * (the "License"); you may not use this file except in compliance with
 * the License.  You may obtain a copy of the License at
 *
 *   http://www.apache.org/licenses/LICENSE-2.0
 *
 * Unless required by applicable law or agreed to in writing, software
 * distributed under the License is distributed on an "AS IS" BASIS,
 * WITHOUT WARRANTIES OR CONDITIONS OF ANY KIND, either express or implied.
 * See the License for the specific language governing permissions and
 * limitations under the License.
 */
package org.orekit.errors;


import java.text.MessageFormat;
import java.util.Enumeration;
import java.util.Locale;
import java.util.ResourceBundle;

import org.hipparchus.exception.UTF8Control;
import org.junit.jupiter.api.Assertions;
import org.junit.jupiter.api.Test;

public class OrekitMessagesTest {

    private final String[] LANGUAGES_LIST = { "ca", "da", "de", "el", "en", "es", "fr", "gl", "it", "no", "ro" };

    @Test
    public void testMessageNumber() {
<<<<<<< HEAD
        Assertions.assertEquals(307, OrekitMessages.values().length);
=======
        Assertions.assertEquals(317, OrekitMessages.values().length);
>>>>>>> 745ee3a1
    }

    @Test
    public void testAllKeysPresentInPropertiesFiles() {
        for (final String language : LANGUAGES_LIST) {
            ResourceBundle bundle = ResourceBundle.getBundle("assets/org/orekit/localization/OrekitMessages",
                                                             Locale.forLanguageTag(language),
                                                             new UTF8Control());
            for (OrekitMessages message : OrekitMessages.values()) {
                final String messageKey = message.toString();
                boolean keyPresent = false;
                for (final Enumeration<String> keys = bundle.getKeys(); keys.hasMoreElements();) {
                    keyPresent |= messageKey.equals(keys.nextElement());
                }
                Assertions.assertTrue(keyPresent,"missing key \"" + message.name() + "\" for language " + language);
            }
            Assertions.assertEquals(language, bundle.getLocale().getLanguage());
        }

    }

    @Test
    public void testAllPropertiesCorrespondToKeys() {
        for (final String language : LANGUAGES_LIST) {
            ResourceBundle bundle = ResourceBundle.getBundle("assets/org/orekit/localization/OrekitMessages",
                                                             Locale.forLanguageTag(language),
                                                             new UTF8Control());
            for (final Enumeration<String> keys = bundle.getKeys(); keys.hasMoreElements();) {
                final String propertyKey = keys.nextElement();
                try {
                    Assertions.assertNotNull(OrekitMessages.valueOf(propertyKey));
                } catch (IllegalArgumentException iae) {
                    Assertions.fail("unknown key \"" + propertyKey + "\" in language " + language);
                }
            }
            Assertions.assertEquals(language, bundle.getLocale().getLanguage());
        }

    }

    @Test
    public void testNoMissingFrenchTranslation() {

        for (OrekitMessages message : OrekitMessages.values()) {
            String translated = message.getLocalizedString(Locale.FRENCH);
            // To detect a missing translation, check if the returned string is the original text in English.
            Assertions.assertNotEquals(message.name(), translated, message.getSourceString());
         }
    }

    @Test
    public void testNoOpEnglishTranslation() {
        for (OrekitMessages message : OrekitMessages.values()) {
            String translated = message.getLocalizedString(Locale.ENGLISH);

            // Check that the original message is not empty.
            Assertions.assertFalse(message.getSourceString().isEmpty(), message.name());

            // Check that both texts are the same
            Assertions.assertEquals(message.getSourceString(), translated,message.name());

        }
    }

    @Test
    public void testVariablePartsConsistency() {
        for (final String language : LANGUAGES_LIST) {
            Locale locale = Locale.forLanguageTag(language);
            for (OrekitMessages message : OrekitMessages.values()) {
                MessageFormat source = new MessageFormat(message.getSourceString());
                MessageFormat translated = new MessageFormat(message.getLocalizedString(locale));
                Assertions.assertEquals(source.getFormatsByArgumentIndex().length,
                        translated.getFormatsByArgumentIndex().length,message.name() + " (" + language + ")");
            }
        }
    }

}<|MERGE_RESOLUTION|>--- conflicted
+++ resolved
@@ -32,11 +32,7 @@
 
     @Test
     public void testMessageNumber() {
-<<<<<<< HEAD
-        Assertions.assertEquals(307, OrekitMessages.values().length);
-=======
-        Assertions.assertEquals(317, OrekitMessages.values().length);
->>>>>>> 745ee3a1
+        Assertions.assertEquals(318, OrekitMessages.values().length);
     }
 
     @Test
