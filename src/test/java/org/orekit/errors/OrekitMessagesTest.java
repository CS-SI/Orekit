--- conflicted
+++ resolved
@@ -31,11 +31,7 @@
 
     @Test
     public void testMessageNumber() {
-<<<<<<< HEAD
-        Assert.assertEquals(171, OrekitMessages.values().length);
-=======
         Assert.assertEquals(172, OrekitMessages.values().length);
->>>>>>> d59b314f
     }
 
     @Test
