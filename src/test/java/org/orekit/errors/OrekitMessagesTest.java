--- conflicted
+++ resolved
@@ -31,11 +31,7 @@
 
     @Test
     public void testMessageNumber() {
-<<<<<<< HEAD
-        Assert.assertEquals(182, OrekitMessages.values().length);
-=======
-        Assert.assertEquals(174, OrekitMessages.values().length);
->>>>>>> c1c411fa
+        Assert.assertEquals(183, OrekitMessages.values().length);
     }
 
     @Test
