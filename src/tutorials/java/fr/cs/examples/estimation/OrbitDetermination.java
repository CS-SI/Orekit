--- conflicted
+++ resolved
@@ -938,18 +938,11 @@
         final double[]  stationLatitudes                  = parser.getAngleArray(ParameterKey.GROUND_STATION_LATITUDE);
         final double[]  stationLongitudes                 = parser.getAngleArray(ParameterKey.GROUND_STATION_LONGITUDE);
         final double[]  stationAltitudes                  = parser.getDoubleArray(ParameterKey.GROUND_STATION_ALTITUDE);
-<<<<<<< HEAD
-=======
         final boolean[] stationPositionEstimated          = parser.getBooleanArray(ParameterKey.GROUND_STATION_POSITION_ESTIMATED);
->>>>>>> 5600aca5
         final double[]  stationClockOffsets               = parser.getDoubleArray(ParameterKey.GROUND_STATION_CLOCK_OFFSET);
         final double[]  stationClockOffsetsMin            = parser.getDoubleArray(ParameterKey.GROUND_STATION_CLOCK_OFFSET_MIN);
         final double[]  stationClockOffsetsMax            = parser.getDoubleArray(ParameterKey.GROUND_STATION_CLOCK_OFFSET_MAX);
         final boolean[] stationClockOffsetEstimated       = parser.getBooleanArray(ParameterKey.GROUND_STATION_CLOCK_OFFSET_ESTIMATED);
-<<<<<<< HEAD
-        final boolean[] stationPositionEstimated          = parser.getBooleanArray(ParameterKey.GROUND_STATION_POSITION_ESTIMATED);
-=======
->>>>>>> 5600aca5
         final double[]  stationRangeSigma                 = parser.getDoubleArray(ParameterKey.GROUND_STATION_RANGE_SIGMA);
         final double[]  stationRangeBias                  = parser.getDoubleArray(ParameterKey.GROUND_STATION_RANGE_BIAS);
         final double[]  stationRangeBiasMin               = parser.getDoubleArray(ParameterKey.GROUND_STATION_RANGE_BIAS_MIN);
