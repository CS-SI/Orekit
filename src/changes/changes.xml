<?xml version="1.0" encoding="UTF-8" ?>
<!-- Copyright 2002-2023 CS GROUP
  Licensed to CS GROUP (CS) under one or more
  contributor license agreements.  See the NOTICE file distributed with
  this work for additional information regarding copyright ownership.
  CS licenses this file to You under the Apache License, Version 2.0
  (the "License"); you may not use this file except in compliance with
  the License.  You may obtain a copy of the License at

    http://www.apache.org/licenses/LICENSE-2.0

  Unless required by applicable law or agreed to in writing, software
  distributed under the License is distributed on an "AS IS" BASIS,
  WITHOUT WARRANTIES OR CONDITIONS OF ANY KIND, either express or implied.
  See the License for the specific language governing permissions and
  limitations under the License.
-->
<document>
  <properties>
    <title>Orekit Changes</title>
  </properties>
  <body>
  <release version="12.0" date="TBD" description="TBD">
<<<<<<< HEAD
      <action dev="luc" type="add" issue="1178">
        Max check interval in events detectors can now depend on current state.
=======
      <action dev="bryan" type="update" issue="1182">
        Moved Rinex parsing/writing into files package.
      </action>
      <action dev="serrof" type="fix" issue="1170">
          Fixed wrong calls in Field acceleration for some gravitational force models.
      </action>
      <action dev="markrutten" type="add" issue="1069">
        Added FDOA measurements.
      </action>
      <action dev="bryan" type="add" issue="887">
        Added possibility to freeze gravity field from user defined epoch.
>>>>>>> 7812e69f
      </action>
      <action dev="luc" type="add" issue="993">
        Added EphemerisOcmWriter and StreamingOcmWriter.
      </action>
      <action dev="luc" type="update">
        Renamed EphemerisWriter → EphemerisOemWriter.
      </action>
      <action dev="bryan" type="fix" issue="859">
        Created a new API for TLE generation allowing user defined setting.
      </action>
      <action dev="luc" type="add" issue="1177">
        Fixed writing of Rinex observation files with empty GLONASS SLOT / FRQ #.
      </action>
      <action dev="luc" type="add" issue="1176">
        Fixed parsing of Rinex observation files with QZSS satellites in SYS / PHASE SHIFT.
      </action>
      <action dev="luc" type="add" issue="1175">
        Fixed parsing of Rinex observation files with continuation lines in SYS / PHASE SHIFT.
      </action>
      <action dev="luc" type="add" issue="1174">
        Added getPropagators to AggregateBoundedPropagator.
      </action>
      <action dev="bryan" type="update" issue="1123">
        Generalized unscented Kalman filter to work with any PropagatorBuilder.
      </action>
      <action dev="maxime" type="update" issue="1151">
        Increased performance of orbit determination when using solar radiation pressure.
      </action>
      <action dev="bryan" type="add" issue="950">
        Added getOrbitType() and getPositionAngle in MatricesHarvester.
      </action>
      <action dev="bryan" type="add" issue="1118">
        Verified that MSAFE data can be loaded from a DataSource.
      </action>
      <action dev="bryan" type="add" issue="1116">
        Allowed loading JB2008 space wheater data from a DataSource.
      </action>
      <action dev="bryan" type="add" issue="1117">
        Allowed loading CSSI space wheater data from a DataSource.
      </action>
      <action dev="bryan" type="fix" issue="1150">
        Fixed wrong validity interval in Sinex files.
      </action>
      <action dev="louis" type="add" issue="893">
        Added support for loading DCB data from Sinex files.
      </action>
      <action dev="vincent" type="fix" issue="1164">
        Classes extending AbstractTimeInterpolator and AbstractFieldTimeInterpolator are now thread safe.
      </action>
      <action dev="vincent" type="update" issue="1144">
        Changed methods computing rotation in LOF to expect date as argument in addition to the PVCoordinates.
      </action>
      <action dev="luc" type="update" issue="1157">
        Improved parallelism in measurements generation.
      </action>
      <action dev="luc" type="update" issue="1156">
        Moved getBuilder from AbstractScheduler base class to Scheduler interface.
      </action>
      <action dev="luc" type="fix" issue="1152">
        Fixed ArrayIndexOutOfBoundException in {Field}NeQuickParameters.
      </action>
      <action dev="luc" type="fix" issue="1134">
        Fixed missing enumerate entries needed for recent antex files.
      </action>
      <action dev="luc" type="update" issue="1150">
        Fixed default validity intervals in Sinex files.
      </action>
      <action dev="luc" type="update" issue="1149">
        Fixed parsing of Sinex files without agency codes.
      </action>
      <action dev="luc" type="update" issue="1147">
        Allow custom satellite systems in GNSS.
      </action>
      <action dev="sebastien" type="update" issue="1154">
        Moved orekit-performance project to official forge and updated CI.
      </action>
      <action dev="luc" type="add" issue="1064">
        Allow estimating measurements values without computing derivatives.
      </action>
      <action dev="maxime" type="fix" issue="1153">
        Fixed failing tests on Windows in probability of collision package.
      </action>
      <action dev="serrof" type="add" issue="1061">
          Added a Field implementation of impulsive maneuvers.
      </action>
      <action dev="luc" type="add" issue="1028" due-to="Lucas Girodet">
        Added torque-free attitude mode for general (non-symmetrical) body.
      </action>
      <action dev="maxime" type="add" issue="1023">
        Forbid Python keywords in method, class, interface and enum names.
      </action>
      <action dev="vincent" type="update" issue="1148">
        Added getName method in LOF interface and moved toOrbitRelativeFrame from LOF to LOFType
      </action>
      <action dev="maxime" type="update" issue="854">
        Moved method AbstractManeuverTriggers.addResetter to interface level, in ManeuverTriggers.
      </action>
      <action dev="vincent" type="update" issue="1143">
        Changed all EventDetector (including field version) complete constructors to protected.
      </action>
      <action dev="bryan" type="add" issue="1107">
        Added constructor of AbsoluteDate using Instant.
      </action>
      <action dev="bryan" type="add" issue="1139">
        Added {Field}TimeStamped#durationFrom({Field}TimeStamped) method.
      </action>
      <action dev="bryan" type="add" issue="1137">
        Allowed creating static BodyFacade with DataContext.
      </action>
      <action dev="vincent" type="update" issue="1136">
        Replace expected LOFType arguments by recently implemented LOF interface in LocalOrbitalFrame, LofOffset,
          TabulatedLofOffset and ThrustDirectionAndAttitudeProvider
      </action>
      <action dev="vincent" type="update" issue="1136">
        Changed Fieldifier to return fielded orbit in the same orbit type as input orbit
      </action>
      <action dev="luc" type="add" issue="1135">
        Parse SITE/ANTENNA block in Sinex files.
      </action>
      <action dev="vincent" type="add" issue="979">
        Added the space situational awareness (ssa) package.
      </action>
      <action dev="vincent" type="fix" issue="1133">
        Cdm metadata now consider that the Earth is the default orbit center if not explicitly defined.
      </action>
      <action dev="vincent" type="add" issue="987">
        Added field version of StateCovariance.
      </action>
      <action dev="luc" type="fix" issue="1130">
        Fixed API inconsistencies in antenna phase center handling.
      </action>
      <action dev="maxime" type="fix" issue="1105">
        Fixed deadlock in threads when successively calling PropagatorsParallelizer.propagate(...).
      </action>
      <action dev="luc" type="remove" issue="1125">
        Removed EventBasedManeuverTriggers, obsoleted by StartStopEventsTriggers since Orekit 11.1.
      </action>
      <action dev="luc" type="add" issue="1126">
        Added FieldBooleanDetector.
      </action>
      <action dev="luc" type="add" issue="1127">
        Added FieldEventEnablingPredicateFilter.
      </action>
      <action dev="luc" type="add" issue="1128">
        Added FieldElevationExtremumDetector.
      </action>
      <action dev="luc" type="add" issue="1129">
        Added FieldEventSlopeFilter.
      </action>
      <action dev="luc" type="add">
        Replaced PhaseCentersPhaseModifier by PhaseCentersPhaseModifier.
      </action>
      <action dev="luc" type="add" issue="1121">
        Replaced PhaseCentersRangeModifier by PhaseCentersRangeModifier.
      </action>
      <action dev="luc" type="add" issue="1124">
        Allow retrieving ground station transforms at date already considering clock offset.
      </action>
      <action dev="luc" type="add" issue="1120">
        Added MultiplexedMeasurementBuilder.
      </action>
      <action dev="vincent" type="update" issue="1114">
        Replaced KeplerianOrbit with CartesianOrbit in Gauss, Lambert and Gibbs IOD.
      </action>
      <action dev="luc" type="add" issue="1113">
        Allow loading ANTEX files from a DataSource.
      </action>
      <action dev="luc" type="add" issue="1115">
        Added stations displacements due to plate tectonics.
      </action>
      <action dev="luc" type="update" issue="1102">
        Fixed wrong decoding of scaled double values.
      </action>
      <action dev="luc" type="update" issue="1111">
        Allow on-the-fly handling of generated measurements.
      </action>
      <action dev="luc" type="update" issue="1110">
        Customize attitude provider when parsing an ephemeris.
      </action>
      <action dev="vincent" type="fix" issue="970">
        Added the equivalent of an "interpolateCovariance" method to the Ephemeris class.
      </action>
      <action dev="vincent" type="fix" issue="1067">
        Replaced TimeInterpolable interface with TimeInterpolator.
      </action>
      <action dev="pascal" type="update" issue="1053">
        Rename InertialProvider into FrameAlignedProvider.
      </action>
      <action dev="serrof" type="add" issue="1089">
        Introduced Enumerate for norm of control vectors, used by impulses.
      </action>
      <action dev="luc" type="add">
        Added HexadecimalSequenceEncodedMessage.
      </action>
      <action dev="luc" type="add">
        Added a truncating filter for line-oriented files.
      </action>
      <action dev="vincent" type="fix" issue="1096">
        Fix null reference frame when parsing CDM using "ITRF" as a reference frame.
      </action>
      <action dev="vincent" type="add" issue="1093">
        Added method to get the CCSDS compatible name of given PocMethodType.
      </action>
      <action dev="vincent" type="fix" issue="1092">
        Fixed typos in parameters name and associated getters when impacted.
      </action>
      <action dev="luc" type="add" issue="1091">
         Added support for old Rinex 2 navigation files.
      </action>
      <action dev="luc" type="add" issue="1088">
         Added piecewise-polynomial thrust model.
      </action>
      <action dev="luc" type="add" issue="1087">
         Accept some slightly invalid Rinex navigation files.
      </action>
      <action dev="luc" type="add" issue="1080">
         Added MultiSatFixedStepHandler.
      </action>
      <action dev="vincent" type="add" issue="1081">
        Added "toOrbitRelativeFrame" method in LOFType enum to allow for a better compatibility between Orekit and CCSDS
        files
        Added new error message when trying to convert LVLH and LVLH_INERTIAL LOFType enum to OrbitRelativeFrame as they use
        a different definition than the one expected in CCSDS files
      </action>
      <action dev="vincent" type="fix" issue="1079">
        Fixed OrbitRelativeFrame enum as some instances were not built using their recently introduced inertial LOFType
        equivalent
      </action>
      <action dev="luc" type="add" issue="1060">
         Added support for CCSDS ADM V2.
      </action>
      <action dev="luc" type="add">
         Added PrecessionFinder to recover precession parameters from
         vector first and second derivatives (used by some CCSDS ADM modes).
      </action>
      <action dev="vincent" type="update" issue="1058">
        Refactored FieldODEIntegratorBuilder interface and its implementing classes
      </action>
      <action dev="luc" type="add" issue="1047">
          Added support for Rinex 4.00 (currently only navigation).
      </action>
      <action dev="luc" type="add" issue="1050">
          Added prediction of Earth Orientation Parameters.
      </action>
      <action dev="luc" type="add" issue="1051">
          Added creation of ITRF from custom Earth Orientation Parameters history.
      </action>
      <action dev="luc" type="update" issue="860">
          Added support for Rinex 3.05 (observation and navigation).
      </action>
      <action dev="luc" type="update">
          Replaced RinexObservationLoader by RinexObservationParser.
      </action>
      <action dev="luc" type="add">
          Allow to write relative dates in CCSDS files, when dates are close enough to a reference.
      </action>
      <action dev="luc" type="update">
          Properly manage known inconsistency between CCSDS and TLE
          concerning units of MEAN_MOTION_DOT and MEAN_MOTION_DDOT.
      </action>
      <action dev="vincent" type="fix" issue="1052">
        Fixed error message when propagating state covariance expressed in LOF. Changed behaviour of
        StateCovarianceMatrixProvider to return the propagated state covariance in same frame/LOF as
        initial state covariance
      </action>
      <action dev="vincent" type="add" issue="1044">
        Added getter for secondaryPVCoordinatesProvider in ExtremumApproachDetector and made computeDeltaPV method public.
      </action>
      <action dev="vincent" type="add" issue="1042">
        Added copy() method in PropagatorBuilder interface.
      </action>
      <action dev="vincent" type="fix" issue="623">
        Improved architecture consistency between propagators and propagator builders
      </action>
      <action dev="qmor" type="fix" issue="1045">
        Fix error TLE serialization when time is close to next day e.g. 23:59:59.999999999 (also for Field version).
      </action>
      <action dev="vincent" type="update" issue="1046">
        Updated getDirection method in ThrustPropulsionModel interface to handle case where thrust vector norm is zero.
      </action>
      <action dev="andrewsgoetz" type="add" issue="1038">
        Added support for STK ephemeris files.
      </action>
      <action dev="luc" type="add" issue="1031">
         Added support for new EOP C04 format that will be published
         by IERS starting 2023-02-14.
      </action>
      <action dev="afossa" type="add" issue="876">
        Added scaling of linear system and allowed different arc duration in multiple shooting.
      </action>
      <action dev="afossa" type="fix" issue="876">
        Avoided computation of inverse of Jacobian, allowed under-determined
        linear systems and fixed sign of epoch partials in multiple shooting.
      </action>
      <action dev="luc" type="add">
         Added DragSensitive.GLOBAL_DRAG_FACTOR as a new global multiplication
         factor that can be applied to all drag coefficients
      </action>
      <action dev="luc" type="add">
         Added RadiationSensitive.GLOBAL_RADIATION_FACTOR as a new global multiplication
         factor that can be applied to all radiation coefficients
      </action>
      <action dev="luc" type="fix" issue="989">
        Added panel dependent coefficients in BoxAndSolarArraySpacecraft.
      </action>
      <action dev="bryan" type="update" issue="1018">
        Improved documentation of glonass propagators.
      </action>
      <action dev="bryan" type="add" issue="1019">
        Added getPropagator() methods for GNSS almanacs and navigation messages.
      </action>
      <action dev="pascal" type="fix" issue="1021">
        Fixed regression introduced in EventEnablingPredicateFilter when fixing issue 1017.
      </action>
      <action dev="luc" type="fix" issue="1020">
        Fixed regression introduced in ImpulseManeuver when fixing issue 1017.
      </action>
      <action dev="luc" type="update" issue="1017">
        Removed generics in EventHandler.
      </action>
      <action dev="luc" type="update" issue="1013">
        Use SI units (i.e. seconds) in GNSSDate.
      </action>
      <action dev="bryan" type="update" issue="1008">
        Removed OrbitDeterminationPropagatorBuilder class.
      </action>
      <action dev="bryan" type="update" issue="1007">
        Removed AbstractKalmanModel and moved functions in KalmanModel.
      </action>
      <action dev="bryan" type="update" issue="899">
        MagneticFieldDetector shall use magnetic field in SI units.
      </action>
      <action dev="bryan" type="update" issue="1003">
        GeoMagneticElements returns magnetic field in SI units.
      </action>
      <action dev="luc" type="add" issue="1001">
        Avoid evaluating derivatives when possible.
      </action>
      <action dev="luc" type="add">
        Added FieldStaticTransform.
      </action>
      <action dev="vincent" type="add" issue="1006">
        Added FieldODEIntegratorBuilder interface and its implementing classes.
      </action>
      <action dev="luc" type="add" issue="1004">
        Removed deprecated methods and classes.
      </action>
      <action dev="luc" type="add" issue="1000">
        Take occulting body flattness into account in solar radiation pressure.
      </action>
      <action dev="luc" type="add" issue="999">
        Added a user-customizable margin to eclipse detectors.
      </action>
      <action dev="luc" type="add" issue="998">
        Take central body flattness into account in FieldEclipseDetector.
      </action>
      <action dev="luc" type="add" issue="991">
        Added filtering capability to CCSDS parsers at token level,
        allowing to fix on fly CCSDS messages.
      </action>
      <action dev="vincent" type="fix" issue="957">
        Removed duplicate exception message for negative mass.
      </action>
      <action dev="julien" type="fix" issue="988">
        Fixed CDM's fields about force model that are set to NO if absent (solar radiation pressure, earth tides, intrack thrust).
      </action>
      <action dev="bryan" type="fix" issue="840">
        Fixed typo in class name of AttitudeEndpoints.
      </action>
      <action dev="bryan" type="fix" issue="841">
        Fixed unsafe cast in CSSISpaceWeatherDataLoader.
      </action>
      <action dev="bryan" type="add" issue="941">
        Added RTCM orbit and clock messages for GPS, GLONASS, and Galileo.
      </action>
      <action dev="luc" type="fix" issue="1002">
        Added adapters in both directions between ExtendedPVCoordinatesProvider and Frame.
      </action>
      <action dev="luc" type="fix" issue="997">
        Fixed longitude crossing detection in stepless propagators.
      </action>
      <action dev="alfe" type="add" issue="995">
        Added attitude provider: BdotPointing.
      </action>
      <action dev="luc" type="fix" issue="994">
        Fixed typo in method name OcmData.getTrajectoryBlocks().
      </action>
      <action dev="luc" type="fix" issue="992">
        Make several OCM sub-components constructors public to allow building an OCM from scratch.
      </action>
      <action dev="bryan" type="add" issue="931">
        Added Zeis model for DSST J2-squared second order terms.
      </action>
      <action dev="vincent" type="add" issue="981">
        Added ability to consider LOFType as pseudo-inertial frame.
      </action>
    </release>
    <release version="11.3.3" date="2023-06-30"
             description="Version 11.3.3 is a patch release of Orekit.
             It fixes several issues related to the semi-analytical propagation using DSST model.
             Specifically, it fixes the propagation using 3x3 geopotential terms. It also fixes
             the osculating propagation using luni-solar perturbation. Finally, it fixes a performance
             issue in tesseral terms when high order values are used.">
      <action dev="maxime" type="fix" issue="1106">
        Improved performances for (Field)DSSTPropagatorTest.
      </action>
      <action dev="maxime" type="fix" issue="672">
        Fixed DSST tesseral force model short period terms update when order of gravity potential is lower or equal to 3.
      </action>
      <action dev="maxime" type="fix" issue="1098">
        Fixed DSST osculating performance issues with high degree and order of geopotential.
      </action>
      <action dev="bryan" type="fix" issue="1100">
        Fixed thread safety issue in CoefficientFactory.
      </action>
      <action dev="bryan" type="fix" issue="1029">
        Fixed crash of DSST during propagation with osculating and 3rd body.
      </action>
    </release>
    <release version="11.3.2" date="2023-02-17"
             description="Version 11.3.2 is a patch release of Orekit.
             It fixes issues related to the measurement covariance used by the Unscented Kalman Filter,
             the theoritical evaluation of angulare Ra-Dec measurements, the epoch used for Glonass
             navigation messages, and the numerical accuracy of the shiftedBy method of cartesian orbits.
             Finally, it includes some improvements in the class documentation">
      <action dev="Jonathan Hood" type="fix" issue="1033">
        Fixed GLONASS parser to set ToC and Date directly to ingested date instead of rounded GPS date.
      </action>
      <action dev="andrewsgoetz" type="fix" issue="1015">
        Fixed numerical issue in CartesianOrbit#shiftedBy().
      </action>
      <action dev="bryan" type="fix" issue="1034" due-to="Dimuthu Jayasingha">
        Fixed convergence of unscented kalman filter by using measurement covariance.
      </action>
      <action dev="bryan" type="add" issue="984">
        Added missing Onsala Space Observatory BLQ file formats.
      </action>
      <action dev="bryan" type="fix" issue="1032">
        Fixed ambiguous propagation type for numerical orbit propagators.
      </action>
      <action dev="bryan" type="fix" issue="977">
        Removed reference to old Orekit mailing list in LocalOrbitalFrame.
      </action>
      <action dev="serrof" type="fix" issue="1026">
          Fixed theoretical evaluation of AngularRaDec when the reference frame is not Earth-centered.
      </action>
      <action dev="serrof" type="fix" issue="980">
      Fixed wrong wrapper in deprecated KeplerianOrbit's and FieldKeplerianOrbit's methods for anomaly conversions.
      </action>
      <action dev="bryan" type="update" issue="1018">
        Improved documentation of glonass propagators.
      </action>
      <action dev="pascal" type="fix" issue="996">
        Fixed HolmesFeatherstoneAttractionModel error with a degree 0 gravity field.
      </action>
    </release>
    <release version="11.3.1" date="2022-12-24"
             description="Version 11.3.1 is a patch release of Orekit.
             It fixes an issue related to the parsing of dates in the Rinex navigation files.
             It also fixes discontinuity issues in the Brouwer-Lyddane orbit propagator.
             Finally, it includes some improvements in the class documentation">
      <action dev="luc" type="fix" issue="1012">
        Fixed JavaDoc in IsotropicRadiationClassicalConvention class.
      </action>
      <action dev="luc" type="fix" issue="1009">
        Fixed week number parsing in Rinex Navigation files.
      </action>
      <action dev="jvalet" type="fix" issue="966">
        Fixed discontinuity issues in Brouwer-Lyddane orbit propagator.
      </action>
      <action dev="vincent" type="update" issue="978">
        Improved documentation of StateCovariance class.
      </action>
    </release>
    <release version="11.3" date="2022-10-25"
             description="Version 11.3 is a minor release of Orekit.
             It includes both new features and bug fixes. New features introduced in 11.3 are:
             the unscented Kalman filter (numerical version), the semi-analytical unscented Kalman filter (DSST version),
             a new PVCoordinatesProvider modelling waypoints on an ellipsoid following a loxodrome (commonly, a rhumb line),
             a new method to compute hyperbolic anomaly based on Gooding and Odell algorithm,
             a new built-in additional state for covariance propagation (linear method based on the state transition matrix computation),
             with a new state covariance object allowing covariance transformation between frames and orbit types,
             the extrapolation of the state covariance matrix using a Keplerian model,
             a new ExtremumApproachDetector for close encounter computation,
             the migration of all JUnit tests from JUnit 4 to JUnit 5,
             the ability to estimate measurement parameters (station position or clock biases) from an ephemeris,
             new methods to convert from/to Orekit frames and CCSDS frames,
             improvements of CCSDS CDM (Collision Data Message) parsers,
             improvements in date handling and aggregate bounded propagators,
             several bug fixes and documentation improvements.
             See the list below for a full description of the changes.">
      <action dev="bryan" type="add" issue="972">
        Added shiftedBy method for covariance matrix.
      </action>
      <action dev="bryan" type="add" issue="971">
        Added new class to handle covariance matrix.
      </action>
      <action dev="luc" type="fix" issue="974">
        Use Véronique Dehant table for station displacements due to tides.
      </action>
      <action dev="luc" type="fix" issue="973">
        Avoid losing last measurements in Kalman filter.
      </action>
      <action dev="gc" type="add" issue="940">
        Accept new fields in CCSDS CDM files.
      </action>
      <action dev="vincent" type="add" issue="964">
        Added covariance transformation between local orbital frames.
      </action>
      <action dev="andrewsgoetz" type="fix" issue="951">
        Moved Keplerian anomaly conversion methods to KeplerianAnomalyUtility
        and FieldKeplerianAnomalyUtility, deprecating the methods in
        KeplerianOrbit and FieldKeplerianOrbit. Incorporated Gooding and Odell
        algorithm for solving the hyperbolic Kepler equation.
      </action>
      <action dev="gaetanpierre" type="add" issue="961">
        Added Unscented Semi-analytical Kalman Estimator.
      </action>
      <action dev="gaetanpierre" type="add" issue="960">
        Added Unscented Kalman Estimator.
      </action>
      <action dev="maxime" type="fix" issue="967">
        Fixed documentation in BulletinAFilesLoader.
      </action>
      <action dev="serrof" type="fix" issue="963">
        Fixed rejection of irregular TDM PATH field.
      </action>
      <action dev="bryan" type="update" issue="726">
        Added ephemeris based estimation.
      </action>
      <action dev="maxime" type="update" issue="955">
        Added method to get measurement types.
      </action>
      <action dev="gc" type="fix" issue="943">
        Improved AbsoluteDate.equals method with management of past and future infinity.
      </action>
      <action dev="bryan" type="add" issue="901">
        Added additional state provider for covariance matrix propagation.
      </action>
      <action dev="vincent" type="update" issue="956">
        Migrated all tests from JUnit4 to JUnit5.
      </action>
      <action dev="vincent" type="add" issue="953">
        Added method to convert to/from an Orekit frame and a CCSDS Frame.
      </action>
      <action dev="vincent" type="add" issue="952">
        Added ExtremumApproachEventDetector.
      </action>
      <action dev="evan" type="add">
        Added constructor to AggregateBoundedPropagator for more control over which
        propagator is used.
      </action>
      <action dev="greyskyy" type="add">
        Added waypoint interpolation of PVCoordinatesProvider.
      </action>
      <action dev="evan" type="add" issue="954">
        Added method to round DateTimeComponents for custom formatting.
      </action>
    </release>
    <release version="11.2.1" date="2022-08-01"
             description="Version 11.2.1 is a patch release of Orekit.
             It fixes issues related to the parsing and writing of CCSDS CDM files.
             It also fixes issues related to date management.
             Finally it includes some improvements in the class documentation">
      <action dev="gc" type="fix" issue="945">
        Fixed documentation issue, RTNCovariance constructor initializes the covariance matrix with NaN.
      </action>
      <action dev="gc" type="fix" issue="944">
        Fixed wrong parsing of Area_DRG and Area_SRP from CDM.
      </action>
      <action dev="gc" type="fix" issue="942">
        Fixed N/A value not recognized for field MANEUVERABLE when parsing CDMs.
      </action>
      <action dev="luc" type="fix" issue="939">
        Fixed negative offset when shifting an AbsoluteDate.
      </action>
      <action dev="luc" type="fix" issue="935">
        Fixed internal error on DateEvent capture events in v11.1.2.
      </action>
    </release>
    <release version="11.2" date="2022-06-20"
             description="Version 11.2 is a minor release of Orekit.
             It includes both new features and bug fixes. New features introduced
             in 11.2 are: the Hatch filter for GNSS measurements smoothing, the parsing
             and writing of CCSDS CDM in both KVN and XML formats, the parsing of SOLFSMY
             and DTC data for JB2008 atmospheric model, the parsing of EOP in Sinex
             files, new measurements for orbit determination: TDOA, bi-static range and
             range rate, support for ITRF 2020 version, the computation of mean orbital
             parameters in the sense of Eckstein-Hechler or Brouwer-Lyddane models. It
             also includes an update of the CCSDS ODM format to latest draft version and an
             improvement of the frame transformation.
             See the list below for a full description of the changes.">
      <action dev="bryan" type="update">
        Added possibility to custom analytical mean parameters conversion.
      </action>
      <action dev="louis" type="add" issue="666">
        Added Hatch filters for smoothing of GNSS measurements.
      </action>
      <action dev="bryan" type="update" issue="895">
        Allowed parsing of SP3 files without EOF key.
      </action>
      <action dev="gc" type="add" issue="790">
        Added writing of velocity record in CPF file writers.
      </action>
      <action dev="bryan" type="update" issue="804">
        Added support for loading EOP from Sinex files.
      </action>
      <action dev="luc" type="fix" issue="936">
        Raised a too stringent convergence threshold in Eackstein-Hechler model.
      </action>
      <action dev="bryan" type="add" issue="932">
        Added a way to compute mean parameters in Brouwer-Lyddane model.
      </action>
      <action dev="markrutten" type="add" issue="922">
        Added bistatic range measurement.
      </action>
      <action dev="luc" type="add" issue="933">
        Added a way to compute mean parameters in Eckstein-Hechler model.
      </action>
      <action dev="luc" type="update" issue="934">
        Updated CCSDS ODM to latest draft version (pink book).
      </action>
      <action dev="luc" type="fix" issue="930">
        Prevents zero max check intervals in maneuvers triggers detectors.
      </action>
       <action dev="luc" type="add">
        Added detection of non-positive max check interval and threshold.
      </action>
      <action dev="luc" type="add" issue="929">
        Allow additional derivatives providers to update main state derivatives.
      </action>
      <action dev="luc" type="fix" issue="928">
        Fixed indexing error when estimating a subset of orbital parameters.
      </action>
      <action dev="luc" type="update" issue="925">
        Don't loose additional derivatives when generating ephemeris.
      </action>
      <action dev="gc" type="fix" issue="889">
        Fixed unexpected behavior of two tests in OrekitMessagesTest.
      </action>
      <action dev="mvanel" type="add" issue="777">
        Added support for parsing and writing CDM files in both KVN and XML formats.
      </action>
      <action dev="luc" type="add" issue="918">
        Added support for ITRF-2020.
      </action>
      <action dev="pascal" type="add" issue="911">
        Added TDOA and bistatic range rate measurements.
      </action>
      <action dev="bryan" type="add" issue="900">
        Added init method in {Field}AdditionalStateProvider.
      </action>
      <action dev="louis" type="add" issue="888">
        Added J2-contribution for relativistic clock correction.
      </action>
      <action dev="evan" type="update">
        Allow creating Geoid without default data context.
      </action>
      <action dev="louis" type="add" issue="759">
        Added data loaders for Space Environment's JB2008 data.
      </action>
      <action dev="bryan" type="add" issue="898">
        Added static method to create a BodyFacade from a CenterName.
      </action>
      <action dev="evan" type="update" issue="903">
        Added Frame.getStaticTransformTo(...) and supporting methods to improve
        performance.
      </action>
    </release>
    <release version="11.1.2" date="2022-04-27"
             description="Version 11.1.2 is a patch release of Orekit.
             It fixes issues related to the parsing and writing of CCSDS and ILRS files.
             It also fixes issues in ECOM2 solar radiation pressure model, event bracketing,
             ephemeris generation, and NTW local orbital frame.
             Finally it includes some improvements in the class documentation">
      <action dev="luc" type="fix" issue="917">
        Fixed missing tags in XML generation by EphemerisWriter.
      </action>
      <action dev="louis" type="fix" issue="886">
        Fixed rollover in CRD parser.
      </action>
      <action dev="louis" type="fix" issue="786">
        Fixed NaNs when constructing Keplerian orbit from PV
        computed from KeplerianOrbit.
      </action>
      <action dev="louis" type="fix" issue="826">
        Fixed ephemeris generation using PropagatorParallelizer.
      </action>
      <action dev="luc" type="fix" issue="921">
        Fixed event bracketing problem induced by numerical noise at end of search interval.
      </action>
      <action dev="luc" type="fix" issue="919">
        Fixed ephemeris generation with several derivatives providers.
      </action>
      <action dev="maxime" type="fix" issue="909">
        Fixed wrong implementation of NTW LOF frame.
      </action>
      <action dev="bryan" type="fix" issue="910">
        Fixed eD and eY equation in ECOM2 model.
      </action>
      <action dev="pascal" type="fix" issue="908">
        Fixed unmanaged comment in OMM.
      </action>
      <action dev="pascal" type="fix" issue="906">
        Fixed unmanaged units in OMM.
      </action>
      <action dev="evan" type="fix" issue="882">
        Fix StreamingOemWriter in ITRF and without optional fields.
      </action>
      <action dev="evan" type="fix" issue="912">
        Fix StreamingOemWriter without acceleration.
      </action>
      <action dev="luc" type="fix" issue="184">
        Fixed non-bracketing issue when RESET_STATE slightly moves an event at the start
        of a step and another regular event happens in the first half of the same step
      </action>
    </release>
    <release version="11.1.1" date="2022-03-17"
             description="Version 11.1.1 is a patch release of Orekit.
             It fixes issues related to the parsing of SP3 and Rinex files. It also takes
             additional derivatives into account in {Field}SpacecraftState.shiftedBy method.
             Finally it includes some improvements in the class documentation">
      <action dev="lars" type="add" issue="896">
        Added Git configuration instructions in contributing guide.
      </action>
      <action dev="lars" type="fix" issue="897">
        Corrected wrong path in release guide.
      </action>
      <action dev="bryan" type="fix" issue="894">
        Fixed dead link in contributing guidelines.
      </action>
      <action dev="bryan" type="fix" issue="698">
        Added missing BDS-3 signal for Rinex 3.04.
      </action>
      <action dev="bryan" type="fixed" issue="892">
        Removed check of not supported keys in RinexLoader.
      </action>
      <action dev="lirw1984" type="update" issue="895">
        Enhanced parsing of SP3 files.
      </action>
      <action dev="luc" type="add" issue="902">
        Take additional derivatives into account in {Field}SpacecraftState.shiftedBy.
      </action>
    </release>
    <release version="11.1" date="2022-02-14"
             description="Version 11.1 is a minor release of Orekit.
             It includes both new features and bug fixes. New features introduced
             in 11.1 are: the estimation of maneuver start/stop time, the Brouwer-Lyddane
             orbit propagation model with Warren Phipps’ correction for the critical
             inclination of 63.4° and the perturbative acceleration due to atmospheric
             drag, the Extended Semi-analytical Kalman Filter, a new API for
             State Transition Matrix and Jacobian matrices computation, orbit
             determination  using analytical propagation models, parsing of ICGEM V2.0 format.
             This release includes important fixes in CCSDS files, TimeSpanMap, and
             display of dates. See the list below for a full description of the changes.">
      <action dev="luc" type="fix" issue="722">
        Prefer values from Bulletin B rather than Bulletin A if both are present
        in rapid data column format. This handling of priority was already in
        place for XML file, but not for column format.
      </action>
      <action dev="luc" type="fix" issue="448">
        Added support for ICGEM V2.0 format for piecewise gravity fields
        that contain discontinuities around major earthquakes, like
        Eigen 6S4 V2.
      </action>
      <action dev="andrewsgoetz" type="add">
        Added Automatic-Module-Name "org.orekit" to JAR manifest to improve usability
        of Orekit by modular Java projects.
      </action>
      <action dev="julie,bryan,maxime" type="add" issue="823">
        Added the Extended Semi-analytical Kalman Filter.
      </action>
      <action dev="luc" type="fix" issue="875">
        Allow empty comments in CCSDS messages
      </action>
      <action dev="luc" type="fix" issue="884">
        Deprecated TimeSpanMap.getTransitions()
      </action>
      <action dev="luc" type="fix" issue="832,885">
        Allow to enter the same transition date in TimeSpanMap several times
      </action>
      <action dev="luc" type="fix" issue="833">
        Added a way to erase all earlier/later transitions when adding an entry
        and added addValidBetween to TimeSpanMap.
      </action>
      <action dev="bryan" type="add">
        Added a new and simpler API for State Transition Matrix and Jacobian
        matrix computation for analytical orbit propagators.
      </action>
      <action dev="bryan" type="fix" issue="878">
        Fixed writing of ITRF frames before 2000 when generating CCSDS files.
      </action>
      <action dev="luc" type="fix" issue="836">
        Use the orbit normalization feature to reduce discontinuities across impulsive maneuvers.
      </action>
      <action dev="luc" type="add">
        Added an orbit normalization feature.
      </action>
      <action dev="evan" type="add" issue="881">
        Add AbsoluteDate.toStringWithoutUtcOffset(TimeScale, int) and
        DateTimeComponents.toStringWithoutUtcOffset(int, int) to emulate
        AbsoluteDate.toString() from Orekit 10.
      </action>
      <action dev="evan" type="fix" issue="880">
        Fix UTC offset in DateTimeComponents.toString(int, int)
      </action>
      <action dev="luc" type="fix" issue="849">
        Added detector to FieldEventHandler.init arguments list.
      </action>
      <action dev="luc" type="fix" issue="837">
        Added getters for raw detectors in event shifter, slope filter and predicate filter.
      </action>
      <action dev="bryan" type="fix" issue="874">
        Fixed initialization of maneuver trigger events when using EventBasedManeuverTriggers.
      </action>
      <action dev="luc" type="fix" issue="872">
        Fixed multiple detection of events when using propagate(start, target) with
        integration-based propagators.
      </action>
      <action dev="bryan" type="add" issue="871">
        Added atmospheric drag effect for Brouwer-Lyddane model.
      </action>
      <action dev="bryan" type="add" issue="869">
        Allowed Brouwer-Lyddane model to work for the critical inclination.
      </action>
      <action dev="bryan" type="fix" issue="867">
        Fixed handling of multiple historical eccentricities for a same station.
      </action>
      <action dev="bryan" type="fix" issue="868">
        Fixed writing of whitespace characters in CPF writer.
      </action>
      <action dev="bryan" type="fix" issue="864">
        Fixed BStar estimation in TLE-based orbit determination.
      </action>
      <action dev="mvanel" type="add" issue="653">
        Added Brouwer-Lyddane orbit propagator.
      </action>
      <action dev="luc" type="add" issue="865">
        Added derivatives with respect to maneuvers start/stop dates
        or median date/duration.
      </action>
      <action dev="luc" type="add" >
        Added observers for maneuvers triggers.
      </action>
      <action dev="luc" type="fix" issue="853">
        Added field-based init method in ForceModel and DSSTForceModel.
      </action>
      <action dev="luc" type="fix" >
        Added ParameterDrivenDateIntervalDetector and FieldParameterDrivenDateIntervalDetector.
      </action>
      <action dev="luc" type="add" >
        Added DateDriver to drive dates using a ParameterDriver.
      </action>
      <action dev="luc" type="fix" issue="848">
        Allow backward propagation in EventBasedManeuverTriggers.
      </action>
      <action dev="luc" type="add" >
        Added IntervalEventTrigger and StartStopEventsTrigger to streamline
        several ways to trigger maneuvers.
      </action>
      <action dev="luc" type="add" >
        When propagating with integrated additional equations, the generated
        spacecraft states now also contain both state and derivatives
        managed by the equations.
      </action>
      <action dev="luc" type="add" >
        Replaced AdditionalEquations by AdditionalDerivativesProvider with
        support for dimension retrieval and yield feature between providers.
      </action>
      <action dev="luc" type="add" issue="856">
        Added a new and simpler API for State Transition Matrix and Jacobian
        matrix computation. This new API is for now only used with NumericalPropagator
        and DSSTPropagator (both in batch least squares and in Kalman filter), but it
        is expected to be generalized to analytical propagators as well when it is
        stabilized.
      </action>
      <action dev="luc" type="add" >
        Added DoubleArrayDictionary and FieldArrayDictionary as replacements
        for HashMap when the number of keys is very small (such as in spacecraft
        states).
      </action>
      <action dev="luc" type="add">
        Manage dependencies between additional states in propagators using a yield
        feature between providers.
      </action>
      <action dev="luc" type="add" >
        SpacecraftState now handle derivatives of additional states.
      </action>
      <action dev="luc" type="add" issue="862">
        PropagatorParallelizer now preserves existing step handlers in the propagators it runs.
      </action>
      <action dev="ShippingEnjoyer" type="add">
        Get rid of StringBuffer for logging without unnecessary synchronization (bias-locking disabled at jdk18)
      </action>
    </release>
    <release version="11.0.2" date="2021-11-24"
             description="Version 11.0.2 is a patch release of Orekit.
             It fixes an important issue related to the handling of indexes
             when building the state transition matrix in multi satellites
             orbit determination. It also fixes bugs in TLE and CRD files.
             Finally it includes an update of the release guide.">
         <action dev="bryan" type="fix" issue="859" due-to="Emmanuel Papanagiotou">
        Allowed custom setting of state to TLE conversion in propagator builder. 
      </action>
         <action dev="bryan" type="fix" issue="847">
        Fixed handling of comments in CRD files.
      </action>
         <action dev="bryan" type="fix" issue="851">
        Fixed deserialization of TLE caused by the bStarParameterDriver.
      </action>
         <action dev="bryan" type="fix" issue="850">
        Fixed indexes when build state transition matrix for multi sat Kalman.
      </action>
         <action dev="sdinot" type="update">
        Updated the release guide to remove actions that are no longer required.
      </action>
    </release>
    <release version="11.0.1" date="2021-10-22"
             description="Version 11.0.1 is a patch release of Orekit.
             It fixes an important issue related to the calculation of the relativistic
             clock correction for GNSS measurements. It also fixes bugs in OEM and CPF
             files writing. Finally it includes some improvements in the class documentation">
         <action dev="bryan" type="fix" issue="846">
        Fixed wrong computation of relativistic clock correction for GNSS measurements.
      </action>
         <action dev="bryan" type="fix" issue="845">
        Fixed parsing of Rinex clock files.
      </action>
         <action dev="bryan" type="fix" issue="844">
        Fixed null pointer exception when constructing CPF from coordinates.
      </action>
         <action dev="bryan" type="update" issue="843">
        Improved documentation of solar radiation pressure class to include
        additional information about osculating bodies.
      </action>
         <action dev="sdinot" type="update" issue="842">
        Used the latest version of Maven available in RedHat 8.
      </action>
         <action dev="pascal" type="fix" issue="839">
        Fixed handling of time system in OemWriter.
      </action>
         <action dev="bryan" type="update" issue="838" due-to="Kendra Hale">
        Improved documentation of ImpulseManeuver class.
      </action>
    </release>
    <release version="11.0" date="2021-09-20"
             description="Orekit 11.0 is a major new release.
             It includes both new features and bug fixes. New features introduced
             in 11.0 are: orbit determination using SGP4/SDP4 models, a sequential
             batch least squares estimator using initial covariance and state vector,
             writer and parser for all CCSDS Navigation Data Messages in both KVN
             and XML formats, version 2 of CCSDS Tracking Data Messages, version 3
             of CCSDS Orbit Data Messages, support for Rinex navigation files,
             support for IGS clock correction files, support for IGS real time
             data including both SSR and RTCM messages, NTrip protocole, eclipses
             by Moon in solar radiation pressure force, a new API for analytical
             GNSS orbit propagators, removal of propagation modes, possibility
             to add several step handlers for the same orbit propagation, a new
             event detector for angular separation as seen from the spacecraft.
             See the list below for a full description of the changes.">
         <action dev="bryan" type="update" issue="766" due-to="Gowtham Sivaraman">
        Allowed setting of AttitudeProvider to the BoundedPropagator
        generated via propagation.
      </action>
         <action dev="bryan" type="fix" issue="835">
        Fixed format symbols for year, month, day in DateComponents#toString().
      </action>
         <action dev="thomas" type="fix" issue="668">
        Added a new event detector for angular separation as seen from the spacecraft.
      </action>
      <action dev="maxime" type="fix" issue="829">
        Fixed DataSourceTest.testFileName for Windows users.
      </action>
      <action dev="bryan" type="fix" issue="818">
        Use observed solar flux instead of adjusted in DTM2000 model.
      </action>
      <action dev="evan" type="fix" issue="798">
        Allow DSST event detection when propagating backwards.
      </action>
      <action dev="bryan" type="fix" issue="717" due-to="evan">
        Fixed DSST orbit determination when propagating backwards.
      </action>
      <action dev="evan" type="remove" issue="586">
        Remove InertialProvider.EME2000_ALIGNED, Propagator.DEFAULT_LAW. Use
        InertialProvider.of(Frame).
      </action>
      <action dev="evan" type="update" issue="586">
        Change default attitude provider to be aligned with propagation frame for all
        analytic propagators and GLONASS propagator. Backward incompatible.
      </action>
      <action dev="evan" type="update" issue="586">
        Improve performance of IntertialProvider(Frame)
      </action>
      <action dev="anne-laure" type="update" issue="797">
        Add information if a detector failed during propagation
      </action>
      <action dev="bryan" type="fix" issue="788" due-to="luc">
        Fixed missing call to setMuCreated() in OemParser.
      </action>
      <action dev="evan" type="update" issue="618">
        Fix supportedNames matching in ClasspathCrawler. Backwards incompatible.
      </action>
      <action dev="bryan" type="fix" issue="828">
        Fixed missing file types in SP3Parser.
      </action>
      <action dev="bryan" type="fix" issue="827">
        Fixed time system used in SP3 files.
      </action>
      <action dev="evan" type="fix" issue="685">
        Fix AnalyticalPropagator RESET_STATE when new state is null.
      </action>
      <action dev="bryan" type="fix" issue="803">
        Fixed parsing of clock values in SP3 files.
      </action>
      <action dev="bryan" type="fix" issue="820">
        TLE Jacobians are now calculated in cartesian elements.
      </action>
      <action dev="evan" type="update" issue="825">
        Improve exception messages with two AbsoluteDates by including duration between
        them.
      </action>
      <action dev="evan" type="update" issue="637" due-to="Piotr">
        Add trailing "Z" to AbsoluteDate.toString() to indicate UTC.
        Backwards incompatible.
      </action>
      <action dev="evan" type="update" issue="825">
        In AbsoluteDate.toString() fallback to TAI when no leap seconds are loaded.
      </action>
      <action dev="evan" type="update" issue="591">
        Fix TimeComponents.toString(): correct ISO 8601 with UTC offset, rounding issues.
        Backwards incompatible.
      </action>
      <action dev="evan" type="update" issue="590">
        Fix DateTimeComponents.toString(): correct ISO 8601, leap second, rounding issues.
        Backwards incompatible.
      </action>
      <action dev="evan" type="update" issue="637" due-to="Piotr">
        Fix AbsoluteDate.toString(timeZone) and toString(minutesFromUtc) to include the
        UTC offset when it is zero.
      </action>
      <action dev="evan" type="add">
        Add DateTimeComponents.toString(...) method with correct rounding for user
        specified precision.
      </action>
      <action dev="bryan" type="update" issue="626">
        Used a separate Comparator for sorting integer least square solutions.
      </action>
      <action dev="bryan" type="update" issue="799">
        Used the field-specific value of π.
      </action>
      <action dev="evan" type="update" issue="830" due-to="skyrex">
        Remove step size limitations in analytic propagators. Backwards incompatible.
      </action>
      <action dev="evan" type="fix">
        Fix part of step passed to the step handler twice in analytic propagators with
        event handlers.
      </action>
      <action dev="bryan" type="fix" issue="795" due-to="guylaine">
        Fixed output of NRLMSISE00 for altitude at 32.5 km.
      </action>
      <action dev="luc" type="add" issue="821">
        Added support for CCSDS TDM V2.0.
      </action>
      <action dev="luc" type="add" issue="819">
        Allow data filtering upon loading to be used for explicit loading by applications.
      </action>
      <action dev="julie" type="add" issue="745">
        Added sequential batch least squares estimator.
      </action>
      <action dev="luc" type="add" issue="814" due-to="Valerian">
        Fixed additional states handling in ephemeris generated by analytical propagator.
      </action>
      <action dev="luc" type="add" issue="809">
        Dropped master/slave/ephemeris generation propagation modes, replaced by a
        versatile step handler multiplexer fulfilling all these needs
        simultaneously during a single propagation run
      </action>
      <action dev="luc" type="add" issue="812">
        Dropped master/slave terminology in turn-around and inter-satellite measurements.
      </action>
      <action dev="luc" type="add" issue="813">
        Fixed derivatives with respect to secondary station in turn-around modifiers.
      </action>
      <action dev="luc" type="add" issue="811">
        Allow on-the-fly add/remove/clean for step handlers.
      </action>
      <action dev="luc" type="add" issue="810">
        Merged multiplexers for fixed steps and variable steps.
      </action>
      <action dev="luc" type="fix" issue="808">
        Moved isLast argument in step handler handleStep method to a separate method.
      </action>
      <action dev="luc" type="fix" issue="807">
        Fixed scheduling between calls to step handlers and events handlers.
      </action>
      <action dev="luc" type="fix" issue="806">
        Added restrictStep method to FieldOrekitStepInterpolator interface.
      </action>
      <action dev="bryan" type="fix" issue="801">
        Added getter for meteorological data used in CRD data block.
      </action>
      <action dev="bryan" type="fix" issue="796">
        Fixed writing of line H2 in CPF file header.
      </action>
      <action dev="thomas" type="fix" issue="702">
        Added possibility to take in account several bodies while computing SRP perturbation.
      </action>
      <action dev="bryan" type="update" issue="793">
        Updated SP3File visibility to public.
      </action>
      <action dev="bryan" type="update" issue="784">
        Updated architecture of GNSS orbit propagators.
      </action>
      <action dev="bryan" type="update" issue="782">
        Updated error message of Orekit internal error exception.
      </action>
      <action dev="luc" type="add">
        Added support for reading and writing CCSDS NDM composite messages.
      </action>
      <action dev="afossa" type="fix" issue="781">
        Fixed parsing in buildLine2() method of FieldTLE.
      </action>
      <action dev="luc" type="fix" issue="776">
        Fixed associativity in units parsing.
      </action>
      <action dev="bryan" type="update" issue="773">
        TimeStampedFieldAngularCoordinates now implements FieldTimeStamped.
      </action>
      <action dev="bryan" type="update" issue="774">
        TimeStampedFieldPVCoordinates now implements FieldTimeStamped.
      </action>
      <action dev="nfialton" type="fix" issue="775">
        Fixed NullPointerException in FieldSpacecraftState when orbit is not defined.
      </action>
      <action dev="bryan" type="add" issue="763">
        Added support for RTCM ephemeris messages.
      </action>
      <action dev="bryan" type="add" issue="769">
        Added ionospheric model based on IM201 SSR message.
      </action>
      <action dev="bryan" type="add" issue="763">
        Added support for Ntrip protocol.
      </action>
      <action dev="bryan" type="add" issue="763">
        Added support for IGS SSR messages.
      </action>
      <action dev="afossa" type="fix" issue="772">
        Fixed computation of velocity derivative in FieldNumericalPropagator.Main.addKeplerContribution()
        with superGetOrbitType() == null.
      </action>
      <action dev="luc" type="add" >
        Added AccurateFormatter to output double numbers and dates
        with adaptive number of digits, preserving one ULP accuracy.
      </action>
      <action dev="luc" type="add" >
        Added a units converter.
      </action>
      <action dev="luc" type="update" >
        INCOMPATIBLE CHANGE! Now observations parsed from TDM files are in SI units.
      </action>
      <action dev="luc" type="update" issue="768">
        Allow parsing several variations of ITRF specifications (like itrf-97, ITRF2000, ITRF_2014…).
      </action>
      <action dev="luc" type="add" >
        Added a time scale for drifting on-board clocks.
      </action>
      <action dev="bryan" type="add" issue="523">
        Added support for RINEX 3.X navigation files.
      </action>
      <action dev="bryan" type="update" issue="691">
        Improved consistency between getParametersDrivers() method signatures.
      </action>
      <action dev="andrewsgoetz" type="add" issue="764">
        Added new method to UTCScale which exposes the raw UTC-TAI offset data.
      </action>
      <action dev="bryan" type="fix" issue="670">
        Fixed call to ForceModel.init() in AbstractGaussianContribution class.
      </action>
         <action dev="thomas" type="add" issue="712">
          Added IGS clock file support.
      </action>
      <action dev="bryan" type="update" issue="650">
        Methods computeMeanState() and computeOsculatingState()
        of FieldDSSTPropagator are now statics.
      </action>
      <action dev="bryan" type="update" issue="762">
        TabulatelofOffset now implements BoundedAttitudeProvider.
      </action>
      <action dev="luc" type="update" issue="761">
        TabulateProvider now implements BoundedAttitudeProvider.
      </action>
      <action dev="luc" type="fix" issue="760">
        Fixed reference frame in tabulated attitude provider.
      </action>
      <action dev="luc" type="update" >
          Renamed SINEXLoader into SinexLoader.
      </action>
      <action dev="luc" type="update" >
        Use DataSource in RinexLoader and SinexLoader.
      </action>
      <action dev="luc" type="update" >
        Renamed NamedData into DataSource.
      </action>
      <action dev="luc" type="add" issue="474">
        Added support for CCSDS ODM V3, with the new
        Orbit Comprehensive Message format.
      </action>
      <action dev="luc" type="update">
        Overhauled generic Ephemeris and AttitudeEphemeris writing.
      </action>
      <action dev="luc" type="update">
        Overhauled CCSDS messages handling, both parsing and writing.
      </action>
      <action dev="amir" type="fix" issue="746">
        Fixed combination of measurements using GNSS phase measurements.
      </action>
      <action dev="bryan" type="add" issue="756">
        Added new method signature in IodGooding using AngularRaDec measurement.
      </action>
      <action dev="thomas" type="fix" issue="688">
        Fixed ignored fields from TLE template in TLEPropagatorBuilder.
      </action>
      <action dev="thomas" type="fix" issue="372">
        Added TLE generation.
      </action>
      <action dev="bryan" type="fix" issue="624">
        Allowed dynamic station coordinates when calculating tropospheric delay.
      </action>
      <action dev="bryan" type="update" issue="755">
        Modified IodGooding constructor to be consistent with other IOD methods.
      </action>
      <action dev="bryan" type="add" issue="753">
        Added new method signature in IodLaplace using AngularRaDec measurement.
      </action>
      <action dev="bryan" type="add" issue="752">
        Added new method signature in IodLambert using Position measurement.
      </action>
      <action dev="bryan" type="add" issue="751">
        Added new method signature in IodGibbs using Position measurement.
      </action>
      <action dev="luc" type="fix" issue="749">
        Allow building PVCoordinates and AngularCoordinates (as well as their Field,
        Absolute and TimeStamped variations) to be build from UnivariateDerivative1
        and UnivariateDerivative2 in addition to DerivativeStructure.
      </action>
      <action dev="bryan" type="fix" issue="736">
        Fixed NullPointerException in DSSTTesseral Hansen object.
      </action>
      <action dev="bryan" type="update" issue="601">
          Changed getPVInPZ90() method to private.
      </action>
      <action dev="bryan" type="fix" issue="744">
          Fixed calculation of CR3BP constants.
      </action>
      <action dev="bryan" type="update" issue="743">
          Updated JUnit version to 4.13.1.
      </action>
    </release>
    <release version="10.3.1" date="2021-06-16"
             description="Version 10.3.1 is a patch release of Orekit.
             It fixes one critical bug that could cause potential infinite loops in tesselation
             in very rare cases due to numerical noise.">
      <action dev="luc" type="fix" issue="792">
        Fixed potential infinite loops in tesselation in very rare cases due to numerical noise.
      </action>
    </release>
    <release version="10.3" date="2020-12-21"
             description="Version 10.3 is a minor release of Orekit.
             It includes both new features and bug fixes. New features introduced
             in 10.3 are: relativistic clock correction for range, phase, and range rate
             measurements, piece wise models for empirical forces, one-way GNSS code
             and phase measurements, support for laser ranging data (both CPF and
             CRD formats), Lense-Thirring and De Sitter relativistic corrections to
             satellite acceleration, support for AGI leap second files, new interfaces
             for attitude ephemeris files, Knocke model for Earth's albedo and infrared,
             as well as several other new features. This release includes an important
             fix in DSST orbit determination allowing to used short period Jacobian
             during state transition matrix calculation. It also fixes issues in Kalman
             orbit determination and CCSDS ADM format. See the list below for a full
             description of the changes.">
      <action dev="bryan" type="update" issue="741">
        Updated Hipparchus version to 1.8 and updated code with new functionalities.
      </action>
         <action dev="bryan" type="add" issue="740">
          Added aggregator for bounded attitude providers.
      </action>
         <action dev="thomas" type="add" issue="8">
        Added Knocke's Earth rediffused radiation pressure force model.
      </action>
         <action dev="bryan" type="add" issue="739">
          Allowed initialization of attitude provider from attitude segment.
      </action>
      <action dev="raphael" type="add" issue="705">
        Allowed writing an AEM file from a list of SpacecraftStates.
      </action>
      <action dev="luc" type="add" issue="738">
        Added user-defined max iteration and convergence criterion in SecularAndHarmonic.
      </action>
      <action dev="luc" type="add" issue="737">
        Added loading of AGI LeapSecond.dat files.
      </action>
      <action dev="raphael" type="add" issue="686">
        Allowed user-defined format for ephemeris data lines in
        StreamingAemWriter, AEMWriter, StreamingOemWriter and OEMWriter.
      </action>
         <action dev="bryan" type="fix" issue="683">
          Updated building instructions.
      </action>
         <action dev="bryan" type="add" issue="734">
          Added getters for phase measurement ambiguity driver.
      </action>
         <action dev="bryan" type="fix" issue="696">
          Allowed to configure initial covariance for measurements in Kalman Filter.
      </action>
      <action dev="thomas, bryan" type="add" issue="709">
        Added clock drift contribution to range rate measurements.
      </action>
         <action dev="bryan" type="fix" issue="687">
          Fixed Javadoc of ElevationMask.
      </action>
      <action dev="raphael" type="fix" issue="711">
        Allowed definition of a default interpolation degree in both AEMParser and OEMParser.
      </action>
      <action dev="bryan" type="add" issue="733">
        Added Lense-Thirring and De Sitter relativistic effects.
      </action>
      <action dev="melanisti" type="fix" issue="725">
        Fixed missing measurement parameter in InterSatellitesRange measurement.
      </action>
      <action dev="bryan" type="add" issue="732">
        Added documentation for checkstyle configuration.
      </action>
         <action dev="thomas" type="fix" issue="730">
          Removed useless loop over an empty list
      </action>
      <action dev="luc" type="fix" issue="731">
        Fixed parsing of some ICGEM gravity fields files.
      </action>
      <action dev="raphael" type="fix" issue="720">
          Added support for measurements parameters in UnivariateProcessNoise
      </action>
      <action dev="luc" type="fix" issue="729">
        Fixed wrong handling of RESET-STATE in analytical propagators.
      </action>
      <action dev="luc" type="add" issue="728">
        Allow creating a node detector without an orbit.
      </action>
      <action dev="bryan" type="add" issue="671">
        Added support for laser ranging file formats.
      </action>
      <action dev="clement" type="fix" issue="724">
        Remove range checks in TLE constructor.
      </action>
      <action dev="bryan" type="fix" issue="723">
        Allowed AEM and OEM writers to write header comments.
      </action>
      <action dev="bryan" type="add" issue="719">
        Added one-way GNSS range and phase measurements for LEO satellite
        orbit determination applications.
      </action>
      <action dev="bryan" type="add" issue="716">
        Added piecewise empirical force model.
      </action>
      <action dev="bryan" type="add" >
        Considered a new implementation for empirical forces, to allow piecewise model.
      </action>
      <action dev="bryan" type="add" issue="703">
        Added inter-satellites phase measurement.
      </action>
      <action dev="bryan" type="fix" issue="695">
        Considered covariance matrix from Position measurement in Kalman estimator.
      </action>
      <action dev="bryan" type="fix" issue="718">
        Fixed orbital state used for short periodic Jacobian computation.
      </action>
      <action dev="bryan" type="add" issue="704">
        Allow using user specified velocity error for computing
        tolerance vectors for integrators.
      </action>
      <action dev="bryan" type="add" issue="714">
        Added frequency deviation for range-rate measurements.
      </action>
      <action dev="bryan" type="add" issue="715">
        Added relativistic clock correction for range, phase and
        inter-satellite range measurements.
      </action>
      <action dev="bryan" type="fix" issue="706">
        Fixed missing measurement parameter in inter-satellites range measurement.
      </action>
         <action dev="thomas" type="fix" issue="713">
        Fixed computation of DSST short period Jacobian.
      </action>
      <action dev="luc" type="fix" issue="699">
        Fixed missing measurement parameter in Phase measurement
      </action>
      <action dev="luc" type="fix" issue="701">
        Fixed wrong handling of propagation parameters by Kalman filter in multi-satellite
        context
      </action>
    </release>
    <release version="10.2" date="2020-07-14"
             description="Version 10.2 is a minor release of Orekit.
             It includes both new features and bug fixes. New features introduced
             in 10.2 are: support for CCSDS ADM files, modelling of trajectories
             around Lagrangian points using CR3BP model, a piece wise drag force model,
             a time span tropospheric estimated model, an estimated ionospheric model,
             an improved modelling of the GNSS phase measurement, several bug fixes
             for date functionnalities, a new organization of the maneuvers package,
             a configurable low thrust maneuver model based on detectors,
             support for CSSI space weather data, , as well as several other minor
             features and bug fixes. See the list below for a full description
             of the changes.">
      <action dev="bryan" type="fix" issue="661">
        Fixed visibility of WindUpFactory.
      </action>
      <action dev="bryan" type="update" >
        Increased visibility of setters in CCSDS ADM related classes.
      </action>
      <action dev="clement" type="add" issue="656">
        Added CssiSpaceWeatherLoader which provides three-hourly space weather
        data and implements DTM2000InputParameters and NRLMSISE00InputParameters
      </action>
      <action dev="maxime" type="update" issue="690">
        Increased visibility of setters in CCSDS OEM related classes.
      </action>
      <action dev="bryan" type="update" >
        Improved Orekit performance by using new Hipparchus' differentiation classes.
      </action>
      <action dev="bryan" type="update" issue="682">
        Changed visibility of OrbitType parameter drivers' names to public.
      </action>
      <action dev="evan" type="add" issue="684" due-to="Mikael">
        Fix infinite loop in event detection when a RESET_* event causes two other events
        to occur simultaneously and discontinuously.
      </action>
      <action dev="evan" type="add" issue="684">
        Add FieldFunctionalDetector.
      </action>
      <action dev="mikael" type="add">
        Added a configurable low thrust maneuver based on detectors.
      </action>
      <action dev="bryan" type="fix" issue="605">
        Added support for Rinex C0, L0, S0 and D0 observation types.
      </action>
      <action dev="bryan" type="fix" issue="641">
        Allow Pattern functionalities instead of String.replaceAll() and String.split().
      </action>
      <action dev="evan" type="fix" issue="658">
        Fix invalid hour when using TimeScale(double) or TimeScale(int, double) with a
        value in [86400, 86401]. Treat these values as indicating a leap second.
      </action>
      <action dev="evan" type="add" issue="677">
        Add AbsoluteDate.toStringRfc3339() and DateTimeComponents.toStringRfc3339().
      </action>
      <action dev="evan" type="fix" issue="681">
        Fix AbsoluteDate.getComponents(...) produces invalid times.
      </action>
      <action dev="evan" type="fix" issue="676">
        Fix AbsoluteDate.getComponents(utc) throws "non-existent time 23:59:61".
      </action>
      <action dev="bryan" type="fix" issue="651">
        Improved use of try with resources statement.
      </action>
      <action dev="bryan" type="fix" issue="679" due-to="luc, maxime">
        Improved testRetrogradeOrbit in CircularOrbit and KeplerianOrbit tests.
      </action>
      <action dev="bryan" type="fix" issue="680">
        Allowed ephemeris class to be used with absolute PV coordinates.
      </action>
      <action dev="bryan" type="fix" issue="674">
        Added an exception if eccentricity is negative for keplerian orbit.
      </action>
      <action dev="evan" type="fix" issue="667">
        Fix build on CentOS/RedHat 7.
      </action>
      <action dev="bryan" type="fix" issue="662">
        Fixed forgotten additional state in Ephemeris propagator.
      </action>
      <action dev="evan" type="update">
        Improve error message for TimeStampedCache by including requested date.
      </action>
      <action dev="bryan" type="fix" issue="663">
        Fixed initialization of the triggering event for ImpulseManeuver class.
      </action>
      <action dev="clement" type="fix" issue="664">
        Fix sign of RAAN and PA parameters in TLE constructor if negative, range check most other orbit parameters.
      </action>
      <action dev="bryan" type="add" issue="669">
        Added estimated ionospheric model.
      </action>
      <action dev="bryan" type="add" issue="645">
        Merged phase-measurement branch into develop.
      </action>
      <action dev="bryan" type="add" >
        Added a time span tropospheric estimated model.
      </action>
      <action dev="bryan" type="add" issue="646">
        Merged cr3bp branch into develop.
      </action>
      <action dev="bryan" type="add" issue="660">
        Improved exception handling in IODGibbs.
      </action>
      <action dev="bryan" type="add" issue="647">
        Improved package-info documentation.
      </action>
      <action dev="nick" type="update" >
        Upgrade maven-checkstyle-plugin to 3.1.1.
      </action>
      <action dev="bryan" type="add" issue="657">
        Added multiplexed Orekit fixed step handler.
      </action>
      <action dev="bryan" type="add" issue="655">
        Added support for CCSDS ADM files.
      </action>
      <action dev="maxime" type="add" issue="649">
        Added a piece wise drag force model: TimeSpanDragForce in forces package.
      </action>
      <action dev="yannick" type="fix" issue="654">
        Prevent divergence of Saastomoinen model pathDelay method at low elevation.
      </action>
      <action dev="bryan" type="fix" issue="542">
        Removed duplicated BUILDING.txt file.
      </action>
      <action dev="bryan" type="add" issue="504">
        Allowed Eckstein Hechler propagator to be initialized with a mean orbit.
      </action>
      <action dev="bryan" type="update" issue="644">
        Removed try and catch statements for ParameterDriver initialization.
      </action>
      <action dev="bryan" type="fix" issue="613">
        Allowed DSST propagation in osculating type with event detectors.
      </action>
    </release>
    <release version="10.1" date="2020-02-19"
             description="Version 10.1 is a minor release of Orekit.
             It includes both new features and bug fixes. New features introduced
             in 10.1 are: wind-up effect for phase measurement, NeQuick ionospheric model,
             support for Hatanaka compact RINEX format, methods for the combination
             of GNSS measurements, Laplace method for initial orbit determination,
             a new Field Of View package, comparison methods for absolute dates,
             a new multiplexed measurement, specialized propagators for GNSS constellation,
             default constructors for DSST force models, covariance matrices in OEM writer,
             a new data context implementation, connection with Gitlab CI, improved documentation,
             the migration of the tutorials to a separate sister project, as well as several other minor
             features and bug fixes. See the list below for a full description of the changes.">
      <action dev="ward" type="fix">
        Improve performance of loading CCSDS files.
      </action>
      <action dev="ward" type="fix" issue="639" due-to="qmor">
        In Ellipsoid.pointOnLimb(...) improved numerical stability by cancelling terms.
      </action>
      <action dev="maxime" type="fix" issue="639" due-to="qmor">
        Fixed pointOnLimb method in bodies.Ellipsoid class. Normalized equations should now avoid numerical issues.
      </action>
      <action dev="evan" type="fix" issue="627">
        Fix TimeScalesFactory.getGMST(conventions, simpleEop) always returning the same
        value.
      </action>
      <action dev="evan" type="fix" issue="636">
        Fix UT1 and Earth rotation during a leap second. Was off by 1 second.
      </action>
      <action dev="luc" type="fix" issue="635">
        Fixed inconsistency in constant thrust maneuver acceleration.
      </action>
      <action dev="evan" type="add" >
        Added an annotation and a compiler plugin that generates a warning
        when default context is used without being explicitly annotated.
      </action>
      <action dev="luc" type="fix" issue="632" due-to="Evan Ward">
        Fixed projection to ellipsoid at pole.
      </action>
      <action dev="evan,luc,yannick" type="add" issue="607">
        Add DataContext, a way to load separate sets of EOP, leap seconds, etc.
      </action>
      <action dev="luc" type="fix" issue="630">
        Improve performance of UnixCompressFilter.
      </action>
      <action dev="luc" type="fix" issue="631">
        Improve performance of HatanakaCompressFilter.
      </action>
      <action dev="evan" type="fix" issue="629">
        Improve performance of ZipJarCrawler.
      </action>
      <action dev="bryan" type="add" issue="625">
          Added default constructors for DSSTZonal and DSSTTesseral. 
      </action>   
      <action dev="bryan" type="add" issue="622">
          Added OrekitException for unknown number of frequencies in ANTEX files. 
      </action>
      <action dev="bryan" type="add" issue="621">
          Added OrekitException in the case where IONEX header is corrupted. 
      </action>
      <action dev="dylan" type="add" issue="359">
          Added a specific test for issue 359 in BatchLSEstimatorTest.
          The test verifies that a Newtonian attraction is known
          by both the propagator builder and the propagator when
          it is not added explicitly.
      </action>
      <action dev="dylan" type="add" issue="367">
          Added write of covariance matrices in OEMWriter.
      </action>
      <action dev="dylan" type="fix" issue="619">
        Fixed origin transform in CcsdsModifierFrame.
      </action>
      <action dev="bryan" type="add" issue="611">
        Added SBAS orbit propagator.
      </action>
      <action dev="bryan" type="fix" issue="617">
        Fixed null pointer exception in MultiplexedMeasurement.
      </action>
      <action dev="luc" type="fix" issue="575">
        Allow users to provide custom convergence checkers for
        batch least squares orbit determination.
      </action>
      <action dev="luc" type="add" issue="614">
        Added multiplexed measurements.
      </action>
      <action dev="luc" type="fix" issue="616">
        Fixed missed changes updates in ParameterDriversList embedding
        other ParameterDriversList instances.
      </action>
      <action dev="luc" type="update">
        Moved tutorials to a separate sister project.
      </action>
      <action dev="bryan" type="add" due-to="Shiva Iyer">
        Added Laplace method for initial orbit determination.
      </action>
      <action dev="bryan" type="fix" issue="612">
        Fixed DSST orbit determination tutorial.
      </action>
      <action dev="bryan" type="add" issue="610">
        Added IRNSS orbit propagator.
      </action>
      <action dev="bryan" type="add" issue="608">
        Added support for RINEX 3.04 files.
      </action>
      <action dev="gabb" type="fix" issue="533">
        Fixed bugs in the derivatives computation in IodGooding.
        Fixed bugs in IodLambert when there's more than an half revolution
        between start and final position.
      </action>
      <action dev="bryan" type="fix" issue="604">
        Fixed parsing of compact RINEX files with wrong key in header
        produced by some Septentrio receivers.
      </action>
      <action dev="luc" type="fix" issue="603">
        Fixed parsing of compact RINEX files with missing types in header
        produced by some Septentrio receivers.
      </action>
      <action dev="evan" type="fix" issue="589">
        Improve performance of AggregateBoundedPropagator by factor of 2.
      </action>
      <action dev="luc" type="fix" issue="600">
        Fixed parsing of compact RINEX files with many observation types.
      </action>
      <action dev="bryan" type="fix">
        Fixed poor design of GLONASS numerical propagator.
      </action>
      <action dev="luc" type="fix" issue="599">
        Fixed an issue in projection to flat ellipse.
      </action>
      <action dev="bryan" type="fix" issue="598">
        Added lazily addition of Newtonian attraction to the DSST and
        numerical propagator builders.
      </action>
      <action dev="luc" type="add" issue="595">
        Added EllipticalFieldOfView (with two different ways to define the
        ellipticity constraint) that can be used in FieldOfViewDetector,
        GroundFieldOfViewDetector and FootprintOverlapDetector.
      </action>
      <action dev="luc" type="add">
        Fields of view with regular polygonal shape can now be built either
        based on a defining cone inside the Fov and touching it at edges
        middle points, or based on a defining cone outside the Fov and touching
        it at vertices.
      </action>
      <action dev="luc" type="add" issue="594">
        Added CircularFieldOfView that can be used in FieldOfViewDetector,
        GroundFieldOfViewDetector and FootprintOverlapDetector.
      </action>
      <action dev="luc" type="add">
        Set up a general hierarchy for Field Of View with various shapes. At
        start, it includes DoubleDihedraFieldOfView and PolygonalFieldOfView.
      </action>
      <action dev="luc" type="add" issue="592">
        Added FilesListCrawler to load files from an explicit list.
      </action>
      <action dev="evan" type="fix" issue="583">
        Fix AbsoluteDate.compareTo() for future/past infinity.
      </action>
      <action dev="luc" type="fix" issue="588">
        Fixed wrong handling of spacecraft states in multi-satellites orbit determination
        and multi-satellite measurements generation.
      </action>
      <action dev="bryan" type="fix" issue="585">
        Improved contributing guide.
      </action>
      <action dev="petrus" type="fix" issue="570">
        Make FieldOfView.getFootprint public.
      </action>
      <action dev="bryan" type="add">
        Added combination of measurements.
      </action>
      <action dev="bryan" type="fix">
        Fix values of GPS C2D, L2D, D2D and S2D frequencies.
      </action>
      <action dev="bryan" type="add">
        Add Nequick ionospheric model.
      </action>
      <action dev="luc" type="fix" issue="581">
        Fixed spurious empty line insertion during Rinex 2 decompression
        when the number of observations per satellite is a multiple of 5
      </action>
      <action dev="luc" type="fix" issue="580">
        Fixed decompression of very small negative values in Hatanaka
        Compact RINEX format.
      </action>
      <action dev="luc" type="fix" issue="578">
        Orbit determination tutorials (and tests too) now supports compressed
        measurement files (gzip, Unix compress, Hatanaka Compact RINEX).
      </action>
      <action dev="luc" type="fix" issue="579">
        Handle properly special events flags in Hatanaka Compact RINEX format.
      </action>
      <action dev="luc" type="fix" issue="483">
        Reset additional state changed by event handlers and not managed by any
        additional state providers.
      </action>
      <action dev="luc" type="add" issue="472">
        Added support for Hatanaka Compact RINEX format.
      </action>
      <action dev="luc" type="fix" issue="574">
        Cope with input stream readers that keep asking for new bytes after end
        of Unix compressed files has been reached.
      </action>
      <action dev="luc" type="fix" issue="573">
        Added detection of some corrupted Unix-compressed files.
      </action>
      <action dev="bryan" type="fix" issue="572">
        Fixed the Saastamoinen model when station altitude is bigger than 5000.0 meters.
      </action>
      <action dev="luc" type="fix" issue="568">
        Fixed too fast step increase in a bracketing attempt.
      </action>
      <action dev="luc" type="add">
        Added phase measurement builder.
      </action>
      <action dev="luc" type="add">
        Added getWavelength in GNSS Frequency.
      </action>
    </release>
    <release version="10.0" date="2019-06-24"
             description="Orekit 10.0 is a major new release. It includes DSST OD,
             propagation in non-inertial frames, specialized propagators for GNSS
             constellations, a new ionospheric model, modeling for phase measurements, the
             LAMBDA method for phase ambiguity resolution, Shapiro effect for range
             measurements, improved documentation, as well as several other new features
             and bug fixes. This release fixes a security denial of service bug regarding
             itrf-versions.conf present since Orekit 9.2. Some APIs have incompatibly
             changed since the 9.X series including the format of itrf-versions.conf,
             removal of deprecated methods, reorganization of the models package, as well
             as updates to AbstractDetector, AbstractGNSSAttitudeProvider, DragSensitive,
             RadiationSensitive, and ZipJarCrawler. See the list below for a full
             description of the changes.">
      <action dev="evan" type="fix">
        Fix  name of GLONASS G2 frequency.
      </action>
      <action dev="luc" type="fix" >
        Fixed accuracy of dates conversions from java dates.
      </action>
      <action dev="evan" type="fix" issue="566">
        Make ITRFVersionLoader public.
      </action>
      <action dev="bryan" type="fix" issue="564">
        Fixed private argument of getLLimits() abstract method.
      </action>
      <action dev="bryan" type="fix" issue="565">
        Fixed static loading of UTC for GLONASS reference epoch.
      </action>
      <action dev="luc" type="fix" issue="547">
        Added a tile/sampling aiming direction that diverts singularity outside of a
        area of interest. This is mainly useful when sampling areas of interest that
        cover the pole as the pole is singular for classical aiming directions (constant
        azimuth or along track).
      </action>
      <action dev="luc" type="update" >
        Removed latitude limitation in AlongTrackAiming. If latitude is above (resp. below)
        the maximum (resp. minimum) latitude reached by the defining orbit, then aiming
        will be towards East for prograde orbits and towards West for retrograde orbits.
      </action>
      <action dev="bryan" type="fix">
        Fixes broken links on Orekit JavaDoc.
      </action>
       <action dev="pascal" type="fix" issue="558">
        Fixes broken links on Maven site.
      </action>
      <action dev="luc" type="fix" issue="559">
        Take into account changes in MSAFE files names published by NASA.
      </action>
      <action dev="bryan" type="add">
        Add Global Ionosphere Map model.
      </action>
      <action dev="maxime" type="add" issue="554">
        Added propagation in inertial frame.
      </action>
      <action dev="luc" type="fix" issue="557">
        Improved documentation about DatesSelector not being reusable across several
        schedulers during measurements generation.
      </action>
      <action dev="evan" type="fix">
        Fix some possible NPEs in AntexLoader, FieldAngularCoordinates.
      </action>
      <action dev="evan" type="fix">
        Fix locale dependent comparisons in SP3File, TDMParser, and YUMAParser.
      </action>
      <action dev="evan" type="fix">
        Ensure opened streams are closed in ZipJarCrawler, DTM2000, IERSConventions, and
        OceanLoadDeformationCoefficients.
      </action>
      <action dev="bryan" type="add">
        Add DSST Orbit Determination for both Kalman Filter and Batch Least Squares estimator.
      </action>
      <action dev="romaric" type="add">
        Add a events detector based on the geomagnetic field intensity at the satellite altitude
        or at sea level above the satellite, and the associated tests
      </action>
      <action dev="maxime" type="update" issue="549">
        Deleted deprecated methods in EclipseDetector.
      </action>
      <action dev="romaric" type="fix" issue="553">
        Fix the bug of attitude transition with Ephemeris propagator
        by adding a way for the LocalPVProvider to get the attitude at the end of the transition
      </action>
      <action dev="petrus" type="update" issue="518">
        Changing AbstractGNSSAttitudeProvider from public to package-private.
      </action>
      <action dev="romaric" type="fix" issue="551">
        Fix the bug of attitude transition with analytical propagator 
        by refreshing the attitude after the events triggering
      </action>
      <action dev="romaric" type="fix" issue="552">
        Fix the bug of attitude transition if a reset occurs during the transition
        by adding margins to the reset of TimeSpanMap to keep the one corresponding to the "after" attitude law.
      </action>
      <action dev="bryan" type="add" issue="522">
        Generalized the GPSPropagator class to handle all GNSS constellations using
        the same algorithm.
      </action>
      <action dev="bryan" type="add" issue="519">
        Added numerical and analytical GLONASS propagators.
      </action>
      <action dev="luc" type="add" >
        Added ambiguity resolution for phase measurements.
        This feature is not complete yet and is considered experimental.
      </action>
      <action dev="bryan" type="update" issue="548">
        Reorganized models package by adding new sub-packages.
      </action>
      <action dev="maxime" type="update" issue="546">
        Updated Hipparchus dependency to version 1.5 in pom.xml file.
      </action>
      <action dev="maxime" type="update" issue="514">
        Deleted unused DerivativeStructure acceleration computation methods.
        In interfaces radiationPressureAcceleration and dragAcceleration, and all their implementations and their tests.
      </action>
      <action dev="evan" type="update" issue="543">
        Change format of itrf-versions.conf to use prefix matching instead of Regular
        Expression matching. All existing itrf-versions.conf files will need to be
        updated. This is to avoid a potential denial of service where a crafted
        itrf-versions.conf could cause the application to hang.
      </action>
      <action dev="evan" type="update" issue="543">
        ZipJarCrawler now uses "!/" to denote the start of the path within the archive
        which matches the convention used by JarURLConnection. ZipJarCrawler used to use
        "!".
      </action>
      <action dev="bryan" type="fix" issue="544" due-to="Josef Probst">
        Fixed endless loop on GPSPropagator and (Field)KeplerianOrbit.
      </action>
      <action dev="maxime" type="add" issue="403">
        Added tests for class UnivariateProcessNoise.
        Working tests for non-Cartesian orbit propagation are still needed.
      </action>
      <action dev="maxime" type="fix" issue="514">
        Deprecated unused DerivativeStructure acceleration computation methods.
        In interfaces radiationPressureAcceleration and dragAcceleration, and all their implementations and their tests. 
      </action>
      <action dev="luc" type="add" issue="536">
        Take target radius into account in CircularFieldOfViewDetector and FieldOfViewDetector.
      </action>
      <action dev="maxime" type="fix" issue="539">
        Fixed DTM2000.getDensity method, made it independent of user time zone.
      </action>
      <action dev="luc" type="add" issue="535">
        Take occulting body flattening into account in eclipse detector.
      </action>
      <action dev="maxime" type="fix" issue="538" due-to="Dorian Gegout">
        Fixed default method compareTo in interface ComparableMeasurement.
      </action>
      <action dev="luc" type="add" issue="532">
        Added Shapiro effect modifier for Range and InterSatelliteRange measurements.
      </action>
      <action dev="evan" type="update" issue="389">
        Fix type parametrization of AbstractDetector so that multiple with* methods can be
        called when the type parameter is '?'.
      </action>
      <action dev="evan" type="remove" issue="506">
        Remove EventHandler.Action and FieldEventHandler.Action. Use
        org.hipparchus.ode.events.Action instead.
      </action>
      <action dev="bryan" type="update" issue="527">
        Changed API for magnetic field model to a SI base unit API.
      </action>
      <action dev="evan" type="fix">
        OrekitException preserves the stack trace when formatting the message throws
        another exception.
      </action>
      <action dev="luc" type="remove" issue="530">
        Event detectors, field of view and attitude providers are not serializable anymore.
      </action>
      <action dev="bryan" type="update" issue="526">
        Replaced private class BilinearInterpolatingFunction of Saastamoinen model
        by the one of Hipparchus
      </action>
      <action dev="evan" type="add" issue="507">
        Add Action.RESET_EVENTS to check all detectors for events without recomputing the
        propagation step.
      </action>
      <action dev="evan" type="add" issue="507">
        Add Action.RESET_EVENTS to check all detectors for events without recomputing the
        propagation step.
      </action>
      <action dev="evan" type="add" issue="507">
        Add toString() implementations to SpacecraftState, RecordAndContinue.Event and
        Field versions.
      </action>
      <action dev="evan" type="add" issue="507">
        Add Field version of RecordAndContinue.
      </action>
      <action dev="evan" type="add" issue="507">
        Add Field version of LatitudeCrossingDetector.
      </action>
      <action dev="luc" type="update">
        Removed classes and methods deprecated in the 9.X series.
      </action>
      <action dev="luc" type="fix" issue="528" due-to="Gowtham Sivaraman">
        Fixed parsing of clock in SP3 files.
      </action>
    </release>
    <release version="9.3.1" date="2019-03-16" description="Version 9.3.1 is a minor version of Orekit.
    It fixes an issue with GPS week rollover.">
      <action dev="luc" type="add" issue="534">
        Handle GPS week rollover in GPSDate.
      </action>
    </release>
    <release version="9.3" date="2019-01-25" description="Version 9.3 is a minor version of Orekit.
    It includes both new features and bug fixes. New features introduced in 9.3 are: a new GPSDate class,
    changed OrekitException from checked to unchecked exceptions, parameter drivers scales and reference
    value can be changed, access to Kalman filter internal matrices, position-only measurements in orbit determination,
    support for unofficial versions 2.12 and 2.20 of Rinex files (mainly for spaceborne receivers),
    direct building of appropriate attitude law with eclipses for all GNSS satellite types, inter-satellites
    view detector, measurement generation feature, possibility fo use Marshall Solar Activity Future Estimation
    to feed NRL MSISE 2000 atmosphere model, new tropospheric models: Mendes-Pavlis, Vienna 1, Vienna 3, estimated model,
    new mapping functions for tropospheric effect: Global Mapping Function, Niell Mapping Function, Global
    Pression Temperature Models GPT and GPT2, possibility to estimate tropospheric zenith delay,
    clock offset that can be estimated (both for ground station and satellite clocks).">
      <action dev="luc" type="add" issue="516">
        Added a way to manage clock corrections from GPSPropagator.
      </action>
      <action dev="bryan" type="add" issue="498">
        Added several tropospheric models: Mendes-Pavlis, Vienna 1, Vienna 3, estimated model
        where the total zenith delay can be estimated during Orbit Determination.
      </action>
      <action dev="bryan" type="add" issue="498">
        Added Global Mapping Function and Niell Mapping Function to be used with tropospheric
        models.
      </action>
      <action dev="luc" type="add" issue="515">
        Added clock offset parameter at satellites level for orbit determination.
      </action>
      <action dev="luc" type="add" issue="513">
        Added clock offset parameter at ground stations level for orbit determination.
      </action>
      <action dev="bryan" type="add" issue="512">
        Added weather model Global Pressure and Temperature 2.
      </action>
      <action dev="bryan" type="add" issue="511">
        Added weather model Global Pressure and Temperature.
      </action>
      <action dev="luc" type="fix" issue="510">
        Fixed dropped derivatives in TimeStampedFieldPVCoordinates.shiftedBy(dt).
      </action>
      <action dev="luc" type="fix" issue="509">
        Fixed scaling error in ParameterFunction differentiation.
      </action>
      <action dev="luc" type="fix" issue="508">
        Fixed inconsistency leading to inaccuracies in conversions from AbsoluteDate to FieldAbsoluteDate.
      </action>
      <action dev="pascal" type="fix" issue="495">
        The MarshallSolarActivityFutureEstimation class implements
        the NRLMSISE00InputParameters interface.
      </action>
      <action dev="evan" type="fix" issue="486">
        Make FieldTransform.shiftedBy(T) public.
      </action>
      <action dev="evan" type="fix" issue="496">
        Fix JavaDoc for TimeComponents.getSecond().
      </action>
      <action dev="evan" type="update" issue="501">
        Deprecate GFunction in favor of ToDoubleFunction.
      </action>
      <action dev="luc" type="add" issue="494">
        Added a measurements generation feature for use with orbit determination.
        Fixes issue #494
      </action>
      <action dev="luc" type="add">
        Added adapter for event detectors, allowing to wrap existing detector
        while changing their behaviour.
      </action>
      <action dev="luc" type="add">
        Added ground at night detector.
      </action>
      <action dev="luc" type="add">
        Added inter-satellites direct view detector.
      </action>
      <action dev="luc" type="add">
        Added constants defined by IAU 2015 resolution B3 for Sun, Earth and Jupiter.
      </action>
      <action dev="luc" type="add" issue="500">
        Added retrieval of full time span (start time, end time and data) containing
        a specified date in TimeSpanMap.
        Fixes issue #500
      </action>
      <action dev="luc" type="add">
        Added direct building of attitude provider from GNSS satellite type.
      </action>
      <action dev="luc" type="add">
        Added parsing of unofficial versions 2.12 and 2.20 of Rinex files
        (used by some spaceborne receivers like IceSat 1).
      </action>
      <action dev="luc" type="add">
        Added a way to retrieve Rinex header directly from the observations data set.
      </action>
      <action dev="luc" type="add">
        Added position-only measurements in orbit determination.
      </action>
      <action dev="luc" type="fix" issue="491">
        Allow parsing of SP3 files that use non-predefined orbit types.
        Fixes issue #491.
      </action>
      <action dev="maxime" type="add" issue="485">
        Added access to Kalman filter matrices.
        KalmanEstimation interface now has methods returning the physical values of:
        state transition matrix phi, measurement matrix H, innovation matrix S and Kalman gain matrix K.
        The methods are implemented in Model class. A class ModelTest was added to test these values.
        Fixes issue #485
      </action>
      <action dev="luc" type="fix" issue="492" due-to="Lebas">
        Fixed error message for TLE with incorrect checksum.
        Fixes issue #492.
      </action>
      <action dev="maxime" type="fix" issue="490">
        Fixed reference value of parameter drivers updating in Kalman filter. 
        When resetting the orbit in the propagator builder, the reference values
        of the drivers are now reset too.
        Fixes issue #490.
      </action>
      <action dev="maxime" type="add" issue="489">
        Made ParameterDriver class fully mutable.
        By adding setters for attributes scale, reference, minimum and maximum values.
        Fixes issue #489.
      </action>
      <action dev="maxime" type="fix" issue="488">
        Fixed method unNormalizeStateVector in Model class of Kalman estimator.
        Previous value did not take into account the reference values of the drivers.
        Fixes issue #488.
      </action>
      <action dev="luc" type="fix" issue="484" due-to="Yannick Jeandroz">
        Changed OrekitException from checked to unchecked exception.
        Most functions do throw such exceptions. As they are unchecked, they are
        not advertised in either `throws` statements in the function signature or
        in the javadoc. So users must consider that as soon as they use any Orekit
        feature, an unchecked `OrekitException` may be thrown. In most cases, users
        will not attempt to recover for this but will only use them to display or
        log a meaningful error message.
        Fixes #484.
      </action>
      <action dev="luc" type="fix" issue="480">
        Added GPSDate class to convert back and forth with AbsoluteDate.
        Fixes #480.
      </action>
      <action dev="evan" type="fix" issue="476">
        Fix generics in EventEnablingPredicateFilter.
        Fixes #476.
      </action>
      <action dev="maxime" type="fix" issue="473">
        Fixed wrong values of radec generated in AngularRaDecMeasurementCreator.
        Fixed wrong values of range rate generated in RangeRateMeasurementCreator.
        Added tests that check the values of measurements for each type of measurement.
        Upgraded precision in Kalman and batch least-squares OD tests that are using range-rate and radec measurements.
        Fixes issue #473.
      </action>
      <action dev="luc" type="fix">
        Derivatives with respect to mass are not computed anymore since several versions,
        some remnants of former computation remained and have now been removed.
      </action>
    </release>
    <release version="9.2" date="2018-05-26" description="Version 9.2 is a minor release of Orekit.
    It introduces several new features and bug fixes. New features introduced in version 9.2 are
    Kalman filter for orbit determination, loading of RINEX files, loading of ANTEX files, loading
    of version d of SP3 files (version a to c were already supported), on-the-fly decompression of .Z
    files, code measurements, phase measurements (but only a very basic implementation for now),
    specific attitude laws (GPS, GLONASS, GALILEO, BEIDOU) with midnight/noon turns, possibility to
    use backward propagation in LS orbit determination, support for any ITRF version, even if EOP
    files do not match the desired version, attitude overriding in constant thrust maneuvers,
    FunctionalDetector, filtering mechanism to insert specific decompression or deciphering algorithms
    during data loading, frames for Lagrange L1 and L2 point for any two related celestial bodies.
    WARNING: phase measurements, GNSS attitude and time-dependent process noise are considered
    experimental features for now, they should not be used yet for operational systems.
    Several bugs have been fixed.">
      <action dev="luc" type="fix">
        Fixed missing eclipse detectors in field version of Solar radiation pressure.
        Fixes issue #366.
      </action>
      <action dev="evan" type="fix">
        Fixed issue where EventHandler.init() was never called.
        Fixes issue #471.
      </action>
      <action dev="luc" type="fix">
        Fixed error in relative humidity units in Marini-Murray tropospheric model.
        Fixes issue #352.
      </action>
      <action dev="luc" type="fix">
        Fixed DSST events detection in the osculating case.
        Fixes issue #398.
      </action>
      <action dev="luc" type="fix">
        Allow several TLE with same date in TLESeries.
        Fixes issue #411.
      </action>
      <action dev="luc" type="fix">
        Fixed compilation problems with JDK 1.8
        Fixes issue #462.
      </action>
      <action dev="luc" type="add" >
        Added specific attitude mode for GNSS satellites: GPS (block IIA, block IIF, block IIF),
        GLONASS, GALILEO, BEIDOU (GEO, IGSO, MEO). This is still considered experimental as there
        are some problems when Sun crosses the orbital plane during a midnight/noon turn maneuver
        (which is a rare event but nevertheless occurs)
      </action>
      <action dev="luc" type="add" >
        Added natural order for observed measurements primarily based on
        chronological order, but with also value comparisons if measurements
        are simultaneous (which occurs a lot in GNSS), and ensuring no
        measurements are lost if stored in SortedSet
      </action>
      <action dev="luc" type="add" due-to="Albert Alcarraz García">
        Added GNSS code measurements
      </action>
      <action dev="luc" type="add" due-to="Albert Alcarraz García">
        Added GNSS phase measurements (very basic implementation for now, not usable as is)
      </action>
      <action dev="luc" type="add" due-to="Albert Alcarraz García">
        Added loading of RINEX observation files (versions 2 and 3)
      </action>
      <action dev="luc" type="fix">
        Fixed compression table reset problem in .Z files
        Fixes issue #450.
      </action>
      <action dev="maxime" type="fix">
        Fixed de-activation of event detection.
        In the propagate(startDate, endDate) function of class "AbstractIntegratedPropagator",
        for dates out of the time interval defined by ]startDate, endDate].
        Fixes issue #449.
      </action>
      <action dev="luc" type="add">
        Added support for loading Unix-compressed files (ending in .Z).
        This file compression algorithm is still widely used in the GNSS
        community (SP3 files, clock files, Klobuchar coefficients...)
        Fixes issue #447.
      </action>
      <action dev="luc" type="add">
        Added a customizable filtering capability in data loading.
        This allows users to insert layers providing features like
        custom decompression algorithms, deciphering, monitoring...
        Fixes issue #446.
      </action>
      <action dev="luc" type="add">
        Allow direct retrieval of rotation part without derivatives from
        LOFType without computing the full transform from inertial frame.
      </action>
      <action dev="maxime" type="fix">
        Added a provider for time-dependent process noise in Kalman estimator.
        This providers allow users to set up realistic models where the process
        noise increases in the along track direction.
        Fixes issue #403.
      </action>
      <action dev="maxime" type="add">
        Increased visibility of attributes in ConstantThrustManeuver class.
        Added getters for all attributes. Also added an attribute name that
        allows the differentiation of the maneuvers, both from a parameter driver
        point of view and from a force model point of view.
        Fixes issue #426.
      </action>
      <action dev="maxime" type="add">
        Increased visibility of attributes in propagator builders.
        By adding getters for all attributes in NumericalPropagatorBuilder
        and AbstractPropagatorBuilder.
        Also made the method findByName in ParameterDriversList public.
        Fixes issue #425.
      </action>
      <action dev="luc" type="fix">
        Ensure the correct ITRF version is used in CCSDS files, regardless
        of the EOP source chosen, defaulting to ITRF-2014.
      </action>
      <action dev="luc" type="fix">
        Split initial covariance matrix and process noise matrix in two
        methods in the covariance matrix provider interface.
      </action>
      <action dev="luc" type="add">
        Added VersionedITRF frame that allow users with needs for very high
        accuracy to specify which ITRF version they want, and stick to it
        regardless of their EOP source.
        Fixes issue #412.
      </action>
      <action dev="luc" type="add">
        Added an itrf-versions.conf configuration file allowing to specify
        which ITRF version each EOP file defines for which date
      </action>
      <action dev="luc" type="add">
        EOP history now contains the ITRF version corresponding to each
        EOP entry on a per date basis
      </action>
      <action dev="luc" type="add">
        Added an ITRFVersion enumerate to simplify conversion between ITRF frames,
        even when no direct Helmert transformation is available
      </action>
      <action dev="luc" type="add">
        Added TransformProviderUtility to reverse or combine TransformProvider instances.
      </action>
      <action dev="luc" type="add">
        Allow attitude overriding during constant-thrust maneuvers.
        Fixes issue #410.
      </action>
      <action dev="luc" type="fix">
        Fixed out-of-sync attitude computation near switch events in AttitudeSequence.
        Fixes issue #404.
      </action>
      <action dev="luc" type="add">
        Added a method to extract sub-ranges from TimeSpanMap instances.
      </action>
      <action dev="luc" type="fix">
        Fixed TLE creation with B* coefficients having single digits like 1.0e-4.
        Fixes issue #388.
      </action>
      <action dev="evan" type="add">
        Add FunctionalDetector.
      </action>
      <action dev="luc" type="add">
        Added handling of IGS ANTEX GNSS antenna models file.
      </action>
      <action dev="luc" type="add">
        Added support for SP3-d files.
      </action>
      <action dev="luc" type="fix">
        Improved SP3 files parsing.
        Some files already operationally produced by IGS Multi-GNSS Experiment (MGEX)
        exceed the maximum number of satellites supported by the regular SP3-c file
        format (which is 85 satellites) and extended the header, without updating the
        format version to SP3-d, which specifically raises the 85 satellites limitation.
        Fixes issue #376.
      </action>
      <action dev="maxime" type="add">
        Allow backward propagation in batch LS orbit determination.
        Fixes issue #375.
      </action>
      <action dev="maxime" type="add">
        Added covariance matrix to PV measurements.
        Fixes issue #374.
      </action>
      <action dev="luc" type="fix">
        Fixed issue when converting very far points (such as Sun center) to geodetic coordinates.
        Fixes issue #373.
      </action>
      <action dev="luc" type="add" >
        Added more conversions between PV coordinates and DerivativeStructure.
        This simplifies for example getting the time derivative of the momentum.
      </action>
      <action dev="maxime" type="fix">
        Fixed weights for angular measurements in W3B orbit determination.
        Fixed in test and tutorial.
        Fixes issue #370.
      </action>
      <action dev="luc" type="add" due-to="Julio Hernanz">
        Added frames for L1 and L2 Lagrange points, for any pair of celestial bodies.
      </action>
    </release>
    <release version="9.1" date="2017-11-26"
             description="Version 9.1 is a minor release of Orekit. It introduces a few new
             features and bug fixes. New features introduced in version 9.1 are some
             frames in OEM parser, retrieval of EOP from frames and ground station displacements
             modelling (both displacements due to tides and displacements due to ocean loading),
             and retrieval of covariance matrix in orbit determination. Several bugs have been fixed.
             Version 9.1 depends on Hipparchus 1.2.">
      <action dev="evan" type="add">
        Added ITRF2005 and ITRF2008 to the frames recognized by OEMParser.
        Fixes issue #361.
      </action>
      <action dev="evan" type="fix">
        Fixed FiniteDifferencePropagatorConverter so that the scale factor is only applied
        once instead of twice.
        Fixes issue #362.
      </action>
      <action dev="maxime" type="fix">
        Fixed derivatives computation in turn-around range ionospheric delay modifier.
        Fixes issue #369.
      </action>
      <action dev="evan" type="fix">
        Disabled XML external resources when parsing rapid XML TDM files.
        Part of issue #368.
      </action>
      <action dev="evan" type="fix">
        Disabled XML external resources when parsing rapid XML EOP files.
        Part of issue #368.
      </action>
      <action dev="evan" type="fix">
        Fixed NPE in OrekitException when localized string is null.
      </action>
      <action dev="luc" type="fix">
        Fixed a singularity error in derivatives for perfectly circular orbits in DSST third body force model.
        Fixes issue #364.
      </action>
      <action dev="luc" type="fix" due-to="Lucian Bărbulescu">
        Fixed an error in array size computation for Hansen coefficients.
        Fixes issue #363.
      </action>
      <action dev="luc" type="add">
        Added a way to retrieve EOP from frames by walking the frames hierarchy tree
        using parent frame links. This allows to retrieve EOP from topocentric frames,
        from Earth frames, from TOD...
      </action>
      <action dev="luc" type="add">
        Take ground stations displacements into account in orbit determination.
        The predefined displacement models are the direct effect of solid tides
        and the indirect effect of ocean loading, but users can add their own models
        too.
      </action>
      <action dev="luc" type="add">
        Added ground stations displacements due to ocean loading as per IERS conventions,
        including all the 342 tides considered in the HARDISP.F program.
        Computation is based on Onsala Space Observatory files in BLQ format.
      </action>
      <action dev="luc" type="add">
        Added ground points displacements due to tides as per IERS conventions.
        We have slightly edited one entry in table 7.3a from IERS 2010 conventions
        to fix a sign error identified by Dr. Hana Krásná from TU Wien (out of phase
        radial term for the P₁ tide, which is -0.07mm in conventions when it should be
        +0.07mm). This implies that our implementation may differ up to 0.14mm from
        other implementations.
      </action>
      <action dev="luc" type="fix">
        Avoid intermixed ChangeForwarder instances calling each other.
        Fixes issue #360.
      </action>
      <action dev="maxime" type="fix">
        Modified the way the propagation parameter drivers are mapped in the
        Jacobian matrix in class "Model".
        Added a test for multi-sat orbit determination with estimated
        propagation parameters (µ and SRP coefficients).
        Fixes issue #354.
      </action>
      <action dev="luc" type="fix">
         Added a convenience method to retrieve covariance matrix in
         physical units in orbit determination.
         Fixes issue #353.
      </action>
      <action dev="luc" type="fix" due-to="Rongwang Li">
         Fixed two errors in Marini-Murray model implementation.
         Fixes issue #352.
      </action>
      <action dev="luc" type="fix">
         Prevent duplicated Newtonian attraction in FieldNumericalPropagator.
         Fixes issue #350.
      </action>
      <action dev="luc" type="fix">
         Copy additional states through impulse maneuvers.
         Fixes issue #349.
      </action>
      <action dev="luc" type="fix">
         Removed unused construction parameters in ShiftingTransformProvider
         and InterpolatingTransformProvider.
         Fixes issue #356.
      </action>
      <action dev="luc" type="fix">
         Fixed wrong inertial frame for Earth retrieved from CelestialBodyFactory.
         Fixes issue #355.
      </action>
      <action dev="luc" type="update">
        Use a git-flow like branching workflow, with a develop branch for bleeding-edge
        development, and master branch for stable published versions.
      </action>
    </release>
    <release version="9.0.1" date="2017-11-01"
            description="Version 9.0.1 is a patch release of Orekit.
            It fixes security issus 368.">
      <action dev="evan" type="fix">
        Disabled XML external resources when parsing rapid XML TDM files.
        Part of issue #368.
      </action>
      <action dev="evan" type="fix">
        Disabled XML external resources when parsing rapid XML EOP files.
        Part of issue #368.
      </action>
    </release>
    <release version="9.0" date="2017-07-26"
             description="Version 9.0 is a major release of Orekit. It introduces several new
             features and bug fixes. New features introduced in version 9.0 are Taylor algebra
             propagation (for high order uncertainties propagation or very fast Monte-Carlo
             studies), multi-satellites orbit determination, parallel multi-satellites propagation,
             parametric accelerations (polynomial and harmonic), turn-around measurements,
             inter-satellite range measurements, rigth ascension/declination measurements,
             Antenna Phase Center measurements modifiers, EOP estimation in precise orbit
             determination, orbit to attitude coupling in partial derivatives, parsing of CCSDS
             Tracking Data Messages, parsing of university of Bern Astronomical Institute files
             for Klobuchar coefficients, ITRF 2014, preservation of non-Keplerian orbits derivatives,
             JB2008 atmosphere model, NRL MSISE 2000 atmosphere model, boolean combination of events
             detectors, ephemeris writer, speed improvements when tens of thousands of measurements
             are used in orbit determination, Danish translations. Several bugs have been fixed.">
     <action dev="luc" type="add">
       Added on-board antenna phase center effect on inter-satellites range measurements.
     </action>
     <action dev="luc" type="add">
       Added on-board antenna phase center effect on turn-around range measurements.
     </action>
     <action dev="luc" type="add">
       Added on-board antenna phase center effect on range measurements.
     </action>
     <action dev="luc" type="update">
       Moved Bias and OutlierFilter classes together with the other estimation modifiers.
     </action>
     <action dev="luc" type="update">
       Forced states derivatives to be dimension 6 rather than either 6 or 7. The
       additional mass was not really useful, it was intended for maneuvers calibration,
       but in fact during maneuver calibration we adjust either flow rate or specific
       impulse but not directly mass itself. 
     </action>
      <action dev="luc" type="add">
        Added parametric acceleration force models, where acceleration amplitude is a
        simple parametric function. Acceleration direction is fixed in either inertial
        frame, or spacecraft frame, or in a dedicated attitude frame overriding spacecraft
        attitude. The latter could for example be used to model solar arrays orientation if
        the force is related to solar arrays). Two predefined implementations are provided,
        one for polynomial amplitude and one for harmonic amplitude. Users can add other
        cases at will. This allows for example to model the infamous GPS Y-bias, which is
        thought to be related to a radiator thermal radiation.
      </action>
      <action dev="luc" type="remove">
        Removed obsolete Cunningham and Droziner attraction models. These models have
        been superseded by Holmes-Featherstone attraction model available since 2013
        in Orekit.
      </action>
      <action dev="luc" type="update">
        Take orbit to attitude coupling into account in the partial derivatives for all attitude modes.
        Fixes issue #200.
      </action>
      <action dev="luc" type="update">
        Merged FieldAttitudeProvider into AttitudeProvider.
      </action>
      <action dev="luc" type="update">
        Simplified ForceModel interface. It does not require dedicated methods anymore for
        computing derivatives with respect to either state or parameters.
      </action>
      <action dev="luc" type="remove">
        Removed Jacchia-Bowman 2006 now completely superseded by Jacchia-Bowman 2008.
      </action>
      <action dev="luc" type="update">
        Make Jacchia-Bowman 2008 thread-safe and field-aware.
      </action>
      <action dev="luc" type="update">
        Make NRL MSISE 2000 thread-safe and field-aware.
      </action>
      <action dev="luc" type="update">
        Make DTM2000 thread-safe and field-aware.
      </action>
      <action dev="luc" type="add">
        Added support for ITRF 2014.
        As of mid-2017, depending on the source of EOP, the ITRF retrieved using
        FramesFactory.getITRF will be either ITRF-2014 (if using EOP 14 C04) or
        ITRF-2008 (if using EOP 08 C04, bulletins A, bulletins B, or finals .all).
        If another ITRF is needed, it can be built using HelmertTransformation.
      </action>
      <action dev="luc" type="remove">
        Removed classes and methods deprecated in 8.0.
      </action>
      <action dev="luc" type="add">
        Added coordinates of all intermediate participants in estimated measurements.
        This will allow estimation modifiers to get important vectors (sighting
        directions for example) without recomputing everything from the states.
      </action>
      <action dev="luc" type="add">
        Added a multi-satellites orbit determination feature.
      </action>
      <action dev="luc" type="add">
        Added one-way and two-way inter-satellites range measurements.
      </action>
      <action dev="luc" type="fix" due-to="Glenn Ehrlich">
        Avoid clash with Python reserved keywords and, or and not in BooleanDetector.
      </action>
      <action dev="luc" type="add" due-to="Maxime Journot">
        Added right ascension and declination angular measurements.
      </action>
      <action dev="luc" type="add">
        Added a parallel propagation feature for addressing multi-satellites needs.
        Propagators of different types (analytical, semi-analytical, numerical,
        ephemerides ...) can be mixed at will.
      </action>
      <action dev="luc" type="fix">
        Fixed Gaussian quadrature inconsistent with DSST theory when orbit derivatives are present.
        Fixes issue #345.
      </action>
      <action dev="luc" type="fix">
        Fixed infinite recursion when attempting two orbit determinations in row.
        Fixes issue #347.
      </action>
      <action dev="luc" type="add" due-to="Lars Næsbye Christensen">
        Added Danish translations.
        Fixes issue #346.
      </action>
      <action dev="luc" type="add" >
        Allow estimation of polar motion (offset plus linear drift) and prime meridian
        correction (offset plus linear drift) in orbit determination. This is essentially
        equivalent to add correction to the xp, yp, dtu1 and lod Earth Orientation Parameters.
      </action>
      <action dev="luc" type="add">
        Parameters in orbit determination can be associated with a per-parameter reference date.
      </action>
      <action dev="luc" type="fix">
        Fixed wrong generation of FieldTransforms by time stamped cache, when generation
        happens backward in time.
        Fixes issue #344.
      </action>
      <action dev="luc" type="update">
        Improved computation ground station parameters derivatives
        in orbit determination.
      </action>
      <action dev="luc" type="update" >
        Use automatic differentiation for all orbit determination measurements types.
        This allows simpler evolutions to estimate parameters for which derivatives
        are not straightforward to compute; some of these parameters are needed for
        precise orbit determination.
      </action>
      <action dev="luc" type="add" due-to="Maxime Journot">
        Added parsing of University of Bern Astronomical Institute files for α and β Klobuchar coefficients.
      </action>
      <action dev="luc" type="add" due-to="Maxime Journot">
        Added parsing of CCSDS TDM (Tracking Data Messages) files, both text and XML.
      </action>
      <action dev="luc" type="fix" due-to="Florentin-Alin Butu">
        Fixed lighting ratio in solar radiation pressure for interplanetary trajectories.
      </action>
      <action dev="hank" type="fix">
        Allow small extrapolation before and after ephemeris.
        Fixes issue #261.
      </action>
      <action dev="luc" type="fix">
        Fixed missing attitude in DSST mean/osculating conversions.
        Fixes issue #339.
      </action>
      <action dev="luc" type="fix">
        Optionally take lift component of the drag force into account in BoxAndSolarArraySpacecraft.
        Fixes issue #324.
      </action>
      <action dev="luc" type="fix" due-to="James Schatzman">
        Change visibility of getTargetPV in GroundPointing to public so it can be subclassed by
        users in other packages.
        Fixes issue #341.
      </action>
      <action dev="luc" type="update">
        Deprecated the TLESeries class. The file format used was considered to be too specific and
        the API not really well designed. Users are encouraged to use their own parser for series of TLE.
      </action>
      <action dev="luc" type="fix" due-to="Gavin Eadie">
        Removed dead code in deep SDP4 propagation model.
        Fixes issue #342.
      </action>
      <action dev="luc" type="fix" due-to="Quentin Rhone">
        Added a way to prefix parameters names when estimating several maneuvers
        in one orbit determination.
        Fixes issue #338.
      </action>
      <action dev="luc" type="fix" due-to="Pascal Parraud">
        Removed unneeded reset at end of sample creation in propagators conversion.
        Fixes issue #335.
      </action>
      <action dev="luc" type="fix" due-to="Michiel Zittersteijn">
        Fixed wrong angle wrapping computation in IodLambert.
      </action>
      <action dev="luc" type="fix" due-to="Lucian Barbulescu">
        Fixed boundaries of thrust parameter driver in ConstantThrustManeuver.
        Fixes issue #327.
      </action>
      <action dev="luc" type="fix" due-to="Hao Peng">
        Allow some old version of TLE format to be parsed correctly.
        Fixes issue #330.
      </action>
      <action dev="luc" type="fix" due-to="James Schatzman">
        Fixed ArrayOutOfBoundException appearing when converting dates at past or future infinity
        to string.
        Fixes issue #340.
      </action>
      <action dev="luc" type="fix">
        Extended range of DateComponents to allow the full integer range as days offset
        from J2000.
      </action>
      <action dev="luc" type="fix">
        Prevent NaN appearing in UTC-TAI offsets for dates at past or future infinity.
      </action>
      <action dev="luc" type="fix">
        Prevent central attraction coefficient from being adjusted in TLEPropagatorBuilder,
        as it is specified by the TLE theory.
        Fixes issue #313.
      </action>
      <action dev="luc" type="fix" due-to="Hao Peng">
        Added a flag to prevent resetting initial state at the end of integrating propagators.
        Fixes issue #251.
      </action>
      <action dev="luc" type="fix">
        Tutorials now all rely on orekit-data being in user home folder.
        Fixes issue #245.
      </action>
       <action dev="luc" type="fix">
        Apply delay corresponding to h = 0 when station altitude is below 0 in SaastamoinenModel.
        Fixes issue #202.
      </action>
      <action dev="luc" type="add">
        Added derivatives to orbits computed from non-Keplerian models, and use
        these derivatives when available. This improves shiftedBy() accuracy,
        and as a consequence also the accuracy of EventShifter. As example, when
        comparing shiftedBy and numerical model on a low Earth Sun Synchronous Orbit,
        with a 20x20 gravity field, Sun and Moon third bodies attractions, drag and
        solar radiation pressure, shifted position errors without derivatives are 18m
        after 60s, 72m after 120s, 447m after 300s; 1601m after 600s and 3141m after
        900s, whereas the shifted position errors with derivatives are 1.1m after 60s,
        9.1m after 120s, 140m after 300s; 1067m after 600s and 3307m after 900s.
      </action>
      <action dev="luc" type="fix">
        Preserved non-Keplerian acceleration in spacecraft state when computed from numerical propagator.
        Fixes issue #183.
      </action>
      <action dev="luc" type="fix">
        Fixed accuracy of FieldAbsoluteDate.
        Fixes issue #337.
      </action>
      <action dev="luc" type="fix">
        Fixed eccentricity computation for hyperbolic Cartesian orbits.
        Fixes issue #336.
      </action>
      <action dev="luc" type="fix">
        Fixed an array out of bounds error in DSST zonal short periodics terms.
      </action>
      <action dev="luc" type="fix" due-to="Maxime Journot">
        Fixed a factor two error in tropospheric and ionospheric modifiers.
      </action>
      <action dev="luc" type="add" due-to="Maxime Journot">
        Added turn-around (four-way range) measurements to orbit determination.
      </action>
      <action dev="luc" type="update">
        Updated dependency to Hipparchus 1.1, released on 2017, March 16th.
        Fixes issue #329.
      </action>
      <action dev="evan" type="add">
        Added simple Boolean logic with EventDetectors.
      </action>
      <action dev="luc" type="add">
        Added getGMSTRateFunction to IEEEConventions to compute accurately Earth rotation rate.
      </action>
      <action dev="luc" type="update">
        OneAxisEllipsoid can now transform FieldGeodeticPoint from any field
        and not only DerivativeStructure.
      </action>
      <action dev="luc" type="add">
        Completed field-based Cartesian and angular coordinates with missing
        features that were only in the double based versions.
      </action>
      <action dev="luc" type="update" due-to="Maxime Journot">
        Use DerivativeStructure to compute derivatives for Range measurements.
      </action>
      <action dev="luc" type="update">
        Improved conversion speed from Cartesian coordinates to geodetic coordinates
        by about 15%.
      </action>
      <action dev="evan" type="add">
        Replace OrbitFile interface with EphemerisFile, adding support for multiple
        ephemeris segments and the capability to create a propagator from an ephemeris.
      </action>
      <action dev="hank" type="add">
        Added EphemerisFileWriter interface for serializing EphemerisFiles to external
        file formats, and implemented the OEMWriter for CCSDS OEM file export support.
      </action>
      <action dev="hank" type="add">
        Added OrekitEphemerisFile object for encapsulating propagator outputs into an 
        EphemerisFile which can then be exported with EphemerisFileWriter classes.
      </action>
      <action dev="luc" type="fix">
        Fixed thread-safety issues in DTM2000 model.
        Fixes issue #258.
      </action>
      <action dev="pascal" type="add">
        Added JB2008 atmosphere model.
      </action>
      <action dev="pascal" type="add">
        Added NRLMSISE-00 atmosphere model.
      </action>
      <action dev="luc" type="fix" due-to="Hao Peng">
        Fixed outliers configuration parsing in orbit determination tutorial and test.
        Fixes issue #249
      </action>
       <action dev="luc" type="fix" >
        Greatly improved orbit determination speed when a lot of measurements are used
        (several thousands).
      </action>
      <action dev="luc" type="fix" >
        Fixed ant build script to run Junit tests.
        Fixes issue #246.
      </action>
      <action dev="luc" type="update">
        Added a protection against zero scale factors for parameters drivers.
      </action>
      <action dev="evan" type="fix">
        Fix AbsoluteDate.createMJDDate when the time scale is UTC and the date
        is during a leap second.
        Fixes issue #247
      </action>
      <action dev="luc" type="fix" >
        Fixed ant build script to retrieve Hipparchus dependencies correctly.
        Fixes issue #244.
      </action>
    </release>
    <release version="8.0.1" date="2017-11-01"
            description="Version 8.0.1 is a patch release of Orekit.
            It fixes security issus 368.">
      <action dev="evan" type="fix">
        Disabled XML external resources when parsing rapid XML EOP files.
        Part of issue #368.
      </action>
    </release>
    <release version="8.0" date="2016-06-30"
             description="Version 8.0 is a major release of Orekit. It introduces several new
             features and bug fixes as well as a major dependency change. New features introduced
             in version 8.0 are orbit determination, specialized propagator for GPS satellites
             based on SEM or YUMA files, computation of Dilution Of Precision and a new angular
             separation event detector. Several bugs have been fixed. A major change introduced
             with version 8.0 is the switch from Apache Commons Math to Hipparchus as the
             mathematical library, which also implied switching from Java 6 to Java 8.">
      <action dev="luc" type="fix" due-to="Andrea Antolino">
        Improved accuracy of orbits Jacobians.
        Fixes issue #243.
      </action>
      <action dev="luc" type="update">
        Deprecated PropagationException, replaced by OrekitException.
      </action>
      <action dev="evan" type="fix" due-to="Greg Carbott">
        Fix bug in restarting propagation with a ConstantThrustManeuver with an
        updated initial condition.
      </action>
      <action dev="luc" type="fix">
        Fixed a display error for dates less than 0.5ms before a leap second.
      </action>
      <action dev="luc" type="update">
        Use ParameterDriver with scale factor for both orbit determination, conversion,
        and partial derivatives computation when finite differences are needed.
      </action>
      <action dev="luc" type="fix">
        Apply impulse maneuver correctly in backward propagation.
        Fixes issue #241.
      </action>
      <action dev="luc" type="add">
        Added angular separation detector. This is typically used to check separation
        between spacecraft and the Sun as seen from a ground station, to avoid interferences
        or damage.
      </action>
      <action dev="luc" type="update">
        All class and methods that were deprecated in the 7.X series have been removed.
      </action>
      <action dev="luc" type="update">
        Allow ICGEM gravity field reader to parse non-Earth gravity fields.
      </action>
      <action dev="evan" type="add">
        Add methods for a integration step handler to tell if the start/end of the step is
        interpolated due to event detection. Also added ability to add a step handler in
        ephemeris mode.
      </action>
      <action dev="evan" type="fix">
        Switch to a continuous Ap to Kp geomagnetic index conversion.
        Fixes issue #240.
      </action>
      <action dev="pascal" type="add">
        Added computation of Dilution Of Precision (DOP).
      </action>
      <action dev="pascal" type="add">
        Added a specialized propagator for GPS spacecrafts, based on
        SEM or YUMA files.
      </action>
      <action dev="luc" type="update">
        Ported the new Hipparchus event handling algorithm to Orekit.
        This improves robustness in corner cases, typically when different
        event detectors triggers at very close times and one of them
        resets the state such that it affects the other detectors.
      </action>
      <action dev="luc" type="update">
        Simplified step interpolators API, replacing the setDate/getState
        pair with an interpolated state getter taking a date argument.
      </action>
      <action dev="luc" type="update">
        Switched from Apache Commons Math to Hipparchus library.
      </action>
      <action dev="luc" type="add">
        Added an orbit determination feature!
      </action>
      <action dev="evan" type="add">
        Add EventHandler to record all events.
      </action>
      <action dev="evan" type="fix">
        Fix exception during event detection using
        NumericalPropagator.getGeneratedEphemeris() near the start/end date of
        the generated ephemeris.
        Fixes issue #238
      </action>
    </release>
    <release version="7.2.1" date="2017-11-01"
            description="Version 7.2.1 is a patch release of Orekit.
            It fixes security issus 368.">
      <action dev="evan" type="fix">
        Disabled XML external resources when parsing rapid XML EOP files.
        Part of issue #368.
      </action>
    </release>
    <release version="7.2" date="2016-04-05"
             description="Version 7.2 is a minor release of Orekit. It introduces several new
             features and bug fixes. The most important features introduced in version 7.2
             are handling of GLONASS and QZSS time scales, support for local time zones
             according to ISO-8601 standard, and finer tuning of short period terms in
             DSST propagator. Version 7.2 depends on version 3.6.1 of Apache Commons Math,
             which also fixes a bug related to close events detection.">
      <action dev="luc" type="add">
        Added GLONASS and QZSS time scales. These time scales my be used in SP3-c files.
      </action>
      <action dev="luc" type="add">
        Added parsing and displaying of local time according to ISO-8601 standard.
      </action>
      <action dev="luc" type="fix">
        Added some protections against malformed SP3 files.
      </action>
      <action dev="luc" type="fix">
        Fixed Newcomb operators generation in DSST for high degree gravity fields.
        Fixes issue #237
      </action>
      <action dev="luc" type="update">
        Improved tuning of DSST tesseral force models. Users can now tune max degree,
        max eccentricity power and max frequency in mean longitude for short
        period terms, as well as for m-daily terms.
      </action>
      <action dev="luc" type="update">
        Improved tuning of DSST zonal force models. Users can now tune max degree,
        max eccentricity power and max frequency in true longitude for short
        period terms.
      </action>
      <action dev="luc" type="fix">
        Fixed wrong continuous maneuver handling in backward propagation.
        Fixes issue #236
      </action>
    </release>
    <release version="7.1" date="2016-02-07"
             description="Version 7.1 is a minor release of Orekit. It introduces several new
             features and bug fixes. The most important features introduced in version 7.1
             are a lot of new event detectors (field of view based detectors supporting any FoV
             shape, either on ground targetting spacecraft or on spacecraft and targetting
             ground defined zones with any shape, extremum elevation detector, anomaly,
             latitude argument, or longitude argument crossing detectors, either true, mean
             or eccentric, latitude and longitude extremum detectors, latitude and longitude
             crossing detectors), new event filtering capability based on user-provided
             predicate function, ability to customize DSST interpolation grid for short period
             elements, ability to retrieve DSS short periodic coefficients, removed some arbitrary
             limitations in DSST tesseral and zonal contribution, ability to set short period
             degree/order to smaller values than mean elements in DSST, vastly improved
             frames transforms efficiency for various Earth frames, three different types of
             solar radiation pressure coefficients, new tabulated attitudes related to Local
             Orbital Frame, smooth attitude transitions in attitudes sequences, with derivatives
             continuity at both endpoint, ground zone sampling either in tiles or grid with fixed
             or track-based orientation, derivatives handling in geodetic points, parsing of TLE
             with non-unclassified modifiers, support for officiel WMM coefficients from NOAA,
             support for tai-utc.dat file from USNO, tropospheric refraction model following
             Recommendation ITU-R P.834-7, geoid model based on gravity field, and use of the new
             Apache Commons Math rotation API with either Frame transform convention or vector
             operator convention. Numerous bugs were also fixed.
             Version 7.1 depends on version 3.6 of Apache Commons Math.">
      <action dev="thierry" type="add">
        Added tropospheric refraction correction angle following Recommendation ITU-R P.834-7.
      </action>
      <action dev="luc" type="add">
        Added a way to configure max degree/order for short periods separately
        from the mean elements settings in DSST tutorial.
      </action>
      <action dev="luc" type="fix">
        Fixed limitation to degree 12 on zonal short periods, degree/order 8 on
        tesseral short periods, and degree/order 12 for tesseral m-dailies in DSST.
      </action>
      <action dev="luc" type="fix">
        Fixed wrong orbit type in propagator conversion. The type specified by
        user was ignored when computing variable stepsize integrator tolerances.
      </action>
      <action dev="luc" type="add">
        Set up three different implementations of radiation pressure coefficients,
        using either a single reflection coefficient, or a pair of absorption
        and specular reflection coefficients using the classical convention about
        specular reflection, or a pair of absorption and specular reflection
        coefficients using the legacy convention from the 1995 CNES book.
        Fixes issue #170
      </action>
      <action dev="luc" type="fix">
        Fixed wrong latitude normalization in FieldGeodeticPoint.
      </action>
      <action dev="luc" type="fix">
        Fixed blanks handling in CCSDS ODM files.
        Fixes issue #232
      </action>
      <action dev="luc" type="fix">
        Fixed FramesFactory.getNonInterpolatingTransform working only
        in one direction.
        Fixes issue #231
      </action>
      <action dev="evan" type="add">
        Added Field of View based event detector for ground based sensors.
      </action>
      <action dev="luc" type="add">
        Added a getFootprint method to FieldOfView for projecting Field Of View
        to ground, taking limb of ellipsoid into account (including flatness) if
        Field Of View skims over horizon.
      </action>
      <action dev="luc" type="add">
        Added a pointOnLimb method to Ellipsoid for computing points that lie
        on the limb as seen from an external observer.
      </action>
      <action dev="luc" type="add">
        Added an isInside predicate method to Ellipsoid for checking points location.
      </action>
      <action dev="evan" type="fix">
        Support parsing lowercase values in CCSDS orbit data messages.
        Fixes issue #230
      </action>
      <action dev="luc" type="add">
        Added a generic FieldOfViewDetector that can handle any Field Of View shape.
        The DihedralFieldOfViewDetector is deprecated, but the CircularFieldOfViewDetector
        which corresponds to a common case that can be computed more accurately and faster
        than the new generic detector is preserved.
      </action>
      <action dev="luc" type="add">
        Added a FieldOfView class to model Fields Of View with any shape.
      </action>
      <action dev="luc" type="add">
        Added a FootprintOverlapDetector which is triggered when a sensor
        Field Of View (any shape, even split in non-connected parts or
        containing holes) overlaps a geographic zone, which can be non-convex,
        split in different sub-zones, have holes, contain the pole...
        Fixes issue #216
      </action>
      <action dev="luc" type="fix" due-to="Carlos Casas">
        Added a protection against low altitudes in JB2006 model.
        Fixes issue #214
      </action>
      <action dev="luc" type="fix" due-to="Petrus Hyvönen">
        Enlarged access to SGP4 and DeepSDP4 propagators.
        Fixes issue #207
      </action>
      <action dev="luc" type="fix">
        Fixed covariance matrices units when read from CCSDS ODM files. The
        data returned at API level are now consistent with SI units, instead of being
        kilometer-based.
        Fixes issue #217
      </action>
      <action dev="luc" type="fix">
        Fixed DSST ephemeris generation.
        Fixes issue #222
      </action>
      <action dev="luc" type="update">
        Vastly improved DSS short period terms interpolation.
      </action>
      <action dev="luc" type="fix">
        Use new Rotation API from Apache Commons Math 3.6.
        This API allows to use both vector operator convention and frames
        transform convention naturally. This is useful when axis/angles are
        involved, or when composing rotations. This probably fixes one of
        the oldest stumbling blocks for Orekit users.
      </action>
      <action dev="luc" type="fix">
        Fixed state partial derivatives in drag force model.
        Fixes issue #229
      </action>
      <action dev="evan" type="fix">
        Fixed incorrect density in DTM2000 when the input position is not in ECI
        or ECEF.
        Fixes issue #228
      </action>
      <action dev="evan" type="add">
        Added capability to use a single EventHandler with multiple types of
        EventDetectors.
      </action>
      <action dev="luc" type="add" >
        Added a way to customize interpolation grid in DSST, either using a fixed number
        of points or a maximum time gap between points, for each mean elements integration
        step.
      </action>
      <action dev="luc" type="add" >
        Added TabulatedLofOffset for attitudes defined by tabulating rotations between Local Orbital Frame
        and spacecraft frame.
        Fixes issue #227
      </action>
      <action dev="luc" type="fix" >
        Fixed wrong ephemeris generation for analytical propagators with maneuvers.
        Fixes issue #224.
      </action>
       <action dev="luc" type="fix" >
        Fixed date offset by one second for TLE built from their components,
        if a leap second was introduced earlier in the same year.
        Fixes issue #225.
      </action>
      <action dev="luc" type="fix" >
        Allow parsing TLE with non-unclassified modifier.
      </action>
      <action dev="luc" type="add" >
        As a side effect of fixing issue #223, KeplerianPropagator and
        Eckstein-Hechler propagator are now serializable.
      </action>
      <action dev="luc" type="fix" >
        Fixed missing additional states handling in ephemeris propagators
        created from analytical propagators.
      </action>
      <action dev="luc" type="fix" >
        Fixed NPE and serialization issues in ephemeris propagators created
        from analytical propagators.
        Fixes issue #223.
      </action>
      <action dev="luc" type="fix" >
        Fixed time scale issues in JPL ephemerides and IAU pole models.
        The time used for internal computation should be TDB, not TT.
      </action>
      <action dev="luc" type="fix" >
        Fixed an issue with backward propagation on analytical propagator.
        During first step, the analytical interpolator wrongly considered the
        propagation was forward.
      </action>
      <action dev="luc" type="add" >
        Added a way to retrieve short period coefficients from DSST as
        spacecraft state additional parameters. This is mainly intended
        for test and validation purposes.
      </action>
      <action dev="luc" type="fix" >
        Prevent small overshoots of step limits in event detection.
        Fixes issue #218.
      </action>
      <action dev="luc" type="fix" >
        Handle string conversion of dates properly for dates less than 1 millisecond
        before midnight (they should not appear as second 60.0 of previous minute but
        should rather wrap around to next minute).
        Partly fixes issue #218.
      </action>
      <action dev="luc" type="fix" >
        Enforce Lexicographical order in DirectoryCrawler, to ensure reproducible
        loading. Before this changes, some tests could fail in one computer while
        succeeding in another computer as we use a mix of DE-4xx files, some having
        a different EMRAT (81.30056907419062 for DE-431, 81.30056 for DE-405 and DE-406).
      </action>
      <action dev="luc" type="add" >
        Added EventEnablingPredicateFilter to filter event based on an user-provided
        enabling predicate function. This allow for example to dynamically turn some
        events on and off during propagation or to set up some elaborate logic like
        triggering on elevation first time derivative (i.e. one elevation maximum)
        but only when elevation itself is above some threshold.
      </action>
      <action dev="luc" type="update" >
        Renamed EventFilter into EventSlopeFilter.
      </action>
      <action dev="luc" type="add" >
        Added elevation extremum event detector.
      </action>
      <action dev="luc" type="fix" >
        Fixed ellipsoid tessellation with large tolerances.
        Fixes issue #215.
      </action>
      <action dev="evan" type="fix" >
        Fixed numerical precision issues for start/end dates of generated
        ephemerides.
        Fixes issues #210
      </action>
      <action dev="luc" type="add" >
        Added anomaly, latitude argument, or longitude argument crossings detector,
        either true, mean or eccentric.
        Fixes issue #213.
      </action>
      <action dev="luc" type="add" >
        Added latitude and longitude extremum detector.
      </action>
      <action dev="luc" type="add" >
        Added latitude and longitude crossing detector.
      </action>
      <action dev="luc" type="add" >
        Added a way to convert between PVA and geodetic points with time derivatives.
      </action>
      <action dev="luc" type="add" >
        Allow truncation of tiles in ellipsoid tessellation.
      </action>
      <action dev="luc" type="add" >
        Propagator builders can now be configured to accept any orbit types
        and any position angle types in the input flat array.
        Fixes issue #208.
      </action>
      <action dev="luc" type="add" >
        Added smooth attitude transitions in attitudes sequences, with derivatives
        continuity at both endpoints of the transition that can be forced to match
        rotation, rotation rate and rotation acceleration.
        Fixes issue #6.
      </action>
      <action dev="luc" type="fix" >
        Fixed attitudes sequence behavior in backward propagation.
        Fixes issue #206.
      </action>
      <action dev="luc" type="add" >
        Added factory methods to create AbsoluteDate instances from MJD or JD.
        Fixes issue #193.
      </action>
      <action dev="luc" type="fix" due-to="Joris Olympio">
        Fixed wrong attitude switches when an event occurs but the active attitude mode
        is not the one it relates to.
        Fixes issue #190.
      </action>
      <action dev="luc" type="add"  due-to="Joris Olympio">
        Added a way to be notified when attitude switches occur.
        Fixes issue #190.
      </action>
      <action dev="luc" type="fix" >
        Ensure Keplerian propagator uses the specified mu and not only the one from the initial orbit.
        Fixes issue #184.
      </action>
      <action dev="luc" type="update" >
        Improved frames transforms efficiency for various Earth frames.
      </action>
      <action dev="luc" type="fix" >
        Specify inertial frame to compute orbital velocity for ground pointing laws.
        Fixes issue #115.
      </action>
      <action dev="luc" type="fix" >
        Activated two commented-out tests for DTM2000, after ensuring we
        get the same results as the original fortran implementation.
        Fixes issue #204.
      </action>
      <action dev="luc" type="fix" due-to="Javier Martin Avila">
        Fixed resetting of SecularAndHarmonic fitting.
        Fixes issue #205.
      </action>
      <action dev="luc" type="add">
        Added a way to sample a zone on an ellipsoid as grids of inside points.
        Fixes issue #201.
      </action>
      <action dev="luc" type="fix">
        Fixed an event detection problem when two really separate events occur within
        the event detector convergence threshold.
        Fixes issue #203.
      </action>
      <action dev="luc" type="fix">
        Added protections against TLE parameters too large to fit in the format.
        Fixes issue #77.
      </action>
      <action dev="luc" type="fix">
        Allowed slightly malformed TLE to be parsed.
        Fixes issue #196.
      </action>
      <action dev="luc" type="fix">
        Fixed overlapping issue in ellipsoid tessellation, typically for independent
        zones (like islands) close together.
        Fixes issue #195.
      </action>
      <action dev="tn" type="add">
        Added support to load WMM coefficients from the official model file
        provided by NOAA.
      </action>
      <action dev="tn" type="fix">
        Fixed javadoc of method "GeoMagneticField#calculateField(...)": 
        the provided altitude is expected to be a height above the WGS84 ellipsoid.
      </action>
      <action dev="luc" type="update">
        Added a simpler interface for creating custom UTC-TAI offsets loaders.
      </action>
      <action dev="luc" type="add">
        Added support for USNO tai-utc.dat file, enabled by default, in
        addition to the legacy support for IERS UTC-TAI.history file
        which is still supported and also enabled by default.
      </action>
      <action dev="luc" type="add">
        Added a way to load TAI-UTC data from Bulletin A. Using this feature
        is however NOT recommended as there are known issues in TAI-UTC data
        in some bulletin A (for example bulletina-xix-001.txt from 2006-01-05
        has a wrong year for last leap second and bulletina-xxi-053.txt from
        2008-12-31 has an off by one value for TAI-UTC on MJD 54832). This
        feature is therefore not enabled by default, and users wishing to
        rely on it should do it carefully and take their own responsibilities.
      </action>
      <action dev="luc" type="add">
        Added ellipsoid tessellation, with tiles either oriented along track
        (ascending or descending) or at constant azimuth.
      </action>
      <action dev="luc" type="fix">
        Added customization of EOP continuity check threshold.
        Fixes issue #194.
      </action>
      <action dev="evan" type="add">
        Added geoid model based on gravity field.
        Fixes issue #192.
      </action>
      <action dev="luc" type="fix">
        Added automatic loading of Marshall Solar Activity Future Estimation data.
        Fixes issue #191.
      </action>
      <action dev="luc" type="update">
        Simplified Cartesian to ellipsoidal coordinates transform and greatly improved its performances.
      </action>
      <action dev="luc" type="fix">
        Fixed target point in BodyCenterPointing attitude.
        Fixes issue #100.
      </action>
    </release>
    <release version="7.0" date="2015-01-11"
             description="Version 7.0 is a major release of Orekit. It introduces several new
             features and bug fixes. New features introduced in version 7.0 are the complete
             DSST semi-analytical propagator with short-periodics terms (only mean elements
             were available in previous version), extension to second order derivatives for
             many models (Cartesian coordinates, angular coordinates, attitude modes, ...),
             bilinear interpolator in Saastamoinen model, attitude overriding during impulsive
             maneuvers, general relativity force model, geographic zone detector, and ecliptic
             frame.
             Several bugs have been fixed. One noteworthy fix concerns an inconsistency in
             Eckstein-Hechler propagator velocity, which leads to a change of the generated
             orbit type.">
      <action dev="hankg" type="add">
        Added bilinear interpolator and use it on Saastamoinen model.
        Implements feature #182.
      </action>
      <action dev="luc" type="update">
        Removed old parts that were deprecated in previous versions.
      </action>
      <action dev="luc" type="update">
        Updated dependency to Apache Commons Math 3.4, released on 2014-12-26.
      </action>
      <action dev="luc" type="fix">
        Fixed null vector normalization when attempting to project to ground a point already on ground.
        Fixes issue #181.
      </action>
      <action dev="luc" type="add" due-to="Lucian Barbulescu">
        Added Romanian localization for error messages.
      </action>
      <action dev="luc" type="fix">
        Fixed velocity inconsistency in orbit generation in Eckstein-Hechler propagator.
        The Eckstein-Hechler propagator now generated Cartesian orbits, with velocity
        computed to be fully consistent with model evolution. A side effect is that
        if users rebuild circular parameters from the generated orbits, they will
        generally not math exactly the input circular parameters (but position will
        match exactly).
        Fixes issue #180.
      </action>
      <action dev="luc" type="fix">
        Improved acceleration output in Eckstein-Hechler model.
      </action>
      <action dev="luc" type="add">
        Added projection of moving point (i.e. position and derivatives too) to
        ground surface.
      </action>
      <action dev="luc" type="add">
        Added a general 3 axes ellipsoid class, including a feature to compute
        any plane section (which result in a 2D ellipse).
      </action>
      <action dev="luc" type="add">
        Added support for IERS bulletin A (rapid service and prediction)
      </action>
      <action dev="tn" type="fix">
        Fixed various issues in geomagnetic fields models:
        GeoMagneticField.getDecimalYear() returned a slightly wrong result: e.g. for 1/1/2005
        returned 2005.0020 instead of 2005.0, GeoMagneticFieldFactory.getModel() returned
        wrong interpolation near models validity endpoints, GeoMagneticField.transformModel(double)
        method did not check year validity. Added more unit tests and adapted existing tests for
        IGRF/WMM with sample values / results as they have changed slightly.
        Fixes issue #178.
      </action>
      <action dev="luc" type="fix" due-to="Patrice Mathieu">
        Fixed closest TLE search. When filtering first from satellite ID and
        then extracting closest date, the returned satellite was sometime wrong.
      </action>
      <action dev="luc" type="add" due-to="Hank Grabowski">
        Allow attitude overriding during impulsive maneuvers.
        Fixes issue #176.  
      </action>
      <action dev="evan" type="add">
          Added general relativity force model.
      </action>
      <action dev="luc" type="add" due-to="Ioanna Stypsanelli">
        added Greek localization for error messages.
      </action>
      <action dev="evan" type="fix">
          Fixed incorrect partial derivatives for force models that depend on satellite velocity.
          Fixes #174.
      </action>
      <action dev="evan" type="fix">
          Fixed incorrect parameters set in NumericalPropagatorBuilder.
          Fixes #175.
      </action>
      <action dev="luc" type="update" >
        Significantly reduced size of various serialized objects.
      </action>
      <action dev="luc" type="update" >
        PVCoordinatesProvider now produces time-stamped position-velocities.
      </action>
      <action dev="luc" type="update" >
        Tabulated attitude provider can be built directly from time-stamped angular coordinates
        lists, in addition to attitudes lists.
      </action>
      <action dev="luc" type="add" >
        Added time-stamped versions of position-velocity and angular coordinates.
      </action>
      <action dev="luc" type="fix" due-to="Daniel Aguilar Taboada">
        Fixed wrong rotation interpolation for rotations near π.
        Fixes issue #173.
      </action>
      <action dev="luc" type="update" >
        Updated dependency to Apache Commons Math 3.3.
      </action>
      <action dev="luc" type="update" due-to="Lucian Barbulescu, Nicolas Bernard">
        Added short periodics for DSST propagation.
      </action>
      <action dev="luc" type="add" >
        Added a GeographicZoneDetector event detector for complex geographic zones traversal.
        Fixes issue #163.
      </action>
      <action dev="evan" type="fix">
        Add Ecliptic frame. Agrees with JPL ephemerides to within 0.5 arcsec.
        Issue #166.
      </action>
      <action dev="evan" type="fix">
        Fix cache exception when propagating backwards with an interpolated
        gravity force model.
        Fixes issue #169.
      </action>
      <action dev="luc" type="fix">
        Fixed parsing of dates very far in the future.
        Fixes issue #171.
      </action>
      <action dev="luc" type="fix">
        Trigger an exception when attempting to interpolate attitudes without rotation rate
        using only one data point.
      </action>
      <action dev="evan" type="fix">
        Fixed SpacecraftState date mismatch exception with some attitude providers.
      </action>
      <action dev="luc" type="fix" >
        Fixed wrong scaling in JPL ephemeris when retrieving coordinates in a frame
        that is not the defining frame of the celestial body.
        Fixes issue #165.
      </action>
      <action dev="luc" type="update" due-to="Lucian Barbulescu">
        Prepare generation of either mean or osculating orbits by DSST propagator.
        The short periodics terms are not computed yet, but there is ongoing work
        to add them.
      </action>
      <action dev="luc" type="update" due-to="Lucian Barbulescu">
        Avoid recomputing Chi and Chi^2 in Hansen coefficients for tesseral.
      </action>
      <action dev="luc" type="update" due-to="Nicolas Bernard">
        Added better handling of Hansen kernel computation through use of PolynomialFunction.
      </action>
      <action dev="luc" type="update" due-to="Petre Bazavan">
        Compute Hansen coefficients using linear transformation.
      </action>
      <action dev="luc" type="fix" >
        Fixed a non-bracketing exception in event detection, in some rare cases of noisy g function.
        Fixes issue #160.
      </action>
      <action dev="luc" type="fix" >
        Fixed a missing reset of resonant tesseral terms in DSST propagation.
        Fixes issue #159.
      </action>
      <action dev="luc" type="fix" >
        Improved default max check interval for NodeDetector, so it handles correctly
        highly eccentric orbits.
        Fixes issue #158.
      </action>
    </release>
    <release version="6.1" date="2013-12-13"
             description="Version 6.1 is a minor release of Orekit. It introduces several new
             features and bug fixes. The most important features introduced in version 6.1
             are solid tides force model, including pole tide at user choice, and following
             either IERS 1996, IERS 2003 or IERS 2010 conventions ; ocean tides force model,
             including pole tide at user choice, loading a user provided model ; simultaneous
             support for IERS 1996, 2003 and 2010 for frames definition, which is very
             important to support legacy systems and to convert coordinates between older and
             newer reference systems ; greatly improved accuracy of celestial/terrestrial
             frames transforms (we are now at sub-micro arcsecond level for IERS 2003/2010,
             both with equinox based and Non-Rotating Origin, at a sub-milli arcseconds for
             IERS 1996, both with equinox based and Non-Rotating Origin) ; classical
             equinox-based paradigm and new non-rotating origin paradigm for inertial and
             terrestrial frames are now supported with all IERS conventions ; automatic
             conversion of IERS Earth Orientation Paramters from equinoxial to non-rotating
             paradigm ; support for CCSDS Orbit Data Message ; improved API for events,
             allowing separation of event detection and event handling (the older API is still
             available for compatibility) ; merged all the elevation related events, allowing
             to use both refraction model and antenna mask at the same time if desired ;
             new attitude mode based on interpolation on a table. Numerous bugs were also fixed.
             Version 6.1 depends on version 3.2 of Apache commons math.">
      <action dev="luc" type="fix" >
        Reduced number of calls to the g function in event detectors.
        Fixes issue #108.
      </action>
      <action dev="luc" type="fix" >
        Fixed a spurious backward propagation.
        Fixes issue #107.
      </action>
      <action dev="luc" type="fix" >
        Improved error detection for numerical and DSST propagation for cases
        where user attempts to compute integrator tolerances with an orbit for
        which Jacobian is singular (for example equatorial orbit while using
        Keplerian representation).
        Fixes issue #157.
      </action>
      <action dev="luc" type="add" >
        Added a method to get the number or calls to getNeighbors in the generic time stamped cache,
        to allow performing measurements while tuning the cache.
      </action>
      <action dev="luc" type="add" >
        Added high degree ocean load deformation coefficients computed by Pascal
        Gégout (CNRS / UMR5563 - GET).
      </action>
      <action dev="luc" type="add" >
        Time scales are now serializable.
      </action>
      <action dev="luc" type="add" due-to="Nicolas Bernard">
        Improved DSST tesseral computation efficiency by caching Jacobi polynomials.
      </action>
      <action dev="luc" type="fix" due-to="Daniel Aguilar Taboada">
        Fixed yaw steering attitude law, which didn't project spacecraft velocity correctly.
        Fixes issue #156.
      </action>
      <action dev="luc" type="add" >
        Added a way to set the maximum number of iterations for events detection.
        Fixes issue #155.
      </action>
      <action dev="luc" type="add">
        Added an attitude provider from tabulated attitudes.
        Fixes issue #154.
      </action>
      <action dev="luc" type="add" due-to="Hank Grabowski">
        Improved test coverage.
        Fixes issue #153.
      </action>
      <action dev="luc" type="add" due-to="Hank Grabowski">
        Merged all elevation detectors into one. The new detector supports all
        features from the previous (and now deprecated) ApparentElevationDetector
        and GroundMaskElevationDetector.
        Fixes issue #144.  
      </action>
      <action dev="luc" type="add" due-to="Hank Grabowski">
        Added a DetectorEventHandler interface aimed at handling only the
        event occurrence part in propagation. This allows to separate the
        event detection itself (which is declared by the EventDetector interface)
        from the action to perform once the event has been detected. This also
        allows to avoid subclassing of events, which was cumbersome. It also allows
        to share a single handler for several events.
        The previous behavior with eventOccurred declared at detector level and
        subclassing is still available but is deprecated and will be removed in
        the next major release.
      </action>
      <action dev="luc" type="fix" due-to="Christophe Le Bris">
        Fixed an indexing error in Harris-Priester model.
        Fixes issue #152.
      </action>
      <action dev="luc" type="add">
        Added a new force model for ocean tides in numerical propagation, including pole tides.
        Fixes issue #11.
      </action>
      <action dev="luc" type="fix" due-to="Lucian Barbulescu">
        Fixed conversion from position-velocity to Keplerian, when the orbit is
        perfectly equatorial.
        Fixes issue #151.
      </action>
      <action dev="luc" type="add">
        Added a new force model for solid tides in numerical propagation, including pole tides.
        Fixes issue #10.
      </action>
      <action dev="luc" type="add">
        Added a way to select IERS conventions for non-rotating origin
        based ITRF.
      </action>
      <action dev="luc" type="update">
        Greatly improved accuracy of celestial/terrestrial frames transforms.
        We are now at sub-micro arcsecond level for IERS 2003/2010, both with
        equinox based and Non-Rotating Origin, at a sub-milli arcseconds
        for IERS 1996, both with equinox based and Non-Rotating Origin.
      </action>
      <action dev="luc" type="fix">
        Fixed missing nutation correction in Equation Of Equinoxes.
        Fixes issue #150.
      </action>
      <action dev="luc" type="fix">
        Fixed rate for TCB time scale.
      </action>
      <action dev="luc" type="add">
        Added new definition of astronomical unit from IAU-2012 resolution B2.
      </action>
      <action dev="luc" type="fix">
        Fixed Date/Time split problem when date is a few femto-seconds before the end of the day.
        Fixes issue #149.
      </action>
      <action dev="luc" type="fix">
        Fixed overflow problem in TimeComponents.
        Fixes issue #148.
      </action>
      <action dev="luc" type="update">
        Separate parsing from using Poisson series.
      </action>
      <action dev="luc" type="add" due-to="Steven Ports">
        Added support for parsing CCSDS ODM files (OPM, OMM and OEM).
      </action>
      <action dev="luc" type="update">
        Flattened ITRF frames tree so all supported ITRF realizations (2005, 2000, 97, 93) share the same
        parent ITRF2008. Previously, the tree was 2008 &lt;- 2005 &lt;- 2000 &lt;- {93,97} and the reference dates
        for Helmert transforms were all different. We now use the parameters provided at epoch 2000.0 and
        with respect to ITRF2008 at http://itrf.ensg.ign.fr/doc_ITRF/Transfo-ITRF2008_ITRFs.txt.
      </action>
      <action dev="luc" type="fix">
        Fixed azimuth parameter in the TopocentricFrame.pointAtDistance method.
        Fixes issue #145.
      </action>
      <action dev="luc" type="fix"  due-to="Matt Edwards">
        Fixed location of JAVA_EPOCH. As we now take the linear models between UTC and TAI
        that were used between 1961 and 1972, we have to consider the offset that was in
        effect on 1970-01-01 and which was precisely 8.000082s. Fixes issue #142.
      </action>
      <action dev="luc" type="update" >
        Vastly improved performances for Poisson series computations. Poisson series are often
        evaluated several components together (x/y/s in new non-rotating paradigm, ∆ψ/∆ε in old
        equinox paradigm for example). As the components are built from a common model, they
        share many nutation terms. We now evaluate these shared terms only once, as we evaluate
        the components in parallel thanks to a preliminary "compilation" phase performed when
        the Poisson series are set up. This dramatically improves speed: on a test case based
        on x/y/s evaluations over a one year time span without any caching,  we noticed a
        more than two-fold speedup: mean computation time reduced from 6.75 seconds (standard
        deviation 0.49s) to 3.07 seconds (standard deviation 0.04s), so it was a 54.5% reduction
        in mean computation time. At the same time, accuracy was also improved thanks to the
        Møller-Knuth TwoSum algorithm without branching now used for summing all series terms.
      </action>
      <action dev="luc" type="fix" >
        When UT1 time scale is used, it is now possible to choose which Earth Orientation
        Parameters history to use (formerly, only EOP compatible with IAU-2000/2006 was
        used, even for systems relying only on older conventions).
      </action>
      <action dev="luc" type="add" >
        Added Greenwich Mean Sidereal Time and Greenwich Apparent Sidereal Time
        to all supported IERS conventions (i.e. IERS 1996, IERS 2003 and IERS 2010).
      </action>
      <action dev="luc" type="add" >
        Classical equinox-based paradigm and new non-rotating origin paradigm for
        inertial and terrestrial frames are now supported with all IERS conventions.
        This means it is now possible to use MOD/TOD/GTOD with the recent precession/nutation
        models from recent conventions, and it is also possible to use CIRF/TIRF/ITRF with
        the older precession nutation models from ancient conventions. Of course, all these
        conventions and frames can be used at the same time, which is very important to
        support legacy systems and to convert coordinates between older and newer reference
        systems.
      </action>
      <action dev="luc" type="add" >
        Added IERS 1996 in the list of supported IERS conventions.
      </action>
      <action dev="luc" type="add" >
        Added factory methods to compute arbitrary Julian Epochs (J1900.0, J2000.0 ...)
        and Besselian Epochs (B1900.0, B1950.0 ...) that are used as reference dates
        in some models and frames.
      </action>
      <action dev="luc" type="fix" >
        Fixed non-bracketing exception while converting Cartesian points very close to equator into geodetic
        coordinates. Fixes issue #141.
      </action>
      <action dev="evan" type="add" >
        Added getAngularVelocity() to PVCoordinates.
      </action>
      <action dev="luc" type="add" >
        Added back serialization for some ephemerides produced by integration-based propagators.
        The ephemerides produced by NumericalPropagator are always serializable, and the ones
        produced by DSSTPropagator may be serializable or not depending on the force models used.
      </action>
      <action dev="luc" type="fix" >
        Fixed missing events detection when two events occurred at exactly the same time using an analytical
        propagator (like generated ephemerides for example). Fixes issue #138.
      </action>
      <action dev="luc" type="fix" >
        Fixed data loading from zip/jar. A more streamlined architecture has been set up, and each zip entry
        now uses its own input stream. Closing the stream triggers the switch to the next entry, and duplicate
        close are handled gracefully. Fixes issue #139.
      </action>
      <action dev="luc" type="fix" >
        Improved event bracketing by backporting changes made in Apache Commons Math (may fix issues #110
        and #136, but we cannot be sure as neither issues were reproducible even before this change...).
      </action>
      <action dev="luc" type="fix" >
        Fixed GTOD and Veis frame that did apply UT1-UTC correction when they should not (fixes issue #131).
      </action>
      <action dev="luc" type="fix" >
        Completely rewrote conversion from Cartesian to geodetic coordinates to improve
        numerical stability for very far points (typically when computing coordinates
        of Sun). Fixes issue #137.
      </action>
    </release>
    <release version="6.0" date="2013-04-23"
             description="Version 6.0 is a major release of Orekit. It introduces several new
             features and bug fixes. Several incompatibilities with respect to previous
             versions 5.x have been introduced. Users are strongly advised to upgrade to this
             version. The major features introduced in version 6.0 are the inclusion of the DSST
             semi-analytical propagator, an improved propagator architecture where all propagators
             can use events and step handlers, much better and faster gravity field force model,
             Jacobians availability for all force models, converters between different propagation
             models (which can be used to convert between mean and osculating elements), thread
             safety for many parts (mainly frames, but still excluding propagators) while still
             preserving caching for performances even in multi-threaded environments, time-dependent
             gravity fields, support for IERS 2010 conventions, support for INPOP and all DExxx
             ephemerides, new frames, new time scales, support for user-defined states in spacecraft
             state, availability of additional states in events, interpolators for many components
             like position-velocity, spacecraft state and attitude allowing to compute high order
             derivatives if desired, filtering of events, orphan frames, magnetic fields models,
             SP3 files support, visibility circles, support for Marshall Solar Activity Future
             Estimation of solar activity. Numerous bugs were also fixed. Version 6.0 now depends
             on version 3.2 of Apache commons math.">
      <action dev="pascal" type="fix" >
        Fixed conversion of mean anomaly to hyperbolic eccentric anomaly (fixes issue #135).
      </action>
      <action dev="luc" type="add" >
        Extracted fundamental nutation arguments from CIRF frame. This allows both reuse of
        the arguments for other computations (typically tides), and also allows to use
        convention-dependent arguments (they are similar for IERS conventions 2003 and 2010,
        but have changed before and may change in the future).
      </action>
      <action dev="luc" type="fix" >
        Fixed event g function correction when starting exactly at 0 with a backward
        propagation (fixes issue #125).
      </action>
      <action dev="luc" type="update" >
        Error messages properties are now loaded directly in UTF-8.
      </action>
      <action dev="luc" type="add" >
        Added a way to know which tide system is used in gravity fields (zero-tide,
        tide-free or unknown).
      </action>
      <action dev="luc" type="add" >
        Added orphan frame, i.e. trees that are not yet connected to the main
        frame tree but attached later on. This allows building frame trees
        from leaf to root. This change fixes feature request #98.
      </action>
      <action dev="luc" type="add" >
        Added a way to filter only increasing or decreasing events. The filtering
        occurs a priori, i.e. the filtered out events do not trigger a search.
        Only the interesting events are searched for and contribute to computation
        time. This change fixes feature request #104.
      </action>
      <action dev="pascal" type="add" >
        Added a semianalytical propagator based on the Draper Semianalytic
        Satellite Theory. The DSST accounts for all significant perturbations
        (central body including tesseral harmonics, third-body, drag, solar
        radiation pressure) and is applicable to all orbit classes.
        To begin with, only mean elements propagation is available.
      </action>
      <action dev="evan" type="update" >
        Greatly improved performance of time-stamped caches for data that is
        read only once (like UTC leap seconds history or EOP).
      </action>
      <action dev="luc" type="add" >
        Additional states can now be used in events. Note that waiting for the
        fix for issue MATH-965 in Apache Commons Math to be been officially
        published, a workaround has been used in Orekit. This workaround
        implies that events that should be triggered based on additional equations
        for integration-based propagator will be less accurate on the first step
        (full accuracy is recovered once the first step is accepted).
        So in these corner cases, users are advised to start propagation at least
        one step before the first event (or to use a version of Apache Commons Math
        that includes the fix, which has been added to the development version as
        of r1465654). This change fixes feature request #134.
      </action>
      <action dev="luc" type="add" >
        AdditionalStateProviders can now be used for all propagators, not
        only analytical ones. Note that when both state providers and
        additional differential equations are used in an integration-based
        propagator, they must used different states names. A state can only
        be handled by one type at a time, either already integrated or
        integrated by the propagator (fixes feature request #133).
      </action>
      <action dev="luc" type="add" >
        Added a way to store user data into SpacecraftState. User data are
        simply double arrays associated to a name. They are handled properly
        by interpolation, event handlers, ephemerides and adapter propagators.
        Note that since SpacecraftState instances are immutable, adding states
        generates a new instance, using a fluent API principle (fixes feature request #132).
      </action>
      <action dev="luc" type="add" >
        Added a way to retrieve all additional states at once from a step interpolator.
      </action>
      <action dev="luc" type="fix" >
        Fixed wrong orientation for ICRF and all IAU pole and prime meridians
        (a few tens milli-arcseconds). This error mainly induced an error in
        celestial bodies directions, including the Sun which is used in many
        places in Orekit (fixes bug #130).
      </action>
      <action dev="luc" type="add" >
        Added support for IERS conventions 2010. Note that Orekit still also
        support conventions 2003 in addition to conventions 2010. However, as
        IERS does not provide anymore data to link TIRF 2003 with ITRF, ITRF
        based on 2003 convention is not available. ITRF can only be based on
        either 2010 conventions for CIO-based paradigm or on 1996 conventions
        for equinox-based paradigm. 
      </action>
      <action dev="luc" type="add" >
        Atmosphere models now provide their central body frame.
      </action>
      <action dev="luc" type="add" >
        Added versions of angular coordinates and position-velocity that use
        any field instead of double (classes FieldAngularCoordinates and
        FieldPVCoordinates). This allows to compute derivatives of these quantities
        with respect to any number of variables and to any order (using DerivativeStructure
        for the field elements), or to compute at arbitrary precision (using Dfp for
        the field elements). Regular transforms as produced by frames
        handle these objects properly and compute partial derivatives for them.
      </action>
      <action dev="luc" type="update" >
        Converted Cunningham and Droziner force models to use the API of the new
        partial derivatives framework, despite they STILL USE finite differences.
        These two force models are now considered obsolete, they have been
        largely superseded by the Holmes-Featherstone model, which can be used
        for much larger degrees (Cunnigham and Droziner use un-normalized
        equations and coefficients which underflow at about degree 90), which
        already provides analytical derivatives, and which is twice faster. It
        was therefore considered a waste of time to develop analytical derivatives
        for them. As a consequence, they use finite differences to compute their
        derivatives, which adds another huge slow down factor when derivatives are
        requested. So users are strongly recommended to avoid these models when
        partial derivatives are desired...
      </action>
      <action dev="luc" type="add" >
        Added analytical computation of partial derivatives for third-body
        attraction.
      </action>
      <action dev="luc" type="add" >
        Added analytical computation of partial derivatives for constant
        thrust maneuvers.
      </action>
      <action dev="luc" type="update" >
        Converted Newtonian force model to use the new partial derivatives
        framework.
      </action>
      <action dev="luc" type="update" >
        Converted Holmes-Featherstone force model to use the new partial derivatives
        framework.
      </action>
      <action dev="luc" type="add" >
        Added analytical computation of partial derivatives for surface forces
        (drag and radiation pressure) for all supported spacecraft body shapes.
      </action>
      <action dev="luc" type="update" >
        Streamlined the force models partial derivatives computation for numerical
        propagation. It is now far simpler to compute analytically the derivatives
        with respect to state and with respect to force models specific parameters,
        thanks to the new Apache Commons Math differentiation framework. 
      </action>
      <action dev="luc" type="add" >
        Added a new force model for central body gravity field, based on Holmes and Featherstone
        algorithms. This model is a great improvement over Cunningham and Droziner models. It
        allows much higher degrees (it uses normalized coefficients and carefully crafted
        recursions to avoid overflows and underflows). It computes analytically all partial
        derivatives and hence can be used to compute accurate state transition matrices. It is
        also much faster than the other models (for example a 10 days propagation of a low Earth
        orbit with a 1cm tolerance setting and a 69x69 gravity field was about 45% faster with
        Holmes and Featherstone than with Cunningham).
      </action>
      <action dev="luc" type="fix" >
        Improved gravity field un-normalization to allow higher degrees/order with Cunningham and
        Droziner models. Formerly, the coefficients computation underflowed for square fields
        degree = order = 85, and for non-square fields at degree = 130 for order = 40. Now square
        fields can go slightly higher (degree = order = 89) and non-square fields can go much
        higher (degree = 393 for order = 63 for example). Attempts to use un-normalization past
        the underflow limit now raises an exception.
      </action>
      <action dev="luc" type="update" >
        Updated Orekit to version 3.1.1 of Apache Commons Math.
      </action>
      <action dev="luc" type="add" >
        Added support for time-dependent gravity fields. All recent gravity
        fields include time-dependent coefficients (linear trends and pulsations
        at several different periods). They are now properly handled by Orekit.
        For comparison purposes, it is still possible to retrieve only the constant
        part of a field even if the file contains time-dependent coefficients too.
      </action>
      <action dev="luc" type="update" >
        Added a way to speed up parsing and reduce memory consumption when
        loading gravity fields. Now the user can specify the maximal degree
        and order before reading the file.
      </action>
      <action dev="luc" type="fix" >
        The EGM gravity field reader did not complain when files with missing
        coefficients were provided, even when asked to complain.
      </action>
      <action dev="luc" type="fix" >
        Fixed serialization of all predefined frames. This fix implied
        also fixing serialization of celestial bodies as the predefined
        ICRF frame relies on them. Note for both types of objects, only
        some meta-data are really serialized in such a way that at
        deserialization time we retrieve singletons. So the serialized
        data are small (less than 500 bytes) and exchanging many time
        these objects in a distributed application does not imply anymore
        lots of duplication.
      </action>
      <action dev="tn" type="fix" due-to="Yannick Tanguy">
        Throw an exception if the conversion of mean anomaly to hyperbolic
        eccentric anomaly does not converge in KeplerianOrbit (fixes bug #114).
      </action>
      <action dev="luc" type="fix" due-to="Evan Ward">
        Removed weak hash maps in frames (fixes bug #122).
      </action>
        <action dev="luc" type="fix" due-to="Bruno Revelin">
        Improved documentation of interpolation methods (fixes bug #123).
      </action>
      <action dev="tn" type="fix" due-to="Evan Ward">
        Make TIRF2000Provider class thread-safe (fixes bug #118).
      </action>
      <action dev="tn" type="fix" due-to="Christophe Le Bris">
        Correct spelling of the inner class QuadratureComputation (fixes bug #120).
      </action>
      <action dev="tn" type="fix" due-to="Evan Ward">
        Remove unnecessary synchronization in UT1Scale (fixes bug #119).
      </action>
      <action dev="tn" type="fix" due-to="Carlos Casas">
        Clear caches in CelestialBodyFactory when removing CelestialBodyLoaders
        (fixes bug #106).
      </action>
      <action dev="tn" type="fix" due-to="Yannick Tanguy">
        Fix loading of JPL ephemerides files with overlapping periods
        (fixes bug #113).
      </action>
      <action dev="tn" type="fix" due-to="Simon Billemont">
        Prevent initialization exception in UTCScale in case no user-defined
        offsets are provided. (fixes bug #111).
      </action>
      <action dev="luc" type="fix" due-to="Evan Ward">
        Improved performance by caching EME2000 frame in AbstractCelestialBody
        (fixes bug #116).
      </action>
      <action dev="tn" type="fix" due-to="Evan Ward">
        Make TidalCorrections class thread-safe by using the new TimeStampedCache. 
        (fixes bug #117).
      </action>
      <action dev="tn" type="fix" due-to="Evan Ward">
        Convert position entries contained in SP3 files to meters instead of km
        (fixes bug #112).
      </action>
      <action dev="luc" type="add" >
        Added support for version 2011 of ICGEM gravity field format. Orekit
        still ignore the time-dependent part of these fields, though.
      </action>
      <action dev="luc" type="update" >
        Greatly simplified CelestialBodyLoader interface, now it is not related
        to DataLoader anymore (which implies users can more easily provide
        analytical models instead of the JPL/IMCCE ephemerides if they want)
      </action>
      <action dev="luc" type="fix" >
        Use the new thread-safe caches and the new Hermite interpolation feature on
        Transform, Earth Orientation Parameters, JPL/IMCCE ephemerides, UTC-TAI
        history and Ephemeris to remove thread-safety issues in all classes using
        cache (fixes #3).
      </action>
      <action dev="luc" type="add" >
        Added Hermite interpolation features for position-velocity coordinates,
        angular coordinates, orbits, attitudes, spacecraft states and transforms.
        Hermite interpolation matches sample points value and optionally first derivative.
      </action>
      <action dev="luc" type="add" >
        Added an AngularCoordinates as an angular counterpart to PVCoordinates.
      </action>
      <action dev="luc" type="add" >
        Transform now implements both TimeStamped and TimeShiftable. Note that this change
        implied adding an AbsoluteDate parameter to all transform constructors, so this
        is a backward incompatible change.
      </action>
      <action dev="luc" type="fix" >
        Fixed wrong transform for 3D lines (fixes bug #101).
      </action>
      <action dev="luc" type="add" >
        Upgraded support of CCSDS Unsegmented Time Code (CUC) to version 4 of the
        standard published in November 2010 (fixes bug #91), this includes support for
        an extended preamble field and longer time codes.
      </action>
      <action dev="luc" type="add" due-to="Francesco Rocca">
        Added a way to build TLE propagators with attitude providers and mass (fixes bug #84).
      </action>
      <action dev="luc" type="fix" >
        Fixed numerical stability errors for high order gravity field in Cunningham model (fixes bug #97).
      </action>
      <action dev="luc" type="fix" due-to="Yannick Tanguy">
        Fixed an error in radiation pressure for BoxAndSolarArraySpacecraft (fixes bug #92).
      </action>
      <action dev="thomas" type="add">
        Added models for tropospheric delay and geomagnetic field.
      </action>
      <action dev="luc" type="update">
        The existing general mechanism for shifting objects in time has been
        formalized as a parameterized interface implemented by AbsoluteDate, Attitude,
        Orbit, PVCoordinates and SpacecraftState.
      </action>
      <action dev="luc" type="update">
        Time scales are not serializable anymore (this induced problems for the UTC scale
        and its caching feature).
      </action>
      <action dev="luc" type="fix">
        Fixed TLE propagation in deep space when inclination is exactly 0 (fixes bug #88).
      </action>
      <action dev="pascal" type="add" due-to="Francesco Rocca">
        Added a package for spacecraft states to propagators conversion extending an
        original contribution for TLE (Orbit Converter for Two-Lines Elements) to all
        propagators.
      </action>
      <action dev="luc" type="fix">
        Improved testing of error messages.
      </action>
      <action dev="luc" type="fix">
        Removed too stringent test on trajectory in TLE propagator (fixes bug #86).
      </action>      
      <action dev="thomas" type="fix">
          Set the initial state for a TLEPropagator (fixes bug #85).
      </action>
      <action dev="luc" type="update">
        Improved testing of error messages.
      </action>
      <action dev="luc" type="update">
        Updated IAU poles for celestial bodies according to the 2009 report and the
        2011 erratum from the IAU/IAG Working Group on Cartographic Coordinates and
        Rotational Elements of the Planets and Satellites (WGCCRE).
      </action>
      <action dev="luc" type="update">
        Removed code deprecated before 5.0.
      </action>
      <action dev="thomas" type="add">
        Added support for more recent JPL DExxx and INPOP ephemerides files (fixes feature #23).
      </action>
      <action dev="luc" type="fix">
        Fixed formatting of very small values in TLE lines (fixes bug #77).
      </action>
      <action dev="thomas" type="fix">
        Fixed formatting of TLE epoch (fixes bug #74).
      </action>
      <action dev="thomas" type="fix">
        Fixed performance issues when using the singleton UTCScale instance from
        multiple threads. Use a prototype pattern instead (fixes bug #33).
      </action>
      <action dev="luc" type="add">
        Added J2 effect on small maneuvers model.
      </action>
      <action dev="luc" type="fix">
        Fixed attitudeProvider field masking in IntegratedEphemeris.
      </action>
      <action dev="luc" type="add">
        Added a tutorial to compute Earth phased, Sun synchronous orbits.
      </action>
      <action dev="luc" type="add">
        Added a fitter for osculating parameters, allowing conversion to mean parameters.
      </action>
      <action dev="luc" type="update">
        Made Greenwich mean and apparent sidereal time publicly visible in GTOD frame.
      </action>
      <action dev="luc" type="update">
        Made equation of equinoxes sidereal time publicly visible in TOD frame.
      </action>
      <action dev="thomas" type="update">
        Added more german translations for error messages.
      </action>
      <action dev="luc" type="fix">
        Allow ClasspathCrawler and ZipJarCrawler data providers to work in
        OSGi environments by providing an explicit class loader (fixes bug #54).
      </action>
      <action dev="luc" type="update">
        Improved the small maneuvers analytical model to compute orbit Jacobian
        with respect to maneuver parameters.
      </action>
      <action dev="luc" type="fix">
        Force impulse maneuver to preserve orbit type and orbit frame.
      </action>
      <action dev="thomas" type="add">
        Added sp3 file parser.
      </action>
      <action dev="luc" type="add">
        Added a method to compute frames transforms Jacobians in the Transform class.
      </action>
      <action dev="luc" type="fix">
        Fixed a problem with propagation over null or negative ranges.
      </action>
      <action dev="luc" type="add">
        Added a multiplexer for step handlers.
      </action>
      <action dev="luc" type="add">
        Added init methods to step handlers and event handlers.
      </action>
      <action dev="luc" type="add">
        Added an adapter propagator that can add small maneuvers to any propagator, including
        ephemeris based ones.
      </action>
      <action dev="luc" type="add">
        Added an analytical model for the effect at date t1 of a small maneuver performed at date t0.
      </action>
      <action dev="luc" type="fix">
        Fixed a missing reinitialization of start date when state was reset in numerical propagator.
      </action>
      <action dev="luc" type="update">
        Added detection of attempts to create hyperbolic orbits as circular or equinoctial
        instances.
      </action>
      <action dev="pascal" type="fix">
        Fixed potential numerical failure in lightning ratio computation.
      </action>
      <action dev="luc" type="update">
        Simplified construction of atmosphere models, the Earth fixed frame is already present
        in the body shape, there was no need to pass a separate argument for it.
      </action>
      <action dev="pascal" type="add">
        Added Harris-Priester atmosphere model.
      </action>
      <action dev="luc" type="update">
        Changed the return value of eventOccurred method from an int to an enumerate.
      </action>
      <action dev="pascal" type="fix">
        Fixed frame for TLEPropagator (fixes bug #31).
      </action>
      <action dev="luc" type="add">
        Added getters/setters for impulse maneuvers.
      </action>
      <action dev="luc" type="add">
        Added getters/setters for attitude provider in all orbit propagators.
      </action>
      <action dev="luc" type="add">
        Added a method to compute visibility circles in TopocentricFrame.
      </action>
      <action dev="luc" type="add">
        Added an equinox-based version of ITRF.
      </action>
      <action dev="luc" type="add">
        Added getters for thrust, Isp and flow rate in constant thrust maneuvers.
      </action>
      <action dev="luc" type="add">
        Allow use of any supported Local Orbital Frames as the reference frame
        for LofOffset attitude modes.
      </action>
      <action dev="luc" type="add">
        Added support for LVLH, VVLH and VNC local orbital frames.
      </action>
      <action dev="luc" type="fix">
        Fixed a performance bug implying that some frames reloaded all EOP history files
        each time a transform was computed (fixes bug #26).
      </action>
      <action dev="luc" type="add" >
        Added support for columns-based IERS Rapid Data and Prediction files (finals.daily, finals.data
        and finals.all), the XML version was already supported since a few months
      </action>
      <action dev="luc" type="fix" >
        Fixed numerical issue in eccentricity computation (fixes bug #25)
      </action>
      <action dev="luc" type="update" >
        Changed step handling of abstract propagators, now they use a single step
        equal to the duration of the propagation in all cases except when a fixed step
        is requested in master mode. Previously, they arbitrarily used on hundredth of
        the Keplerian period as the step size, hence performing many steps even if not
        strictly required
      </action>
      <action dev="luc" type="add" >
        Added propagation of Jacobians matrices in circular, Keplerian and equinoctial
        parameters, using either true, eccentric or mean position angles. Formerly,
        propagation of Jacobians matrices was possible only in Cartesian parameters
      </action>
      <action dev="luc" type="add" >
        Added a way to propagate additional state along with orbit in abstract
        propagators, as an analytical counterpart to the additional equations that
        can be integrated by numerical propagators
      </action>
      <action dev="luc" type="fix" >
        Fixed missing partial derivatives data in ephemerides produced by a numerical
        propagator despite it was set up to computed them (fixes bug #16)
      </action>
      <action dev="luc" type="fix" >
        Added a new much simpler way to log events occurrences all at once (or
        only a subset of the events if desired)
      </action>
      <action dev="pascal" type="add" >
        Added alternative default name for ICGEM files
      </action>
      <action dev="pascal" type="fix" >
        Fixed EventState reset on propagation direction change (fixes bug #19)
      </action>
      <action dev="luc" type="fix" >
        Fixed Jacobianizer so it can handle force models that do change the spacecraft mass,
        like ConstantThrustManeuver (fixes bug #18)
      </action>
      <action dev="luc" type="add" >
        Added Jacobians between orbital parameters and Cartesian parameters for all orbits
        types (including hyperbolic orbits), all angles types (mean, eccentric, true) and in
        both directions
      </action>
      <action dev="luc" type="update" >
        Replaced the integers parameters used in orbit constructors (MEAN_ANOMALY, ECCENTRIC_ANOMALY ...)
        by a new PositionAngle enumerate for better value safety. The old public constants and the
        corresponding constructors are still available but are deprecated
      </action>
      <action dev="luc" type="fix" >
        Fixed ephemeris generation in numerical propagation. After getEphemeris has been
        called,  later calls to the numerical propagator did reset the already computed
        and returned ephemeris (fixes bug #14)
      </action>
      <action dev="luc" type="add" due-to="Bruno Revelin">
        Added support for the Marshall Solar Activity Future Estimation files
      </action>
      <action dev="luc" type="fix">
        TLEPropagator now implements the Propagator interface, and hence can benefit from all
        events detection and mode handling features (fixes features request #4)
      </action>
      <action dev="luc" type="update">
        improved events detection robustness, by decoupling events handling from adaptive step
        sizes in numerical integrators and  (fix contributed to Apache Commons Math) and from
        classical propagation in analytical and tabulated propagators. This implies the events
        will NOT reduce integration step sizes anymore, thus also increasing speed and in corner
        cases reducing local precision at event occurrence, reducing max step size is often
        sufficient to compensate for this drawback
      </action>
      <action dev="v&#233;ronique" type="add" >
        all propagators, including analytical ones or tabulated ones can now be used for
        event detection. Of course for tabulated propagators, setting up an event that
        would try to reset the state triggers an error when the event occurs
      </action>
      <action dev="v&#233;ronique" type="add" >
        propagation can now be done between two dates, regardless of the date of the initial state
      </action>
      <action dev="v&#233;ronique" type="add" >
        attitude can be specified either using a date only thanks to a new AttitudeLaw interface
        or using a date, a position-velocity provider and a frame (which can be any frame) thanks
        to a new AttitudeProvider interface, wrappers have been added to convert between the two
        interfaces. A side effect of this change is that LofOffset constructor now needs a reference
        to an inertial reference frame, otherwise the attitude woud be wrong if a non-inertial frame
        were passed to getAttitude, due to velocity composition (the computed LOF would not really
        be a LOF)
      </action>
      <action dev="luc" type="update">
        the notion of quasi-inertial frames has been renamed as pseudo-inertial because
        quasi-inertial has a precise relativistic meaning that is not considered here. We
        only consider these frames to be suitable for Newtonian mechanics.
      </action>
      <action dev="luc" type="update">
        the equinox based frames have been renamed to more standard names (MOD, and GTOD
        instead of MEME, and PEF). The implementation of TEME was also wrong (it was
        really a TOD), so now there are both a TOD with a proper name and a TEME with a
        proper implementation.
      </action>
      <action dev="luc" type="update">
        celestial bodies now provide both an inertially oriented body centered
        frame and a body oriented body centered frame, the bodies managed by
        CelestialBodyFactory use the IAU poles and prime meridian definitions
        to build the two frames
      </action>
      <action dev="luc" type="add">
        added the ICRF frame at the solar system barycenter
      </action>
      <action dev="luc" type="add">
        added the ITRF93, ITRF97, ITRF2000 and ITRF2008 frames (previously, only
        the ITRF2005 frame was available)
      </action>
      <action dev="luc" type="add">
        added a getPoint method to TopocentricFrame
      </action>
      <action dev="luc" type="add">
        added the Galileo System Time Scales and the Galileo start epoch.
      </action>
      <action dev="luc" type="add">
        added the UT1, TCB and GMST time scales used in CCSDS Orbit Data Messages
      </action>
      <action dev="luc" type="fix">
        fixed an error when parsing a date occurring during a leap second introduction
      </action>
      <action dev="luc" type="fix">
        fixed a dut1 interpolation error for the day just before a leap second introduction
      </action>
      <action dev="luc" type="fix">
        fixed an error in JPL ephemerides: they are in TDB time scale
      </action>
      <action dev="luc" type="fix">
        fixed an error in date creation/parsing for UTC dates which occur during a
        leap second
      </action>
      <action dev="luc" type="fix">
        fixed UTC time scale between 1961-01-01 and 1971-12-31 ; in this time range
        the offset between UTC and TAI was piecewise linear
      </action>
      <action dev="luc" type="add">
        added an enumerate for specifying months in dates and for simplifying parsing
        of some data files
      </action>
      <action dev="luc" type="add">
        completed support for CCSDS Time Code Format (CCSDS 301.0-B-3) ; now in addition
        to ASCII Calendar Segmented Time Code which has been supported for a while,
        Orekit also supports CCSDS Unsegmented Time Code (CUC), CCSDS Day Segmented
        Time Code (CDS) and CCSDS Calendar Segmented Time Code (CCS)
      </action>
      <action dev="luc" type="add">
        added a freeze method to the Frame and Transform classes, in order to build fixed
        frames from moving ones, this is useful for example to build a launch frame
        at launcher inertial navigation system reset time, or to build an equinox-based
        frame at a specific epoch
      </action>
      <action dev="luc" type="fix">
        fixed an out of memory error when lots of temporary frames were created in loops
        and discarded
      </action>
      <action dev="luc" type="update">
        use the new FastMath class from commons-math instead of the standard java.util.Math
        class for increased accuracy and speed
      </action>
      <action dev="luc" type="add">
        added support for the new bulletinB data published by Paris-Meudon observatory
        for IAU-1980 precession-nutation model (IERS has ceased publishing bulletinB
        files for both IAU-1980 precession-nutation model and IAU-2000
        precession-nutation model as of early 2010).
      </action>
      <action dev="luc" type="add">
        added support for the new XML files containing both bulletinA and bulletinB data
        published by IERS (both the finals and daily files are supported).
      </action>
      <action dev="luc" type="update">
        Orekit now depends on at least version 3.0 of Apache commons-math
      </action>
      <action dev="luc" type="add">
        added a way to list what data have been loaded through DataProvidersManager
      </action>
      <action dev="luc" type="add">
        PropagationException can now be created directly from OrekitException, thus simplifying
        wrapping lower Orekit errors in step handlers
      </action>
      <action dev="luc" type="update">
        improved exception propagation from low level java runtime and Apache commons-math libraries
        preserving initial error stack trace
      </action>
      <action dev="luc" type="update">
        changed exception localization framework to simplify messages handling
      </action>
      <action dev="luc" type="fix">
        greatly improved AbsoluteDate accuracy by shifting epoch when needed and separating
        long/double computations to avoid too large offsets and numerical cancellations, it is
        now possible to still have an absolute date accurate to about 1.0e-13s after shifting
        it 10000 times by 0.1s steps
      </action>
      <action dev="luc" type="fix">
        fixed an error in TopocentricFrame.getPVCoordinates: the coordinates returned were not the
        coordinates of the topocentric frame origin with respect to the specified frame, but were the
        coordinates of the specified frame origin with respect to the topocentric frame.
      </action>
      <action dev="luc" type="fix">
        fixed an errors in data loading in tutorials when one of the path in the classpath
        contained a space
      </action>
      <action dev="luc" type="fix">
        improved CelestialBodyPointed attitude mode: the spin now correctly includes
        the coupling effect of the phasing reference
      </action>
      <action dev="luc" type="fix">
        fixed an error in SpinStabilized attitude mode: the spin was reversed
        with respect to the specification
      </action>
      <action dev="pascal" type="add">
        added a GroundMaskElevationDetector dealing with local physical mask for visibility
      </action>
      <action dev="pascal" type="add">
        added an ApparentElevationDetector taking refraction into account in a terrestrial
        environment
      </action>
      <action dev="pascal" type="update">
        enhanced DateDetector behaviour to allow adding new event dates on the fly
      </action>
      <action dev="pascal" type="fix" due-to="Derek Surka">
        fixed an error in FramesFactory when getting ITRF2005 and TIRF2000 frames:
        ignoreTidalEffects was handled wrong.
      </action>
      <action dev="luc" type="update" >
        removed serialization of some cached data in frames
      </action>
      <action dev="luc" type="fix" >
        fixed deserialization problems of frame singletons, they were not unique any more
      </action>
      <action dev="v&#233;ronique" type="add" >
        numerical propagation can now be done either using Cartesian parameters, circular
        parameters, equinoctial parameters, or Keplerian parameters (elliptical or hyperbolic)
        and using mean, eccentric or true position angles for the parameters where it is relevant.
        So there are now 10 possible configurations for state vector. This allows propagation
        of any kind of trajectories, including hyperbolic orbits used for interplanetary missions,
        or atmospheric re-entry trajectories
      </action>
      <action dev="v&#233;ronique" type="update" >
        completely revamped the partial derivatives matrices computation using the additional
        equations mechanism
      </action>
      <action dev="v&#233;ronique" type="add" >
        added a mechanism to integrate user-supplied additional equations alongside with
        orbital parameters during numerical propagation
      </action>
      <action dev="luc" type="update">
        use A. W. Odell and R. H. Gooding (1986) fast and robust solver for Kepler equation
      </action>
      <action dev="luc" type="add">
        keplerian and cartesian orbits now support hyperbolic orbits (i.e. eccentricity greater
        than 1, and in this case negative semi major axis by convention)
      </action>
      <action dev="luc" type="fix">
        fixed an error in LofOffset attitude mode: the computed attitude was reversed
        with respect to the specification
      </action>
      <action dev="luc" type="add">
        added an AttitudesSequence class which can handle several laws, only one of
        which being active at any time. The active law changes as switch events are
        triggered. This can be used for example to alternate between daylight attitude mode
        and eclipse attitude mode, or between normal observing mode and special modes
        for ground contact or maneuvers.
      </action>
      <action dev="pascal" type="fix" due-to="Bruno Revelin">
        fixed an error when crawling a classpath or a directory a zip file was found.
        This might lead to select an inappropriate data provider.
      </action>
    </release>
    <release version="5.0.3" date="2011-07-12"
             description="version 5.0.3 is a bug-fix release.">
      <action dev="luc" type="fix">
        Fixed a performance bug implying that some frames reloaded all EOP history files
        each time a transform was computed  (fixes bug #26).
      </action>
      <action dev="luc" type="fix">
        Fixed a parsing bug in IERS Rapid Data and Prediction files for dates between 2000 and 2009.
      </action>
    </release>
    <release version="5.0.2" date="2011-07-11"
             description="version 5.0.2 is an interim release of Orekit with support for IERS
                          Rapid Data and Prediction files.">
      <action dev="luc" type="update">
        Added support for IERS Rapid Data and Prediction files finals.all, finals.data and finals.daily,
        for both IAU-1980 and IAU-2000 and with both columns and XML formats.
      </action>
    </release>
    <release version="5.0.1" date="2011-04-15"
             description="version 5.0.1 is a minor release of Orekit without any functional changes.
             The differences with respect to 5.0 are only related to packaging and deployement to
             maven central. There are NO bug fixes and NO evolutions.">
      <action dev="luc" type="update">
        updated packaging to allow deployment to maven central.
      </action>
    </release>
    <release version="5.0" date="2010-05-06"
             description="version 5.0 is a major release of Orekit. It introduces several new
             features and bug fixes. Some slight incompatibilities with respect to previous
             versions have been introduced, but they should be easy to overcome to users. Users
             are strongly advised to upgrade to this version. The major points introduced in version
             5.0 are a very general PVCoordinatesProvider interface, a new shiftedBy method allowing
             many time-dependent instances (AbsoluteDate, Orbit, PVCoordinates, Attitude and SpacecraftState)
             to be slightly shifted in time using simple evolution models (keplerian for orbit, fixed
             angular rate for attitude, fixed translation for position/velocity), a redesign of the
             attitude interfaces and an experimental (read subject to change) numerical propagator
             able to compute jacobians of the state with respect to both initial state and force
             models parameters. Version 5.0 now depends on version 2.1 of Apache commons math.">
      <action dev="pascal" type="add">
        a new experimental numerical propagator has been added, in addition to computing
        the spacecraft state at target time, it also computes the partial derivatives of
        this state with respect to the initial state (one jacobian) and with respect to
        models parameters (another jacobian). The jacobians are integrated alongside with
        the state, using variational equations for better accuracy and numerical robustness.
        This will help further implementation of orbit determination or optimization
        algorithms. This code is still considered to be experimental as of 5.0 and the API
        could change in the future.
      </action>
      <action dev="luc" type="add">
        a new SpacecraftFrame class has been added, taking into account orbit and
        attitude thanks to an underlying propagator. This allows to see the spacecraft just
        as another known geometrical object automatically handled and connected to all
        other frames. For an instantaneous view, Transform instances can also be built
        directly by SpacecraftState instances.
      </action>
      <action dev="luc" type="add">
        frames can now be flagged as quasi-inertial or not; only quasi-inertial frames
        are suitable for defining orbits
      </action>
      <action dev="luc" type="add">
        the Topocentric frame now provides a way to retrieve the body shape on which the
        frame is defined
      </action>
      <action dev="pascal" type="update">
        changed the way Veis 1950 frame is constructed.
        Now, its parent is the PEF frame with no EOP corrections applied.
      </action>
      <action dev="luc" type="fix" due-to="John Pritchard">
        fixed a parameters inversion in Earth Orientation Parameters for IAU-1980 models.
        The error could introduce up to a few meters error in position during transformations
        between TEME and MEME
      </action>
      <action dev="luc" type="add" >
        factories have been introduced for handling all data formats. Their default configuration
        correspond to the legacy formats used in previous versions (IERS format for UTC-TAI, EOPC04
        and bulletins B for Earth Orientation Parameters, JPL format for celestial bodies ...).
        Users can now add support for their own formats if they want (for example if they prefer
        using bulletins A instead of EOPC04 and bulletins B, or if they have their own gravity
        field format ...). Consequences of these changes are that the SolarSystemBody and
        the PotentialReaderFactory classes have been deprecated (replaced by CelestialBodyFactory and
        GravityFieldFactory) and that TimeScalesFactory and FramesFactory have been extended. All these
        factories follow the same generic pattern.
      </action>
      <action dev="luc" type="fix" >
        improved thread safety (however, Orekit is still NOT completely thread-safe).
      </action>
      <action dev="luc" type="add" >
        the loaders for gravity fields now can optionally allow missing coefficients (they will be
        replaced by 0.0 except c[0][0] which will be replaced by 1.0).
      </action>
      <action dev="luc" type="fix" >
        the loader for gravity fields in the ICGEM format now support empty lines in the file
        (there is for example one blank line at the end of the file in the orekit-data zip archive).
      </action>
      <action dev="luc" type="add" >
        added support for the GRGS gravity field files formats.
      </action>
      <action dev="luc" type="add" >
        added a way to list the available satellite numbers in TLE files.
      </action>
      <action dev="luc" type="update" >
        improved TLE elements loading. Now TLE lines are loaded using the standard data loading
        mechanism (thus allowing loading from disk files, network, classpath ...), they can
        contain TLE for several objects in one file, and they may contain some non-TLE lines
        if desired.
      </action>
      <action dev="v&#233;ronique" type="add" >
        a new PVCoordinatesProvider interface has been created on top of several existing classes
        and interfaces (orbit propagator, celestial bodies, some moving frames ...). This is a
        major generalization that allows to use either satellites or celestial bodies in many
        algorithms (attitude pointing target, eclipses and field of view events ...)
      </action>
      <action dev="luc" type="fix" >
        improved numerical propagator efficiency when used from an outside loop: the initial
        state is automatically set to the last state at propagation end, thus allowing to
        restart from here without recomputing everything
      </action>
      <action dev="luc" type="add" >
        added a reset feature in all propagators, allowing to reuse an already configured
        propagator for several different orbits
      </action>
      <action dev="luc" type="fix" >
        fixed a mode handling error in NumericalPropagator: when a propagator was reused
        with a new mode setting, the previous step handlers were still used in addition to
        the new ones instead of replacing them
      </action>
      <action dev="luc" type="fix" >
        fixed an interpolation error for orbits crossing the -PI/+PI singularity between
        entries in the Ephemeris class
      </action>
      <action dev="luc" type="update" >
        KeplerianPropagator now preserve orbits types
      </action>
      <action dev="luc" type="add" >
        AbsoluteDate, Orbit, PVCoordinates, Attitude and SpacecraftState instances can now all
        be slightly shifted in time using simple evolution models (keplerian for orbit, fixed
        angular rate for attitude, fixed translation for position/velocity). This is not a
        replacement for proper propagation but is useful for known simple motions or small
        time shifts or when coarse accuracy is sufficient
      </action>
      <action dev="luc" type="fix" >
        changed AttitudeLaw.getState signature to use complete orbit. This is an incompatible
        change introduced to fix a major bug in spin computation for some attitude laws. The laws
        for which orientation depends on satellite velocity have a spin vector that depends on
        acceleration. This can be computed only if complete orbit is available. This change
        should be simple to handle from a users point of view, as the caller generally already
        has the orbit available and attitude laws implementations can retrieve all the former
        parameters (date, position/velocity, frame) directly from orbit.
      </action>
      <action dev="luc" type="fix" >
        fixed spin rate computation errors in almost all attitude modes
      </action>
      <action dev="luc" type="add" >
        added a new simple linear attitude mode: FixedRate
      </action>
      <action dev="luc" type="fix" >
        fixed an error in event detection: when two events were very close (for example a very
        short ground station visibility), the second one may be ignored despite the first one
        was detected.
      </action>
      <action dev="luc" type="fix" >
        fixed corner cases in event detection during orbit propagation, sometimes
        an already detected and handled event prevented the propagator to go further in time.
      </action>
      <action dev="luc" type="add" >
        added an EventShifter wrapper allowing to slightly shift raw events in time. This is useful
        for example to switch an attitude mode from solar pointing to something else a few minutes
        before eclipse entry and going back to solar pointing mode a few minutes after eclipse exit.
      </action>
      <action dev="pascal" type="add">
        added a new AlignmentDetector.
      </action>
      <action dev="pascal" type="add" >
        added a new EclipseDetector handling either umbra or penumbra entry and exit events.
      </action>
      <action dev="v&#233;ronique" type="add" >
        added new CircularFieldOfViewDetector and DihedralFieldOfViewDetector handling
        field of view entry and exit events for any type of target.
      </action>
      <action dev="luc" type="add" >
        added an experimental implementation of a BoxAndSolarArray spacecraft model considering a convex
        body (either parallelepipedic or defined by a set of facets) and a rotating solar array, for
        accurate modeling of surface forces with attitude. Beware that this class is still considered
        experimental, so use it with care!
      </action>
      <action dev="luc" type="update" >
        completely changed the RadiationSensitive and DragSensitive interfaces to be more comprehensive
        and handle properly lift and side force effects when used with non-symmetric spacecrafts/flux geometry
      </action>
      <action dev="luc" type="fix" due-to="Christelle Blandin">
        fixed denormalization of gravity field coefficients, the last coefficient
        was not initialized
      </action>
      <action dev="luc" type="add" >
        added a relative constructor and a getMomentum method to PVCoordinates
      </action>
      <action dev="luc" type="add">
        added a special implementation improving performances for the frequent case of identity transform
      </action>
      <action dev="luc" type="fix">
        fixed forgotten radians to degrees conversions for inclination and RAAN in CircularOrbit.toString()
      </action>
      <action dev="luc" type="add">
        added a Constants interface including a few useful physical constants.
      </action>
      <action dev="luc" type="add">
        added a way to build date components from week components (this can be used
        for scheduled operations with week-related periods)
      </action>
      <action dev="luc" type="add">
        added string parsing features for dates and times components supporting ISO-8601 formats
      </action>
      <action dev="luc" type="add">
        Orekit is now packaged as an OSGi bundle
      </action>
      <action dev="pascal" type="add">
        added some pieces of an UML model for the library (available in the source distribution)
      </action>
      <action dev="luc" type="update" >
        updated error message localization to be more consistent with Java exception. Now getMessage
        returns a non-localized message and only getLocalizedMessage returns a message localized for
        the platform default locale. A new getMessage(Locale) method has also been added to
        retrieve the message in any desired locale, not only the platform default one. The messages
        are also built and translated only when needed, so if an exception is triggered and
        never displayed, the message will never be built.
      </action>
    </release>
    <release version="4.1" date="2009-08-18"
             description="version 4.1 is an upgrade bringing some new features and fixing a
             few bugs. The equinox-based frames family with IAU1980 precession-nutation
             models that are still used by many legacy systems are now supported. This
             simplifies interoperability with legacy systems and helps migrating from this
             old frames family to the new CIO-based ones that is supported by orekit since its
             first versions. The data loading mechanism used to retrieve IERS data (Earth
             Orientation Parameters, UTC-TAI history) and JPL ephemerides is now also used
             to retrieve gravity potential files. This mechanism has also been vastly improved
             to support new use cases (loading from disk, from classpath, from network delegating
             loading to an external library ...). Another change is the addition of the TDB
             time scale. Some minor incompatibilities have been introduced but they are easy
             to solve for users, the explanations are provided in detailed changes report.">
      <action dev="aude" type="add" >
        added TDB time scale
      </action>
      <action dev="luc" type="update" >
        the RadiationSensitive and DragForce interfaces now have an
        additional SpacecraftState parameter in all their get methods.
        This allows to implement models that take into account solar
        arrays rotation. Note that this changes breaks compatibility
        for users that did add their own implementations, but it is
        simple to deal with (simply add one parameter in the signature
        and ignore it) so its was considered acceptable.
       </action>
      <action dev="luc" type="add" due-to="James Housden">
        added german localization for error messages
      </action>
      <action dev="luc" type="update">
        added a feature allowing all tests to clear the already built reference
        objects (frames, time scales, solar system bodies ...) between each tests,
        thus removing the need to launch tests in separate JVMS. This allows to
        launch all tests directly from eclipse, and this speeds up maven tests by
        a factor 4 at least
      </action>
      <action dev="luc" type="update">
        set up a custom ant build independent from the maven 2 build
      </action>
      <action dev="luc" type="update">
        changed all tests from Junit 3 to Junit 4
      </action>
      <action dev="thierry" type="fix">
        fixed accuracy of PEF frame
      </action>
      <action dev="luc" type="fix" due-to="Aude Privat">
        fixed configuration problems on Windows systems
      </action>
      <action dev="luc" type="fix" due-to="Sébastien Herbinière">
        fixed a reversed sign in solar radiation pressure
      </action>
      <action dev="pascal" type="update" >
        Orekit supports the two different naming patterns for bulletins B provided by IERS
        on http://www.iers.org/ and http://hpiers.obspm.fr/eop-pc/.
      </action>
      <action dev="luc" type="update" >
        the predefined times scales (TAI, UTC ...) are now built using a factory. The various
        XXXScale.getInstance() methods defined in each predefined time scales classes
        are still available, but have been deprecated and will be removed in the future,
        they are replaced by TimeScalesFactory.getXXX().
      </action>
      <action dev="pascal" type="update" >
        the Frame class was split into a FramesFactory class, dealing with the predefined
        reference frames, and a Frame class for the creation of new frames and the navigation
        through any frames tree. The Frame.getXXX() methods for the predefined reference
        frames are still available, but have been deprecated and will be removed in the future,
        they are replaced by FramesFactory.getXXX().
      </action>
      <action dev="pascal" type="add" >
        3 new predefined reference frames have been added in Orekit : MEME, TEME and PEF. They
        implement the classical paradigm of equinox-based transformations including the IAU-76
        precession model, the IAU-80 nutation model and the IAU-82 sidereal time model, with
        the capability to apply the nutation corrections provided by IERS through the EOP data
        files for better agreement with the IAU 2000 precession-nutation model.
      </action>
      <action dev="luc" type="update" >
        the ChronologicalComparator class is not a singleton anymore, this didn't really make sense
      </action>
      <action dev="luc" type="fix" >
        fixed a state reset error: orbital state changed by event detectors like
        ImpulseManeuver were overwritten by other event detectors
      </action>
      <action dev="luc" type="fix" >
        fixed stop date of abstract propagators (Keplerian and Eckstein-Heschler). They used to
        stop at the first event after target date when an event detector was set up, instead of
        stopping at the target date
      </action>
      <action dev="luc" type="fix" >
        the gravity coefficients for solar system bodies are now extracted from JPL files headers
      </action>
      <action dev="luc" type="update" >
        the eventOccurred method in EventDetector interface and its various implementations
        has an additional parameter specifying if the switching function increases or
        decreases at event time. This allows simpler events identification has many switching
        functions have two switches (start/end, raising/setting, entry/exit ...). Note that
        this changes breaks compatibility for users that did implement their own events, but
        it is simple to deal with (simply add one parameter in the signature and ignore it)
        so its was considered acceptable.
      </action>
      <action dev="luc" type="fix" due-to="Christophe Pipo">
        fixed an error occurring when DE406 JPL ephemerides were loaded before DE405 ones
      </action>
      <action dev="luc" type="fix" due-to="Sébastien Herbinière">
        fixed an error in EGM potential file loader
      </action>
      <action dev="luc" type="update">
        trigger exceptions when no data can be loaded
      </action>
      <action dev="luc" type="update">
        remove predefined leap seconds, they are not useful anymore since other
        parts of the library do need configuration data (solar system bodies) and
        since data configuration has been vastly improved
      </action>
      <action dev="luc" type="add" >
        added support for the ICGEM format for gravity fields
      </action>
      <action dev="luc" type="update" >
        load gravity potential data using the same mechanism already used for Earth
        Orientation Parameters, UTC-TAI history and JPL ephemerides files
      </action>
      <action dev="luc" type="add" due-to="quinput and Kai Ruhl">
        re-activated a way to load data from the classpath using a
        data provider plugin.
      </action>
      <action dev="luc" type="add">
        added a way to load data directly from network (either
        locally or through a proxy server) using a data provider plugin.
      </action>
      <action dev="luc" type="add">
        added a small plugin-like mechanism to delegate data loading to a
        user-provided mechanism, thus enabling smooth integration in existing
        systems.
      </action>
      <action dev="luc" type="update">
        updated to latest version of commons-math.
      </action>
      <action dev="luc" type="add" due-to="Silvia Ríos Bergantiños">
        added galician localization for error messages.
      </action>
      <action dev="luc" type="fix" due-to="Guylaine Prat">
        improved javadoc comments in orbit classes.
      </action>
      <action dev="pascal" type="add">
        tidal corrections are now available for ITRF and TIRF frames. Both frames are
        provided in two versions, the standard one with tidal corrections and a stripped
        down one without tidal corrections. A cache/interpolation mechanism is used to
        keep the computation cost of tidal correction to a minimum. With this mechanism,
        the penalty to use tidal correction is slightly above 20% in run time for a
        transformation between GCRF and ITRF. A raw implementation without this mechanism
        would lead to a 550% penalty, or even a 1100% penalty if TIRF and ITRF parts were
        computed independently.
      </action>
    </release>
    <release version="4.0" date="2008-10-13"
             description="major upgrade with new features (GCRF and ITRF2005 frames, DE 405
             and DE 406 ephemerides support, improved and greatly simplified date/time support,
             vastly improved data configuration with zip files support, new tutorials, improved
             performances, more tests and all identified bugs fixed, new translation files for
             italian, spanish and norse.">
      <action dev="pascal" type="fix">
        The ephemeris produced by numerical propagator now checks date validity in
        propagate method.
      </action>
      <action dev="luc" type="fix">
        The EME2000/J2000 frame was slightly mis-oriented (about 20 milli arcseconds).
        It really was the GCRF frame. This has been fixed and now both the GCRF and
        the EME2000/J2000 are available.
      </action>
      <action dev="luc" type="fix">
        Dates in UTC within leap seconds are now displayed correctly (i.e. a 61st
        second is added to the minute).
      </action>
      <action dev="luc" type="fix" due-to="quinput">
        Fixed an overflow error in AbsoluteDate that generated an exception when any
        attempts was made to print dates far away like AbsoluteDate.JULIAN_EPOCH or
        AbsoluteDate.MODIFIED_JULIAN_EPOCH.
      </action>
      <action dev="luc" type="fix">
        Changed test configuration to always use a new JVM for each test. This prevents
        some false positive to be generated.
      </action>
      <action dev="luc" type="update">
        The GeodeticPoint constructor arguments has been reordered to reflect more
        traditional usage, latitude coming before longitude.
      </action>
      <action dev="luc" type="update">
        The low accuracy Sun model based on Newcomb theory and the Moon model based
        on Brown theory have been withdrawn as they are superseded by the support of JPL
        DE 405 binary ephemerides files.
      </action>
      <action dev="luc" type="update">
        The ThirdBody abstract class has been removed and its specific method
        getMu has been moved up into CelestialBody interface and
        renamed getGM.
      </action>
      <action dev="luc" type="update">
        Improved external data configuration. The java property is now called
        orekit.data.path and is a colon or semicolon separated path containing
        directories or zip archives, themselves containing embedded directories
        or zip archives and data files. This allows easy roll-out of system-wide
        configuration data that individual users can override by prepending their
        own data trees in front of the path. This also allows simple configuration
        since many data files can be stored in easy to handle zip archives.
      </action>
      <action dev="luc" type="update">
        Renamed the iers package into data, as it is not IERS specific anymore. Some
        classes where also moved out of the package and into the frame and time
        package and their visibility reduced to package only. This improves decoupling
        and reduces clutter on users by limiting the number of visible classes.
      </action>
      <action dev="luc" type="update">
        The performance of IAU-2000 precession-nutation model computation has been
        tremendously improved, using a combined caching and interpolation approach. The
        simplified model (which was quite inaccurate in version 3.1) has therefore been
        removed as it was not needed anymore.
      </action>
      <action dev="luc" type="update">
        The ITRF 2005 frame is now supported instead of the older ITRF 2000 frame. The
        Earth Orientation Parameters data handling classes have been updated to match
        this change and read the new file format provided by IERS.
      </action>
      <action dev="luc" type="update">
        The J2000 frame has been renamed as EME2000 as this name seems to be more
        widely accepted and reduces confusion with the J2000.0 epoch. The
        Frame.getJ2000() method is still available, but has been deprecated
        and will be removed in the future.
      </action>
      <action dev="luc" type="update">
        Changed TimeScale from base abstract class to interface only.
      </action>
      <action dev="luc" type="update">
        Renamed some classes for better understanding: ChunkedDate is now DateComponents,
        ChunkedTime is now TimeComponents, ChunksPair is now DateTimeComponents. The
        getChunks method from AbsoluteDate as also been renamed into getComponents accordingly.
      </action>
      <action dev="pascal" type="add">
        Added new tutorials.
      </action>
      <action dev="luc" type="add">
        Added predefined local orbital frames: the (t, n, w) frame aligned with velocity
        and the (q, s, w) frame aligned with position.
      </action>
      <action dev="luc" type="add">
        Added a predefined detector for altitude crossing events.
      </action>
      <action dev="luc" type="add">
        Added methods to get zenith, nadir, north, south, east and west direction for
        any GeodeticPoint.
      </action>
      <action dev="luc" type="add" due-to="Silvia Ríos Bergantiños">
        Added spanish localization for error messages.
      </action>
      <action dev="luc" type="add" due-to="Espen Bjørntvedt">
        Added norse localization for error messages.
      </action>
      <action dev="luc" type="add" due-to="Francesco Coccoluto">
        Added italian localization for error messages.
      </action>
      <action dev="luc" type="add" due-to="Derek Surka">
        Added support for mean motion first and second derivatives fields in TLE.
      </action>
      <action dev="luc" type="add" >
        Added a way to rebuild the two lines of TLE instances.
      </action>
      <action dev="luc" type="add" due-to="Derek Surka">
        Added constructor from already parsed elements for TLE.
      </action>
      <action dev="luc" type="add">
        Added a method to retrieve a body-centered inertial frame to the
        CelestialBody interface. As a consequence, thirteen new frames are
        predefined: Sun, Moon, planets and barycenters provided by JPL binary
        ephemerides.
      </action>
      <action dev="luc" type="add">
        Support for the JPL DE 405 and DE 406 binary ephemerides files has been added
        and a factory class SolarSystemBody uses these files to provide implementations
        of the CelestialBody interface for Sun, Moon, the eight solar system
        planets,the Pluto dwarf planet as well as the solar system barycenter and Earth-Moon
        barycenter points.
      </action>
      <action dev="luc" type="add">
        The CelestialBody interface now provides velocity as well as position.
      </action>
      <action dev="luc" type="add">
        A getCalls() method has been added to the NumericalPropagator class to count the
        number of calls to the differential equations computation method. This helps
        tuning the underlying integrator settings in order to improve performances.
      </action>
      <action dev="luc" type="add">
        A lot more classes and interfaces are now serializable, to help users embed
        instance in their own serializable classes.
      </action>
      <action dev="luc" type="add">
        Added predefined leap seconds to allow proper turn-key use of the library
        even without an already configured environment. All known leap seconds at
        time of writing (2008) are predefined, from 1972-01-01 to 2009-01-01 (the
        last one has been announced in Bulletin C 36 on 2008-07-04 and is not yet
        present in the UTC-TAI.history published file)
      </action>
      <action dev="luc" type="add">
        Improved user-friendliness of the time-scales by changing methods parameters
        types to more easily understandable ones.
      </action>
      <action dev="luc" type="add">
        Improved user-friendliness of the AbsoluteDate class by adding several
        new constructors and methods for common cases. It is in particular now possible
        to use offsets within a time scale, for example to build a date given as a
        fractional number of days since a reference date in UTC, explicitly ignoring
        intermediate leap seconds.
      </action>
      <action dev="luc" type="add">
        Improved the class handling date/time components: added a constructor to allow building
        from an offset with respect to a reference epoch, implemented Comparable interface and
        added equals and hashCode methods.
      </action>
      <action dev="luc" type="add">
        Improved the class handling date components: added a constructor to allow building
        from any reference epoch, not only J2000.0 (thus simplifying use of modified julian day),
        added getMJD() method, added several constants JULIAN_EPOCH, MODIFIED_JULIAN_EPOCH,
        FIFTIES_EPOCH, GPS_EPOCH, J2000_EPOCH and JAVA_EPOCH.
      </action>
      <action dev="luc" type="add">
        Added a new time scale: GPSScale.
      </action>
      <action dev="luc" type="add">
        Added the changes page to the generated site.
      </action>
    </release>
    <release version="3.1" date="2008-07-16"
             description="This release is the first public release of Orekit."/>
  </body>
</document><|MERGE_RESOLUTION|>--- conflicted
+++ resolved
@@ -21,10 +21,9 @@
   </properties>
   <body>
   <release version="12.0" date="TBD" description="TBD">
-<<<<<<< HEAD
       <action dev="luc" type="add" issue="1178">
         Max check interval in events detectors can now depend on current state.
-=======
+      </action>
       <action dev="bryan" type="update" issue="1182">
         Moved Rinex parsing/writing into files package.
       </action>
@@ -36,7 +35,6 @@
       </action>
       <action dev="bryan" type="add" issue="887">
         Added possibility to freeze gravity field from user defined epoch.
->>>>>>> 7812e69f
       </action>
       <action dev="luc" type="add" issue="993">
         Added EphemerisOcmWriter and StreamingOcmWriter.
