--- conflicted
+++ resolved
@@ -21,14 +21,12 @@
   </properties>
   <body>
     <release version="10.0" date="TBD" description="TBD">
-<<<<<<< HEAD
+      <action dev="luc" type="add" >
+        Added ambiguity resolution for phase measurements.
+        This feature is not complete yet and is considered experimental.
+      </action>
       <action dev="bryan" type="add" issue="548">
         Reorganized models package by adding new sub-packages.
-=======
-      <action dev="luc" type="add" >
-        Added ambiguity resolution for phase measurements.
-        This feature is not complete yet and is considered experimental.
->>>>>>> 46844052
       </action>
       <action dev="maxime" type="add" issue="546">
         Updated Hipparchus dependency to version 1.5 in pom.xml file.
