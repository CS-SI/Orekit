<?xml version="1.0" encoding="UTF-8" ?>
<!-- Copyright 2002-2022 CS GROUP
  Licensed to CS GROUP (CS) under one or more
  contributor license agreements.  See the NOTICE file distributed with
  this work for additional information regarding copyright ownership.
  CS licenses this file to You under the Apache License, Version 2.0
  (the "License"); you may not use this file except in compliance with
  the License.  You may obtain a copy of the License at

    http://www.apache.org/licenses/LICENSE-2.0

  Unless required by applicable law or agreed to in writing, software
  distributed under the License is distributed on an "AS IS" BASIS,
  WITHOUT WARRANTIES OR CONDITIONS OF ANY KIND, either express or implied.
  See the License for the specific language governing permissions and
  limitations under the License.
-->
<document>
  <properties>
    <title>Orekit Changes</title>
  </properties>
  <body>
<<<<<<< HEAD
    <release version="11.2" date="TBD" description="TBD">
      <action dev="luc" type="add" issue="902">
        Take additional derivatives into account in {Field}SpacecraftState.shiftedBy.
      </action>
      <action dev="bryan" type="add" issue="900">
        Added init method in {Field}AdditionalStateProvider.
      </action>
      <action dev="louis" type="add" issue="888">
        Added J2-contribution for relativistic clock correction.
      </action>
      <action dev="louis" type="add" issue="759">
        Added data loaders for Space Environment's JB2008 data.
      </action>
      <action dev="bryan" type="add" issue="898">
        Added static method to create a BodyFacade from a CenterName.
=======
    <release version="11.1.1" date="2022-03-17"
             description="Version 11.1.1 is a patch release of Orekit.
             It fixes issues related to the parsing of SP3 and Rinex files. It also takes
             additional derivatives into account in {Field}SpacecraftState.shiftedBy method.
             Finally it includes some improvements in the class documentation">
      <action dev="lars" type="add" issue="896">
        Added Git configuration instructions in contributing guide.
      </action>
      <action dev="lars" type="fix" issue="897">
        Corrected wrong path in release guide.
      </action>
      <action dev="bryan" type="fix" issue="894">
        Fixed dead link in contributing guidelines.
      </action>
      <action dev="bryan" type="fix" issue="698">
        Added missing BDS-3 signal for Rinex 3.04.
      </action>
      <action dev="bryan" type="fixed" issue="892">
        Removed check of not supported keys in RinexLoader.
      </action>
      <action dev="lirw1984" type="update" issue="895">
        Enhanced parsing of SP3 files.
      </action>
      <action dev="luc" type="add" issue="902">
        Take additional derivatives into account in {Field}SpacecraftState.shiftedBy.
>>>>>>> 9f731446
      </action>
    </release>
    <release version="11.1" date="2022-02-14"
             description="Version 11.1 is a minor release of Orekit.
             It includes both new features and bug fixes. New features introduced
             in 11.1 are: the estimation of maneuver start/stop time, the Brouwer-Lyddane
             orbit propagation model with Warren Phipps’ correction for the critical
             inclination of 63.4° and the perturbative acceleration due to atmospheric
             drag, the Extended Semi-analytical Kalman Filter, a new API for
             State Transition Matrix and Jacobian matrices computation, orbit
             determination  using analytical propagation models, parsing of ICGEM V2.0 format.
             This release includes important fixes in CCSDS files, TimeSpanMap, and
             display of dates. See the list below for a full description of the changes.">
      <action dev="luc" type="fix" issue="722">
        Prefer values from Bulletin B rather than Bulletin A if both are present
        in rapid data column format. This handling of priority was already in
        place for XML file, but not for column format.
      </action>
      <action dev="luc" type="fix" issue="448">
        Added support for ICGEM V2.0 format for piecewise gravity fields
        that contain discontinuities around major earthquakes, like
        Eigen 6S4 V2.
      </action>
      <action dev="andrewsgoetz" type="add">
        Added Automatic-Module-Name "org.orekit" to JAR manifest to improve usability
        of Orekit by modular Java projects.
      </action>
      <action dev="julie,bryan,maxime" type="add" issue="823">
        Added the Extended Semi-analytical Kalman Filter.
      </action>
      <action dev="luc" type="fix" issue="875">
        Allow empty comments in CCSDS messages
      </action>
      <action dev="luc" type="fix" issue="884">
        Deprecated TimeSpanMap.getTransitions()
      </action>
      <action dev="luc" type="fix" issue="832,885">
        Allow to enter the same transition date in TimeSpanMap several times
      </action>
      <action dev="luc" type="fix" issue="833">
        Added a way to erase all earlier/later transitions when adding an entry
        and added addValidBetween to TimeSpanMap.
      </action>
      <action dev="bryan" type="add">
        Added a new and simpler API for State Transition Matrix and Jacobian
        matrix computation for analytical orbit propagators.
      </action>
      <action dev="bryan" type="fix" issue="878">
        Fixed writing of ITRF frames before 2000 when generating CCSDS files.
      </action>
      <action dev="luc" type="fix" issue="836">
        Use the orbit normalization feature to reduce discontinuities across impulsive maneuvers.
      </action>
      <action dev="luc" type="add">
        Added an orbit normalization feature.
      </action>
      <action dev="evan" type="add" issue="881">
        Add AbsoluteDate.toStringWithoutUtcOffset(TimeScale, int) and
        DateTimeComponents.toStringWithoutUtcOffset(int, int) to emulate
        AbsoluteDate.toString() from Orekit 10.
      </action>
      <action dev="evan" type="fix" issue="880">
        Fix UTC offset in DateTimeComponents.toString(int, int)
      </action>
      <action dev="luc" type="fix" issue="849">
        Added detector to FieldEventHandler.init arguments list.
      </action>
      <action dev="luc" type="fix" issue="837">
        Added getters for raw detectors in event shifter, slope filter and predicate filter.
      </action>
      <action dev="bryan" type="fix" issue="874">
        Fixed initialization of maneuver trigger events when using EventBasedManeuverTriggers.
      </action>
      <action dev="luc" type="fix" issue="872">
        Fixed multiple detection of events when using propagate(start, target) with
        integration-based propagators.
      </action>
      <action dev="bryan" type="add" issue="871">
        Added atmospheric drag effect for Brouwer-Lyddane model.
      </action>
      <action dev="bryan" type="add" issue="869">
        Allowed Brouwer-Lyddane model to work for the critical inclination.
      </action>
      <action dev="bryan" type="fix" issue="867">
        Fixed handling of multiple historical eccentricities for a same station.
      </action>
      <action dev="bryan" type="fix" issue="868">
        Fixed writing of whitespace characters in CPF writer.
      </action>
      <action dev="bryan" type="fix" issue="864">
        Fixed BStar estimation in TLE-based orbit determination.
      </action>
      <action dev="mvanel" type="add" issue="653">
        Added Brouwer-Lyddane orbit propagator.
      </action>
      <action dev="luc" type="add" issue="865">
        Added derivatives with respect to maneuvers start/stop dates
        or median date/duration.
      </action>
      <action dev="luc" type="add" >
        Added observers for maneuvers triggers.
      </action>
      <action dev="luc" type="fix" issue="853">
        Added field-based init method in ForceModel and DSSTForceModel.
      </action>
      <action dev="luc" type="fix" >
        Added ParameterDrivenDateIntervalDetector and FieldParameterDrivenDateIntervalDetector.
      </action>
      <action dev="luc" type="add" >
        Added DateDriver to drive dates using a ParameterDriver.
      </action>
      <action dev="luc" type="fix" issue="848">
        Allow backward propagation in EventBasedManeuverTriggers.
      </action>
      <action dev="luc" type="add" >
        Added IntervalEventTrigger and StartStopEventsTrigger to streamline
        several ways to trigger maneuvers.
      </action>
      <action dev="luc" type="add" >
        When propagating with integrated additional equations, the generated
        spacecraft states now also contain both state and derivatives
        managed by the equations.
      </action>
      <action dev="luc" type="add" >
        Replaced AdditionalEquations by AdditionalDerivativesProvider with
        support for dimension retrieval and yield feature between providers.
      </action>
      <action dev="luc" type="add" issue="856">
        Added a new and simpler API for State Transition Matrix and Jacobian
        matrix computation. This new API is for now only used with NumericalPropagator
        and DSSTPropagator (both in batch least squares and in Kalman filter), but it
        is expected to be generalized to analytical propagators as well when it is
        stabilized.
      </action>
      <action dev="luc" type="add" >
        Added DoubleArrayDictionary and FieldArrayDictionary as replacements
        for HashMap when the number of keys is very small (such as in spacecraft
        states).
      </action>
      <action dev="luc" type="add">
        Manage dependencies between additional states in propagators using a yield
        feature between providers.
      </action>
      <action dev="luc" type="add" >
        SpacecraftState now handle derivatives of additional states.
      </action>
      <action dev="luc" type="add" issue="862">
        PropagatorParallelizer now preserves existing step handlers in the propagators it runs.
      </action>
      <action dev="ShippingEnjoyer" type="add">
        Get rid of StringBuffer for logging without unnecessary synchronization (bias-locking disabled at jdk18)
      </action>
    </release>
    <release version="11.0.2" date="2021-11-24"
             description="Version 11.0.2 is a patch release of Orekit.
             It fixes an important issue related to the handling of indexes
             when building the state transition matrix in multi satellites
             orbit determination. It also fixes bugs in TLE and CRD files.
             Finally it includes an update of the release guide.">
   	  <action dev="bryan" type="fix" issue="859" due-to="Emmanuel Papanagiotou">
        Allowed custom setting of state to TLE conversion in propagator builder. 
      </action>
   	  <action dev="bryan" type="fix" issue="847">
        Fixed handling of comments in CRD files.
      </action>
   	  <action dev="bryan" type="fix" issue="851">
        Fixed deserialization of TLE caused by the bStarParameterDriver.
      </action>
   	  <action dev="bryan" type="fix" issue="850">
        Fixed indexes when build state transition matrix for multi sat Kalman.
      </action>
   	  <action dev="sdinot" type="update">
        Updated the release guide to remove actions that are no longer required.
      </action>
    </release>
    <release version="11.0.1" date="2021-10-22"
             description="Version 11.0.1 is a patch release of Orekit.
             It fixes an important issue related to the calculation of the relativistic
             clock correction for GNSS measurements. It also fixes bugs in OEM and CPF
             files writing. Finally it includes some improvements in the class documentation">
   	  <action dev="bryan" type="fix" issue="846">
        Fixed wrong computation of relativistic clock correction for GNSS measurements.
      </action>
   	  <action dev="bryan" type="fix" issue="845">
        Fixed parsing of Rinex clock files.
      </action>
   	  <action dev="bryan" type="fix" issue="844">
        Fixed null pointer exception when constructing CPF from coordinates.
      </action>
   	  <action dev="bryan" type="update" issue="843">
        Improved documentation of solar radiation pressure class to include
        additional information about osculating bodies.
      </action>
   	  <action dev="sdinot" type="update" issue="842">
        Used the latest version of Maven available in RedHat 8.
      </action>
   	  <action dev="pascal" type="fix" issue="839">
        Fixed handling of time system in OemWriter.
      </action>
   	  <action dev="bryan" type="update" issue="838" due-to="Kendra Hale">
        Improved documentation of ImpulseManeuver class.
      </action>
    </release>
    <release version="11.0" date="2021-09-20"
             description="Orekit 11.0 is a major new release.
             It includes both new features and bug fixes. New features introduced
             in 11.0 are: orbit determination using SGP4/SDP4 models, a sequential
             batch least squares estimator using initial covariance and state vector,
             writer and parser for all CCSDS Navigation Data Messages in both KVN
             and XML formats, version 2 of CCSDS Tracking Data Messages, version 3
             of CCSDS Orbit Data Messages, support for Rinex navigation files,
             support for IGS clock correction files, support for IGS real time
             data including both SSR and RTCM messages, NTrip protocole, eclipses
             by Moon in solar radiation pressure force, a new API for analytical
             GNSS orbit propagators, removal of propagation modes, possibility
             to add several step handlers for the same orbit propagation, a new
             event detector for angular separation as seen from the spacecraft.
             See the list below for a full description of the changes.">
   	  <action dev="bryan" type="update" issue="766" due-to="Gowtham Sivaraman">
        Allowed setting of AttitudeProvider to the BoundedPropagator
        generated via propagation.
      </action>
   	  <action dev="bryan" type="fix" issue="835">
        Fixed format symbols for year, month, day in DateComponents#toString().
      </action>
   	  <action dev="thomas" type="fix" issue="668">
        Added a new event detector for angular separation as seen from the spacecraft.
      </action>
      <action dev="maxime" type="fix" issue="829">
        Fixed DataSourceTest.testFileName for Windows users.
      </action>
      <action dev="bryan" type="fix" issue="818">
        Use observed solar flux instead of adjusted in DTM2000 model.
      </action>
      <action dev="evan" type="fix" issue="798">
        Allow DSST event detection when propagating backwards.
      </action>
      <action dev="bryan" type="fix" issue="717" due-to="evan">
        Fixed DSST orbit determination when propagating backwards.
      </action>
      <action dev="evan" type="remove" issue="586">
        Remove InertialProvider.EME2000_ALIGNED, Propagator.DEFAULT_LAW. Use
        InertialProvider.of(Frame).
      </action>
      <action dev="evan" type="update" issue="586">
        Change default attitude provider to be aligned with propagation frame for all
        analytic propagators and GLONASS propagator. Backward incompatible.
      </action>
      <action dev="evan" type="update" issue="586">
        Improve performance of IntertialProvider(Frame)
      </action>
      <action dev="anne-laure" type="update" issue="797">
        Add information if a detector failed during propagation
      </action>
      <action dev="bryan" type="fix" issue="788" due-to="luc">
        Fixed missing call to setMuCreated() in OemParser.
      </action>
      <action dev="evan" type="update" issue="618">
        Fix supportedNames matching in ClasspathCrawler. Backwards incompatible.
      </action>
      <action dev="bryan" type="fix" issue="828">
        Fixed missing file types in SP3Parser.
      </action>
      <action dev="bryan" type="fix" issue="827">
        Fixed time system used in SP3 files.
      </action>
      <action dev="evan" type="fix" issue="685">
        Fix AnalyticalPropagator RESET_STATE when new state is null.
      </action>
      <action dev="bryan" type="fix" issue="803">
        Fixed parsing of clock values in SP3 files.
      </action>
      <action dev="bryan" type="fix" issue="820">
        TLE Jacobians are now calculated in cartesian elements.
      </action>
      <action dev="evan" type="update" issue="825">
        Improve exception messages with two AbsoluteDates by including duration between
        them.
      </action>
      <action dev="evan" type="update" issue="637" due-to="Piotr">
        Add trailing "Z" to AbsoluteDate.toString() to indicate UTC.
        Backwards incompatible.
      </action>
      <action dev="evan" type="update" issue="825">
        In AbsoluteDate.toString() fallback to TAI when no leap seconds are loaded.
      </action>
      <action dev="evan" type="update" issue="591">
        Fix TimeComponents.toString(): correct ISO 8601 with UTC offset, rounding issues.
        Backwards incompatible.
      </action>
      <action dev="evan" type="update" issue="590">
        Fix DateTimeComponents.toString(): correct ISO 8601, leap second, rounding issues.
        Backwards incompatible.
      </action>
      <action dev="evan" type="update" issue="637" due-to="Piotr">
        Fix AbsoluteDate.toString(timeZone) and toString(minutesFromUtc) to include the
        UTC offset when it is zero.
      </action>
      <action dev="evan" type="add">
        Add DateTimeComponents.toString(...) method with correct rounding for user
        specified precision.
      </action>
      <action dev="bryan" type="update" issue="626">
        Used a separate Comparator for sorting integer least square solutions.
      </action>
      <action dev="bryan" type="update" issue="799">
        Used the field-specific value of π.
      </action>
      <action dev="evan" type="update" issue="830" due-to="skyrex">
        Remove step size limitations in analytic propagators. Backwards incompatible.
      </action>
      <action dev="evan" type="fix">
        Fix part of step passed to the step handler twice in analytic propagators with
        event handlers.
      </action>
      <action dev="bryan" type="fix" issue="795" due-to="guylaine">
        Fixed output of NRLMSISE00 for altitude at 32.5 km.
      </action>
      <action dev="luc" type="add" issue="821">
        Added support for CCSDS TDM V2.0.
      </action>
      <action dev="luc" type="add" issue="819">
        Allow data filtering upon loading to be used for explicit loading by applications.
      </action>
      <action dev="julie" type="add" issue="745">
        Added sequential batch least squares estimator.
      </action>
      <action dev="luc" type="add" issue="814" due-to="Valerian">
        Fixed additional states handling in ephemeris generated by analytical propagator.
      </action>
      <action dev="luc" type="add" issue="809">
        Dropped master/slave/ephemeris generation propagation modes, replaced by a
        versatile step handler multiplexer fulfilling all these needs
        simultaneously during a single propagation run
      </action>
      <action dev="luc" type="add" issue="812">
        Dropped master/slave terminology in turn-around and inter-satellite measurements.
      </action>
      <action dev="luc" type="add" issue="813">
        Fixed derivatives with respect to secondary station in turn-around modifiers.
      </action>
      <action dev="luc" type="add" issue="811">
        Allow on-the-fly add/remove/clean for step handlers.
      </action>
      <action dev="luc" type="add" issue="810">
        Merged multiplexers for fixed steps and variable steps.
      </action>
      <action dev="luc" type="fix" issue="808">
        Moved isLast argument in step handler handleStep method to a separate method.
      </action>
      <action dev="luc" type="fix" issue="807">
        Fixed scheduling between calls to step handlers and events handlers.
      </action>
      <action dev="luc" type="fix" issue="806">
        Added restrictStep method to FieldOrekitStepInterpolator interface.
      </action>
      <action dev="bryan" type="fix" issue="801">
        Added getter for meteorological data used in CRD data block.
      </action>
      <action dev="bryan" type="fix" issue="796">
        Fixed writing of line H2 in CPF file header.
      </action>
      <action dev="thomas" type="fix" issue="702">
        Added possibility to take in account several bodies while computing SRP perturbation.
      </action>
      <action dev="bryan" type="update" issue="793">
        Updated SP3File visibility to public.
      </action>
      <action dev="bryan" type="update" issue="784">
        Updated architecture of GNSS orbit propagators.
      </action>
      <action dev="bryan" type="update" issue="782">
        Updated error message of Orekit internal error exception.
      </action>
      <action dev="luc" type="add">
        Added support for reading and writing CCSDS NDM composite messages.
      </action>
      <action dev="afossa" type="fix" issue="781">
        Fixed parsing in buildLine2() method of FieldTLE.
      </action>
      <action dev="luc" type="fix" issue="776">
        Fixed associativity in units parsing.
      </action>
      <action dev="bryan" type="update" issue="773">
        TimeStampedFieldAngularCoordinates now implements FieldTimeStamped.
      </action>
      <action dev="bryan" type="update" issue="774">
        TimeStampedFieldPVCoordinates now implements FieldTimeStamped.
      </action>
      <action dev="nfialton" type="fix" issue="775">
        Fixed NullPointerException in FieldSpacecraftState when orbit is not defined.
      </action>
      <action dev="bryan" type="add" issue="763">
        Added support for RTCM ephemeris messages.
      </action>
      <action dev="bryan" type="add" issue="769">
        Added ionospheric model based on IM201 SSR message.
      </action>
      <action dev="bryan" type="add" issue="763">
        Added support for Ntrip protocol.
      </action>
      <action dev="bryan" type="add" issue="763">
        Added support for IGS SSR messages.
      </action>
      <action dev="afossa" type="fix" issue="772">
        Fixed computation of velocity derivative in FieldNumericalPropagator.Main.addKeplerContribution()
        with superGetOrbitType() == null.
      </action>
      <action dev="luc" type="add" >
        Added AccurateFormatter to output double numbers and dates
        with adaptive number of digits, preserving one ULP accuracy.
      </action>
      <action dev="luc" type="add" >
        Added a units converter.
      </action>
      <action dev="luc" type="update" >
        INCOMPATIBLE CHANGE! Now observations parsed from TDM files are in SI units.
      </action>
      <action dev="luc" type="update" issue="768">
        Allow parsing several variations of ITRF specifications (like itrf-97, ITRF2000, ITRF_2014…).
      </action>
      <action dev="luc" type="add" >
        Added a time scale for drifting on-board clocks.
      </action>
      <action dev="bryan" type="add" issue="523">
        Added support for RINEX 3.X navigation files.
      </action>
      <action dev="bryan" type="update" issue="691">
        Improved consistency between getParametersDrivers() method signatures.
      </action>
      <action dev="andrewsgoetz" type="add" issue="764">
        Added new method to UTCScale which exposes the raw UTC-TAI offset data.
      </action>
      <action dev="bryan" type="fix" issue="670">
        Fixed call to ForceModel.init() in AbstractGaussianContribution class.
      </action>
   	  <action dev="thomas" type="add" issue="712">
      	Added IGS clock file support.
      </action>
      <action dev="bryan" type="update" issue="650">
        Methods computeMeanState() and computeOsculatingState()
        of FieldDSSTPropagator are now statics.
      </action>
      <action dev="bryan" type="update" issue="762">
        TabulatelofOffset now implements BoundedAttitudeProvider.
      </action>
      <action dev="luc" type="update" issue="761">
        TabulateProvider now implements BoundedAttitudeProvider.
      </action>
      <action dev="luc" type="fix" issue="760">
        Fixed reference frame in tabulated attitude provider.
      </action>
      <action dev="luc" type="update" >
      	Renamed SINEXLoader into SinexLoader.
      </action>
      <action dev="luc" type="update" >
        Use DataSource in RinexLoader and SinexLoader.
      </action>
      <action dev="luc" type="update" >
        Renamed NamedData into DataSource.
      </action>
      <action dev="luc" type="add" issue="474">
        Added support for CCSDS ODM V3, with the new
        Orbit Comprehensive Message format.
      </action>
      <action dev="luc" type="update">
        Overhauled generic Ephemeris and AttitudeEphemeris writing.
      </action>
      <action dev="luc" type="update">
        Overhauled CCSDS messages handling, both parsing and writing.
      </action>
      <action dev="amir" type="fix" issue="746">
        Fixed combination of measurements using GNSS phase measurements.
      </action>
      <action dev="bryan" type="add" issue="756">
        Added new method signature in IodGooding using AngularRaDec measurement.
      </action>
      <action dev="thomas" type="fix" issue="688">
        Fixed ignored fields from TLE template in TLEPropagatorBuilder.
      </action>
      <action dev="thomas" type="fix" issue="372">
        Added TLE generation.
      </action>
      <action dev="bryan" type="fix" issue="624">
        Allowed dynamic station coordinates when calculating tropospheric delay.
      </action>
      <action dev="bryan" type="update" issue="755">
        Modified IodGooding constructor to be consistent with other IOD methods.
      </action>
      <action dev="bryan" type="add" issue="753">
        Added new method signature in IodLaplace using AngularRaDec measurement.
      </action>
      <action dev="bryan" type="add" issue="752">
        Added new method signature in IodLambert using Position measurement.
      </action>
      <action dev="bryan" type="add" issue="751">
        Added new method signature in IodGibbs using Position measurement.
      </action>
      <action dev="luc" type="fix" issue="749">
        Allow building PVCoordinates and AngularCoordinates (as well as their Field,
        Absolute and TimeStamped variations) to be build from UnivariateDerivative1
        and UnivariateDerivative2 in addition to DerivativeStructure.
      </action>
      <action dev="bryan" type="fix" issue="736">
        Fixed NullPointerException in DSSTTesseral Hansen object.
      </action>
      <action dev="bryan" type="update" issue="601">
      	Changed getPVInPZ90() method to private.
      </action>
      <action dev="bryan" type="fix" issue="744">
      	Fixed calculation of CR3BP constants.
      </action>
      <action dev="bryan" type="update" issue="743">
      	Updated JUnit version to 4.13.1.
      </action>
    </release>
    <release version="10.3.1" date="2021-06-16"
             description="Version 10.3.1 is a patch release of Orekit.
             It fixes one critical bug that could cause potential infinite loops in tesselation
             in very rare cases due to numerical noise.">
      <action dev="luc" type="fix" issue="792">
        Fixed potential infinite loops in tesselation in very rare cases due to numerical noise.
      </action>
    </release>
    <release version="10.3" date="2020-12-21"
             description="Version 10.3 is a minor release of Orekit.
             It includes both new features and bug fixes. New features introduced
             in 10.3 are: relativistic clock correction for range, phase, and range rate
             measurements, piece wise models for empirical forces, one-way GNSS code
             and phase measurements, support for laser ranging data (both CPF and
             CRD formats), Lense-Thirring and De Sitter relativistic corrections to
             satellite acceleration, support for AGI leap second files, new interfaces
             for attitude ephemeris files, Knocke model for Earth's albedo and infrared,
             as well as several other new features. This release includes an important
             fix in DSST orbit determination allowing to used short period Jacobian
             during state transition matrix calculation. It also fixes issues in Kalman
             orbit determination and CCSDS ADM format. See the list below for a full
             description of the changes.">
      <action dev="bryan" type="update" issue="741">
        Updated Hipparchus version to 1.8 and updated code with new functionalities.
      </action>
   	  <action dev="bryan" type="add" issue="740">
      	Added aggregator for bounded attitude providers.
      </action>
   	  <action dev="thomas" type="add" issue="8">
        Added Knocke's Earth rediffused radiation pressure force model.
      </action>
   	  <action dev="bryan" type="add" issue="739">
      	Allowed initialization of attitude provider from attitude segment.
      </action>
      <action dev="raphael" type="add" issue="705">
        Allowed writing an AEM file from a list of SpacecraftStates.
      </action>
      <action dev="luc" type="add" issue="738">
        Added user-defined max iteration and convergence criterion in SecularAndHarmonic.
      </action>
      <action dev="luc" type="add" issue="737">
        Added loading of AGI LeapSecond.dat files.
      </action>
      <action dev="raphael" type="add" issue="686">
        Allowed user-defined format for ephemeris data lines in
        StreamingAemWriter, AEMWriter, StreamingOemWriter and OEMWriter.
      </action>
   	  <action dev="bryan" type="fix" issue="683">
      	Updated building instructions.
      </action>
   	  <action dev="bryan" type="add" issue="734">
      	Added getters for phase measurement ambiguity driver.
      </action>
   	  <action dev="bryan" type="fix" issue="696">
      	Allowed to configure initial covariance for measurements in Kalman Filter.
      </action>
      <action dev="thomas, bryan" type="add" issue="709">
        Added clock drift contribution to range rate measurements.
      </action>
   	  <action dev="bryan" type="fix" issue="687">
      	Fixed Javadoc of ElevationMask.
      </action>
      <action dev="raphael" type="fix" issue="711">
        Allowed definition of a default interpolation degree in both AEMParser and OEMParser.
      </action>
      <action dev="bryan" type="add" issue="733">
        Added Lense-Thirring and De Sitter relativistic effects.
      </action>
      <action dev="melanisti" type="fix" issue="725">
        Fixed missing measurement parameter in InterSatellitesRange measurement.
      </action>
      <action dev="bryan" type="add" issue="732">
        Added documentation for checkstyle configuration.
      </action>
   	  <action dev="thomas" type="fix" issue="730">
      	Removed useless loop over an empty list
      </action>
      <action dev="luc" type="fix" issue="731">
        Fixed parsing of some ICGEM gravity fields files.
      </action>
      <action dev="raphael" type="fix" issue="720">
      	Added support for measurements parameters in UnivariateProcessNoise
      </action>
      <action dev="luc" type="fix" issue="729">
        Fixed wrong handling of RESET-STATE in analytical propagators.
      </action>
      <action dev="luc" type="add" issue="728">
        Allow creating a node detector without an orbit.
      </action>
      <action dev="bryan" type="add" issue="671">
        Added support for laser ranging file formats.
      </action>
      <action dev="clement" type="fix" issue="724">
        Remove range checks in TLE constructor.
      </action>
      <action dev="bryan" type="fix" issue="723">
        Allowed AEM and OEM writers to write header comments.
      </action>
      <action dev="bryan" type="add" issue="719">
        Added one-way GNSS range and phase measurements for LEO satellite
        orbit determination applications.
      </action>
      <action dev="bryan" type="add" issue="716">
        Added piecewise empirical force model.
      </action>
      <action dev="bryan" type="add" >
        Considered a new implementation for empirical forces, to allow piecewise model.
      </action>
      <action dev="bryan" type="add" issue="703">
        Added inter-satellites phase measurement.
      </action>
      <action dev="bryan" type="fix" issue="695">
        Considered covariance matrix from Position measurement in Kalman estimator.
      </action>
      <action dev="bryan" type="fix" issue="718">
        Fixed orbital state used for short periodic Jacobian computation.
      </action>
      <action dev="bryan" type="add" issue="704">
        Allow using user specified velocity error for computing
        tolerance vectors for integrators.
      </action>
      <action dev="bryan" type="add" issue="714">
        Added frequency deviation for range-rate measurements.
      </action>
      <action dev="bryan" type="add" issue="715">
        Added relativistic clock correction for range, phase and
        inter-satellite range measurements.
      </action>
      <action dev="bryan" type="fix" issue="706">
        Fixed missing measurement parameter in inter-satellites range measurement.
      </action>
   	  <action dev="thomas" type="fix" issue="713">
        Fixed computation of DSST short period Jacobian.
      </action>
      <action dev="luc" type="fix" issue="699">
        Fixed missing measurement parameter in Phase measurement
      </action>
      <action dev="luc" type="fix" issue="701">
        Fixed wrong handling of propagation parameters by Kalman filter in multi-satellite
        context
      </action>
    </release>
    <release version="10.2" date="2020-07-14"
             description="Version 10.2 is a minor release of Orekit.
             It includes both new features and bug fixes. New features introduced
             in 10.2 are: support for CCSDS ADM files, modelling of trajectories
             around Lagrangian points using CR3BP model, a piece wise drag force model,
             a time span tropospheric estimated model, an estimated ionospheric model,
             an improved modelling of the GNSS phase measurement, several bug fixes
             for date functionnalities, a new organization of the maneuvers package,
             a configurable low thrust maneuver model based on detectors,
             support for CSSI space weather data, , as well as several other minor
             features and bug fixes. See the list below for a full description
             of the changes.">
      <action dev="bryan" type="fix" issue="661">
        Fixed visibility of WindUpFactory.
      </action>
      <action dev="bryan" type="update" >
        Increased visibility of setters in CCSDS ADM related classes.
      </action>
      <action dev="clement" type="add" issue="656">
        Added CssiSpaceWeatherLoader which provides three-hourly space weather
        data and implements DTM2000InputParameters and NRLMSISE00InputParameters
      </action>
      <action dev="maxime" type="update" issue="690">
        Increased visibility of setters in CCSDS OEM related classes.
      </action>
      <action dev="bryan" type="update" >
        Improved Orekit performance by using new Hipparchus' differentiation classes.
      </action>
      <action dev="bryan" type="update" issue="682">
        Changed visibility of OrbitType parameter drivers' names to public.
      </action>
      <action dev="evan" type="add" issue="684" due-to="Mikael">
        Fix infinite loop in event detection when a RESET_* event causes two other events
        to occur simultaneously and discontinuously.
      </action>
      <action dev="evan" type="add" issue="684">
        Add FieldFunctionalDetector.
      </action>
      <action dev="mikael" type="add">
        Added a configurable low thrust maneuver based on detectors.
      </action>
      <action dev="bryan" type="fix" issue="605">
        Added support for Rinex C0, L0, S0 and D0 observation types.
      </action>
      <action dev="bryan" type="fix" issue="641">
        Allow Pattern functionalities instead of String.replaceAll() and String.split().
      </action>
      <action dev="evan" type="fix" issue="658">
        Fix invalid hour when using TimeScale(double) or TimeScale(int, double) with a
        value in [86400, 86401]. Treat these values as indicating a leap second.
      </action>
      <action dev="evan" type="add" issue="677">
        Add AbsoluteDate.toStringRfc3339() and DateTimeComponents.toStringRfc3339().
      </action>
      <action dev="evan" type="fix" issue="681">
        Fix AbsoluteDate.getComponents(...) produces invalid times.
      </action>
      <action dev="evan" type="fix" issue="676">
        Fix AbsoluteDate.getComponents(utc) throws "non-existent time 23:59:61".
      </action>
      <action dev="bryan" type="fix" issue="651">
        Improved use of try with resources statement.
      </action>
      <action dev="bryan" type="fix" issue="679" due-to="luc, maxime">
        Improved testRetrogradeOrbit in CircularOrbit and KeplerianOrbit tests.
      </action>
      <action dev="bryan" type="fix" issue="680">
        Allowed ephemeris class to be used with absolute PV coordinates.
      </action>
      <action dev="bryan" type="fix" issue="674">
        Added an exception if eccentricity is negative for keplerian orbit.
      </action>
      <action dev="evan" type="fix" issue="667">
        Fix build on CentOS/RedHat 7.
      </action>
      <action dev="bryan" type="fix" issue="662">
        Fixed forgotten additional state in Ephemeris propagator.
      </action>
      <action dev="evan" type="update">
        Improve error message for TimeStampedCache by including requested date.
      </action>
      <action dev="bryan" type="fix" issue="663">
        Fixed initialization of the triggering event for ImpulseManeuver class.
      </action>
      <action dev="clement" type="fix" issue="664">
        Fix sign of RAAN and PA parameters in TLE constructor if negative, range check most other orbit parameters.
      </action>
      <action dev="bryan" type="add" issue="669">
        Added estimated ionospheric model.
      </action>
      <action dev="bryan" type="add" issue="645">
        Merged phase-measurement branch into develop.
      </action>
      <action dev="bryan" type="add" >
        Added a time span tropospheric estimated model.
      </action>
      <action dev="bryan" type="add" issue="646">
        Merged cr3bp branch into develop.
      </action>
      <action dev="bryan" type="add" issue="660">
        Improved exception handling in IODGibbs.
      </action>
      <action dev="bryan" type="add" issue="647">
        Improved package-info documentation.
      </action>
      <action dev="nick" type="update" >
        Upgrade maven-checkstyle-plugin to 3.1.1.
      </action>
      <action dev="bryan" type="add" issue="657">
        Added multiplexed Orekit fixed step handler.
      </action>
      <action dev="bryan" type="add" issue="655">
        Added support for CCSDS ADM files.
      </action>
      <action dev="maxime" type="add" issue="649">
        Added a piece wise drag force model: TimeSpanDragForce in forces package.
      </action>
      <action dev="yannick" type="fix" issue="654">
        Prevent divergence of Saastomoinen model pathDelay method at low elevation.
      </action>
      <action dev="bryan" type="fix" issue="542">
        Removed duplicated BUILDING.txt file.
      </action>
      <action dev="bryan" type="add" issue="504">
        Allowed Eckstein Hechler propagator to be initialized with a mean orbit.
      </action>
      <action dev="bryan" type="update" issue="644">
        Removed try and catch statements for ParameterDriver initialization.
      </action>
      <action dev="bryan" type="fix" issue="613">
        Allowed DSST propagation in osculating type with event detectors.
      </action>
    </release>
    <release version="10.1" date="2020-02-19"
             description="Version 10.1 is a minor release of Orekit.
             It includes both new features and bug fixes. New features introduced
             in 10.1 are: wind-up effect for phase measurement, NeQuick ionospheric model,
             support for Hatanaka compact RINEX format, methods for the combination
             of GNSS measurements, Laplace method for initial orbit determination,
             a new Field Of View package, comparison methods for absolute dates,
             a new multiplexed measurement, specialized propagators for GNSS constellation,
             default constructors for DSST force models, covariance matrices in OEM writer,
             a new data context implementation, connection with Gitlab CI, improved documentation,
             the migration of the tutorials to a separate sister project, as well as several other minor
             features and bug fixes. See the list below for a full description of the changes.">
      <action dev="ward" type="fix">
        Improve performance of loading CCSDS files.
      </action>
      <action dev="ward" type="fix" issue="639" due-to="qmor">
        In Ellipsoid.pointOnLimb(...) improved numerical stability by cancelling terms.
      </action>
      <action dev="maxime" type="fix" issue="639" due-to="qmor">
        Fixed pointOnLimb method in bodies.Ellipsoid class. Normalized equations should now avoid numerical issues.
      </action>
      <action dev="evan" type="fix" issue="627">
        Fix TimeScalesFactory.getGMST(conventions, simpleEop) always returning the same
        value.
      </action>
      <action dev="evan" type="fix" issue="636">
        Fix UT1 and Earth rotation during a leap second. Was off by 1 second.
      </action>
      <action dev="luc" type="fix" issue="635">
        Fixed inconsistency in constant thrust maneuver acceleration.
      </action>
      <action dev="evan" type="add" >
        Added an annotation and a compiler plugin that generates a warning
        when default context is used without being explicitly annotated.
      </action>
      <action dev="luc" type="fix" issue="632" due-to="Evan Ward">
        Fixed projection to ellipsoid at pole.
      </action>
      <action dev="evan,luc,yannick" type="add" issue="607">
        Add DataContext, a way to load separate sets of EOP, leap seconds, etc.
      </action>
      <action dev="luc" type="fix" issue="630">
        Improve performance of UnixCompressFilter.
      </action>
      <action dev="luc" type="fix" issue="631">
        Improve performance of HatanakaCompressFilter.
      </action>
      <action dev="evan" type="fix" issue="629">
        Improve performance of ZipJarCrawler.
      </action>
      <action dev="bryan" type="add" issue="625">
      	Added default constructors for DSSTZonal and DSSTTesseral. 
      </action>   
      <action dev="bryan" type="add" issue="622">
      	Added OrekitException for unknown number of frequencies in ANTEX files. 
      </action>
      <action dev="bryan" type="add" issue="621">
      	Added OrekitException in the case where IONEX header is corrupted. 
      </action>
      <action dev="dylan" type="add" issue="359">
      	Added a specific test for issue 359 in BatchLSEstimatorTest.
      	The test verifies that a Newtonian attraction is known
      	by both the propagator builder and the propagator when
      	it is not added explicitly.
      </action>
      <action dev="dylan" type="add" issue="367">
      	Added write of covariance matrices in OEMWriter.
      </action>
      <action dev="dylan" type="fix" issue="619">
        Fixed origin transform in CcsdsModifierFrame.
      </action>
      <action dev="bryan" type="add" issue="611">
        Added SBAS orbit propagator.
      </action>
      <action dev="bryan" type="fix" issue="617">
        Fixed null pointer exception in MultiplexedMeasurement.
      </action>
      <action dev="luc" type="fix" issue="575">
        Allow users to provide custom convergence checkers for
        batch least squares orbit determination.
      </action>
      <action dev="luc" type="add" issue="614">
        Added multiplexed measurements.
      </action>
      <action dev="luc" type="fix" issue="616">
        Fixed missed changes updates in ParameterDriversList embedding
        other ParameterDriversList instances.
      </action>
      <action dev="luc" type="update">
        Moved tutorials to a separate sister project.
      </action>
      <action dev="bryan" type="add" due-to="Shiva Iyer">
        Added Laplace method for initial orbit determination.
      </action>
      <action dev="bryan" type="fix" issue="612">
        Fixed DSST orbit determination tutorial.
      </action>
      <action dev="bryan" type="add" issue="610">
        Added IRNSS orbit propagator.
      </action>
      <action dev="bryan" type="add" issue="608">
        Added support for RINEX 3.04 files.
      </action>
      <action dev="gabb" type="fix" issue="533">
        Fixed bugs in the derivatives computation in IodGooding.
        Fixed bugs in IodLambert when there's more than an half revolution
        between start and final position.
      </action>
      <action dev="bryan" type="fix" issue="604">
        Fixed parsing of compact RINEX files with wrong key in header
        produced by some Septentrio receivers.
      </action>
      <action dev="luc" type="fix" issue="603">
        Fixed parsing of compact RINEX files with missing types in header
        produced by some Septentrio receivers.
      </action>
      <action dev="evan" type="fix" issue="589">
        Improve performance of AggregateBoundedPropagator by factor of 2.
      </action>
      <action dev="luc" type="fix" issue="600">
        Fixed parsing of compact RINEX files with many observation types.
      </action>
      <action dev="bryan" type="fix">
        Fixed poor design of GLONASS numerical propagator.
      </action>
      <action dev="luc" type="fix" issue="599">
        Fixed an issue in projection to flat ellipse.
      </action>
      <action dev="bryan" type="fix" issue="598">
        Added lazily addition of Newtonian attraction to the DSST and
        numerical propagator builders.
      </action>
      <action dev="luc" type="add" issue="595">
        Added EllipticalFieldOfView (with two different ways to define the
        ellipticity constraint) that can be used in FieldOfViewDetector,
        GroundFieldOfViewDetector and FootprintOverlapDetector.
      </action>
      <action dev="luc" type="add">
        Fields of view with regular polygonal shape can now be built either
        based on a defining cone inside the Fov and touching it at edges
        middle points, or based on a defining cone outside the Fov and touching
        it at vertices.
      </action>
      <action dev="luc" type="add" issue="594">
        Added CircularFieldOfView that can be used in FieldOfViewDetector,
        GroundFieldOfViewDetector and FootprintOverlapDetector.
      </action>
      <action dev="luc" type="add">
        Set up a general hierarchy for Field Of View with various shapes. At
        start, it includes DoubleDihedraFieldOfView and PolygonalFieldOfView.
      </action>
      <action dev="luc" type="add" issue="592">
        Added FilesListCrawler to load files from an explicit list.
      </action>
      <action dev="evan" type="fix" issue="583">
        Fix AbsoluteDate.compareTo() for future/past infinity.
      </action>
      <action dev="luc" type="fix" issue="588">
        Fixed wrong handling of spacecraft states in multi-satellites orbit determination
        and multi-satellite measurements generation.
      </action>
      <action dev="bryan" type="fix" issue="585">
        Improved contributing guide.
      </action>
      <action dev="petrus" type="fix" issue="570">
        Make FieldOfView.getFootprint public.
      </action>
      <action dev="bryan" type="add">
        Added combination of measurements.
      </action>
      <action dev="bryan" type="fix">
        Fix values of GPS C2D, L2D, D2D and S2D frequencies.
      </action>
      <action dev="bryan" type="add">
        Add Nequick ionospheric model.
      </action>
      <action dev="luc" type="fix" issue="581">
        Fixed spurious empty line insertion during Rinex 2 decompression
        when the number of observations per satellite is a multiple of 5
      </action>
      <action dev="luc" type="fix" issue="580">
        Fixed decompression of very small negative values in Hatanaka
        Compact RINEX format.
      </action>
      <action dev="luc" type="fix" issue="578">
        Orbit determination tutorials (and tests too) now supports compressed
        measurement files (gzip, Unix compress, Hatanaka Compact RINEX).
      </action>
      <action dev="luc" type="fix" issue="579">
        Handle properly special events flags in Hatanaka Compact RINEX format.
      </action>
      <action dev="luc" type="fix" issue="483">
        Reset additional state changed by event handlers and not managed by any
        additional state providers.
      </action>
      <action dev="luc" type="add" issue="472">
        Added support for Hatanaka Compact RINEX format.
      </action>
      <action dev="luc" type="fix" issue="574">
        Cope with input stream readers that keep asking for new bytes after end
        of Unix compressed files has been reached.
      </action>
      <action dev="luc" type="fix" issue="573">
        Added detection of some corrupted Unix-compressed files.
      </action>
      <action dev="bryan" type="fix" issue="572">
        Fixed the Saastamoinen model when station altitude is bigger than 5000.0 meters.
      </action>
      <action dev="luc" type="fix" issue="568">
        Fixed too fast step increase in a bracketing attempt.
      </action>
      <action dev="luc" type="add">
        Added phase measurement builder.
      </action>
      <action dev="luc" type="add">
        Added getWavelength in GNSS Frequency.
      </action>
    </release>
    <release version="10.0" date="2019-06-24"
             description="Orekit 10.0 is a major new release. It includes DSST OD,
             propagation in non-inertial frames, specialized propagators for GNSS
             constellations, a new ionospheric model, modeling for phase measurements, the
             LAMBDA method for phase ambiguity resolution, Shapiro effect for range
             measurements, improved documentation, as well as several other new features
             and bug fixes. This release fixes a security denial of service bug regarding
             itrf-versions.conf present since Orekit 9.2. Some APIs have incompatibly
             changed since the 9.X series including the format of itrf-versions.conf,
             removal of deprecated methods, reorganization of the models package, as well
             as updates to AbstractDetector, AbstractGNSSAttitudeProvider, DragSensitive,
             RadiationSensitive, and ZipJarCrawler. See the list below for a full
             description of the changes.">
      <action dev="evan" type="fix">
        Fix  name of GLONASS G2 frequency.
      </action>
      <action dev="luc" type="fix" >
        Fixed accuracy of dates conversions from java dates.
      </action>
      <action dev="evan" type="fix" issue="566">
        Make ITRFVersionLoader public.
      </action>
      <action dev="bryan" type="fix" issue="564">
        Fixed private argument of getLLimits() abstract method.
      </action>
      <action dev="bryan" type="fix" issue="565">
        Fixed static loading of UTC for GLONASS reference epoch.
      </action>
      <action dev="luc" type="fix" issue="547">
        Added a tile/sampling aiming direction that diverts singularity outside of a
        area of interest. This is mainly useful when sampling areas of interest that
        cover the pole as the pole is singular for classical aiming directions (constant
        azimuth or along track).
      </action>
      <action dev="luc" type="update" >
        Removed latitude limitation in AlongTrackAiming. If latitude is above (resp. below)
        the maximum (resp. minimum) latitude reached by the defining orbit, then aiming
        will be towards East for prograde orbits and towards West for retrograde orbits.
      </action>
      <action dev="bryan" type="fix">
        Fixes broken links on Orekit JavaDoc.
      </action>
       <action dev="pascal" type="fix" issue="558">
        Fixes broken links on Maven site.
      </action>
      <action dev="luc" type="fix" issue="559">
        Take into account changes in MSAFE files names published by NASA.
      </action>
      <action dev="bryan" type="add">
        Add Global Ionosphere Map model.
      </action>
      <action dev="maxime" type="add" issue="554">
        Added propagation in inertial frame.
      </action>
      <action dev="luc" type="fix" issue="557">
        Improved documentation about DatesSelector not being reusable across several
        schedulers during measurements generation.
      </action>
      <action dev="evan" type="fix">
        Fix some possible NPEs in AntexLoader, FieldAngularCoordinates.
      </action>
      <action dev="evan" type="fix">
        Fix locale dependent comparisons in SP3File, TDMParser, and YUMAParser.
      </action>
      <action dev="evan" type="fix">
        Ensure opened streams are closed in ZipJarCrawler, DTM2000, IERSConventions, and
        OceanLoadDeformationCoefficients.
      </action>
      <action dev="bryan" type="add">
        Add DSST Orbit Determination for both Kalman Filter and Batch Least Squares estimator.
      </action>
      <action dev="romaric" type="add">
        Add a events detector based on the geomagnetic field intensity at the satellite altitude
        or at sea level above the satellite, and the associated tests
      </action>
      <action dev="maxime" type="update" issue="549">
        Deleted deprecated methods in EclipseDetector.
      </action>
      <action dev="romaric" type="fix" issue="553">
        Fix the bug of attitude transition with Ephemeris propagator
        by adding a way for the LocalPVProvider to get the attitude at the end of the transition
      </action>
      <action dev="petrus" type="update" issue="518">
        Changing AbstractGNSSAttitudeProvider from public to package-private.
      </action>
      <action dev="romaric" type="fix" issue="551">
        Fix the bug of attitude transition with analytical propagator 
        by refreshing the attitude after the events triggering
      </action>
      <action dev="romaric" type="fix" issue="552">
        Fix the bug of attitude transition if a reset occurs during the transition
        by adding margins to the reset of TimeSpanMap to keep the one corresponding to the "after" attitude law.
      </action>
      <action dev="bryan" type="add" issue="522">
        Generalized the GPSPropagator class to handle all GNSS constellations using
        the same algorithm.
      </action>
      <action dev="bryan" type="add" issue="519">
        Added numerical and analytical GLONASS propagators.
      </action>
      <action dev="luc" type="add" >
        Added ambiguity resolution for phase measurements.
        This feature is not complete yet and is considered experimental.
      </action>
      <action dev="bryan" type="update" issue="548">
        Reorganized models package by adding new sub-packages.
      </action>
      <action dev="maxime" type="update" issue="546">
        Updated Hipparchus dependency to version 1.5 in pom.xml file.
      </action>
      <action dev="maxime" type="update" issue="514">
        Deleted unused DerivativeStructure acceleration computation methods.
        In interfaces radiationPressureAcceleration and dragAcceleration, and all their implementations and their tests.
      </action>
      <action dev="evan" type="update" issue="543">
        Change format of itrf-versions.conf to use prefix matching instead of Regular
        Expression matching. All existing itrf-versions.conf files will need to be
        updated. This is to avoid a potential denial of service where a crafted
        itrf-versions.conf could cause the application to hang.
      </action>
      <action dev="evan" type="update" issue="543">
        ZipJarCrawler now uses "!/" to denote the start of the path within the archive
        which matches the convention used by JarURLConnection. ZipJarCrawler used to use
        "!".
      </action>
      <action dev="bryan" type="fix" issue="544" due-to="Josef Probst">
        Fixed endless loop on GPSPropagator and (Field)KeplerianOrbit.
      </action>
      <action dev="maxime" type="add" issue="403">
        Added tests for class UnivariateProcessNoise.
        Working tests for non-Cartesian orbit propagation are still needed.
      </action>
      <action dev="maxime" type="fix" issue="514">
        Deprecated unused DerivativeStructure acceleration computation methods.
        In interfaces radiationPressureAcceleration and dragAcceleration, and all their implementations and their tests. 
      </action>
      <action dev="luc" type="add" issue="536">
        Take target radius into account in CircularFieldOfViewDetector and FieldOfViewDetector.
      </action>
      <action dev="maxime" type="fix" issue="539">
        Fixed DTM2000.getDensity method, made it independent of user time zone.
      </action>
      <action dev="luc" type="add" issue="535">
        Take occulting body flattening into account in eclipse detector.
      </action>
      <action dev="maxime" type="fix" issue="538" due-to="Dorian Gegout">
        Fixed default method compareTo in interface ComparableMeasurement.
      </action>
      <action dev="luc" type="add" issue="532">
        Added Shapiro effect modifier for Range and InterSatelliteRange measurements.
      </action>
      <action dev="evan" type="update" issue="389">
        Fix type parametrization of AbstractDetector so that multiple with* methods can be
        called when the type parameter is '?'.
      </action>
      <action dev="evan" type="remove" issue="506">
        Remove EventHandler.Action and FieldEventHandler.Action. Use
        org.hipparchus.ode.events.Action instead.
      </action>
      <action dev="bryan" type="update" issue="527">
        Changed API for magnetic field model to a SI base unit API.
      </action>
      <action dev="evan" type="fix">
        OrekitException preserves the stack trace when formatting the message throws
        another exception.
      </action>
      <action dev="luc" type="remove" issue="530">
        Event detectors, field of view and attitude providers are not serializable anymore.
      </action>
      <action dev="bryan" type="update" issue="526">
        Replaced private class BilinearInterpolatingFunction of Saastamoinen model
        by the one of Hipparchus
      </action>
      <action dev="evan" type="add" issue="507">
        Add Action.RESET_EVENTS to check all detectors for events without recomputing the
        propagation step.
      </action>
      <action dev="evan" type="add" issue="507">
        Add Action.RESET_EVENTS to check all detectors for events without recomputing the
        propagation step.
      </action>
      <action dev="evan" type="add" issue="507">
        Add toString() implementations to SpacecraftState, RecordAndContinue.Event and
        Field versions.
      </action>
      <action dev="evan" type="add" issue="507">
        Add Field version of RecordAndContinue.
      </action>
      <action dev="evan" type="add" issue="507">
        Add Field version of LatitudeCrossingDetector.
      </action>
      <action dev="luc" type="update">
        Removed classes and methods deprecated in the 9.X series.
      </action>
      <action dev="luc" type="fix" issue="528" due-to="Gowtham Sivaraman">
        Fixed parsing of clock in SP3 files.
      </action>
    </release>
    <release version="9.3.1" date="2019-03-16" description="Version 9.3.1 is a minor version of Orekit.
    It fixes an issue with GPS week rollover.">
      <action dev="luc" type="add" issue="534">
        Handle GPS week rollover in GPSDate.
      </action>
    </release>
    <release version="9.3" date="2019-01-25" description="Version 9.3 is a minor version of Orekit.
    It includes both new features and bug fixes. New features introduced in 9.3 are: a new GPSDate class,
    changed OrekitException from checked to unchecked exceptions, parameter drivers scales and reference
    value can be changed, access to Kalman filter internal matrices, position-only measurements in orbit determination,
    support for unofficial versions 2.12 and 2.20 of Rinex files (mainly for spaceborne receivers),
    direct building of appropriate attitude law with eclipses for all GNSS satellite types, inter-satellites
    view detector, measurement generation feature, possibility fo use Marshall Solar Activity Future Estimation
    to feed NRL MSISE 2000 atmosphere model, new tropospheric models: Mendes-Pavlis, Vienna 1, Vienna 3, estimated model,
    new mapping functions for tropospheric effect: Global Mapping Function, Niell Mapping Function, Global
    Pression Temperature Models GPT and GPT2, possibility to estimate tropospheric zenith delay,
    clock offset that can be estimated (both for ground station and satellite clocks).">
      <action dev="luc" type="add" issue="516">
        Added a way to manage clock corrections from GPSPropagator.
      </action>
      <action dev="bryan" type="add" issue="498">
        Added several tropospheric models: Mendes-Pavlis, Vienna 1, Vienna 3, estimated model
        where the total zenith delay can be estimated during Orbit Determination.
      </action>
      <action dev="bryan" type="add" issue="498">
        Added Global Mapping Function and Niell Mapping Function to be used with tropospheric
        models.
      </action>
      <action dev="luc" type="add" issue="515">
        Added clock offset parameter at satellites level for orbit determination.
      </action>
      <action dev="luc" type="add" issue="513">
        Added clock offset parameter at ground stations level for orbit determination.
      </action>
      <action dev="bryan" type="add" issue="512">
        Added weather model Global Pressure and Temperature 2.
      </action>
      <action dev="bryan" type="add" issue="511">
        Added weather model Global Pressure and Temperature.
      </action>
      <action dev="luc" type="fix" issue="510">
        Fixed dropped derivatives in TimeStampedFieldPVCoordinates.shiftedBy(dt).
      </action>
      <action dev="luc" type="fix" issue="509">
        Fixed scaling error in ParameterFunction differentiation.
      </action>
      <action dev="luc" type="fix" issue="508">
        Fixed inconsistency leading to inaccuracies in conversions from AbsoluteDate to FieldAbsoluteDate.
      </action>
      <action dev="pascal" type="fix" issue="495">
        The MarshallSolarActivityFutureEstimation class implements
        the NRLMSISE00InputParameters interface.
      </action>
      <action dev="evan" type="fix" issue="486">
        Make FieldTransform.shiftedBy(T) public.
      </action>
      <action dev="evan" type="fix" issue="496">
        Fix JavaDoc for TimeComponents.getSecond().
      </action>
      <action dev="evan" type="update" issue="501">
        Deprecate GFunction in favor of ToDoubleFunction.
      </action>
      <action dev="luc" type="add" issue="494">
        Added a measurements generation feature for use with orbit determination.
        Fixes issue #494
      </action>
      <action dev="luc" type="add">
        Added adapter for event detectors, allowing to wrap existing detector
        while changing their behaviour.
      </action>
      <action dev="luc" type="add">
        Added ground at night detector.
      </action>
      <action dev="luc" type="add">
        Added inter-satellites direct view detector.
      </action>
      <action dev="luc" type="add">
        Added constants defined by IAU 2015 resolution B3 for Sun, Earth and Jupiter.
      </action>
      <action dev="luc" type="add" issue="500">
        Added retrieval of full time span (start time, end time and data) containing
        a specified date in TimeSpanMap.
        Fixes issue #500
      </action>
      <action dev="luc" type="add">
        Added direct building of attitude provider from GNSS satellite type.
      </action>
      <action dev="luc" type="add">
        Added parsing of unofficial versions 2.12 and 2.20 of Rinex files
        (used by some spaceborne receivers like IceSat 1).
      </action>
      <action dev="luc" type="add">
        Added a way to retrieve Rinex header directly from the observations data set.
      </action>
      <action dev="luc" type="add">
        Added position-only measurements in orbit determination.
      </action>
      <action dev="luc" type="fix" issue="491">
        Allow parsing of SP3 files that use non-predefined orbit types.
        Fixes issue #491.
      </action>
	  <action dev="maxime" type="add" issue="485">
        Added access to Kalman filter matrices.
		KalmanEstimation interface now has methods returning the physical values of:
		state transition matrix phi, measurement matrix H, innovation matrix S and Kalman gain matrix K.
		The methods are implemented in Model class. A class ModelTest was added to test these values.
		Fixes issue #485
      </action>
      <action dev="luc" type="fix" issue="492" due-to="Lebas">
        Fixed error message for TLE with incorrect checksum.
        Fixes issue #492.
      </action>
      <action dev="maxime" type="fix" issue="490">
        Fixed reference value of parameter drivers updating in Kalman filter. 
        When resetting the orbit in the propagator builder, the reference values
        of the drivers are now reset too.
        Fixes issue #490.
      </action>
      <action dev="maxime" type="add" issue="489">
        Made ParameterDriver class fully mutable.
        By adding setters for attributes scale, reference, minimum and maximum values.
        Fixes issue #489.
      </action>
      <action dev="maxime" type="fix" issue="488">
        Fixed method unNormalizeStateVector in Model class of Kalman estimator.
        Previous value did not take into account the reference values of the drivers.
        Fixes issue #488.
      </action>
      <action dev="luc" type="fix" issue="484" due-to="Yannick Jeandroz">
        Changed OrekitException from checked to unchecked exception.
        Most functions do throw such exceptions. As they are unchecked, they are
        not advertised in either `throws` statements in the function signature or
        in the javadoc. So users must consider that as soon as they use any Orekit
        feature, an unchecked `OrekitException` may be thrown. In most cases, users
        will not attempt to recover for this but will only use them to display or
        log a meaningful error message.
        Fixes #484.
      </action>
      <action dev="luc" type="fix" issue="480">
        Added GPSDate class to convert back and forth with AbsoluteDate.
        Fixes #480.
      </action>
      <action dev="evan" type="fix" issue="476">
        Fix generics in EventEnablingPredicateFilter.
        Fixes #476.
      </action>
      <action dev="maxime" type="fix" issue="473">
        Fixed wrong values of radec generated in AngularRaDecMeasurementCreator.
        Fixed wrong values of range rate generated in RangeRateMeasurementCreator.
        Added tests that check the values of measurements for each type of measurement.
        Upgraded precision in Kalman and batch least-squares OD tests that are using range-rate and radec measurements.
        Fixes issue #473.
      </action>
      <action dev="luc" type="fix">
        Derivatives with respect to mass are not computed anymore since several versions,
        some remnants of former computation remained and have now been removed.
      </action>
    </release>
    <release version="9.2" date="2018-05-26" description="Version 9.2 is a minor release of Orekit.
    It introduces several new features and bug fixes. New features introduced in version 9.2 are
    Kalman filter for orbit determination, loading of RINEX files, loading of ANTEX files, loading
    of version d of SP3 files (version a to c were already supported), on-the-fly decompression of .Z
    files, code measurements, phase measurements (but only a very basic implementation for now),
    specific attitude laws (GPS, GLONASS, GALILEO, BEIDOU) with midnight/noon turns, possibility to
    use backward propagation in LS orbit determination, support for any ITRF version, even if EOP
    files do not match the desired version, attitude overriding in constant thrust maneuvers,
    FunctionalDetector, filtering mechanism to insert specific decompression or deciphering algorithms
    during data loading, frames for Lagrange L1 and L2 point for any two related celestial bodies.
    WARNING: phase measurements, GNSS attitude and time-dependent process noise are considered
    experimental features for now, they should not be used yet for operational systems.
    Several bugs have been fixed.">
      <action dev="luc" type="fix">
        Fixed missing eclipse detectors in field version of Solar radiation pressure.
        Fixes issue #366.
      </action>
      <action dev="evan" type="fix">
        Fixed issue where EventHandler.init() was never called.
        Fixes issue #471.
      </action>
      <action dev="luc" type="fix">
        Fixed error in relative humidity units in Marini-Murray tropospheric model.
        Fixes issue #352.
      </action>
      <action dev="luc" type="fix">
        Fixed DSST events detection in the osculating case.
        Fixes issue #398.
      </action>
      <action dev="luc" type="fix">
        Allow several TLE with same date in TLESeries.
        Fixes issue #411.
      </action>
      <action dev="luc" type="fix">
        Fixed compilation problems with JDK 1.8
        Fixes issue #462.
      </action>
      <action dev="luc" type="add" >
        Added specific attitude mode for GNSS satellites: GPS (block IIA, block IIF, block IIF),
        GLONASS, GALILEO, BEIDOU (GEO, IGSO, MEO). This is still considered experimental as there
        are some problems when Sun crosses the orbital plane during a midnight/noon turn maneuver
        (which is a rare event but nevertheless occurs)
      </action>
      <action dev="luc" type="add" >
        Added natural order for observed measurements primarily based on
        chronological order, but with also value comparisons if measurements
        are simultaneous (which occurs a lot in GNSS), and ensuring no
        measurements are lost if stored in SortedSet
      </action>
      <action dev="luc" type="add" due-to="Albert Alcarraz García">
        Added GNSS code measurements
      </action>
      <action dev="luc" type="add" due-to="Albert Alcarraz García">
        Added GNSS phase measurements (very basic implementation for now, not usable as is)
      </action>
      <action dev="luc" type="add" due-to="Albert Alcarraz García">
        Added loading of RINEX observation files (versions 2 and 3)
      </action>
      <action dev="luc" type="fix">
        Fixed compression table reset problem in .Z files
        Fixes issue #450.
      </action>
      <action dev="maxime" type="fix">
        Fixed de-activation of event detection.
        In the propagate(startDate, endDate) function of class "AbstractIntegratedPropagator",
        for dates out of the time interval defined by ]startDate, endDate].
        Fixes issue #449.
      </action>
      <action dev="luc" type="add">
        Added support for loading Unix-compressed files (ending in .Z).
        This file compression algorithm is still widely used in the GNSS
        community (SP3 files, clock files, Klobuchar coefficients...)
        Fixes issue #447.
      </action>
      <action dev="luc" type="add">
        Added a customizable filtering capability in data loading.
        This allows users to insert layers providing features like
        custom decompression algorithms, deciphering, monitoring...
        Fixes issue #446.
      </action>
      <action dev="luc" type="add">
        Allow direct retrieval of rotation part without derivatives from
        LOFType without computing the full transform from inertial frame.
      </action>
      <action dev="maxime" type="fix">
        Added a provider for time-dependent process noise in Kalman estimator.
        This providers allow users to set up realistic models where the process
        noise increases in the along track direction.
        Fixes issue #403.
      </action>
      <action dev="maxime" type="add">
        Increased visibility of attributes in ConstantThrustManeuver class.
        Added getters for all attributes. Also added an attribute name that
        allows the differentiation of the maneuvers, both from a parameter driver
        point of view and from a force model point of view.
        Fixes issue #426.
      </action>
      <action dev="maxime" type="add">
        Increased visibility of attributes in propagator builders.
        By adding getters for all attributes in NumericalPropagatorBuilder
        and AbstractPropagatorBuilder.
        Also made the method findByName in ParameterDriversList public.
        Fixes issue #425.
      </action>
      <action dev="luc" type="fix">
        Ensure the correct ITRF version is used in CCSDS files, regardless
        of the EOP source chosen, defaulting to ITRF-2014.
      </action>
      <action dev="luc" type="fix">
        Split initial covariance matrix and process noise matrix in two
        methods in the covariance matrix provider interface.
      </action>
      <action dev="luc" type="add">
        Added VersionedITRF frame that allow users with needs for very high
        accuracy to specify which ITRF version they want, and stick to it
        regardless of their EOP source.
        Fixes issue #412.
      </action>
      <action dev="luc" type="add">
        Added an itrf-versions.conf configuration file allowing to specify
        which ITRF version each EOP file defines for which date
      </action>
      <action dev="luc" type="add">
        EOP history now contains the ITRF version corresponding to each
        EOP entry on a per date basis
      </action>
      <action dev="luc" type="add">
        Added an ITRFVersion enumerate to simplify conversion between ITRF frames,
        even when no direct Helmert transformation is available
      </action>
      <action dev="luc" type="add">
        Added TransformProviderUtility to reverse or combine TransformProvider instances.
      </action>
      <action dev="luc" type="add">
        Allow attitude overriding during constant-thrust maneuvers.
        Fixes issue #410.
      </action>
      <action dev="luc" type="fix">
        Fixed out-of-sync attitude computation near switch events in AttitudeSequence.
        Fixes issue #404.
      </action>
      <action dev="luc" type="add">
        Added a method to extract sub-ranges from TimeSpanMap instances.
      </action>
      <action dev="luc" type="fix">
        Fixed TLE creation with B* coefficients having single digits like 1.0e-4.
        Fixes issue #388.
      </action>
      <action dev="evan" type="add">
        Add FunctionalDetector.
      </action>
      <action dev="luc" type="add">
        Added handling of IGS ANTEX GNSS antenna models file.
      </action>
      <action dev="luc" type="add">
        Added support for SP3-d files.
      </action>
      <action dev="luc" type="fix">
        Improved SP3 files parsing.
        Some files already operationally produced by IGS Multi-GNSS Experiment (MGEX)
        exceed the maximum number of satellites supported by the regular SP3-c file
        format (which is 85 satellites) and extended the header, without updating the
        format version to SP3-d, which specifically raises the 85 satellites limitation.
        Fixes issue #376.
      </action>
      <action dev="maxime" type="add">
        Allow backward propagation in batch LS orbit determination.
        Fixes issue #375.
      </action>
      <action dev="maxime" type="add">
        Added covariance matrix to PV measurements.
        Fixes issue #374.
      </action>
      <action dev="luc" type="fix">
        Fixed issue when converting very far points (such as Sun center) to geodetic coordinates.
        Fixes issue #373.
      </action>
      <action dev="luc" type="add" >
        Added more conversions between PV coordinates and DerivativeStructure.
        This simplifies for example getting the time derivative of the momentum.
      </action>
      <action dev="maxime" type="fix">
        Fixed weights for angular measurements in W3B orbit determination.
        Fixed in test and tutorial.
        Fixes issue #370.
      </action>
      <action dev="luc" type="add" due-to="Julio Hernanz">
        Added frames for L1 and L2 Lagrange points, for any pair of celestial bodies.
      </action>
    </release>
    <release version="9.1" date="2017-11-26"
             description="Version 9.1 is a minor release of Orekit. It introduces a few new
             features and bug fixes. New features introduced in version 9.1 are some
             frames in OEM parser, retrieval of EOP from frames and ground station displacements
             modelling (both displacements due to tides and displacements due to ocean loading),
             and retrieval of covariance matrix in orbit determination. Several bugs have been fixed.
             Version 9.1 depends on Hipparchus 1.2.">
      <action dev="evan" type="add">
        Added ITRF2005 and ITRF2008 to the frames recognized by OEMParser.
        Fixes issue #361.
      </action>
      <action dev="evan" type="fix">
        Fixed FiniteDifferencePropagatorConverter so that the scale factor is only applied
        once instead of twice.
        Fixes issue #362.
      </action>
      <action dev="maxime" type="fix">
        Fixed derivatives computation in turn-around range ionospheric delay modifier.
        Fixes issue #369.
      </action>
      <action dev="evan" type="fix">
        Disabled XML external resources when parsing rapid XML TDM files.
        Part of issue #368.
      </action>
      <action dev="evan" type="fix">
        Disabled XML external resources when parsing rapid XML EOP files.
        Part of issue #368.
      </action>
      <action dev="evan" type="fix">
        Fixed NPE in OrekitException when localized string is null.
      </action>
      <action dev="luc" type="fix">
        Fixed a singularity error in derivatives for perfectly circular orbits in DSST third body force model.
        Fixes issue #364.
      </action>
      <action dev="luc" type="fix" due-to="Lucian Bărbulescu">
        Fixed an error in array size computation for Hansen coefficients.
        Fixes issue #363.
      </action>
      <action dev="luc" type="add">
        Added a way to retrieve EOP from frames by walking the frames hierarchy tree
        using parent frame links. This allows to retrieve EOP from topocentric frames,
        from Earth frames, from TOD...
      </action>
      <action dev="luc" type="add">
        Take ground stations displacements into account in orbit determination.
        The predefined displacement models are the direct effect of solid tides
        and the indirect effect of ocean loading, but users can add their own models
        too.
      </action>
      <action dev="luc" type="add">
        Added ground stations displacements due to ocean loading as per IERS conventions,
        including all the 342 tides considered in the HARDISP.F program.
        Computation is based on Onsala Space Observatory files in BLQ format.
      </action>
      <action dev="luc" type="add">
        Added ground points displacements due to tides as per IERS conventions.
        We have slightly edited one entry in table 7.3a from IERS 2010 conventions
        to fix a sign error identified by Dr. Hana Krásná from TU Wien (out of phase
        radial term for the P₁ tide, which is -0.07mm in conventions when it should be
        +0.07mm). This implies that our implementation may differ up to 0.14mm from
        other implementations.
      </action>
      <action dev="luc" type="fix">
        Avoid intermixed ChangeForwarder instances calling each other.
        Fixes issue #360.
      </action>
      <action dev="maxime" type="fix">
        Modified the way the propagation parameter drivers are mapped in the
        Jacobian matrix in class "Model".
        Added a test for multi-sat orbit determination with estimated
        propagation parameters (µ and SRP coefficients).
        Fixes issue #354.
      </action>
      <action dev="luc" type="fix">
         Added a convenience method to retrieve covariance matrix in
         physical units in orbit determination.
         Fixes issue #353.
      </action>
      <action dev="luc" type="fix" due-to="Rongwang Li">
         Fixed two errors in Marini-Murray model implementation.
         Fixes issue #352.
      </action>
      <action dev="luc" type="fix">
         Prevent duplicated Newtonian attraction in FieldNumericalPropagator.
         Fixes issue #350.
      </action>
      <action dev="luc" type="fix">
         Copy additional states through impulse maneuvers.
         Fixes issue #349.
      </action>
      <action dev="luc" type="fix">
         Removed unused construction parameters in ShiftingTransformProvider
         and InterpolatingTransformProvider.
         Fixes issue #356.
      </action>
      <action dev="luc" type="fix">
         Fixed wrong inertial frame for Earth retrieved from CelestialBodyFactory.
         Fixes issue #355.
      </action>
      <action dev="luc" type="update">
        Use a git-flow like branching workflow, with a develop branch for bleeding-edge
        development, and master branch for stable published versions.
      </action>
    </release>
    <release version="9.0.1" date="2017-11-01"
            description="Version 9.0.1 is a patch release of Orekit.
            It fixes security issus 368.">
      <action dev="evan" type="fix">
        Disabled XML external resources when parsing rapid XML TDM files.
        Part of issue #368.
      </action>
      <action dev="evan" type="fix">
        Disabled XML external resources when parsing rapid XML EOP files.
        Part of issue #368.
      </action>
    </release>
    <release version="9.0" date="2017-07-26"
             description="Version 9.0 is a major release of Orekit. It introduces several new
             features and bug fixes. New features introduced in version 9.0 are Taylor algebra
             propagation (for high order uncertainties propagation or very fast Monte-Carlo
             studies), multi-satellites orbit determination, parallel multi-satellites propagation,
             parametric accelerations (polynomial and harmonic), turn-around measurements,
             inter-satellite range measurements, rigth ascension/declination measurements,
             Antenna Phase Center measurements modifiers, EOP estimation in precise orbit
             determination, orbit to attitude coupling in partial derivatives, parsing of CCSDS
             Tracking Data Messages, parsing of university of Bern Astronomical Institute files
             for Klobuchar coefficients, ITRF 2014, preservation of non-Keplerian orbits derivatives,
             JB2008 atmosphere model, NRL MSISE 2000 atmosphere model, boolean combination of events
             detectors, ephemeris writer, speed improvements when tens of thousands of measurements
             are used in orbit determination, Danish translations. Several bugs have been fixed.">
     <action dev="luc" type="add">
       Added on-board antenna phase center effect on inter-satellites range measurements.
     </action>
     <action dev="luc" type="add">
       Added on-board antenna phase center effect on turn-around range measurements.
     </action>
     <action dev="luc" type="add">
       Added on-board antenna phase center effect on range measurements.
     </action>
     <action dev="luc" type="update">
       Moved Bias and OutlierFilter classes together with the other estimation modifiers.
     </action>
     <action dev="luc" type="update">
       Forced states derivatives to be dimension 6 rather than either 6 or 7. The
       additional mass was not really useful, it was intended for maneuvers calibration,
       but in fact during maneuver calibration we adjust either flow rate or specific
       impulse but not directly mass itself. 
     </action>
      <action dev="luc" type="add">
        Added parametric acceleration force models, where acceleration amplitude is a
        simple parametric function. Acceleration direction is fixed in either inertial
        frame, or spacecraft frame, or in a dedicated attitude frame overriding spacecraft
        attitude. The latter could for example be used to model solar arrays orientation if
        the force is related to solar arrays). Two predefined implementations are provided,
        one for polynomial amplitude and one for harmonic amplitude. Users can add other
        cases at will. This allows for example to model the infamous GPS Y-bias, which is
        thought to be related to a radiator thermal radiation.
      </action>
      <action dev="luc" type="remove">
        Removed obsolete Cunningham and Droziner attraction models. These models have
        been superseded by Holmes-Featherstone attraction model available since 2013
        in Orekit.
      </action>
      <action dev="luc" type="update">
        Take orbit to attitude coupling into account in the partial derivatives for all attitude modes.
        Fixes issue #200.
      </action>
      <action dev="luc" type="update">
        Merged FieldAttitudeProvider into AttitudeProvider.
      </action>
      <action dev="luc" type="update">
        Simplified ForceModel interface. It does not require dedicated methods anymore for
        computing derivatives with respect to either state or parameters.
      </action>
      <action dev="luc" type="remove">
        Removed Jacchia-Bowman 2006 now completely superseded by Jacchia-Bowman 2008.
      </action>
      <action dev="luc" type="update">
        Make Jacchia-Bowman 2008 thread-safe and field-aware.
      </action>
      <action dev="luc" type="update">
        Make NRL MSISE 2000 thread-safe and field-aware.
      </action>
      <action dev="luc" type="update">
        Make DTM2000 thread-safe and field-aware.
      </action>
      <action dev="luc" type="add">
        Added support for ITRF 2014.
        As of mid-2017, depending on the source of EOP, the ITRF retrieved using
        FramesFactory.getITRF will be either ITRF-2014 (if using EOP 14 C04) or
        ITRF-2008 (if using EOP 08 C04, bulletins A, bulletins B, or finals .all).
        If another ITRF is needed, it can be built using HelmertTransformation.
      </action>
      <action dev="luc" type="remove">
        Removed classes and methods deprecated in 8.0.
      </action>
      <action dev="luc" type="add">
        Added coordinates of all intermediate participants in estimated measurements.
        This will allow estimation modifiers to get important vectors (sighting
        directions for example) without recomputing everything from the states.
      </action>
      <action dev="luc" type="add">
        Added a multi-satellites orbit determination feature.
      </action>
      <action dev="luc" type="add">
        Added one-way and two-way inter-satellites range measurements.
      </action>
      <action dev="luc" type="fix" due-to="Glenn Ehrlich">
        Avoid clash with Python reserved keywords and, or and not in BooleanDetector.
      </action>
      <action dev="luc" type="add" due-to="Maxime Journot">
        Added right ascension and declination angular measurements.
      </action>
      <action dev="luc" type="add">
        Added a parallel propagation feature for addressing multi-satellites needs.
        Propagators of different types (analytical, semi-analytical, numerical,
        ephemerides ...) can be mixed at will.
      </action>
      <action dev="luc" type="fix">
        Fixed Gaussian quadrature inconsistent with DSST theory when orbit derivatives are present.
        Fixes issue #345.
      </action>
      <action dev="luc" type="fix">
        Fixed infinite recursion when attempting two orbit determinations in row.
        Fixes issue #347.
      </action>
      <action dev="luc" type="add" due-to="Lars Næsbye Christensen">
        Added Danish translations.
        Fixes issue #346.
      </action>
      <action dev="luc" type="add" >
        Allow estimation of polar motion (offset plus linear drift) and prime meridian
        correction (offset plus linear drift) in orbit determination. This is essentially
        equivalent to add correction to the xp, yp, dtu1 and lod Earth Orientation Parameters.
      </action>
      <action dev="luc" type="add">
        Parameters in orbit determination can be associated with a per-parameter reference date.
      </action>
      <action dev="luc" type="fix">
        Fixed wrong generation of FieldTransforms by time stamped cache, when generation
        happens backward in time.
        Fixes issue #344.
      </action>
      <action dev="luc" type="update">
        Improved computation ground station parameters derivatives
        in orbit determination.
      </action>
      <action dev="luc" type="update" >
        Use automatic differentiation for all orbit determination measurements types.
        This allows simpler evolutions to estimate parameters for which derivatives
        are not straightforward to compute; some of these parameters are needed for
        precise orbit determination.
      </action>
      <action dev="luc" type="add" due-to="Maxime Journot">
        Added parsing of University of Bern Astronomical Institute files for α and β Klobuchar coefficients.
      </action>
      <action dev="luc" type="add" due-to="Maxime Journot">
        Added parsing of CCSDS TDM (Tracking Data Messages) files, both text and XML.
      </action>
      <action dev="luc" type="fix" due-to="Florentin-Alin Butu">
        Fixed lighting ratio in solar radiation pressure for interplanetary trajectories.
      </action>
      <action dev="hank" type="fix">
        Allow small extrapolation before and after ephemeris.
        Fixes issue #261.
      </action>
      <action dev="luc" type="fix">
        Fixed missing attitude in DSST mean/osculating conversions.
        Fixes issue #339.
      </action>
      <action dev="luc" type="fix">
        Optionally take lift component of the drag force into account in BoxAndSolarArraySpacecraft.
        Fixes issue #324.
      </action>
      <action dev="luc" type="fix" due-to="James Schatzman">
        Change visibility of getTargetPV in GroundPointing to public so it can be subclassed by
        users in other packages.
        Fixes issue #341.
      </action>
      <action dev="luc" type="update">
        Deprecated the TLESeries class. The file format used was considered to be too specific and
        the API not really well designed. Users are encouraged to use their own parser for series of TLE.
      </action>
      <action dev="luc" type="fix" due-to="Gavin Eadie">
        Removed dead code in deep SDP4 propagation model.
        Fixes issue #342.
      </action>
      <action dev="luc" type="fix" due-to="Quentin Rhone">
        Added a way to prefix parameters names when estimating several maneuvers
        in one orbit determination.
        Fixes issue #338.
      </action>
      <action dev="luc" type="fix" due-to="Pascal Parraud">
        Removed unneeded reset at end of sample creation in propagators conversion.
        Fixes issue #335.
      </action>
      <action dev="luc" type="fix" due-to="Michiel Zittersteijn">
        Fixed wrong angle wrapping computation in IodLambert.
      </action>
      <action dev="luc" type="fix" due-to="Lucian Barbulescu">
        Fixed boundaries of thrust parameter driver in ConstantThrustManeuver.
        Fixes issue #327.
      </action>
      <action dev="luc" type="fix" due-to="Hao Peng">
        Allow some old version of TLE format to be parsed correctly.
        Fixes issue #330.
      </action>
      <action dev="luc" type="fix" due-to="James Schatzman">
        Fixed ArrayOutOfBoundException appearing when converting dates at past or future infinity
        to string.
        Fixes issue #340.
      </action>
      <action dev="luc" type="fix">
        Extended range of DateComponents to allow the full integer range as days offset
        from J2000.
      </action>
      <action dev="luc" type="fix">
        Prevent NaN appearing in UTC-TAI offsets for dates at past or future infinity.
      </action>
      <action dev="luc" type="fix">
        Prevent central attraction coefficient from being adjusted in TLEPropagatorBuilder,
        as it is specified by the TLE theory.
        Fixes issue #313.
      </action>
      <action dev="luc" type="fix" due-to="Hao Peng">
        Added a flag to prevent resetting initial state at the end of integrating propagators.
        Fixes issue #251.
      </action>
      <action dev="luc" type="fix">
        Tutorials now all rely on orekit-data being in user home folder.
        Fixes issue #245.
      </action>
       <action dev="luc" type="fix">
        Apply delay corresponding to h = 0 when station altitude is below 0 in SaastamoinenModel.
        Fixes issue #202.
      </action>
      <action dev="luc" type="add">
        Added derivatives to orbits computed from non-Keplerian models, and use
        these derivatives when available. This improves shiftedBy() accuracy,
        and as a consequence also the accuracy of EventShifter. As example, when
        comparing shiftedBy and numerical model on a low Earth Sun Synchronous Orbit,
        with a 20x20 gravity field, Sun and Moon third bodies attractions, drag and
        solar radiation pressure, shifted position errors without derivatives are 18m
        after 60s, 72m after 120s, 447m after 300s; 1601m after 600s and 3141m after
        900s, whereas the shifted position errors with derivatives are 1.1m after 60s,
        9.1m after 120s, 140m after 300s; 1067m after 600s and 3307m after 900s.
      </action>
      <action dev="luc" type="fix">
        Preserved non-Keplerian acceleration in spacecraft state when computed from numerical propagator.
        Fixes issue #183.
      </action>
      <action dev="luc" type="fix">
        Fixed accuracy of FieldAbsoluteDate.
        Fixes issue #337.
      </action>
      <action dev="luc" type="fix">
        Fixed eccentricity computation for hyperbolic Cartesian orbits.
        Fixes issue #336.
      </action>
      <action dev="luc" type="fix">
        Fixed an array out of bounds error in DSST zonal short periodics terms.
      </action>
      <action dev="luc" type="fix" due-to="Maxime Journot">
        Fixed a factor two error in tropospheric and ionospheric modifiers.
      </action>
      <action dev="luc" type="add" due-to="Maxime Journot">
        Added turn-around (four-way range) measurements to orbit determination.
      </action>
      <action dev="luc" type="update">
        Updated dependency to Hipparchus 1.1, released on 2017, March 16th.
        Fixes issue #329.
      </action>
      <action dev="evan" type="add">
        Added simple Boolean logic with EventDetectors.
      </action>
      <action dev="luc" type="add">
        Added getGMSTRateFunction to IEEEConventions to compute accurately Earth rotation rate.
      </action>
      <action dev="luc" type="update">
        OneAxisEllipsoid can now transform FieldGeodeticPoint from any field
        and not only DerivativeStructure.
      </action>
      <action dev="luc" type="add">
        Completed field-based Cartesian and angular coordinates with missing
        features that were only in the double based versions.
      </action>
      <action dev="luc" type="update" due-to="Maxime Journot">
        Use DerivativeStructure to compute derivatives for Range measurements.
      </action>
      <action dev="luc" type="update">
        Improved conversion speed from Cartesian coordinates to geodetic coordinates
        by about 15%.
      </action>
      <action dev="evan" type="add">
        Replace OrbitFile interface with EphemerisFile, adding support for multiple
        ephemeris segments and the capability to create a propagator from an ephemeris.
      </action>
      <action dev="hank" type="add">
        Added EphemerisFileWriter interface for serializing EphemerisFiles to external
        file formats, and implemented the OEMWriter for CCSDS OEM file export support.
      </action>
      <action dev="hank" type="add">
        Added OrekitEphemerisFile object for encapsulating propagator outputs into an 
        EphemerisFile which can then be exported with EphemerisFileWriter classes.
      </action>
      <action dev="luc" type="fix">
        Fixed thread-safety issues in DTM2000 model.
        Fixes issue #258.
      </action>
      <action dev="pascal" type="add">
        Added JB2008 atmosphere model.
      </action>
      <action dev="pascal" type="add">
        Added NRLMSISE-00 atmosphere model.
      </action>
      <action dev="luc" type="fix" due-to="Hao Peng">
        Fixed outliers configuration parsing in orbit determination tutorial and test.
        Fixes issue #249
      </action>
       <action dev="luc" type="fix" >
        Greatly improved orbit determination speed when a lot of measurements are used
        (several thousands).
      </action>
      <action dev="luc" type="fix" >
        Fixed ant build script to run Junit tests.
        Fixes issue #246.
      </action>
      <action dev="luc" type="update">
        Added a protection against zero scale factors for parameters drivers.
      </action>
      <action dev="evan" type="fix">
        Fix AbsoluteDate.createMJDDate when the time scale is UTC and the date
        is during a leap second.
        Fixes issue #247
      </action>
      <action dev="luc" type="fix" >
        Fixed ant build script to retrieve Hipparchus dependencies correctly.
        Fixes issue #244.
      </action>
    </release>
    <release version="8.0.1" date="2017-11-01"
            description="Version 8.0.1 is a patch release of Orekit.
            It fixes security issus 368.">
      <action dev="evan" type="fix">
        Disabled XML external resources when parsing rapid XML EOP files.
        Part of issue #368.
      </action>
    </release>
    <release version="8.0" date="2016-06-30"
             description="Version 8.0 is a major release of Orekit. It introduces several new
             features and bug fixes as well as a major dependency change. New features introduced
             in version 8.0 are orbit determination, specialized propagator for GPS satellites
             based on SEM or YUMA files, computation of Dilution Of Precision and a new angular
             separation event detector. Several bugs have been fixed. A major change introduced
             with version 8.0 is the switch from Apache Commons Math to Hipparchus as the
             mathematical library, which also implied switching from Java 6 to Java 8.">
      <action dev="luc" type="fix" due-to="Andrea Antolino">
        Improved accuracy of orbits Jacobians.
        Fixes issue #243.
      </action>
      <action dev="luc" type="update">
        Deprecated PropagationException, replaced by OrekitException.
      </action>
      <action dev="evan" type="fix" due-to="Greg Carbott">
        Fix bug in restarting propagation with a ConstantThrustManeuver with an
        updated initial condition.
      </action>
      <action dev="luc" type="fix">
        Fixed a display error for dates less than 0.5ms before a leap second.
      </action>
      <action dev="luc" type="update">
        Use ParameterDriver with scale factor for both orbit determination, conversion,
        and partial derivatives computation when finite differences are needed.
      </action>
      <action dev="luc" type="fix">
        Apply impulse maneuver correctly in backward propagation.
        Fixes issue #241.
      </action>
      <action dev="luc" type="add">
        Added angular separation detector. This is typically used to check separation
        between spacecraft and the Sun as seen from a ground station, to avoid interferences
        or damage.
      </action>
      <action dev="luc" type="update">
        All class and methods that were deprecated in the 7.X series have been removed.
      </action>
      <action dev="luc" type="update">
        Allow ICGEM gravity field reader to parse non-Earth gravity fields.
      </action>
      <action dev="evan" type="add">
        Add methods for a integration step handler to tell if the start/end of the step is
        interpolated due to event detection. Also added ability to add a step handler in
        ephemeris mode.
      </action>
      <action dev="evan" type="fix">
        Switch to a continuous Ap to Kp geomagnetic index conversion.
        Fixes issue #240.
      </action>
      <action dev="pascal" type="add">
        Added computation of Dilution Of Precision (DOP).
      </action>
      <action dev="pascal" type="add">
        Added a specialized propagator for GPS spacecrafts, based on
        SEM or YUMA files.
      </action>
      <action dev="luc" type="update">
        Ported the new Hipparchus event handling algorithm to Orekit.
        This improves robustness in corner cases, typically when different
        event detectors triggers at very close times and one of them
        resets the state such that it affects the other detectors.
      </action>
      <action dev="luc" type="update">
        Simplified step interpolators API, replacing the setDate/getState
        pair with an interpolated state getter taking a date argument.
      </action>
      <action dev="luc" type="update">
        Switched from Apache Commons Math to Hipparchus library.
      </action>
      <action dev="luc" type="add">
        Added an orbit determination feature!
      </action>
      <action dev="evan" type="add">
        Add EventHandler to record all events.
      </action>
      <action dev="evan" type="fix">
        Fix exception during event detection using
        NumericalPropagator.getGeneratedEphemeris() near the start/end date of
        the generated ephemeris.
        Fixes issue #238
      </action>
    </release>
    <release version="7.2.1" date="2017-11-01"
            description="Version 7.2.1 is a patch release of Orekit.
            It fixes security issus 368.">
      <action dev="evan" type="fix">
        Disabled XML external resources when parsing rapid XML EOP files.
        Part of issue #368.
      </action>
    </release>
    <release version="7.2" date="2016-04-05"
             description="Version 7.2 is a minor release of Orekit. It introduces several new
             features and bug fixes. The most important features introduced in version 7.2
             are handling of GLONASS and QZSS time scales, support for local time zones
             according to ISO-8601 standard, and finer tuning of short period terms in
             DSST propagator. Version 7.2 depends on version 3.6.1 of Apache Commons Math,
             which also fixes a bug related to close events detection.">
      <action dev="luc" type="add">
        Added GLONASS and QZSS time scales. These time scales my be used in SP3-c files.
      </action>
      <action dev="luc" type="add">
        Added parsing and displaying of local time according to ISO-8601 standard.
      </action>
      <action dev="luc" type="fix">
        Added some protections against malformed SP3 files.
      </action>
      <action dev="luc" type="fix">
        Fixed Newcomb operators generation in DSST for high degree gravity fields.
        Fixes issue #237
      </action>
      <action dev="luc" type="update">
        Improved tuning of DSST tesseral force models. Users can now tune max degree,
        max eccentricity power and max frequency in mean longitude for short
        period terms, as well as for m-daily terms.
      </action>
      <action dev="luc" type="update">
        Improved tuning of DSST zonal force models. Users can now tune max degree,
        max eccentricity power and max frequency in true longitude for short
        period terms.
      </action>
      <action dev="luc" type="fix">
        Fixed wrong continuous maneuver handling in backward propagation.
        Fixes issue #236
      </action>
    </release>
    <release version="7.1" date="2016-02-07"
             description="Version 7.1 is a minor release of Orekit. It introduces several new
             features and bug fixes. The most important features introduced in version 7.1
             are a lot of new event detectors (field of view based detectors supporting any FoV
             shape, either on ground targetting spacecraft or on spacecraft and targetting
             ground defined zones with any shape, extremum elevation detector, anomaly,
             latitude argument, or longitude argument crossing detectors, either true, mean
             or eccentric, latitude and longitude extremum detectors, latitude and longitude
             crossing detectors), new event filtering capability based on user-provided
             predicate function, ability to customize DSST interpolation grid for short period
             elements, ability to retrieve DSS short periodic coefficients, removed some arbitrary
             limitations in DSST tesseral and zonal contribution, ability to set short period
             degree/order to smaller values than mean elements in DSST, vastly improved
             frames transforms efficiency for various Earth frames, three different types of
             solar radiation pressure coefficients, new tabulated attitudes related to Local
             Orbital Frame, smooth attitude transitions in attitudes sequences, with derivatives
             continuity at both endpoint, ground zone sampling either in tiles or grid with fixed
             or track-based orientation, derivatives handling in geodetic points, parsing of TLE
             with non-unclassified modifiers, support for officiel WMM coefficients from NOAA,
             support for tai-utc.dat file from USNO, tropospheric refraction model following
             Recommendation ITU-R P.834-7, geoid model based on gravity field, and use of the new
             Apache Commons Math rotation API with either Frame transform convention or vector
             operator convention. Numerous bugs were also fixed.
             Version 7.1 depends on version 3.6 of Apache Commons Math.">
      <action dev="thierry" type="add">
        Added tropospheric refraction correction angle following Recommendation ITU-R P.834-7.
      </action>
      <action dev="luc" type="add">
        Added a way to configure max degree/order for short periods separately
        from the mean elements settings in DSST tutorial.
      </action>
      <action dev="luc" type="fix">
        Fixed limitation to degree 12 on zonal short periods, degree/order 8 on
        tesseral short periods, and degree/order 12 for tesseral m-dailies in DSST.
      </action>
      <action dev="luc" type="fix">
        Fixed wrong orbit type in propagator conversion. The type specified by
        user was ignored when computing variable stepsize integrator tolerances.
      </action>
      <action dev="luc" type="add">
        Set up three different implementations of radiation pressure coefficients,
        using either a single reflection coefficient, or a pair of absorption
        and specular reflection coefficients using the classical convention about
        specular reflection, or a pair of absorption and specular reflection
        coefficients using the legacy convention from the 1995 CNES book.
        Fixes issue #170
      </action>
      <action dev="luc" type="fix">
        Fixed wrong latitude normalization in FieldGeodeticPoint.
      </action>
      <action dev="luc" type="fix">
        Fixed blanks handling in CCSDS ODM files.
        Fixes issue #232
      </action>
      <action dev="luc" type="fix">
        Fixed FramesFactory.getNonInterpolatingTransform working only
        in one direction.
        Fixes issue #231
      </action>
      <action dev="evan" type="add">
        Added Field of View based event detector for ground based sensors.
      </action>
      <action dev="luc" type="add">
        Added a getFootprint method to FieldOfView for projecting Field Of View
        to ground, taking limb of ellipsoid into account (including flatness) if
        Field Of View skims over horizon.
      </action>
      <action dev="luc" type="add">
        Added a pointOnLimb method to Ellipsoid for computing points that lie
        on the limb as seen from an external observer.
      </action>
      <action dev="luc" type="add">
        Added an isInside predicate method to Ellipsoid for checking points location.
      </action>
      <action dev="evan" type="fix">
        Support parsing lowercase values in CCSDS orbit data messages.
        Fixes issue #230
      </action>
      <action dev="luc" type="add">
        Added a generic FieldOfViewDetector that can handle any Field Of View shape.
        The DihedralFieldOfViewDetector is deprecated, but the CircularFieldOfViewDetector
        which corresponds to a common case that can be computed more accurately and faster
        than the new generic detector is preserved.
      </action>
      <action dev="luc" type="add">
        Added a FieldOfView class to model Fields Of View with any shape.
      </action>
      <action dev="luc" type="add">
        Added a FootprintOverlapDetector which is triggered when a sensor
        Field Of View (any shape, even split in non-connected parts or
        containing holes) overlaps a geographic zone, which can be non-convex,
        split in different sub-zones, have holes, contain the pole...
        Fixes issue #216
      </action>
      <action dev="luc" type="fix" due-to="Carlos Casas">
        Added a protection against low altitudes in JB2006 model.
        Fixes issue #214
      </action>
      <action dev="luc" type="fix" due-to="Petrus Hyvönen">
        Enlarged access to SGP4 and DeepSDP4 propagators.
        Fixes issue #207
      </action>
      <action dev="luc" type="fix">
        Fixed covariance matrices units when read from CCSDS ODM files. The
        data returned at API level are now consistent with SI units, instead of being
        kilometer-based.
        Fixes issue #217
      </action>
      <action dev="luc" type="fix">
        Fixed DSST ephemeris generation.
        Fixes issue #222
      </action>
      <action dev="luc" type="update">
        Vastly improved DSS short period terms interpolation.
      </action>
      <action dev="luc" type="fix">
        Use new Rotation API from Apache Commons Math 3.6.
        This API allows to use both vector operator convention and frames
        transform convention naturally. This is useful when axis/angles are
        involved, or when composing rotations. This probably fixes one of
        the oldest stumbling blocks for Orekit users.
      </action>
      <action dev="luc" type="fix">
        Fixed state partial derivatives in drag force model.
        Fixes issue #229
      </action>
      <action dev="evan" type="fix">
        Fixed incorrect density in DTM2000 when the input position is not in ECI
        or ECEF.
        Fixes issue #228
      </action>
      <action dev="evan" type="add">
        Added capability to use a single EventHandler with multiple types of
        EventDetectors.
      </action>
      <action dev="luc" type="add" >
        Added a way to customize interpolation grid in DSST, either using a fixed number
        of points or a maximum time gap between points, for each mean elements integration
        step.
      </action>
      <action dev="luc" type="add" >
        Added TabulatedLofOffset for attitudes defined by tabulating rotations between Local Orbital Frame
        and spacecraft frame.
        Fixes issue #227
      </action>
      <action dev="luc" type="fix" >
        Fixed wrong ephemeris generation for analytical propagators with maneuvers.
        Fixes issue #224.
      </action>
       <action dev="luc" type="fix" >
        Fixed date offset by one second for TLE built from their components,
        if a leap second was introduced earlier in the same year.
        Fixes issue #225.
      </action>
      <action dev="luc" type="fix" >
        Allow parsing TLE with non-unclassified modifier.
      </action>
      <action dev="luc" type="add" >
        As a side effect of fixing issue #223, KeplerianPropagator and
        Eckstein-Hechler propagator are now serializable.
      </action>
      <action dev="luc" type="fix" >
        Fixed missing additional states handling in ephemeris propagators
        created from analytical propagators.
      </action>
      <action dev="luc" type="fix" >
        Fixed NPE and serialization issues in ephemeris propagators created
        from analytical propagators.
        Fixes issue #223.
      </action>
      <action dev="luc" type="fix" >
        Fixed time scale issues in JPL ephemerides and IAU pole models.
        The time used for internal computation should be TDB, not TT.
      </action>
      <action dev="luc" type="fix" >
        Fixed an issue with backward propagation on analytical propagator.
        During first step, the analytical interpolator wrongly considered the
        propagation was forward.
      </action>
      <action dev="luc" type="add" >
        Added a way to retrieve short period coefficients from DSST as
        spacecraft state additional parameters. This is mainly intended
        for test and validation purposes.
      </action>
      <action dev="luc" type="fix" >
        Prevent small overshoots of step limits in event detection.
        Fixes issue #218.
      </action>
      <action dev="luc" type="fix" >
        Handle string conversion of dates properly for dates less than 1 millisecond
        before midnight (they should not appear as second 60.0 of previous minute but
        should rather wrap around to next minute).
        Partly fixes issue #218.
      </action>
      <action dev="luc" type="fix" >
        Enforce Lexicographical order in DirectoryCrawler, to ensure reproducible
        loading. Before this changes, some tests could fail in one computer while
        succeeding in another computer as we use a mix of DE-4xx files, some having
        a different EMRAT (81.30056907419062 for DE-431, 81.30056 for DE-405 and DE-406).
      </action>
      <action dev="luc" type="add" >
        Added EventEnablingPredicateFilter to filter event based on an user-provided
        enabling predicate function. This allow for example to dynamically turn some
        events on and off during propagation or to set up some elaborate logic like
        triggering on elevation first time derivative (i.e. one elevation maximum)
        but only when elevation itself is above some threshold.
      </action>
      <action dev="luc" type="update" >
        Renamed EventFilter into EventSlopeFilter.
      </action>
      <action dev="luc" type="add" >
        Added elevation extremum event detector.
      </action>
      <action dev="luc" type="fix" >
        Fixed ellipsoid tessellation with large tolerances.
        Fixes issue #215.
      </action>
      <action dev="evan" type="fix" >
        Fixed numerical precision issues for start/end dates of generated
        ephemerides.
        Fixes issues #210
      </action>
      <action dev="luc" type="add" >
        Added anomaly, latitude argument, or longitude argument crossings detector,
        either true, mean or eccentric.
        Fixes issue #213.
      </action>
      <action dev="luc" type="add" >
        Added latitude and longitude extremum detector.
      </action>
      <action dev="luc" type="add" >
        Added latitude and longitude crossing detector.
      </action>
      <action dev="luc" type="add" >
        Added a way to convert between PVA and geodetic points with time derivatives.
      </action>
      <action dev="luc" type="add" >
        Allow truncation of tiles in ellipsoid tessellation.
      </action>
      <action dev="luc" type="add" >
        Propagator builders can now be configured to accept any orbit types
        and any position angle types in the input flat array.
        Fixes issue #208.
      </action>
      <action dev="luc" type="add" >
        Added smooth attitude transitions in attitudes sequences, with derivatives
        continuity at both endpoints of the transition that can be forced to match
        rotation, rotation rate and rotation acceleration.
        Fixes issue #6.
      </action>
      <action dev="luc" type="fix" >
        Fixed attitudes sequence behavior in backward propagation.
        Fixes issue #206.
      </action>
      <action dev="luc" type="add" >
        Added factory methods to create AbsoluteDate instances from MJD or JD.
        Fixes issue #193.
      </action>
      <action dev="luc" type="fix" due-to="Joris Olympio">
        Fixed wrong attitude switches when an event occurs but the active attitude mode
        is not the one it relates to.
        Fixes issue #190.
      </action>
      <action dev="luc" type="add"  due-to="Joris Olympio">
        Added a way to be notified when attitude switches occur.
        Fixes issue #190.
      </action>
      <action dev="luc" type="fix" >
        Ensure Keplerian propagator uses the specified mu and not only the one from the initial orbit.
        Fixes issue #184.
      </action>
      <action dev="luc" type="update" >
        Improved frames transforms efficiency for various Earth frames.
      </action>
      <action dev="luc" type="fix" >
        Specify inertial frame to compute orbital velocity for ground pointing laws.
        Fixes issue #115.
      </action>
      <action dev="luc" type="fix" >
        Activated two commented-out tests for DTM2000, after ensuring we
        get the same results as the original fortran implementation.
        Fixes issue #204.
      </action>
      <action dev="luc" type="fix" due-to="Javier Martin Avila">
        Fixed resetting of SecularAndHarmonic fitting.
        Fixes issue #205.
      </action>
      <action dev="luc" type="add">
        Added a way to sample a zone on an ellipsoid as grids of inside points.
        Fixes issue #201.
      </action>
      <action dev="luc" type="fix">
        Fixed an event detection problem when two really separate events occur within
        the event detector convergence threshold.
        Fixes issue #203.
      </action>
      <action dev="luc" type="fix">
        Added protections against TLE parameters too large to fit in the format.
        Fixes issue #77.
      </action>
      <action dev="luc" type="fix">
        Allowed slightly malformed TLE to be parsed.
        Fixes issue #196.
      </action>
      <action dev="luc" type="fix">
        Fixed overlapping issue in ellipsoid tessellation, typically for independent
        zones (like islands) close together.
        Fixes issue #195.
      </action>
      <action dev="tn" type="add">
        Added support to load WMM coefficients from the official model file
        provided by NOAA.
      </action>
      <action dev="tn" type="fix">
        Fixed javadoc of method "GeoMagneticField#calculateField(...)": 
        the provided altitude is expected to be a height above the WGS84 ellipsoid.
      </action>
      <action dev="luc" type="update">
        Added a simpler interface for creating custom UTC-TAI offsets loaders.
      </action>
      <action dev="luc" type="add">
        Added support for USNO tai-utc.dat file, enabled by default, in
        addition to the legacy support for IERS UTC-TAI.history file
        which is still supported and also enabled by default.
      </action>
      <action dev="luc" type="add">
        Added a way to load TAI-UTC data from Bulletin A. Using this feature
        is however NOT recommended as there are known issues in TAI-UTC data
        in some bulletin A (for example bulletina-xix-001.txt from 2006-01-05
        has a wrong year for last leap second and bulletina-xxi-053.txt from
        2008-12-31 has an off by one value for TAI-UTC on MJD 54832). This
        feature is therefore not enabled by default, and users wishing to
        rely on it should do it carefully and take their own responsibilities.
      </action>
      <action dev="luc" type="add">
        Added ellipsoid tessellation, with tiles either oriented along track
        (ascending or descending) or at constant azimuth.
      </action>
      <action dev="luc" type="fix">
        Added customization of EOP continuity check threshold.
        Fixes issue #194.
      </action>
      <action dev="evan" type="add">
        Added geoid model based on gravity field.
        Fixes issue #192.
      </action>
      <action dev="luc" type="fix">
        Added automatic loading of Marshall Solar Activity Future Estimation data.
        Fixes issue #191.
      </action>
      <action dev="luc" type="update">
        Simplified Cartesian to ellipsoidal coordinates transform and greatly improved its performances.
      </action>
      <action dev="luc" type="fix">
        Fixed target point in BodyCenterPointing attitude.
        Fixes issue #100.
      </action>
    </release>
    <release version="7.0" date="2015-01-11"
             description="Version 7.0 is a major release of Orekit. It introduces several new
             features and bug fixes. New features introduced in version 7.0 are the complete
             DSST semi-analytical propagator with short-periodics terms (only mean elements
             were available in previous version), extension to second order derivatives for
             many models (Cartesian coordinates, angular coordinates, attitude modes, ...),
             bilinear interpolator in Saastamoinen model, attitude overriding during impulsive
             maneuvers, general relativity force model, geographic zone detector, and ecliptic
             frame.
             Several bugs have been fixed. One noteworthy fix concerns an inconsistency in
             Eckstein-Hechler propagator velocity, which leads to a change of the generated
             orbit type.">
      <action dev="hankg" type="add">
        Added bilinear interpolator and use it on Saastamoinen model.
        Implements feature #182.
      </action>
      <action dev="luc" type="update">
        Removed old parts that were deprecated in previous versions.
      </action>
      <action dev="luc" type="update">
        Updated dependency to Apache Commons Math 3.4, released on 2014-12-26.
      </action>
      <action dev="luc" type="fix">
        Fixed null vector normalization when attempting to project to ground a point already on ground.
        Fixes issue #181.
      </action>
      <action dev="luc" type="add" due-to="Lucian Barbulescu">
        Added Romanian localization for error messages.
      </action>
      <action dev="luc" type="fix">
        Fixed velocity inconsistency in orbit generation in Eckstein-Hechler propagator.
        The Eckstein-Hechler propagator now generated Cartesian orbits, with velocity
        computed to be fully consistent with model evolution. A side effect is that
        if users rebuild circular parameters from the generated orbits, they will
        generally not math exactly the input circular parameters (but position will
        match exactly).
        Fixes issue #180.
      </action>
      <action dev="luc" type="fix">
        Improved acceleration output in Eckstein-Hechler model.
      </action>
      <action dev="luc" type="add">
        Added projection of moving point (i.e. position and derivatives too) to
        ground surface.
      </action>
      <action dev="luc" type="add">
        Added a general 3 axes ellipsoid class, including a feature to compute
        any plane section (which result in a 2D ellipse).
      </action>
      <action dev="luc" type="add">
        Added support for IERS bulletin A (rapid service and prediction)
      </action>
      <action dev="tn" type="fix">
        Fixed various issues in geomagnetic fields models:
        GeoMagneticField.getDecimalYear() returned a slightly wrong result: e.g. for 1/1/2005
        returned 2005.0020 instead of 2005.0, GeoMagneticFieldFactory.getModel() returned
        wrong interpolation near models validity endpoints, GeoMagneticField.transformModel(double)
        method did not check year validity. Added more unit tests and adapted existing tests for
        IGRF/WMM with sample values / results as they have changed slightly.
        Fixes issue #178.
      </action>
      <action dev="luc" type="fix" due-to="Patrice Mathieu">
        Fixed closest TLE search. When filtering first from satellite ID and
        then extracting closest date, the returned satellite was sometime wrong.
      </action>
      <action dev="luc" type="add" due-to="Hank Grabowski">
        Allow attitude overriding during impulsive maneuvers.
        Fixes issue #176.  
      </action>
      <action dev="evan" type="add">
          Added general relativity force model.
      </action>
      <action dev="luc" type="add" due-to="Ioanna Stypsanelli">
        added Greek localization for error messages.
      </action>
      <action dev="evan" type="fix">
          Fixed incorrect partial derivatives for force models that depend on satellite velocity.
          Fixes #174.
      </action>
      <action dev="evan" type="fix">
          Fixed incorrect parameters set in NumericalPropagatorBuilder.
          Fixes #175.
      </action>
      <action dev="luc" type="update" >
        Significantly reduced size of various serialized objects.
      </action>
      <action dev="luc" type="update" >
        PVCoordinatesProvider now produces time-stamped position-velocities.
      </action>
      <action dev="luc" type="update" >
        Tabulated attitude provider can be built directly from time-stamped angular coordinates
        lists, in addition to attitudes lists.
      </action>
      <action dev="luc" type="add" >
        Added time-stamped versions of position-velocity and angular coordinates.
      </action>
      <action dev="luc" type="fix" due-to="Daniel Aguilar Taboada">
        Fixed wrong rotation interpolation for rotations near π.
        Fixes issue #173.
      </action>
      <action dev="luc" type="update" >
        Updated dependency to Apache Commons Math 3.3.
      </action>
      <action dev="luc" type="update" due-to="Lucian Barbulescu, Nicolas Bernard">
        Added short periodics for DSST propagation.
      </action>
      <action dev="luc" type="add" >
        Added a GeographicZoneDetector event detector for complex geographic zones traversal.
        Fixes issue #163.
      </action>
      <action dev="evan" type="fix">
        Add Ecliptic frame. Agrees with JPL ephemerides to within 0.5 arcsec.
        Issue #166.
      </action>
      <action dev="evan" type="fix">
        Fix cache exception when propagating backwards with an interpolated
        gravity force model.
        Fixes issue #169.
      </action>
      <action dev="luc" type="fix">
        Fixed parsing of dates very far in the future.
        Fixes issue #171.
      </action>
      <action dev="luc" type="fix">
        Trigger an exception when attempting to interpolate attitudes without rotation rate
        using only one data point.
      </action>
      <action dev="evan" type="fix">
        Fixed SpacecraftState date mismatch exception with some attitude providers.
      </action>
      <action dev="luc" type="fix" >
        Fixed wrong scaling in JPL ephemeris when retrieving coordinates in a frame
        that is not the defining frame of the celestial body.
        Fixes issue #165.
      </action>
      <action dev="luc" type="update" due-to="Lucian Barbulescu">
        Prepare generation of either mean or osculating orbits by DSST propagator.
        The short periodics terms are not computed yet, but there is ongoing work
        to add them.
      </action>
      <action dev="luc" type="update" due-to="Lucian Barbulescu">
        Avoid recomputing Chi and Chi^2 in Hansen coefficients for tesseral.
      </action>
      <action dev="luc" type="update" due-to="Nicolas Bernard">
        Added better handling of Hansen kernel computation through use of PolynomialFunction.
      </action>
      <action dev="luc" type="update" due-to="Petre Bazavan">
        Compute Hansen coefficients using linear transformation.
      </action>
      <action dev="luc" type="fix" >
        Fixed a non-bracketing exception in event detection, in some rare cases of noisy g function.
        Fixes issue #160.
      </action>
      <action dev="luc" type="fix" >
        Fixed a missing reset of resonant tesseral terms in DSST propagation.
        Fixes issue #159.
      </action>
      <action dev="luc" type="fix" >
        Improved default max check interval for NodeDetector, so it handles correctly
        highly eccentric orbits.
        Fixes issue #158.
      </action>
    </release>
    <release version="6.1" date="2013-12-13"
             description="Version 6.1 is a minor release of Orekit. It introduces several new
             features and bug fixes. The most important features introduced in version 6.1
             are solid tides force model, including pole tide at user choice, and following
             either IERS 1996, IERS 2003 or IERS 2010 conventions ; ocean tides force model,
             including pole tide at user choice, loading a user provided model ; simultaneous
             support for IERS 1996, 2003 and 2010 for frames definition, which is very
             important to support legacy systems and to convert coordinates between older and
             newer reference systems ; greatly improved accuracy of celestial/terrestrial
             frames transforms (we are now at sub-micro arcsecond level for IERS 2003/2010,
             both with equinox based and Non-Rotating Origin, at a sub-milli arcseconds for
             IERS 1996, both with equinox based and Non-Rotating Origin) ; classical
             equinox-based paradigm and new non-rotating origin paradigm for inertial and
             terrestrial frames are now supported with all IERS conventions ; automatic
             conversion of IERS Earth Orientation Paramters from equinoxial to non-rotating
             paradigm ; support for CCSDS Orbit Data Message ; improved API for events,
             allowing separation of event detection and event handling (the older API is still
             available for compatibility) ; merged all the elevation related events, allowing
             to use both refraction model and antenna mask at the same time if desired ;
             new attitude mode based on interpolation on a table. Numerous bugs were also fixed.
             Version 6.1 depends on version 3.2 of Apache commons math.">
      <action dev="luc" type="fix" >
        Reduced number of calls to the g function in event detectors.
        Fixes issue #108.
      </action>
      <action dev="luc" type="fix" >
        Fixed a spurious backward propagation.
        Fixes issue #107.
      </action>
      <action dev="luc" type="fix" >
        Improved error detection for numerical and DSST propagation for cases
        where user attempts to compute integrator tolerances with an orbit for
        which Jacobian is singular (for example equatorial orbit while using
        Keplerian representation).
        Fixes issue #157.
      </action>
      <action dev="luc" type="add" >
        Added a method to get the number or calls to getNeighbors in the generic time stamped cache,
        to allow performing measurements while tuning the cache.
      </action>
      <action dev="luc" type="add" >
        Added high degree ocean load deformation coefficients computed by Pascal
        Gégout (CNRS / UMR5563 - GET).
      </action>
      <action dev="luc" type="add" >
        Time scales are now serializable.
      </action>
      <action dev="luc" type="add" due-to="Nicolas Bernard">
        Improved DSST tesseral computation efficiency by caching Jacobi polynomials.
      </action>
      <action dev="luc" type="fix" due-to="Daniel Aguilar Taboada">
        Fixed yaw steering attitude law, which didn't project spacecraft velocity correctly.
        Fixes issue #156.
      </action>
      <action dev="luc" type="add" >
        Added a way to set the maximum number of iterations for events detection.
        Fixes issue #155.
      </action>
      <action dev="luc" type="add">
        Added an attitude provider from tabulated attitudes.
        Fixes issue #154.
      </action>
      <action dev="luc" type="add" due-to="Hank Grabowski">
        Improved test coverage.
        Fixes issue #153.
      </action>
      <action dev="luc" type="add" due-to="Hank Grabowski">
        Merged all elevation detectors into one. The new detector supports all
        features from the previous (and now deprecated) ApparentElevationDetector
        and GroundMaskElevationDetector.
        Fixes issue #144.  
      </action>
      <action dev="luc" type="add" due-to="Hank Grabowski">
        Added a DetectorEventHandler interface aimed at handling only the
        event occurrence part in propagation. This allows to separate the
        event detection itself (which is declared by the EventDetector interface)
        from the action to perform once the event has been detected. This also
        allows to avoid subclassing of events, which was cumbersome. It also allows
        to share a single handler for several events.
        The previous behavior with eventOccurred declared at detector level and
        subclassing is still available but is deprecated and will be removed in
        the next major release.
      </action>
      <action dev="luc" type="fix" due-to="Christophe Le Bris">
        Fixed an indexing error in Harris-Priester model.
        Fixes issue #152.
      </action>
      <action dev="luc" type="add">
        Added a new force model for ocean tides in numerical propagation, including pole tides.
        Fixes issue #11.
      </action>
      <action dev="luc" type="fix" due-to="Lucian Barbulescu">
        Fixed conversion from position-velocity to Keplerian, when the orbit is
        perfectly equatorial.
        Fixes issue #151.
      </action>
      <action dev="luc" type="add">
        Added a new force model for solid tides in numerical propagation, including pole tides.
        Fixes issue #10.
      </action>
      <action dev="luc" type="add">
        Added a way to select IERS conventions for non-rotating origin
        based ITRF.
      </action>
      <action dev="luc" type="update">
        Greatly improved accuracy of celestial/terrestrial frames transforms.
        We are now at sub-micro arcsecond level for IERS 2003/2010, both with
        equinox based and Non-Rotating Origin, at a sub-milli arcseconds
        for IERS 1996, both with equinox based and Non-Rotating Origin.
      </action>
      <action dev="luc" type="fix">
        Fixed missing nutation correction in Equation Of Equinoxes.
        Fixes issue #150.
      </action>
      <action dev="luc" type="fix">
        Fixed rate for TCB time scale.
      </action>
      <action dev="luc" type="add">
        Added new definition of astronomical unit from IAU-2012 resolution B2.
      </action>
      <action dev="luc" type="fix">
        Fixed Date/Time split problem when date is a few femto-seconds before the end of the day.
        Fixes issue #149.
      </action>
      <action dev="luc" type="fix">
        Fixed overflow problem in TimeComponents.
        Fixes issue #148.
      </action>
      <action dev="luc" type="update">
        Separate parsing from using Poisson series.
      </action>
      <action dev="luc" type="add" due-to="Steven Ports">
        Added support for parsing CCSDS ODM files (OPM, OMM and OEM).
      </action>
      <action dev="luc" type="update">
        Flattened ITRF frames tree so all supported ITRF realizations (2005, 2000, 97, 93) share the same
        parent ITRF2008. Previously, the tree was 2008 &lt;- 2005 &lt;- 2000 &lt;- {93,97} and the reference dates
        for Helmert transforms were all different. We now use the parameters provided at epoch 2000.0 and
        with respect to ITRF2008 at http://itrf.ensg.ign.fr/doc_ITRF/Transfo-ITRF2008_ITRFs.txt.
      </action>
      <action dev="luc" type="fix">
        Fixed azimuth parameter in the TopocentricFrame.pointAtDistance method.
        Fixes issue #145.
      </action>
      <action dev="luc" type="fix"  due-to="Matt Edwards">
        Fixed location of JAVA_EPOCH. As we now take the linear models between UTC and TAI
        that were used between 1961 and 1972, we have to consider the offset that was in
        effect on 1970-01-01 and which was precisely 8.000082s. Fixes issue #142.
      </action>
      <action dev="luc" type="update" >
        Vastly improved performances for Poisson series computations. Poisson series are often
        evaluated several components together (x/y/s in new non-rotating paradigm, ∆ψ/∆ε in old
        equinox paradigm for example). As the components are built from a common model, they
        share many nutation terms. We now evaluate these shared terms only once, as we evaluate
        the components in parallel thanks to a preliminary "compilation" phase performed when
        the Poisson series are set up. This dramatically improves speed: on a test case based
        on x/y/s evaluations over a one year time span without any caching,  we noticed a
        more than two-fold speedup: mean computation time reduced from 6.75 seconds (standard
        deviation 0.49s) to 3.07 seconds (standard deviation 0.04s), so it was a 54.5% reduction
        in mean computation time. At the same time, accuracy was also improved thanks to the
        Møller-Knuth TwoSum algorithm without branching now used for summing all series terms.
      </action>
      <action dev="luc" type="fix" >
        When UT1 time scale is used, it is now possible to choose which Earth Orientation
        Parameters history to use (formerly, only EOP compatible with IAU-2000/2006 was
        used, even for systems relying only on older conventions).
      </action>
      <action dev="luc" type="add" >
        Added Greenwich Mean Sidereal Time and Greenwich Apparent Sidereal Time
        to all supported IERS conventions (i.e. IERS 1996, IERS 2003 and IERS 2010).
      </action>
      <action dev="luc" type="add" >
        Classical equinox-based paradigm and new non-rotating origin paradigm for
        inertial and terrestrial frames are now supported with all IERS conventions.
        This means it is now possible to use MOD/TOD/GTOD with the recent precession/nutation
        models from recent conventions, and it is also possible to use CIRF/TIRF/ITRF with
        the older precession nutation models from ancient conventions. Of course, all these
        conventions and frames can be used at the same time, which is very important to
        support legacy systems and to convert coordinates between older and newer reference
        systems.
      </action>
      <action dev="luc" type="add" >
        Added IERS 1996 in the list of supported IERS conventions.
      </action>
      <action dev="luc" type="add" >
        Added factory methods to compute arbitrary Julian Epochs (J1900.0, J2000.0 ...)
        and Besselian Epochs (B1900.0, B1950.0 ...) that are used as reference dates
        in some models and frames.
      </action>
      <action dev="luc" type="fix" >
        Fixed non-bracketing exception while converting Cartesian points very close to equator into geodetic
        coordinates. Fixes issue #141.
      </action>
      <action dev="evan" type="add" >
        Added getAngularVelocity() to PVCoordinates.
      </action>
      <action dev="luc" type="add" >
        Added back serialization for some ephemerides produced by integration-based propagators.
        The ephemerides produced by NumericalPropagator are always serializable, and the ones
        produced by DSSTPropagator may be serializable or not depending on the force models used.
      </action>
      <action dev="luc" type="fix" >
        Fixed missing events detection when two events occurred at exactly the same time using an analytical
        propagator (like generated ephemerides for example). Fixes issue #138.
      </action>
      <action dev="luc" type="fix" >
        Fixed data loading from zip/jar. A more streamlined architecture has been set up, and each zip entry
        now uses its own input stream. Closing the stream triggers the switch to the next entry, and duplicate
        close are handled gracefully. Fixes issue #139.
      </action>
      <action dev="luc" type="fix" >
        Improved event bracketing by backporting changes made in Apache Commons Math (may fix issues #110
        and #136, but we cannot be sure as neither issues were reproducible even before this change...).
      </action>
      <action dev="luc" type="fix" >
        Fixed GTOD and Veis frame that did apply UT1-UTC correction when they should not (fixes issue #131).
      </action>
      <action dev="luc" type="fix" >
        Completely rewrote conversion from Cartesian to geodetic coordinates to improve
        numerical stability for very far points (typically when computing coordinates
        of Sun). Fixes issue #137.
      </action>
    </release>
    <release version="6.0" date="2013-04-23"
             description="Version 6.0 is a major release of Orekit. It introduces several new
             features and bug fixes. Several incompatibilities with respect to previous
             versions 5.x have been introduced. Users are strongly advised to upgrade to this
             version. The major features introduced in version 6.0 are the inclusion of the DSST
             semi-analytical propagator, an improved propagator architecture where all propagators
             can use events and step handlers, much better and faster gravity field force model,
             Jacobians availability for all force models, converters between different propagation
             models (which can be used to convert between mean and osculating elements), thread
             safety for many parts (mainly frames, but still excluding propagators) while still
             preserving caching for performances even in multi-threaded environments, time-dependent
             gravity fields, support for IERS 2010 conventions, support for INPOP and all DExxx
             ephemerides, new frames, new time scales, support for user-defined states in spacecraft
             state, availability of additional states in events, interpolators for many components
             like position-velocity, spacecraft state and attitude allowing to compute high order
             derivatives if desired, filtering of events, orphan frames, magnetic fields models,
             SP3 files support, visibility circles, support for Marshall Solar Activity Future
             Estimation of solar activity. Numerous bugs were also fixed. Version 6.0 now depends
             on version 3.2 of Apache commons math.">
      <action dev="pascal" type="fix" >
        Fixed conversion of mean anomaly to hyperbolic eccentric anomaly (fixes issue #135).
      </action>
      <action dev="luc" type="add" >
        Extracted fundamental nutation arguments from CIRF frame. This allows both reuse of
        the arguments for other computations (typically tides), and also allows to use
        convention-dependent arguments (they are similar for IERS conventions 2003 and 2010,
        but have changed before and may change in the future).
      </action>
      <action dev="luc" type="fix" >
        Fixed event g function correction when starting exactly at 0 with a backward
        propagation (fixes issue #125).
      </action>
      <action dev="luc" type="update" >
        Error messages properties are now loaded directly in UTF-8.
      </action>
      <action dev="luc" type="add" >
        Added a way to know which tide system is used in gravity fields (zero-tide,
        tide-free or unknown).
      </action>
      <action dev="luc" type="add" >
        Added orphan frame, i.e. trees that are not yet connected to the main
        frame tree but attached later on. This allows building frame trees
        from leaf to root. This change fixes feature request #98.
      </action>
      <action dev="luc" type="add" >
        Added a way to filter only increasing or decreasing events. The filtering
        occurs a priori, i.e. the filtered out events do not trigger a search.
        Only the interesting events are searched for and contribute to computation
        time. This change fixes feature request #104.
      </action>
      <action dev="pascal" type="add" >
        Added a semianalytical propagator based on the Draper Semianalytic
        Satellite Theory. The DSST accounts for all significant perturbations
        (central body including tesseral harmonics, third-body, drag, solar
        radiation pressure) and is applicable to all orbit classes.
        To begin with, only mean elements propagation is available.
      </action>
      <action dev="evan" type="update" >
        Greatly improved performance of time-stamped caches for data that is
        read only once (like UTC leap seconds history or EOP).
      </action>
      <action dev="luc" type="add" >
        Additional states can now be used in events. Note that waiting for the
        fix for issue MATH-965 in Apache Commons Math to be been officially
        published, a workaround has been used in Orekit. This workaround
        implies that events that should be triggered based on additional equations
        for integration-based propagator will be less accurate on the first step
        (full accuracy is recovered once the first step is accepted).
        So in these corner cases, users are advised to start propagation at least
        one step before the first event (or to use a version of Apache Commons Math
        that includes the fix, which has been added to the development version as
        of r1465654). This change fixes feature request #134.
      </action>
      <action dev="luc" type="add" >
        AdditionalStateProviders can now be used for all propagators, not
        only analytical ones. Note that when both state providers and
        additional differential equations are used in an integration-based
        propagator, they must used different states names. A state can only
        be handled by one type at a time, either already integrated or
        integrated by the propagator (fixes feature request #133).
      </action>
      <action dev="luc" type="add" >
        Added a way to store user data into SpacecraftState. User data are
        simply double arrays associated to a name. They are handled properly
        by interpolation, event handlers, ephemerides and adapter propagators.
        Note that since SpacecraftState instances are immutable, adding states
        generates a new instance, using a fluent API principle (fixes feature request #132).
      </action>
      <action dev="luc" type="add" >
        Added a way to retrieve all additional states at once from a step interpolator.
      </action>
      <action dev="luc" type="fix" >
        Fixed wrong orientation for ICRF and all IAU pole and prime meridians
        (a few tens milli-arcseconds). This error mainly induced an error in
        celestial bodies directions, including the Sun which is used in many
        places in Orekit (fixes bug #130).
      </action>
      <action dev="luc" type="add" >
        Added support for IERS conventions 2010. Note that Orekit still also
        support conventions 2003 in addition to conventions 2010. However, as
        IERS does not provide anymore data to link TIRF 2003 with ITRF, ITRF
        based on 2003 convention is not available. ITRF can only be based on
        either 2010 conventions for CIO-based paradigm or on 1996 conventions
        for equinox-based paradigm. 
      </action>
      <action dev="luc" type="add" >
        Atmosphere models now provide their central body frame.
      </action>
      <action dev="luc" type="add" >
        Added versions of angular coordinates and position-velocity that use
        any field instead of double (classes FieldAngularCoordinates and
        FieldPVCoordinates). This allows to compute derivatives of these quantities
        with respect to any number of variables and to any order (using DerivativeStructure
        for the field elements), or to compute at arbitrary precision (using Dfp for
        the field elements). Regular transforms as produced by frames
        handle these objects properly and compute partial derivatives for them.
      </action>
      <action dev="luc" type="update" >
        Converted Cunningham and Droziner force models to use the API of the new
        partial derivatives framework, despite they STILL USE finite differences.
        These two force models are now considered obsolete, they have been
        largely superseded by the Holmes-Featherstone model, which can be used
        for much larger degrees (Cunnigham and Droziner use un-normalized
        equations and coefficients which underflow at about degree 90), which
        already provides analytical derivatives, and which is twice faster. It
        was therefore considered a waste of time to develop analytical derivatives
        for them. As a consequence, they use finite differences to compute their
        derivatives, which adds another huge slow down factor when derivatives are
        requested. So users are strongly recommended to avoid these models when
        partial derivatives are desired...
      </action>
      <action dev="luc" type="add" >
        Added analytical computation of partial derivatives for third-body
        attraction.
      </action>
      <action dev="luc" type="add" >
        Added analytical computation of partial derivatives for constant
        thrust maneuvers.
      </action>
      <action dev="luc" type="update" >
        Converted Newtonian force model to use the new partial derivatives
        framework.
      </action>
      <action dev="luc" type="update" >
        Converted Holmes-Featherstone force model to use the new partial derivatives
        framework.
      </action>
      <action dev="luc" type="add" >
        Added analytical computation of partial derivatives for surface forces
        (drag and radiation pressure) for all supported spacecraft body shapes.
      </action>
      <action dev="luc" type="update" >
        Streamlined the force models partial derivatives computation for numerical
        propagation. It is now far simpler to compute analytically the derivatives
        with respect to state and with respect to force models specific parameters,
        thanks to the new Apache Commons Math differentiation framework. 
      </action>
      <action dev="luc" type="add" >
        Added a new force model for central body gravity field, based on Holmes and Featherstone
        algorithms. This model is a great improvement over Cunningham and Droziner models. It
        allows much higher degrees (it uses normalized coefficients and carefully crafted
        recursions to avoid overflows and underflows). It computes analytically all partial
        derivatives and hence can be used to compute accurate state transition matrices. It is
        also much faster than the other models (for example a 10 days propagation of a low Earth
        orbit with a 1cm tolerance setting and a 69x69 gravity field was about 45% faster with
        Holmes and Featherstone than with Cunningham).
      </action>
      <action dev="luc" type="fix" >
        Improved gravity field un-normalization to allow higher degrees/order with Cunningham and
        Droziner models. Formerly, the coefficients computation underflowed for square fields
        degree = order = 85, and for non-square fields at degree = 130 for order = 40. Now square
        fields can go slightly higher (degree = order = 89) and non-square fields can go much
        higher (degree = 393 for order = 63 for example). Attempts to use un-normalization past
        the underflow limit now raises an exception.
      </action>
      <action dev="luc" type="update" >
        Updated Orekit to version 3.1.1 of Apache Commons Math.
      </action>
      <action dev="luc" type="add" >
        Added support for time-dependent gravity fields. All recent gravity
        fields include time-dependent coefficients (linear trends and pulsations
        at several different periods). They are now properly handled by Orekit.
        For comparison purposes, it is still possible to retrieve only the constant
        part of a field even if the file contains time-dependent coefficients too.
      </action>
      <action dev="luc" type="update" >
        Added a way to speed up parsing and reduce memory consumption when
        loading gravity fields. Now the user can specify the maximal degree
        and order before reading the file.
      </action>
      <action dev="luc" type="fix" >
        The EGM gravity field reader did not complain when files with missing
        coefficients were provided, even when asked to complain.
      </action>
      <action dev="luc" type="fix" >
        Fixed serialization of all predefined frames. This fix implied
        also fixing serialization of celestial bodies as the predefined
        ICRF frame relies on them. Note for both types of objects, only
        some meta-data are really serialized in such a way that at
        deserialization time we retrieve singletons. So the serialized
        data are small (less than 500 bytes) and exchanging many time
        these objects in a distributed application does not imply anymore
        lots of duplication.
      </action>
      <action dev="tn" type="fix" due-to="Yannick Tanguy">
        Throw an exception if the conversion of mean anomaly to hyperbolic
        eccentric anomaly does not converge in KeplerianOrbit (fixes bug #114).
      </action>
      <action dev="luc" type="fix" due-to="Evan Ward">
        Removed weak hash maps in frames (fixes bug #122).
      </action>
        <action dev="luc" type="fix" due-to="Bruno Revelin">
        Improved documentation of interpolation methods (fixes bug #123).
      </action>
      <action dev="tn" type="fix" due-to="Evan Ward">
        Make TIRF2000Provider class thread-safe (fixes bug #118).
      </action>
      <action dev="tn" type="fix" due-to="Christophe Le Bris">
        Correct spelling of the inner class QuadratureComputation (fixes bug #120).
      </action>
      <action dev="tn" type="fix" due-to="Evan Ward">
        Remove unnecessary synchronization in UT1Scale (fixes bug #119).
      </action>
      <action dev="tn" type="fix" due-to="Carlos Casas">
        Clear caches in CelestialBodyFactory when removing CelestialBodyLoaders
        (fixes bug #106).
      </action>
      <action dev="tn" type="fix" due-to="Yannick Tanguy">
        Fix loading of JPL ephemerides files with overlapping periods
        (fixes bug #113).
      </action>
      <action dev="tn" type="fix" due-to="Simon Billemont">
        Prevent initialization exception in UTCScale in case no user-defined
        offsets are provided. (fixes bug #111).
      </action>
      <action dev="luc" type="fix" due-to="Evan Ward">
        Improved performance by caching EME2000 frame in AbstractCelestialBody
        (fixes bug #116).
      </action>
      <action dev="tn" type="fix" due-to="Evan Ward">
        Make TidalCorrections class thread-safe by using the new TimeStampedCache. 
        (fixes bug #117).
      </action>
      <action dev="tn" type="fix" due-to="Evan Ward">
        Convert position entries contained in SP3 files to meters instead of km
        (fixes bug #112).
      </action>
      <action dev="luc" type="add" >
        Added support for version 2011 of ICGEM gravity field format. Orekit
        still ignore the time-dependent part of these fields, though.
      </action>
      <action dev="luc" type="update" >
        Greatly simplified CelestialBodyLoader interface, now it is not related
        to DataLoader anymore (which implies users can more easily provide
        analytical models instead of the JPL/IMCCE ephemerides if they want)
      </action>
      <action dev="luc" type="fix" >
        Use the new thread-safe caches and the new Hermite interpolation feature on
        Transform, Earth Orientation Parameters, JPL/IMCCE ephemerides, UTC-TAI
        history and Ephemeris to remove thread-safety issues in all classes using
        cache (fixes #3).
      </action>
      <action dev="luc" type="add" >
        Added Hermite interpolation features for position-velocity coordinates,
        angular coordinates, orbits, attitudes, spacecraft states and transforms.
        Hermite interpolation matches sample points value and optionally first derivative.
      </action>
      <action dev="luc" type="add" >
        Added an AngularCoordinates as an angular counterpart to PVCoordinates.
      </action>
      <action dev="luc" type="add" >
        Transform now implements both TimeStamped and TimeShiftable. Note that this change
        implied adding an AbsoluteDate parameter to all transform constructors, so this
        is a backward incompatible change.
      </action>
      <action dev="luc" type="fix" >
        Fixed wrong transform for 3D lines (fixes bug #101).
      </action>
      <action dev="luc" type="add" >
        Upgraded support of CCSDS Unsegmented Time Code (CUC) to version 4 of the
        standard published in November 2010 (fixes bug #91), this includes support for
        an extended preamble field and longer time codes.
      </action>
      <action dev="luc" type="add" due-to="Francesco Rocca">
        Added a way to build TLE propagators with attitude providers and mass (fixes bug #84).
      </action>
      <action dev="luc" type="fix" >
        Fixed numerical stability errors for high order gravity field in Cunningham model (fixes bug #97).
      </action>
      <action dev="luc" type="fix" due-to="Yannick Tanguy">
        Fixed an error in radiation pressure for BoxAndSolarArraySpacecraft (fixes bug #92).
      </action>
      <action dev="thomas" type="add">
        Added models for tropospheric delay and geomagnetic field.
      </action>
      <action dev="luc" type="update">
        The existing general mechanism for shifting objects in time has been
        formalized as a parameterized interface implemented by AbsoluteDate, Attitude,
        Orbit, PVCoordinates and SpacecraftState.
      </action>
      <action dev="luc" type="update">
        Time scales are not serializable anymore (this induced problems for the UTC scale
        and its caching feature).
      </action>
      <action dev="luc" type="fix">
        Fixed TLE propagation in deep space when inclination is exactly 0 (fixes bug #88).
      </action>
      <action dev="pascal" type="add" due-to="Francesco Rocca">
        Added a package for spacecraft states to propagators conversion extending an
        original contribution for TLE (Orbit Converter for Two-Lines Elements) to all
        propagators.
      </action>
      <action dev="luc" type="fix">
        Improved testing of error messages.
      </action>
      <action dev="luc" type="fix">
        Removed too stringent test on trajectory in TLE propagator (fixes bug #86).
      </action>      
      <action dev="thomas" type="fix">
      	Set the initial state for a TLEPropagator (fixes bug #85).
      </action>
      <action dev="luc" type="update">
        Improved testing of error messages.
      </action>
      <action dev="luc" type="update">
        Updated IAU poles for celestial bodies according to the 2009 report and the
        2011 erratum from the IAU/IAG Working Group on Cartographic Coordinates and
        Rotational Elements of the Planets and Satellites (WGCCRE).
      </action>
      <action dev="luc" type="update">
        Removed code deprecated before 5.0.
      </action>
      <action dev="thomas" type="add">
        Added support for more recent JPL DExxx and INPOP ephemerides files (fixes feature #23).
      </action>
      <action dev="luc" type="fix">
        Fixed formatting of very small values in TLE lines (fixes bug #77).
      </action>
      <action dev="thomas" type="fix">
        Fixed formatting of TLE epoch (fixes bug #74).
      </action>
      <action dev="thomas" type="fix">
        Fixed performance issues when using the singleton UTCScale instance from
        multiple threads. Use a prototype pattern instead (fixes bug #33).
      </action>
      <action dev="luc" type="add">
        Added J2 effect on small maneuvers model.
      </action>
      <action dev="luc" type="fix">
        Fixed attitudeProvider field masking in IntegratedEphemeris.
      </action>
      <action dev="luc" type="add">
        Added a tutorial to compute Earth phased, Sun synchronous orbits.
      </action>
      <action dev="luc" type="add">
        Added a fitter for osculating parameters, allowing conversion to mean parameters.
      </action>
      <action dev="luc" type="update">
        Made Greenwich mean and apparent sidereal time publicly visible in GTOD frame.
      </action>
      <action dev="luc" type="update">
        Made equation of equinoxes sidereal time publicly visible in TOD frame.
      </action>
      <action dev="thomas" type="update">
        Added more german translations for error messages.
      </action>
      <action dev="luc" type="fix">
        Allow ClasspathCrawler and ZipJarCrawler data providers to work in
        OSGi environments by providing an explicit class loader (fixes bug #54).
      </action>
      <action dev="luc" type="update">
        Improved the small maneuvers analytical model to compute orbit Jacobian
        with respect to maneuver parameters.
      </action>
      <action dev="luc" type="fix">
        Force impulse maneuver to preserve orbit type and orbit frame.
      </action>
      <action dev="thomas" type="add">
        Added sp3 file parser.
      </action>
      <action dev="luc" type="add">
        Added a method to compute frames transforms Jacobians in the Transform class.
      </action>
      <action dev="luc" type="fix">
        Fixed a problem with propagation over null or negative ranges.
      </action>
      <action dev="luc" type="add">
        Added a multiplexer for step handlers.
      </action>
      <action dev="luc" type="add">
        Added init methods to step handlers and event handlers.
      </action>
      <action dev="luc" type="add">
        Added an adapter propagator that can add small maneuvers to any propagator, including
        ephemeris based ones.
      </action>
      <action dev="luc" type="add">
        Added an analytical model for the effect at date t1 of a small maneuver performed at date t0.
      </action>
      <action dev="luc" type="fix">
        Fixed a missing reinitialization of start date when state was reset in numerical propagator.
      </action>
      <action dev="luc" type="update">
        Added detection of attempts to create hyperbolic orbits as circular or equinoctial
        instances.
      </action>
      <action dev="pascal" type="fix">
        Fixed potential numerical failure in lightning ratio computation.
      </action>
      <action dev="luc" type="update">
        Simplified construction of atmosphere models, the Earth fixed frame is already present
        in the body shape, there was no need to pass a separate argument for it.
      </action>
      <action dev="pascal" type="add">
        Added Harris-Priester atmosphere model.
      </action>
      <action dev="luc" type="update">
        Changed the return value of eventOccurred method from an int to an enumerate.
      </action>
      <action dev="pascal" type="fix">
        Fixed frame for TLEPropagator (fixes bug #31).
      </action>
      <action dev="luc" type="add">
        Added getters/setters for impulse maneuvers.
      </action>
      <action dev="luc" type="add">
        Added getters/setters for attitude provider in all orbit propagators.
      </action>
      <action dev="luc" type="add">
        Added a method to compute visibility circles in TopocentricFrame.
      </action>
      <action dev="luc" type="add">
        Added an equinox-based version of ITRF.
      </action>
      <action dev="luc" type="add">
        Added getters for thrust, Isp and flow rate in constant thrust maneuvers.
      </action>
      <action dev="luc" type="add">
        Allow use of any supported Local Orbital Frames as the reference frame
        for LofOffset attitude modes.
      </action>
      <action dev="luc" type="add">
        Added support for LVLH, VVLH and VNC local orbital frames.
      </action>
      <action dev="luc" type="fix">
        Fixed a performance bug implying that some frames reloaded all EOP history files
        each time a transform was computed (fixes bug #26).
      </action>
      <action dev="luc" type="add" >
        Added support for columns-based IERS Rapid Data and Prediction files (finals.daily, finals.data
        and finals.all), the XML version was already supported since a few months
      </action>
      <action dev="luc" type="fix" >
        Fixed numerical issue in eccentricity computation (fixes bug #25)
      </action>
      <action dev="luc" type="update" >
        Changed step handling of abstract propagators, now they use a single step
        equal to the duration of the propagation in all cases except when a fixed step
        is requested in master mode. Previously, they arbitrarily used on hundredth of
        the Keplerian period as the step size, hence performing many steps even if not
        strictly required
      </action>
      <action dev="luc" type="add" >
        Added propagation of Jacobians matrices in circular, Keplerian and equinoctial
        parameters, using either true, eccentric or mean position angles. Formerly,
        propagation of Jacobians matrices was possible only in Cartesian parameters
      </action>
      <action dev="luc" type="add" >
        Added a way to propagate additional state along with orbit in abstract
        propagators, as an analytical counterpart to the additional equations that
        can be integrated by numerical propagators
      </action>
      <action dev="luc" type="fix" >
        Fixed missing partial derivatives data in ephemerides produced by a numerical
        propagator despite it was set up to computed them (fixes bug #16)
      </action>
      <action dev="luc" type="fix" >
        Added a new much simpler way to log events occurrences all at once (or
        only a subset of the events if desired)
      </action>
      <action dev="pascal" type="add" >
        Added alternative default name for ICGEM files
      </action>
      <action dev="pascal" type="fix" >
        Fixed EventState reset on propagation direction change (fixes bug #19)
      </action>
      <action dev="luc" type="fix" >
        Fixed Jacobianizer so it can handle force models that do change the spacecraft mass,
        like ConstantThrustManeuver (fixes bug #18)
      </action>
      <action dev="luc" type="add" >
        Added Jacobians between orbital parameters and Cartesian parameters for all orbits
        types (including hyperbolic orbits), all angles types (mean, eccentric, true) and in
        both directions
      </action>
      <action dev="luc" type="update" >
        Replaced the integers parameters used in orbit constructors (MEAN_ANOMALY, ECCENTRIC_ANOMALY ...)
        by a new PositionAngle enumerate for better value safety. The old public constants and the
        corresponding constructors are still available but are deprecated
      </action>
      <action dev="luc" type="fix" >
        Fixed ephemeris generation in numerical propagation. After getEphemeris has been
        called,  later calls to the numerical propagator did reset the already computed
        and returned ephemeris (fixes bug #14)
      </action>
      <action dev="luc" type="add" due-to="Bruno Revelin">
        Added support for the Marshall Solar Activity Future Estimation files
      </action>
      <action dev="luc" type="fix">
        TLEPropagator now implements the Propagator interface, and hence can benefit from all
        events detection and mode handling features (fixes features request #4)
      </action>
      <action dev="luc" type="update">
        improved events detection robustness, by decoupling events handling from adaptive step
        sizes in numerical integrators and  (fix contributed to Apache Commons Math) and from
        classical propagation in analytical and tabulated propagators. This implies the events
        will NOT reduce integration step sizes anymore, thus also increasing speed and in corner
        cases reducing local precision at event occurrence, reducing max step size is often
        sufficient to compensate for this drawback
      </action>
      <action dev="v&#233;ronique" type="add" >
        all propagators, including analytical ones or tabulated ones can now be used for
        event detection. Of course for tabulated propagators, setting up an event that
        would try to reset the state triggers an error when the event occurs
      </action>
      <action dev="v&#233;ronique" type="add" >
        propagation can now be done between two dates, regardless of the date of the initial state
      </action>
      <action dev="v&#233;ronique" type="add" >
        attitude can be specified either using a date only thanks to a new AttitudeLaw interface
        or using a date, a position-velocity provider and a frame (which can be any frame) thanks
        to a new AttitudeProvider interface, wrappers have been added to convert between the two
        interfaces. A side effect of this change is that LofOffset constructor now needs a reference
        to an inertial reference frame, otherwise the attitude woud be wrong if a non-inertial frame
        were passed to getAttitude, due to velocity composition (the computed LOF would not really
        be a LOF)
      </action>
      <action dev="luc" type="update">
        the notion of quasi-inertial frames has been renamed as pseudo-inertial because
        quasi-inertial has a precise relativistic meaning that is not considered here. We
        only consider these frames to be suitable for Newtonian mechanics.
      </action>
      <action dev="luc" type="update">
        the equinox based frames have been renamed to more standard names (MOD, and GTOD
        instead of MEME, and PEF). The implementation of TEME was also wrong (it was
        really a TOD), so now there are both a TOD with a proper name and a TEME with a
        proper implementation.
      </action>
      <action dev="luc" type="update">
        celestial bodies now provide both an inertially oriented body centered
        frame and a body oriented body centered frame, the bodies managed by
        CelestialBodyFactory use the IAU poles and prime meridian definitions
        to build the two frames
      </action>
      <action dev="luc" type="add">
        added the ICRF frame at the solar system barycenter
      </action>
      <action dev="luc" type="add">
        added the ITRF93, ITRF97, ITRF2000 and ITRF2008 frames (previously, only
        the ITRF2005 frame was available)
      </action>
      <action dev="luc" type="add">
        added a getPoint method to TopocentricFrame
      </action>
      <action dev="luc" type="add">
        added the Galileo System Time Scales and the Galileo start epoch.
      </action>
      <action dev="luc" type="add">
        added the UT1, TCB and GMST time scales used in CCSDS Orbit Data Messages
      </action>
      <action dev="luc" type="fix">
        fixed an error when parsing a date occurring during a leap second introduction
      </action>
      <action dev="luc" type="fix">
        fixed a dut1 interpolation error for the day just before a leap second introduction
      </action>
      <action dev="luc" type="fix">
        fixed an error in JPL ephemerides: they are in TDB time scale
      </action>
      <action dev="luc" type="fix">
        fixed an error in date creation/parsing for UTC dates which occur during a
        leap second
      </action>
      <action dev="luc" type="fix">
        fixed UTC time scale between 1961-01-01 and 1971-12-31 ; in this time range
        the offset between UTC and TAI was piecewise linear
      </action>
      <action dev="luc" type="add">
        added an enumerate for specifying months in dates and for simplifying parsing
        of some data files
      </action>
      <action dev="luc" type="add">
        completed support for CCSDS Time Code Format (CCSDS 301.0-B-3) ; now in addition
        to ASCII Calendar Segmented Time Code which has been supported for a while,
        Orekit also supports CCSDS Unsegmented Time Code (CUC), CCSDS Day Segmented
        Time Code (CDS) and CCSDS Calendar Segmented Time Code (CCS)
      </action>
      <action dev="luc" type="add">
        added a freeze method to the Frame and Transform classes, in order to build fixed
        frames from moving ones, this is useful for example to build a launch frame
        at launcher inertial navigation system reset time, or to build an equinox-based
        frame at a specific epoch
      </action>
      <action dev="luc" type="fix">
        fixed an out of memory error when lots of temporary frames were created in loops
        and discarded
      </action>
      <action dev="luc" type="update">
        use the new FastMath class from commons-math instead of the standard java.util.Math
        class for increased accuracy and speed
      </action>
      <action dev="luc" type="add">
        added support for the new bulletinB data published by Paris-Meudon observatory
        for IAU-1980 precession-nutation model (IERS has ceased publishing bulletinB
        files for both IAU-1980 precession-nutation model and IAU-2000
        precession-nutation model as of early 2010).
      </action>
      <action dev="luc" type="add">
        added support for the new XML files containing both bulletinA and bulletinB data
        published by IERS (both the finals and daily files are supported).
      </action>
      <action dev="luc" type="update">
        Orekit now depends on at least version 3.0 of Apache commons-math
      </action>
      <action dev="luc" type="add">
        added a way to list what data have been loaded through DataProvidersManager
      </action>
      <action dev="luc" type="add">
        PropagationException can now be created directly from OrekitException, thus simplifying
        wrapping lower Orekit errors in step handlers
      </action>
      <action dev="luc" type="update">
        improved exception propagation from low level java runtime and Apache commons-math libraries
        preserving initial error stack trace
      </action>
      <action dev="luc" type="update">
        changed exception localization framework to simplify messages handling
      </action>
      <action dev="luc" type="fix">
        greatly improved AbsoluteDate accuracy by shifting epoch when needed and separating
        long/double computations to avoid too large offsets and numerical cancellations, it is
        now possible to still have an absolute date accurate to about 1.0e-13s after shifting
        it 10000 times by 0.1s steps
      </action>
      <action dev="luc" type="fix">
        fixed an error in TopocentricFrame.getPVCoordinates: the coordinates returned were not the
        coordinates of the topocentric frame origin with respect to the specified frame, but were the
        coordinates of the specified frame origin with respect to the topocentric frame.
      </action>
      <action dev="luc" type="fix">
        fixed an errors in data loading in tutorials when one of the path in the classpath
        contained a space
      </action>
      <action dev="luc" type="fix">
        improved CelestialBodyPointed attitude mode: the spin now correctly includes
        the coupling effect of the phasing reference
      </action>
      <action dev="luc" type="fix">
        fixed an error in SpinStabilized attitude mode: the spin was reversed
        with respect to the specification
      </action>
      <action dev="pascal" type="add">
        added a GroundMaskElevationDetector dealing with local physical mask for visibility
      </action>
      <action dev="pascal" type="add">
        added an ApparentElevationDetector taking refraction into account in a terrestrial
        environment
      </action>
      <action dev="pascal" type="update">
        enhanced DateDetector behaviour to allow adding new event dates on the fly
      </action>
      <action dev="pascal" type="fix" due-to="Derek Surka">
        fixed an error in FramesFactory when getting ITRF2005 and TIRF2000 frames:
        ignoreTidalEffects was handled wrong.
      </action>
      <action dev="luc" type="update" >
        removed serialization of some cached data in frames
      </action>
      <action dev="luc" type="fix" >
        fixed deserialization problems of frame singletons, they were not unique any more
      </action>
      <action dev="v&#233;ronique" type="add" >
        numerical propagation can now be done either using Cartesian parameters, circular
        parameters, equinoctial parameters, or Keplerian parameters (elliptical or hyperbolic)
        and using mean, eccentric or true position angles for the parameters where it is relevant.
        So there are now 10 possible configurations for state vector. This allows propagation
        of any kind of trajectories, including hyperbolic orbits used for interplanetary missions,
        or atmospheric re-entry trajectories
      </action>
      <action dev="v&#233;ronique" type="update" >
        completely revamped the partial derivatives matrices computation using the additional
        equations mechanism
      </action>
      <action dev="v&#233;ronique" type="add" >
        added a mechanism to integrate user-supplied additional equations alongside with
        orbital parameters during numerical propagation
      </action>
      <action dev="luc" type="update">
        use A. W. Odell and R. H. Gooding (1986) fast and robust solver for Kepler equation
      </action>
      <action dev="luc" type="add">
        keplerian and cartesian orbits now support hyperbolic orbits (i.e. eccentricity greater
        than 1, and in this case negative semi major axis by convention)
      </action>
      <action dev="luc" type="fix">
        fixed an error in LofOffset attitude mode: the computed attitude was reversed
        with respect to the specification
      </action>
      <action dev="luc" type="add">
        added an AttitudesSequence class which can handle several laws, only one of
        which being active at any time. The active law changes as switch events are
        triggered. This can be used for example to alternate between daylight attitude mode
        and eclipse attitude mode, or between normal observing mode and special modes
        for ground contact or maneuvers.
      </action>
      <action dev="pascal" type="fix" due-to="Bruno Revelin">
        fixed an error when crawling a classpath or a directory a zip file was found.
        This might lead to select an inappropriate data provider.
      </action>
    </release>
    <release version="5.0.3" date="2011-07-12"
             description="version 5.0.3 is a bug-fix release.">
      <action dev="luc" type="fix">
        Fixed a performance bug implying that some frames reloaded all EOP history files
        each time a transform was computed  (fixes bug #26).
      </action>
      <action dev="luc" type="fix">
        Fixed a parsing bug in IERS Rapid Data and Prediction files for dates between 2000 and 2009.
      </action>
    </release>
    <release version="5.0.2" date="2011-07-11"
             description="version 5.0.2 is an interim release of Orekit with support for IERS
                          Rapid Data and Prediction files.">
      <action dev="luc" type="update">
        Added support for IERS Rapid Data and Prediction files finals.all, finals.data and finals.daily,
        for both IAU-1980 and IAU-2000 and with both columns and XML formats.
      </action>
    </release>
    <release version="5.0.1" date="2011-04-15"
             description="version 5.0.1 is a minor release of Orekit without any functional changes.
             The differences with respect to 5.0 are only related to packaging and deployement to
             maven central. There are NO bug fixes and NO evolutions.">
      <action dev="luc" type="update">
        updated packaging to allow deployment to maven central.
      </action>
    </release>
    <release version="5.0" date="2010-05-06"
             description="version 5.0 is a major release of Orekit. It introduces several new
             features and bug fixes. Some slight incompatibilities with respect to previous
             versions have been introduced, but they should be easy to overcome to users. Users
             are strongly advised to upgrade to this version. The major points introduced in version
             5.0 are a very general PVCoordinatesProvider interface, a new shiftedBy method allowing
             many time-dependent instances (AbsoluteDate, Orbit, PVCoordinates, Attitude and SpacecraftState)
             to be slightly shifted in time using simple evolution models (keplerian for orbit, fixed
             angular rate for attitude, fixed translation for position/velocity), a redesign of the
             attitude interfaces and an experimental (read subject to change) numerical propagator
             able to compute jacobians of the state with respect to both initial state and force
             models parameters. Version 5.0 now depends on version 2.1 of Apache commons math.">
      <action dev="pascal" type="add">
        a new experimental numerical propagator has been added, in addition to computing
        the spacecraft state at target time, it also computes the partial derivatives of
        this state with respect to the initial state (one jacobian) and with respect to
        models parameters (another jacobian). The jacobians are integrated alongside with
        the state, using variational equations for better accuracy and numerical robustness.
        This will help further implementation of orbit determination or optimization
        algorithms. This code is still considered to be experimental as of 5.0 and the API
        could change in the future.
      </action>
      <action dev="luc" type="add">
        a new SpacecraftFrame class has been added, taking into account orbit and
        attitude thanks to an underlying propagator. This allows to see the spacecraft just
        as another known geometrical object automatically handled and connected to all
        other frames. For an instantaneous view, Transform instances can also be built
        directly by SpacecraftState instances.
      </action>
      <action dev="luc" type="add">
        frames can now be flagged as quasi-inertial or not; only quasi-inertial frames
        are suitable for defining orbits
      </action>
      <action dev="luc" type="add">
        the Topocentric frame now provides a way to retrieve the body shape on which the
        frame is defined
      </action>
      <action dev="pascal" type="update">
        changed the way Veis 1950 frame is constructed.
        Now, its parent is the PEF frame with no EOP corrections applied.
      </action>
      <action dev="luc" type="fix" due-to="John Pritchard">
        fixed a parameters inversion in Earth Orientation Parameters for IAU-1980 models.
        The error could introduce up to a few meters error in position during transformations
        between TEME and MEME
      </action>
      <action dev="luc" type="add" >
        factories have been introduced for handling all data formats. Their default configuration
        correspond to the legacy formats used in previous versions (IERS format for UTC-TAI, EOPC04
        and bulletins B for Earth Orientation Parameters, JPL format for celestial bodies ...).
        Users can now add support for their own formats if they want (for example if they prefer
        using bulletins A instead of EOPC04 and bulletins B, or if they have their own gravity
        field format ...). Consequences of these changes are that the SolarSystemBody and
        the PotentialReaderFactory classes have been deprecated (replaced by CelestialBodyFactory and
        GravityFieldFactory) and that TimeScalesFactory and FramesFactory have been extended. All these
        factories follow the same generic pattern.
      </action>
      <action dev="luc" type="fix" >
        improved thread safety (however, Orekit is still NOT completely thread-safe).
      </action>
      <action dev="luc" type="add" >
        the loaders for gravity fields now can optionally allow missing coefficients (they will be
        replaced by 0.0 except c[0][0] which will be replaced by 1.0).
      </action>
      <action dev="luc" type="fix" >
        the loader for gravity fields in the ICGEM format now support empty lines in the file
        (there is for example one blank line at the end of the file in the orekit-data zip archive).
      </action>
      <action dev="luc" type="add" >
        added support for the GRGS gravity field files formats.
      </action>
      <action dev="luc" type="add" >
        added a way to list the available satellite numbers in TLE files.
      </action>
      <action dev="luc" type="update" >
        improved TLE elements loading. Now TLE lines are loaded using the standard data loading
        mechanism (thus allowing loading from disk files, network, classpath ...), they can
        contain TLE for several objects in one file, and they may contain some non-TLE lines
        if desired.
      </action>
      <action dev="v&#233;ronique" type="add" >
        a new PVCoordinatesProvider interface has been created on top of several existing classes
        and interfaces (orbit propagator, celestial bodies, some moving frames ...). This is a
        major generalization that allows to use either satellites or celestial bodies in many
        algorithms (attitude pointing target, eclipses and field of view events ...)
      </action>
      <action dev="luc" type="fix" >
        improved numerical propagator efficiency when used from an outside loop: the initial
        state is automatically set to the last state at propagation end, thus allowing to
        restart from here without recomputing everything
      </action>
      <action dev="luc" type="add" >
        added a reset feature in all propagators, allowing to reuse an already configured
        propagator for several different orbits
      </action>
      <action dev="luc" type="fix" >
        fixed a mode handling error in NumericalPropagator: when a propagator was reused
        with a new mode setting, the previous step handlers were still used in addition to
        the new ones instead of replacing them
      </action>
      <action dev="luc" type="fix" >
        fixed an interpolation error for orbits crossing the -PI/+PI singularity between
        entries in the Ephemeris class
      </action>
      <action dev="luc" type="update" >
        KeplerianPropagator now preserve orbits types
      </action>
      <action dev="luc" type="add" >
        AbsoluteDate, Orbit, PVCoordinates, Attitude and SpacecraftState instances can now all
        be slightly shifted in time using simple evolution models (keplerian for orbit, fixed
        angular rate for attitude, fixed translation for position/velocity). This is not a
        replacement for proper propagation but is useful for known simple motions or small
        time shifts or when coarse accuracy is sufficient
      </action>
      <action dev="luc" type="fix" >
        changed AttitudeLaw.getState signature to use complete orbit. This is an incompatible
        change introduced to fix a major bug in spin computation for some attitude laws. The laws
        for which orientation depends on satellite velocity have a spin vector that depends on
        acceleration. This can be computed only if complete orbit is available. This change
        should be simple to handle from a users point of view, as the caller generally already
        has the orbit available and attitude laws implementations can retrieve all the former
        parameters (date, position/velocity, frame) directly from orbit.
      </action>
      <action dev="luc" type="fix" >
        fixed spin rate computation errors in almost all attitude modes
      </action>
      <action dev="luc" type="add" >
        added a new simple linear attitude mode: FixedRate
      </action>
      <action dev="luc" type="fix" >
        fixed an error in event detection: when two events were very close (for example a very
        short ground station visibility), the second one may be ignored despite the first one
        was detected.
      </action>
      <action dev="luc" type="fix" >
        fixed corner cases in event detection during orbit propagation, sometimes
        an already detected and handled event prevented the propagator to go further in time.
      </action>
      <action dev="luc" type="add" >
        added an EventShifter wrapper allowing to slightly shift raw events in time. This is useful
        for example to switch an attitude mode from solar pointing to something else a few minutes
        before eclipse entry and going back to solar pointing mode a few minutes after eclipse exit.
      </action>
      <action dev="pascal" type="add">
        added a new AlignmentDetector.
      </action>
      <action dev="pascal" type="add" >
        added a new EclipseDetector handling either umbra or penumbra entry and exit events.
      </action>
      <action dev="v&#233;ronique" type="add" >
        added new CircularFieldOfViewDetector and DihedralFieldOfViewDetector handling
        field of view entry and exit events for any type of target.
      </action>
      <action dev="luc" type="add" >
        added an experimental implementation of a BoxAndSolarArray spacecraft model considering a convex
        body (either parallelepipedic or defined by a set of facets) and a rotating solar array, for
        accurate modeling of surface forces with attitude. Beware that this class is still considered
        experimental, so use it with care!
      </action>
      <action dev="luc" type="update" >
        completely changed the RadiationSensitive and DragSensitive interfaces to be more comprehensive
        and handle properly lift and side force effects when used with non-symmetric spacecrafts/flux geometry
      </action>
      <action dev="luc" type="fix" due-to="Christelle Blandin">
        fixed denormalization of gravity field coefficients, the last coefficient
        was not initialized
      </action>
      <action dev="luc" type="add" >
        added a relative constructor and a getMomentum method to PVCoordinates
      </action>
      <action dev="luc" type="add">
        added a special implementation improving performances for the frequent case of identity transform
      </action>
      <action dev="luc" type="fix">
        fixed forgotten radians to degrees conversions for inclination and RAAN in CircularOrbit.toString()
      </action>
      <action dev="luc" type="add">
        added a Constants interface including a few useful physical constants.
      </action>
      <action dev="luc" type="add">
        added a way to build date components from week components (this can be used
        for scheduled operations with week-related periods)
      </action>
      <action dev="luc" type="add">
        added string parsing features for dates and times components supporting ISO-8601 formats
      </action>
      <action dev="luc" type="add">
        Orekit is now packaged as an OSGi bundle
      </action>
      <action dev="pascal" type="add">
        added some pieces of an UML model for the library (available in the source distribution)
      </action>
      <action dev="luc" type="update" >
        updated error message localization to be more consistent with Java exception. Now getMessage
        returns a non-localized message and only getLocalizedMessage returns a message localized for
        the platform default locale. A new getMessage(Locale) method has also been added to
        retrieve the message in any desired locale, not only the platform default one. The messages
        are also built and translated only when needed, so if an exception is triggered and
        never displayed, the message will never be built.
      </action>
    </release>
    <release version="4.1" date="2009-08-18"
             description="version 4.1 is an upgrade bringing some new features and fixing a
             few bugs. The equinox-based frames family with IAU1980 precession-nutation
             models that are still used by many legacy systems are now supported. This
             simplifies interoperability with legacy systems and helps migrating from this
             old frames family to the new CIO-based ones that is supported by orekit since its
             first versions. The data loading mechanism used to retrieve IERS data (Earth
             Orientation Parameters, UTC-TAI history) and JPL ephemerides is now also used
             to retrieve gravity potential files. This mechanism has also been vastly improved
             to support new use cases (loading from disk, from classpath, from network delegating
             loading to an external library ...). Another change is the addition of the TDB
             time scale. Some minor incompatibilities have been introduced but they are easy
             to solve for users, the explanations are provided in detailed changes report.">
      <action dev="aude" type="add" >
        added TDB time scale
      </action>
      <action dev="luc" type="update" >
        the RadiationSensitive and DragForce interfaces now have an
        additional SpacecraftState parameter in all their get methods.
        This allows to implement models that take into account solar
        arrays rotation. Note that this changes breaks compatibility
        for users that did add their own implementations, but it is
        simple to deal with (simply add one parameter in the signature
        and ignore it) so its was considered acceptable.
       </action>
      <action dev="luc" type="add" due-to="James Housden">
        added german localization for error messages
      </action>
      <action dev="luc" type="update">
        added a feature allowing all tests to clear the already built reference
        objects (frames, time scales, solar system bodies ...) between each tests,
        thus removing the need to launch tests in separate JVMS. This allows to
        launch all tests directly from eclipse, and this speeds up maven tests by
        a factor 4 at least
      </action>
      <action dev="luc" type="update">
        set up a custom ant build independent from the maven 2 build
      </action>
      <action dev="luc" type="update">
        changed all tests from Junit 3 to Junit 4
      </action>
      <action dev="thierry" type="fix">
        fixed accuracy of PEF frame
      </action>
      <action dev="luc" type="fix" due-to="Aude Privat">
        fixed configuration problems on Windows systems
      </action>
      <action dev="luc" type="fix" due-to="Sébastien Herbinière">
        fixed a reversed sign in solar radiation pressure
      </action>
      <action dev="pascal" type="update" >
        Orekit supports the two different naming patterns for bulletins B provided by IERS
        on http://www.iers.org/ and http://hpiers.obspm.fr/eop-pc/.
      </action>
      <action dev="luc" type="update" >
        the predefined times scales (TAI, UTC ...) are now built using a factory. The various
        XXXScale.getInstance() methods defined in each predefined time scales classes
        are still available, but have been deprecated and will be removed in the future,
        they are replaced by TimeScalesFactory.getXXX().
      </action>
      <action dev="pascal" type="update" >
        the Frame class was split into a FramesFactory class, dealing with the predefined
        reference frames, and a Frame class for the creation of new frames and the navigation
        through any frames tree. The Frame.getXXX() methods for the predefined reference
        frames are still available, but have been deprecated and will be removed in the future,
        they are replaced by FramesFactory.getXXX().
      </action>
      <action dev="pascal" type="add" >
        3 new predefined reference frames have been added in Orekit : MEME, TEME and PEF. They
        implement the classical paradigm of equinox-based transformations including the IAU-76
        precession model, the IAU-80 nutation model and the IAU-82 sidereal time model, with
        the capability to apply the nutation corrections provided by IERS through the EOP data
        files for better agreement with the IAU 2000 precession-nutation model.
      </action>
      <action dev="luc" type="update" >
        the ChronologicalComparator class is not a singleton anymore, this didn't really make sense
      </action>
      <action dev="luc" type="fix" >
        fixed a state reset error: orbital state changed by event detectors like
        ImpulseManeuver were overwritten by other event detectors
      </action>
      <action dev="luc" type="fix" >
        fixed stop date of abstract propagators (Keplerian and Eckstein-Heschler). They used to
        stop at the first event after target date when an event detector was set up, instead of
        stopping at the target date
      </action>
      <action dev="luc" type="fix" >
        the gravity coefficients for solar system bodies are now extracted from JPL files headers
      </action>
      <action dev="luc" type="update" >
        the eventOccurred method in EventDetector interface and its various implementations
        has an additional parameter specifying if the switching function increases or
        decreases at event time. This allows simpler events identification has many switching
        functions have two switches (start/end, raising/setting, entry/exit ...). Note that
        this changes breaks compatibility for users that did implement their own events, but
        it is simple to deal with (simply add one parameter in the signature and ignore it)
        so its was considered acceptable.
      </action>
      <action dev="luc" type="fix" due-to="Christophe Pipo">
        fixed an error occurring when DE406 JPL ephemerides were loaded before DE405 ones
      </action>
      <action dev="luc" type="fix" due-to="Sébastien Herbinière">
        fixed an error in EGM potential file loader
      </action>
      <action dev="luc" type="update">
        trigger exceptions when no data can be loaded
      </action>
      <action dev="luc" type="update">
        remove predefined leap seconds, they are not useful anymore since other
        parts of the library do need configuration data (solar system bodies) and
        since data configuration has been vastly improved
      </action>
      <action dev="luc" type="add" >
        added support for the ICGEM format for gravity fields
      </action>
      <action dev="luc" type="update" >
        load gravity potential data using the same mechanism already used for Earth
        Orientation Parameters, UTC-TAI history and JPL ephemerides files
      </action>
      <action dev="luc" type="add" due-to="quinput and Kai Ruhl">
        re-activated a way to load data from the classpath using a
        data provider plugin.
      </action>
      <action dev="luc" type="add">
        added a way to load data directly from network (either
        locally or through a proxy server) using a data provider plugin.
      </action>
      <action dev="luc" type="add">
        added a small plugin-like mechanism to delegate data loading to a
        user-provided mechanism, thus enabling smooth integration in existing
        systems.
      </action>
      <action dev="luc" type="update">
        updated to latest version of commons-math.
      </action>
      <action dev="luc" type="add" due-to="Silvia Ríos Bergantiños">
        added galician localization for error messages.
      </action>
      <action dev="luc" type="fix" due-to="Guylaine Prat">
        improved javadoc comments in orbit classes.
      </action>
      <action dev="pascal" type="add">
        tidal corrections are now available for ITRF and TIRF frames. Both frames are
        provided in two versions, the standard one with tidal corrections and a stripped
        down one without tidal corrections. A cache/interpolation mechanism is used to
        keep the computation cost of tidal correction to a minimum. With this mechanism,
        the penalty to use tidal correction is slightly above 20% in run time for a
        transformation between GCRF and ITRF. A raw implementation without this mechanism
        would lead to a 550% penalty, or even a 1100% penalty if TIRF and ITRF parts were
        computed independently.
      </action>
    </release>
    <release version="4.0" date="2008-10-13"
             description="major upgrade with new features (GCRF and ITRF2005 frames, DE 405
             and DE 406 ephemerides support, improved and greatly simplified date/time support,
             vastly improved data configuration with zip files support, new tutorials, improved
             performances, more tests and all identified bugs fixed, new translation files for
             italian, spanish and norse.">
      <action dev="pascal" type="fix">
        The ephemeris produced by numerical propagator now checks date validity in
        propagate method.
      </action>
      <action dev="luc" type="fix">
        The EME2000/J2000 frame was slightly mis-oriented (about 20 milli arcseconds).
        It really was the GCRF frame. This has been fixed and now both the GCRF and
        the EME2000/J2000 are available.
      </action>
      <action dev="luc" type="fix">
        Dates in UTC within leap seconds are now displayed correctly (i.e. a 61st
        second is added to the minute).
      </action>
      <action dev="luc" type="fix" due-to="quinput">
        Fixed an overflow error in AbsoluteDate that generated an exception when any
        attempts was made to print dates far away like AbsoluteDate.JULIAN_EPOCH or
        AbsoluteDate.MODIFIED_JULIAN_EPOCH.
      </action>
      <action dev="luc" type="fix">
        Changed test configuration to always use a new JVM for each test. This prevents
        some false positive to be generated.
      </action>
      <action dev="luc" type="update">
        The GeodeticPoint constructor arguments has been reordered to reflect more
        traditional usage, latitude coming before longitude.
      </action>
      <action dev="luc" type="update">
        The low accuracy Sun model based on Newcomb theory and the Moon model based
        on Brown theory have been withdrawn as they are superseded by the support of JPL
        DE 405 binary ephemerides files.
      </action>
      <action dev="luc" type="update">
        The ThirdBody abstract class has been removed and its specific method
        getMu has been moved up into CelestialBody interface and
        renamed getGM.
      </action>
      <action dev="luc" type="update">
        Improved external data configuration. The java property is now called
        orekit.data.path and is a colon or semicolon separated path containing
        directories or zip archives, themselves containing embedded directories
        or zip archives and data files. This allows easy roll-out of system-wide
        configuration data that individual users can override by prepending their
        own data trees in front of the path. This also allows simple configuration
        since many data files can be stored in easy to handle zip archives.
      </action>
      <action dev="luc" type="update">
        Renamed the iers package into data, as it is not IERS specific anymore. Some
        classes where also moved out of the package and into the frame and time
        package and their visibility reduced to package only. This improves decoupling
        and reduces clutter on users by limiting the number of visible classes.
      </action>
      <action dev="luc" type="update">
        The performance of IAU-2000 precession-nutation model computation has been
        tremendously improved, using a combined caching and interpolation approach. The
        simplified model (which was quite inaccurate in version 3.1) has therefore been
        removed as it was not needed anymore.
      </action>
      <action dev="luc" type="update">
        The ITRF 2005 frame is now supported instead of the older ITRF 2000 frame. The
        Earth Orientation Parameters data handling classes have been updated to match
        this change and read the new file format provided by IERS.
      </action>
      <action dev="luc" type="update">
        The J2000 frame has been renamed as EME2000 as this name seems to be more
        widely accepted and reduces confusion with the J2000.0 epoch. The
        Frame.getJ2000() method is still available, but has been deprecated
        and will be removed in the future.
      </action>
      <action dev="luc" type="update">
        Changed TimeScale from base abstract class to interface only.
      </action>
      <action dev="luc" type="update">
        Renamed some classes for better understanding: ChunkedDate is now DateComponents,
        ChunkedTime is now TimeComponents, ChunksPair is now DateTimeComponents. The
        getChunks method from AbsoluteDate as also been renamed into getComponents accordingly.
      </action>
      <action dev="pascal" type="add">
        Added new tutorials.
      </action>
      <action dev="luc" type="add">
        Added predefined local orbital frames: the (t, n, w) frame aligned with velocity
        and the (q, s, w) frame aligned with position.
      </action>
      <action dev="luc" type="add">
        Added a predefined detector for altitude crossing events.
      </action>
      <action dev="luc" type="add">
        Added methods to get zenith, nadir, north, south, east and west direction for
        any GeodeticPoint.
      </action>
      <action dev="luc" type="add" due-to="Silvia Ríos Bergantiños">
        Added spanish localization for error messages.
      </action>
      <action dev="luc" type="add" due-to="Espen Bjørntvedt">
        Added norse localization for error messages.
      </action>
      <action dev="luc" type="add" due-to="Francesco Coccoluto">
        Added italian localization for error messages.
      </action>
      <action dev="luc" type="add" due-to="Derek Surka">
        Added support for mean motion first and second derivatives fields in TLE.
      </action>
      <action dev="luc" type="add" >
        Added a way to rebuild the two lines of TLE instances.
      </action>
      <action dev="luc" type="add" due-to="Derek Surka">
        Added constructor from already parsed elements for TLE.
      </action>
      <action dev="luc" type="add">
        Added a method to retrieve a body-centered inertial frame to the
        CelestialBody interface. As a consequence, thirteen new frames are
        predefined: Sun, Moon, planets and barycenters provided by JPL binary
        ephemerides.
      </action>
      <action dev="luc" type="add">
        Support for the JPL DE 405 and DE 406 binary ephemerides files has been added
        and a factory class SolarSystemBody uses these files to provide implementations
        of the CelestialBody interface for Sun, Moon, the eight solar system
        planets,the Pluto dwarf planet as well as the solar system barycenter and Earth-Moon
        barycenter points.
      </action>
      <action dev="luc" type="add">
        The CelestialBody interface now provides velocity as well as position.
      </action>
      <action dev="luc" type="add">
        A getCalls() method has been added to the NumericalPropagator class to count the
        number of calls to the differential equations computation method. This helps
        tuning the underlying integrator settings in order to improve performances.
      </action>
      <action dev="luc" type="add">
        A lot more classes and interfaces are now serializable, to help users embed
        instance in their own serializable classes.
      </action>
      <action dev="luc" type="add">
        Added predefined leap seconds to allow proper turn-key use of the library
        even without an already configured environment. All known leap seconds at
        time of writing (2008) are predefined, from 1972-01-01 to 2009-01-01 (the
        last one has been announced in Bulletin C 36 on 2008-07-04 and is not yet
        present in the UTC-TAI.history published file)
      </action>
      <action dev="luc" type="add">
        Improved user-friendliness of the time-scales by changing methods parameters
        types to more easily understandable ones.
      </action>
      <action dev="luc" type="add">
        Improved user-friendliness of the AbsoluteDate class by adding several
        new constructors and methods for common cases. It is in particular now possible
        to use offsets within a time scale, for example to build a date given as a
        fractional number of days since a reference date in UTC, explicitly ignoring
        intermediate leap seconds.
      </action>
      <action dev="luc" type="add">
        Improved the class handling date/time components: added a constructor to allow building
        from an offset with respect to a reference epoch, implemented Comparable interface and
        added equals and hashCode methods.
      </action>
      <action dev="luc" type="add">
        Improved the class handling date components: added a constructor to allow building
        from any reference epoch, not only J2000.0 (thus simplifying use of modified julian day),
        added getMJD() method, added several constants JULIAN_EPOCH, MODIFIED_JULIAN_EPOCH,
        FIFTIES_EPOCH, GPS_EPOCH, J2000_EPOCH and JAVA_EPOCH.
      </action>
      <action dev="luc" type="add">
        Added a new time scale: GPSScale.
      </action>
      <action dev="luc" type="add">
        Added the changes page to the generated site.
      </action>
    </release>
    <release version="3.1" date="2008-07-16"
             description="This release is the first public release of Orekit."/>
  </body>
</document><|MERGE_RESOLUTION|>--- conflicted
+++ resolved
@@ -20,11 +20,7 @@
     <title>Orekit Changes</title>
   </properties>
   <body>
-<<<<<<< HEAD
     <release version="11.2" date="TBD" description="TBD">
-      <action dev="luc" type="add" issue="902">
-        Take additional derivatives into account in {Field}SpacecraftState.shiftedBy.
-      </action>
       <action dev="bryan" type="add" issue="900">
         Added init method in {Field}AdditionalStateProvider.
       </action>
@@ -36,7 +32,8 @@
       </action>
       <action dev="bryan" type="add" issue="898">
         Added static method to create a BodyFacade from a CenterName.
-=======
+      </action>
+    </release>
     <release version="11.1.1" date="2022-03-17"
              description="Version 11.1.1 is a patch release of Orekit.
              It fixes issues related to the parsing of SP3 and Rinex files. It also takes
@@ -62,7 +59,6 @@
       </action>
       <action dev="luc" type="add" issue="902">
         Take additional derivatives into account in {Field}SpacecraftState.shiftedBy.
->>>>>>> 9f731446
       </action>
     </release>
     <release version="11.1" date="2022-02-14"
