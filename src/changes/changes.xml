--- conflicted
+++ resolved
@@ -21,13 +21,11 @@
   </properties>
   <body>
     <release version="12.1" date="TBD" description="TBD">
-<<<<<<< HEAD
+      <action dev="luc" type="fix" issue="1359">
+        Added get{First|Last}NonNullSpan to TimeSpanMap.
+      </action>
       <action dev="tmills" type="fix" issue="1293">
         Added getters to LofOffset.
-=======
-      <action dev="luc" type="fix" issue="1359">
-        Added get{First|Last}NonNullSpan to TimeSpanMap.
->>>>>>> 2ef5b3fd
       </action>
       <action dev="luc" type="fix" issue="1356">
         Fixed parsing of Rinex clock files with mixed satellite system.
