--- conflicted
+++ resolved
@@ -20,32 +20,6 @@
     <title>Orekit Changes</title>
   </properties>
   <body>
-<<<<<<< HEAD
-  <release version="12.1" date="TBD" description="TBD">
-      <action dev="luc" type="add" issue="1294">
-          Added NsgfV00Filter to allow parsing some wrong SP3 files.
-      </action>
-      <action dev="serrof" type="add" issue="1260">
-          Started using new square method for Field.
-      </action>
-      <action dev="luc" type="add" issue="1286">
-          Fixed parsing of SP3 files with partly missing standard deviations.
-      </action>
-      <action dev="luc" type="update" issue="1285">
-          Added field versions of unit conversions from and to SI units.
-      </action>
-      <action dev="serrof" type="update" issue="1276">
-          Removed uses of scalar multiply on Field one.
-      </action>
-      <action dev="serrof" type="add" issue="1275">
-          Added utility classes for position angle conversions for (Field) CircularOrbit and EquinoctialOrbit.
-      </action>
-      <action dev="luc" type="add" issue="1278">
-          Fixed exceptions occurring in EOP prediction with ill chosen fitting parameters.
-      </action>
-      <action dev="luc" type="add" due-to="Elisabet Cid Borobia">
-          Added translation of error messages in Catalan language.
-=======
   <release version="12.0.1" date="31/12/2023"
            description="Version 12.0.1 is a patch release of Orekit.
            It fixes several issues related to the Ephemeris class, interpolation and caching behaviours.
@@ -89,7 +63,32 @@
       </action>
       <action dev="bryan" type="fix" issue="1055">
         Fixed bad caching of the ocean tides model.
->>>>>>> 2665db14
+      </action>
+  </release>
+  <release version="12.1" date="TBD" description="TBD">
+      <action dev="luc" type="add" issue="1294">
+          Added NsgfV00Filter to allow parsing some wrong SP3 files.
+      </action>
+      <action dev="serrof" type="add" issue="1260">
+          Started using new square method for Field.
+      </action>
+      <action dev="luc" type="add" issue="1286">
+          Fixed parsing of SP3 files with partly missing standard deviations.
+      </action>
+      <action dev="luc" type="update" issue="1285">
+          Added field versions of unit conversions from and to SI units.
+      </action>
+      <action dev="serrof" type="update" issue="1276">
+          Removed uses of scalar multiply on Field one.
+      </action>
+      <action dev="serrof" type="add" issue="1275">
+          Added utility classes for position angle conversions for (Field) CircularOrbit and EquinoctialOrbit.
+      </action>
+      <action dev="luc" type="add" issue="1278">
+          Fixed exceptions occurring in EOP prediction with ill chosen fitting parameters.
+      </action>
+      <action dev="luc" type="add" due-to="Elisabet Cid Borobia">
+          Added translation of error messages in Catalan language.
       </action>
   </release>
   <release version="12.0" date="2023-11-08"
