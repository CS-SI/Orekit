<?xml version="1.0" encoding="UTF-8" ?>
<!-- Copyright 2002-2024 CS GROUP
  Licensed to CS GROUP (CS) under one or more
  contributor license agreements.  See the NOTICE file distributed with
  this work for additional information regarding copyright ownership.
  CS licenses this file to You under the Apache License, Version 2.0
  (the "License"); you may not use this file except in compliance with
  the License.  You may obtain a copy of the License at

    http://www.apache.org/licenses/LICENSE-2.0

  Unless required by applicable law or agreed to in writing, software
  distributed under the License is distributed on an "AS IS" BASIS,
  WITHOUT WARRANTIES OR CONDITIONS OF ANY KIND, either express or implied.
  See the License for the specific language governing permissions and
  limitations under the License.
-->
<document>
  <properties>
    <title>Orekit Changes</title>
  </properties>
  <body>
    <release version="12.1" date="TBD" description="TBD">
<<<<<<< HEAD
      <action dev="serrof" type="fix" issue="1386">
        Removed measurement Jacobian computation in UKF.
      </action>
      <action dev="serrof" type="add" issue="1383">
        Add simpler signature for estimateWithoutDerivatives.
      </action>
      <action dev="vincent" type="fix" issue="1282">
        Fixed mismatch between LOFType.EQW javadoc and code.
      </action>
      <action dev="vincent" type="fix" issue="1316">
        Fixed regression in EphemerisPropagatorBuilder API.
      </action>
      <action dev="vincent" type="add" issue="1330">
        Added FieldExtremumApproachDetector and improved detector efficiency.
=======
      <action dev="luc" type="fix" issue="1403">
        Added Post Seismic Deformation models, and parse ITRF2020 PSD sinex files
        to retrieve their parameters.
>>>>>>> 73cd88c9
      </action>
      <action dev="luc" type="fix" issue="1400">
        Fixed station eccentricity reference system in tests.
      </action>
      <action dev="serrof" type="update" issue="1398">
        Change cached angle type in (Field)KeplerianPropagator.
      </action>
      <action dev="serrof" type="update" issue="1397">
        Override getPosition in (Field)Orbit.
      </action>
      <action dev="serrof" type="add" issue="1391">
        Add SRP with cylindrical shadow.
      </action>
      <action dev="serrof" type="fix" issue="1395">
        Retrieve states from derivative providers in init of (Field)AbstractIntegratedIntegrator.
      </action>
      <action dev="serrof" type="update" issue="1396">
        Improved performance of STM when there is no force model not dependent on position only.
      </action>
      <action dev="luc" type="fix" issue="1394">
         Fixed ignored coordinates system in SP3 parser.
      </action>
      <action dev="serrof" type="add" issue="1391">
        Add method to create constant (Field)AdaptableInterval.
      </action>
      <action dev="serrof" type="add" issue="1389">
        Add eclipse detector for cylindrical shadow model.
      </action>
      <action dev="bryan" type="update" issue="1263">
        Removed support for Ant.
      </action>
      <action dev="serrof" type="add" issue="1392">
        Add event handler remembering last occurrence.
      </action>
      <action dev="serrof" type="fix" issue="1292">
        Switched to (Field)UnivariateDerivative1 instead of 1 in (Field)BrouwerLyddanePropagator.
      </action>
      <action dev="serrof" type="add" issue="1375">
        Add wrapper for back and forth conversions from osculating elements for averaging theories.
      </action>
      <action dev="maxime" type="fix" issue="1310">
        Fixed creating an AbsoluteDate from JD in TDB timescale. 
      </action>
      <action dev="luc" type="update" issue="1380">
        Allow parsing of ocean loading coefficients (BLQ files) from a DataSource.
      </action>
      <action dev="maxime" type="update" issue="1374">
        Added method build() in PropagatorBuilder.
      </action>
      <action dev="serrof" type="update" issue="1340">
        Made dependsOnlyOnPosition check RadiationSensitive in SolarRadiationPressure.
      </action>
      <action dev="luc" type="add" issue="1371">
        Added PerfectClockModel.
      </action>
      <action dev="luc" type="add" issue="1370">
        Fixed wrong attitude overriding in AggregateBoundedPropagator.
      </action>
      <action dev="luc" type="add" issue="1369">
        Allow {Field}AdditionalStateProvider to modify the basic
        components of main state (orbit, attitude and mass).
      </action>
      <action dev="maxime" type="update" issue="1351">
        Removed inner static class JacobiKey in JacobiPolynomials.
      </action>
      <action dev="serrof" type="add" due-to="tmills">
        Added getTopocentricPosition from (Field)TrackingCoordinates.
      </action>
      <action dev="serrof" type="add" issue="1331">
        Added (Field)RelativeDistanceDetector.
      </action>
      <action dev="serrof" type="add" issue="1358">
        Added native AdaptableInterval for ApsideDetector.
      </action>
      <action dev="luc" type="fix" issue="1363">
        Fixed wrong datation of measurements in Rinex observation
        files with offsets not applied.
      </action>
      <action dev="luc" type="fix" issue="1362">
        Added extraction of clock models from Rinex observation files.
      </action>
      <action dev="luc" type="fix" issue="1361">
        Added splicing of Rinex clock files.
      </action>
      <action dev="luc" type="fix" issue="1360">
        Added AggregatedClockModel.
      </action>
      <action dev="luc" type="fix" issue="1359">
        Added get{First|Last}NonNullSpan to TimeSpanMap.
      </action>
      <action dev="tmills" type="fix" issue="1293">
        Added getters to LofOffset.
      </action>
      <action dev="luc" type="fix" issue="1356">
        Fixed parsing of Rinex clock files with mixed satellite system.
      </action>
      <action dev="serrof" type="add" issue="1283">
        Restored previous API for MeasurementBuilder with SpacecraftState.
      </action>
      <action dev="luc" type="fix" issue="1355">
        Added validity range to clock models.
      </action>
      <action dev="luc" type="fix" issue="1354">
        Fixed parsing of SP3 files with missing agency in header.
      </action>
      <action dev="luc" type="add" >
        Added IGSUtils.guessFrame() to retrieve Earth frames with proper
        year and associated IERS conventions.
      </action>
      <action dev="luc" type="fix" issue="1353">
        Fixed parsing of ITR## frames with post-Y2K years on two digits.
      </action>
      <action dev="luc" type="add">
        Allow retrieval of clock model from Rinex clock and SP3 files.
      </action>
      <action dev="luc" type="add" issue="1352">
        Added SampledClockModel.
      </action>
      <action dev="luc" type="add" >
        Added {Field}ClockOffset.
      </action>
      <action dev="serrof" type="add" issue="1345">
          Added J2-only ForceModel for performance.
      </action>
      <action dev="serrof" type="fix" issue="1344">
          Fixed hasNonKeplerianAcceleration in FieldOrbit and improved performance.
      </action>
      <action dev="luc" type="update" issue="1333">
          Deprecated InterSatellitesPhaseAmbiguityModifier, OneWayGNSSPhaseAmbiguityModifier
          and PhaseAmbiguityModifier.
      </action>
      <action dev="luc" type="add" >
          Added AmbiguityDriver and AmbiguityCache.
      </action>
      <action dev="luc" type="update" issue="1343">
          Allow generation of Rinex observation files in receiver clock time scale.
      </action>
      <action dev="luc" type="update" issue="1342">
          Added ClockTimeScale.
      </action>
      <action dev="luc" type="update" issue="1341">
          {get|set}ClkOffset → {get|set}ClockOffsetApplied.
      </action>
      <action dev="serrof" type="add" issue="1336">
          Added getBodyName in body-based attraction models, as well as common abstract class.
      </action>
      <action dev="maxime" type="update" issue="1335">
          Added constructors with orbit type in SmallManeuverAnalyticalModel.
      </action>
      <action dev="serrof" type="add" issue="1258">
          Added get(Un)normalizedC20.
      </action>
      <action dev="luc" type="add" issue="1338">
          Added separate access to original estimation and modifications in estimated measurements.
      </action>
      <action dev="luc" type="add" issue="1332">
          Added InterSatellitesOneWayRangeRate measurements.
      </action>
      <action dev="luc" type="add" >
          Added constant and quadratic clock models for GNSS measurements.
      </action>
      <action dev="serrof" type="update" issue="1198">
          Removed redundant code to create FieldOrbit from Orbit.
      </action>
      <action dev="serrof" type="update" issue="1201">
          Improved performance with PositionAngleType in (Field)NumericalPropagator.
      </action>
      <action dev="serrof" type="update" issue="1307">
          Removed unnecessary calls to (Field)Transform in (Field)ShortTermEncounter2DDefinition.
      </action>
      <action dev="serrof" type="add" issue="1288">
          Added cache for position angle in FieldOrbit when applicable.
      </action>
      <action dev="luc" type="fix" issue="1329">
          Manage clock offset as an additional state in propagators built from SP3 files.
      </action>
      <action dev="luc" type="fix">
          Added TimeStampedDoubleAndDerivative and associated interpolator.
      </action>
      <action dev="luc" type="fix" issue="1325">
          Allow direction-dependent phase centers in inter-satellites measurements.
      </action>
      <action dev="alfe" type="add" issue="1215">
          Create two new EventDetector: LatitudeRangeCrossingDetector and LongitudeRangeCrossingDetector.
      </action>
      <action dev="serrof" type="add" issue="1214">
          Added cache for position angle in Orbit when applicable.
      </action>
      <action dev="serrof" type="add" issue="1306">
          Implement resetIntermediateState in (Field)TLEPropagator.
      </action>
      <action dev="serrof" type="add" issue="1318">
          Add default implementation of getPosition in (Field)Propagator.
      </action>
      <action dev="serrof" type="add" issue="1259">
          Add (Field)KinematicTransform.
      </action>
      <action dev="luc" type="add" issue="1315">
          Added support for Walker constellations, including in-orbit spares with shifted position.
      </action>
      <action dev="serrof" type="update">
          Moved getFieldDate up from FieldTransform to FieldStaticTransform.
      </action>
      <action dev="serrof" type="update" issue="1302">
          Added getStaticInverse to (Field)StaticTransform.
      </action>
      <action dev="luc" type="update" issue="1304">
          Make access to raw albedo and infrared radiation pressure in KnockeRediffusedForceModel public.
      </action>
      <action dev="serrof" type="update" issue="1249">
          Reduce code duplication in (Field)Propagator inheritors.
      </action>
      <action dev="luc" type="update">
          Take azimuthal asymmetry into account in Vienna tropospheric models.
      </action>
      <action dev="luc" type="add">
          Added GlobalPressureTemperature3 model.
      </action>
      <action dev="luc" type="add">
          Added GlobalPressureTemperature2w (i.e. wet) model.
      </action>
      <action dev="luc" type="add">
          Allow to use any GPT grid file (GPT2, GPT2w, GPT3) in GlobalPressureTemperature2 model.
      </action>
      <action dev="luc" type="add">
          Added providers for horizontal gradient.
      </action>
      <action dev="luc" type="add">
          Added Askne-Nordius tropospheric model.
      </action>
      <action dev="luc" type="add">
          Replaced Vienna{One|Three}Model by Vienna{One|Three}.
      </action>
      <action dev="luc" type="add">
          Added ConstantTroposphericModel.
      </action>
      <action dev="luc" type="add">
          Added ChaoMappingFunction for tropospheric mapping function.
      </action>
      <action dev="luc" type="add">
          Added ModifiedHopfieldModel for tropospheric delay.
      </action>
      <action dev="luc" type="add">
          Added CanonicalSaastamoinenModel for tropospheric delay.
      </action>
      <action dev="luc" type="update">
          Replaced SaastamoinenModel by ModifiedSaastamoinenModel for tropospheric delay.
      </action>
      <action dev="luc" type="add">
          Added NBS/NRC steam table model for water vapor pressure.
      </action>
      <action dev="luc" type="add">
          Added Wang1988 model for water vapor pressure.
      </action>
      <action dev="luc" type="add">
          Added CIPM2007 model for water vapor pressure.
      </action>
      <action dev="luc" type="add">
          Added WaterVaporPressureProvider interface.
      </action>
      <action dev="luc" type="add">
          Added HeightDependentPressureTemperatureHumidityConverter for converting weather parameters.
      </action>
      <action dev="luc" type="update" issue="1287">
          Replaced WeatherModel by {Field}PressureTemperatureHumidityProvider.
      </action>
      <action dev="luc" type="add" issue="1287">
          Added {Field}PressureTemperature and {Field}PressureTemperatureHumidity containers.
      </action>
      <action dev="luc" type="update" issue="1287">
          Replaced GlobalPressureTemperature2Model by GlobalPressureTemperature2.
      </action>
      <action dev="luc" type="update" issue="1287">
          Replaced GlobalPressureTemperatureModel by GlobalPressureTemperature.
      </action>
      <action dev="luc" type="update" issue="1287">
          Replaced MappingFunction by TroposphereMappingFunction.
      </action>
      <action dev="luc" type="update" issue="1287">
          Replaced EstimatedTroposphericModel by EstimatedModel.
      </action>
      <action dev="luc" type="update" issue="1287">
          Replaced DiscreteTroposphericModel by TroposphericModel.
      </action>
      <action dev="bryan" type="add" issue="1299">
          Added support for Intelsat's 11 elements propagation.
      </action>
      <action dev="luc" type="add" issue="1294">
          Added NsgfV00Filter to allow parsing some wrong SP3 files.
      </action>
      <action dev="serrof" type="add" issue="1260">
          Started using new square method for Field.
      </action>
      <action dev="luc" type="add" issue="1286">
          Fixed parsing of SP3 files with partly missing standard deviations.
      </action>
      <action dev="luc" type="update" issue="1285">
          Added field versions of unit conversions from and to SI units.
      </action>
      <action dev="serrof" type="update" issue="1276">
          Removed uses of scalar multiply on Field one.
      </action>
      <action dev="serrof" type="add" issue="1275">
          Added utility classes for position angle conversions for (Field) CircularOrbit and EquinoctialOrbit.
      </action>
      <action dev="luc" type="add" issue="1278">
          Fixed exceptions occurring in EOP prediction with ill chosen fitting parameters.
      </action>
      <action dev="luc" type="add" due-to="Elisabet Cid Borobia">
          Added translation of error messages in Catalan language.
      </action>
      <action dev="greyskyy" type="add" issue="1295">
          Added EventDetector implementations for detecting beta angle crossing events.
      </action>
  </release>
  <release version="12.0.2" date="15/03/2024"
           description="Version 12.0.2 is a patch release of Orekit.
           It fixes issues related to SP3 files, interpolation, measurements, multi-threading
           and DSST jacobian setup. Copyright year has been updated.">
      <action dev="luc" type="fix" issue="1347">
          Change visibility of InertiaAxis and Inertia constructors to public.
      </action>
      <action dev="luc" type="fix" issue="1346">
          Allow Rinex V4 observation files to have either "ANTENNA: DELTA X/Y/Z"
          or "ANTENNA: DELTA H/E/N" header line.
      </action>
      <action dev="luc" type="fix" issue="1328">
          Field versions of Frame.getStaticTransformTo don't allow
          null dates (they never did, but the javadoc wrongly stated this was allowed).
      </action>
      <action dev="markrutten" type="fix" issue="1327">
          Removed blank lines in SP3 file generation.
      </action>
      <action dev="luc" type="fix" issue="1322">
          Fixed forbidden SBAS System Time in SP3 files.
      </action>
      <action dev="luc" type="fix" issue="1321">
          Fixed wrong key for Beidou System Time in SP3 files.
      </action>
      <action dev="luc" type="update" issue="1314">
          Fixed wrong parsing of some time systems in SP3 files.
      </action>
      <action dev="markrutten" type="fix" issue="1309">
          Fixed incorrect transmitter location in BistaticRange measurement.
      </action>
      <action dev="evan" type="fix" issue="1300" due-to="Sander Cochran">
          Fix regression in Ephemeris with interpolationPoints=1.
      </action>
      <action dev="Christopher Schank " type="fix" issue="1296">
          Fixed loading of UTC (now thread safe).
      </action>
      <action dev="evan" type="fix" issue="986">
          Fix DSST Jacobian setup.
      </action>
  </release>
  <release version="12.0.1" date="31/12/2023"
           description="Version 12.0.1 is a patch release of Orekit.
           It fixes several issues related to the Ephemeris class, interpolation and caching behaviours.
           Checkstyle configuration for IntelliJ is added and some javadocs have been updated. Finally, missing
           contributions have been added to the changes.">
      <action dev="luc" type="add" issue="1286">
        Fixed parsing of SP3 files with partly missing standard deviations.
      </action>
      <action dev="maxime" type="update" issue="1280">
        Added missing contributions for 12.0 in changes.xml.
      </action>
      <action dev="luc" type="add" issue="1278">
        Fixed exceptions occurring in EOP prediction with ill chosen fitting parameters.
      </action>
      <action dev="vincent" type="fix" issue="1277">
        Fixed regression in computation speed when using Ephemeris.
      </action>
      <action dev="bryan" type="add" issue="1271">
        Added checkstyle configuration for Intellij in contributing.md.
      </action>
      <action dev="vincent" type="fix" issue="1269">
        Fixed infinite loop when using specific date with CssiSpaceWeatherData.
      </action>
      <action dev="vincent" type="fix" issue="1266">
        SpacecraftStateInterpolator now takes into account the extrapolation threshold given at construction.
      </action>
      <action dev="tmills" type="update" issue="1261">
        Updated JavaDoc for references to the yields method where applicable.
      </action>
      <action dev="maxime" type="fix" issue="1254">
        Fixed bad dates in ephemeris when reset-at-end is set to false.
      </action>
      <action dev="maxime" type="fix" issue="1253">
        Fixed covariance computation with ephemeris propagation.
      </action>
      <action dev="bryan" type="update" issue="1230">
        AberrationModifier shall be used with user defined DataContext.
      </action>
      <action dev="bryan" type="fix" issue="1055">
        Fixed bad caching of the ocean tides model.
      </action>
  </release>
  <release version="12.0" date="2023-11-08"
           description="Orekit 12.0 is a major new release.
           It includes both new features and bug fixes. The main new features
           introduced in 12.0 are: the Zeis model for DSST J2-squared terms, RTCM orbit
           and clock correction messages, new filtering capabilities for CCSDS parsing,
           central body flatness is now taken into account for eclipse detector and solar
           radiation pressure, the static transform for {Field} elements, measurements
           can now be evaluated without derivatives, panel dependent coefficients in BoxAndSolarArraySpacecraft,
           prediction of Earth Orientation Parameters, replacement of TimeInterpolable by
           TimeInterpolator, Gauss Initial Orbit Determination algorithm, a {Field} version
           of StateCovariance  and ImpulseManeuver, a new FDOA measurements model, a new
           API for TLE generation including a new method based on a least squares fitting,
           a writer for CCSDS OCM, a new ssa package containing probability of collision
           computation methods (Laas, Alfano,  Alfriend, Patera, and Chan), blending algorithms
           for orbit and covariance interpolation, a torque-free attitude mode for
           general (non-symmetrical) body, a writer for SP3 files, and support for new
           formats: EOP C04, STK ephemeris files, Rinex 3.05 and 4.0, Rinex 2 navigation
           messages, CCSDS ADM v2, and Sinex Differential Code Bias (DCB).
           See the list below for a full description of the changes.">
      <action dev="theo611 " type="update" issue="1203">
          Added new method addSupportedParameters in AbstractPropagatorBuilder.
      </action>
      <action dev="jasquier" type="add" issue="982">
          Added Gauss angles-only initial orbit determination method.
      </action>
      <action dev="lirw1984" type="update" issue="938">
          Enhanced parsing of CRD files.
      </action>
      <action dev="luc" type="update" issue="1256">
          Limit use of synchronization in LazyLoadedTimeScales.
      </action>
      <action dev="serrof" type="update" issue="1242">
          Removed unused static variables in DTM2000.
      </action>
      <action dev="tmills" type="update" issue="1213">
          Changed "absPva == null" to "isOrbitDefined()" in (Field)SpacecraftState.
      </action>
      <action dev="serrof" type="add" issue="1247">
          Add toStaticTransform to (Field)SpacecraftState.
      </action>
      <action dev="serrof" type="add" issue="1245">
          Introduce individual methods for tracking coordinates in TopocentricFrame.
      </action>
      <action dev="luc" type="fix" issue="1246">
         Allow loading IONEX files from DataSource for Global Ionosphere Model.
      </action>
      <action dev="luc" type="fix" issue="1212">
         Use Ionospĥere Pierce Point in Global Ionosphere Model.
      </action>
      <action dev="luc" type="add" >
         Added getCartesianPoint to TopocentricFrame.
      </action>
      <action dev="serrof" type="fix" issue="1173">
         Fixed wrong uses of AbsoluteDate for Field transformations in Atmosphere and FieldElevationDetector.
      </action>
      <action dev="serrof" type="add" issue="1240">
         Add toStaticTransform to (Field)Transform.
      </action>
      <action dev="luc" type="add" issue="1239">
         Added derivatives to EOP when they are missing in the files.
      </action>
      <action dev="luc" type="add" issue="1238">
         Allow customization of interpolation degree in EOP.
      </action>
      <action dev="luc" type="add" >
         Added support for XML and csv versions of bulletin A, bulletin B and EOP C04.
      </action>
      <action dev="alfe" type="fix"  issue="1233">
          Set InterSatVisibilityDetector global constructor from private to protected.
      </action>
      <action dev="alfe" type="fix"  issue="1231">
          Fix bug on buildBox constructor coefficients order.
      </action>
      <action dev="alfe" type="add" issue="1225">
          Adding {Field}LongitudeCrossingDetector.
      </action>
      <action dev="luc" type="add" issue="1227">
          Added support for CCSDS/SANA geodetic orbital elements.
      </action>
      <action dev="serrof" type="add" issue="1211">
          Added method to create new instance without rates from position-angled based (Field)Orbit, with new Interface.
      </action>
      <action dev="luc" type="add" issue="1229">
          Added {Field}TrackingCoordinates.
      </action>
      <action dev="luc" type="add" issue="1228">
          Added lowestAltitudeIntermediate method to OneAxisEllipsoid.
      </action>
      <action dev="luc" type="fix" issue="1226">
          Fixed Sun radius.
      </action>
      <action dev="serrof" type="add" issue="1217">
          Added getter for resetAtEnd in (Field)AbstractIntegratedIntegrator.
      </action>
      <action dev="luc" type="add" issue="1224">
          Fixed NaN appering in one axis ellipsoid Cartesian to geodetic transform in rare cases.
      </action>
      <action dev="luc" type="add" issue="1222">
          Added configurable skimming altitude to inter-satellite direct view detector.
      </action>
      <action dev="luc" type="add" issue="1223">
          Added wind-up effect for inter-satellites phase measurements.
      </action>
      <action dev="luc" type="add" issue="1219">
          Added builders for OneWayGNSSPhase and OneWayGNSSRange.
      </action>
      <action dev="luc" type="add" issue="1220">
          Use step interpolators for measurements generation requiring time shifts.
      </action>
      <action dev="luc" type="add" issue="1221">
          {Field}OrekitStepInterpolator now implement {Field}PVCoordinatesProvider.
      </action>
      <action dev="bryan" type="add" issue="1216">
          Added Az/El based initial orbit determination.
      </action>
      <action dev="bryan" type="fix" issue="1196">
          Fixed multiple issues in initial orbit determination.
      </action>
      <action dev="serrof" type="update" issue="1210">
          Fixed missing up- and down-stream inheritance of FieldTimeShiftable.
      </action>
      <action dev="serrof" type="update" issue="1209">
          Renamed PositionAngle into PositionAngleType
      </action>
      <action dev="serrof" type="add" issue="1172">
          Added access to integrator's name for (Field)AbstractIntegratedPropagator
      </action>
      <action dev="vincent" type="fix" issue="1205">
        Fixed failing tests after correction of Hipparchus issue 253.
      </action>
      <action dev="vincent" type="update" issue="1169">
        Refactored MarshallSolarActivityFutureEstimation so that it follows the same architecture as CssiSpaceWeatherData
      </action>
      <action dev="vincent" type="fix" issue="1168">
        Fixed Marshall Solar Activity website link in MarshallSolarActivityFutureEstimation javadoc
      </action>
      <action dev="vincent" type="fix" issue="1072">
        Fixed thread interference using CssiSpaceWeatherData and MarshallSolarActivityFutureEstimation
      </action>
      <action dev="vincent" type="update" issue="1195">
        Updated OrbitBlender API and improved javadoc.
      </action>
      <action dev="serrof" type="fix" issue="1197">
        Use of FieldOrbit in gradient converters only when applicable.
      </action>
      <action dev="luc" type="update" >
        Improved (a lot) performance of GNSS attitude models.
      </action>
      <action dev="luc" type="update" >
        Replaced {Field}DerivativeStructure by {Field}UnivariateDerivative2 in GNSS attitude context.
      </action>
      <action dev="serrof" type="add" issue="1194">
        Added ways to create FieldOrbit from Orbit.
      </action>
      <action dev="luc" type="fix" issue="1014" due-to="Li Rongwang">
        Added support for more weird dates in SP3 files.
      </action>
      <action dev="serrof" type="update" issue="1192">
        Cleaned (Field)SpacecraftState and changed default Attitude from LofOffset to FrameAlignedProvider.
      </action>
      <action dev="serrof" type="add" issue="1185">
        Added direct call to (Field)Rotation for AttitudeProviders.
      </action>
      <action dev="luc" type="fix" issue="1191">
        Added SP3CoordinateHermiteInterpolator.
      </action>
      <action dev="luc" type="fix" issue="1049">
        Added SP3Writer.
      </action>
      <action dev="luc" type="fix" issue="1190">
        Revamped SP3 data hierarchy, with header and separated ephemeris segments.
      </action>
      <action dev="luc" type="fix" issue="1187">
        Fixed units in SP3 files.
      </action>
      <action dev="vincent" type="add">
        Added getter for filter in EventSlopeFilter.
      </action>
      <action dev="serrof" type="update">
        Various renaming across maneuvers package.
      </action>
      <action dev="serrof" type="fix" issue="1165">
        Added non-Euclidean norms for mass flow rates of finite-valued burn.
      </action>
      <action dev="maxime" type="update" issue="1167">
        Refactored ForceModel, DSSTForceModel and ParametersDriversProvider.
      </action>
      <action dev="serrof" type="update" issue="1171">
        Removed unnecessary computations (velocity and acceleration) from JPL ephemerides when possible.
      </action>
      <action dev="vincent" type="fix" issue="1108">
        Fixed corruption of GenericTimeStampedCache when propagating from infinity by preventing a propagation to start from infinity
      </action>
      <action dev="luc" type="add" issue="1178">
        Max check interval in events detectors can now depend on current state.
      </action>
      <action dev="bryan" type="update" issue="1182">
        Moved Rinex parsing/writing into files package.
      </action>
      <action dev="serrof" type="fix" issue="1170">
          Fixed wrong calls in Field acceleration for some gravitational force models.
      </action>
      <action dev="markrutten" type="add" issue="1069">
        Added FDOA measurements.
      </action>
      <action dev="bryan" type="add" issue="887">
        Added possibility to freeze gravity field from user defined epoch.
      </action>
      <action dev="luc" type="add" issue="993">
        Added EphemerisOcmWriter and StreamingOcmWriter.
      </action>
      <action dev="luc" type="update">
        Renamed EphemerisWriter → EphemerisOemWriter.
      </action>
      <action dev="bryan" type="fix" issue="859">
        Created a new API for TLE generation allowing user defined setting.
      </action>
      <action dev="luc" type="add" issue="1177">
        Fixed writing of Rinex observation files with empty GLONASS SLOT / FRQ #.
      </action>
      <action dev="luc" type="add" issue="1176">
        Fixed parsing of Rinex observation files with QZSS satellites in SYS / PHASE SHIFT.
      </action>
      <action dev="luc" type="add" issue="1175">
        Fixed parsing of Rinex observation files with continuation lines in SYS / PHASE SHIFT.
      </action>
      <action dev="luc" type="add" issue="1174">
        Added getPropagators to AggregateBoundedPropagator.
      </action>
      <action dev="bryan" type="update" issue="1123">
        Generalized unscented Kalman filter to work with any PropagatorBuilder.
      </action>
      <action dev="maxime" type="update" issue="1151">
        Increased performance of orbit determination when using solar radiation pressure.
      </action>
      <action dev="bryan" type="add" issue="950">
        Added getOrbitType() and getPositionAngle in MatricesHarvester.
      </action>
      <action dev="bryan" type="add" issue="1118">
        Verified that MSAFE data can be loaded from a DataSource.
      </action>
      <action dev="bryan" type="add" issue="1116">
        Allowed loading JB2008 space wheater data from a DataSource.
      </action>
      <action dev="bryan" type="add" issue="1117">
        Allowed loading CSSI space wheater data from a DataSource.
      </action>
      <action dev="bryan" type="fix" issue="1150">
        Fixed wrong validity interval in Sinex files.
      </action>
      <action dev="louis" type="add" issue="893">
        Added support for loading DCB data from Sinex files.
      </action>
      <action dev="vincent" type="fix" issue="1164">
        Classes extending AbstractTimeInterpolator and AbstractFieldTimeInterpolator are now thread safe.
      </action>
      <action dev="vincent" type="update" issue="1144">
        Changed methods computing rotation in LOF to expect date as argument in addition to the PVCoordinates.
      </action>
      <action dev="luc" type="update" issue="1157">
        Improved parallelism in measurements generation.
      </action>
      <action dev="luc" type="update" issue="1156">
        Moved getBuilder from AbstractScheduler base class to Scheduler interface.
      </action>
      <action dev="luc" type="fix" issue="1152">
        Fixed ArrayIndexOutOfBoundException in {Field}NeQuickParameters.
      </action>
      <action dev="luc" type="fix" issue="1134">
        Fixed missing enumerate entries needed for recent antex files.
      </action>
      <action dev="luc" type="update" issue="1150">
        Fixed default validity intervals in Sinex files.
      </action>
      <action dev="luc" type="update" issue="1149">
        Fixed parsing of Sinex files without agency codes.
      </action>
      <action dev="luc" type="update" issue="1147">
        Allow custom satellite systems in GNSS.
      </action>
      <action dev="sebastien" type="update" issue="1154">
        Moved orekit-performance project to official forge and updated CI.
      </action>
      <action dev="luc" type="add" issue="1064">
        Allow estimating measurements values without computing derivatives.
      </action>
      <action dev="maxime" type="fix" issue="1153">
        Fixed failing tests on Windows in probability of collision package.
      </action>
      <action dev="serrof" type="add" issue="1061">
          Added a Field implementation of impulsive maneuvers.
      </action>
      <action dev="luc" type="add" issue="1028" due-to="Lucas Girodet">
        Added torque-free attitude mode for general (non-symmetrical) body.
      </action>
      <action dev="maxime" type="add" issue="1023">
        Forbid Python keywords in method, class, interface and enum names.
      </action>
      <action dev="vincent" type="update" issue="1148">
        Added getName method in LOF interface and moved toOrbitRelativeFrame from LOF to LOFType
      </action>
      <action dev="maxime" type="update" issue="854">
        Moved method AbstractManeuverTriggers.addResetter to interface level, in ManeuverTriggers.
      </action>
      <action dev="vincent" type="update" issue="1143">
        Changed all EventDetector (including field version) complete constructors to protected.
      </action>
      <action dev="bryan" type="add" issue="1107">
        Added constructor of AbsoluteDate using Instant.
      </action>
      <action dev="bryan" type="add" issue="1139">
        Added {Field}TimeStamped#durationFrom({Field}TimeStamped) method.
      </action>
      <action dev="bryan" type="add" issue="1137">
        Allowed creating static BodyFacade with DataContext.
      </action>
      <action dev="vincent" type="update" issue="1136">
        Replace expected LOFType arguments by recently implemented LOF interface in LocalOrbitalFrame, LofOffset,
          TabulatedLofOffset and ThrustDirectionAndAttitudeProvider
      </action>
      <action dev="vincent" type="update" issue="1136">
        Changed Fieldifier to return fielded orbit in the same orbit type as input orbit
      </action>
      <action dev="luc" type="add" issue="1135">
        Parse SITE/ANTENNA block in Sinex files.
      </action>
      <action dev="vincent" type="add" issue="979">
        Added the space situational awareness (ssa) package.
      </action>
      <action dev="vincent" type="fix" issue="1133">
        Cdm metadata now consider that the Earth is the default orbit center if not explicitly defined.
      </action>
      <action dev="vincent" type="add" issue="987">
        Added field version of StateCovariance.
      </action>
      <action dev="luc" type="fix" issue="1130">
        Fixed API inconsistencies in antenna phase center handling.
      </action>
      <action dev="maxime" type="fix" issue="1105">
        Fixed deadlock in threads when successively calling PropagatorsParallelizer.propagate(...).
      </action>
      <action dev="luc" type="remove" issue="1125">
        Removed EventBasedManeuverTriggers, obsoleted by StartStopEventsTriggers since Orekit 11.1.
      </action>
      <action dev="luc" type="add" issue="1126">
        Added FieldBooleanDetector.
      </action>
      <action dev="luc" type="add" issue="1127">
        Added FieldEventEnablingPredicateFilter.
      </action>
      <action dev="luc" type="add" issue="1128">
        Added FieldElevationExtremumDetector.
      </action>
      <action dev="luc" type="add" issue="1129">
        Added FieldEventSlopeFilter.
      </action>
      <action dev="luc" type="add">
        Replaced PhaseCentersPhaseModifier by PhaseCentersPhaseModifier.
      </action>
      <action dev="luc" type="add" issue="1121">
        Replaced PhaseCentersRangeModifier by PhaseCentersRangeModifier.
      </action>
      <action dev="luc" type="add" issue="1124">
        Allow retrieving ground station transforms at date already considering clock offset.
      </action>
      <action dev="luc" type="add" issue="1120">
        Added MultiplexedMeasurementBuilder.
      </action>
      <action dev="vincent" type="update" issue="1114">
        Replaced KeplerianOrbit with CartesianOrbit in Gauss, Lambert and Gibbs IOD.
      </action>
      <action dev="luc" type="add" issue="1113">
        Allow loading ANTEX files from a DataSource.
      </action>
      <action dev="luc" type="add" issue="1115">
        Added stations displacements due to plate tectonics.
      </action>
      <action dev="luc" type="update" issue="1102">
        Fixed wrong decoding of scaled double values.
      </action>
      <action dev="luc" type="update" issue="1111">
        Allow on-the-fly handling of generated measurements.
      </action>
      <action dev="luc" type="update" issue="1110">
        Customize attitude provider when parsing an ephemeris.
      </action>
      <action dev="vincent" type="fix" issue="970">
        Added the equivalent of an "interpolateCovariance" method to the Ephemeris class.
      </action>
      <action dev="vincent" type="fix" issue="1067">
        Replaced TimeInterpolable interface with TimeInterpolator.
      </action>
      <action dev="pascal" type="update" issue="1053">
        Rename InertialProvider into FrameAlignedProvider.
      </action>
      <action dev="serrof" type="add" issue="1089">
        Introduced Enumerate for norm of control vectors, used by impulses.
      </action>
      <action dev="luc" type="add">
        Added HexadecimalSequenceEncodedMessage.
      </action>
      <action dev="luc" type="add">
        Added a truncating filter for line-oriented files.
      </action>
      <action dev="vincent" type="fix" issue="1096">
        Fix null reference frame when parsing CDM using "ITRF" as a reference frame.
      </action>
      <action dev="vincent" type="add" issue="1093">
        Added method to get the CCSDS compatible name of given PocMethodType.
      </action>
      <action dev="vincent" type="fix" issue="1092">
        Fixed typos in parameters name and associated getters when impacted.
      </action>
      <action dev="luc" type="add" issue="1091">
         Added support for old Rinex 2 navigation files.
      </action>
      <action dev="luc" type="add" issue="1088">
         Added piecewise-polynomial thrust model.
      </action>
      <action dev="luc" type="add" issue="1087">
         Accept some slightly invalid Rinex navigation files.
      </action>
      <action dev="luc" type="add" issue="1080">
         Added MultiSatFixedStepHandler.
      </action>
      <action dev="vincent" type="add" issue="1081">
        Added "toOrbitRelativeFrame" method in LOFType enum to allow for a better compatibility between Orekit and CCSDS
        files
        Added new error message when trying to convert LVLH and LVLH_INERTIAL LOFType enum to OrbitRelativeFrame as they use
        a different definition than the one expected in CCSDS files
      </action>
      <action dev="vincent" type="fix" issue="1079">
        Fixed OrbitRelativeFrame enum as some instances were not built using their recently introduced inertial LOFType
        equivalent
      </action>
      <action dev="luc" type="add" issue="1060">
         Added support for CCSDS ADM V2.
      </action>
      <action dev="luc" type="add">
         Added PrecessionFinder to recover precession parameters from
         vector first and second derivatives (used by some CCSDS ADM modes).
      </action>
      <action dev="vincent" type="update" issue="1058">
        Refactored FieldODEIntegratorBuilder interface and its implementing classes
      </action>
      <action dev="luc" type="add" issue="1047">
          Added support for Rinex 4.00 (currently only navigation).
      </action>
      <action dev="luc" type="add" issue="1050">
          Added prediction of Earth Orientation Parameters.
      </action>
      <action dev="luc" type="add" issue="1051">
          Added creation of ITRF from custom Earth Orientation Parameters history.
      </action>
      <action dev="luc" type="update" issue="860">
          Added support for Rinex 3.05 (observation and navigation).
      </action>
      <action dev="luc" type="update">
          Replaced RinexObservationLoader by RinexObservationParser.
      </action>
      <action dev="luc" type="add">
          Allow to write relative dates in CCSDS files, when dates are close enough to a reference.
      </action>
      <action dev="luc" type="update">
          Properly manage known inconsistency between CCSDS and TLE
          concerning units of MEAN_MOTION_DOT and MEAN_MOTION_DDOT.
      </action>
      <action dev="vincent" type="fix" issue="1052">
        Fixed error message when propagating state covariance expressed in LOF. Changed behaviour of
        StateCovarianceMatrixProvider to return the propagated state covariance in same frame/LOF as
        initial state covariance
      </action>
      <action dev="vincent" type="add" issue="1044">
        Added getter for secondaryPVCoordinatesProvider in ExtremumApproachDetector and made computeDeltaPV method public.
      </action>
      <action dev="vincent" type="add" issue="1042">
        Added copy() method in PropagatorBuilder interface.
      </action>
      <action dev="vincent" type="fix" issue="623">
        Improved architecture consistency between propagators and propagator builders
      </action>
      <action dev="qmor" type="fix" issue="1045">
        Fix error TLE serialization when time is close to next day e.g. 23:59:59.999999999 (also for Field version).
      </action>
      <action dev="vincent" type="update" issue="1046">
        Updated getDirection method in ThrustPropulsionModel interface to handle case where thrust vector norm is zero.
      </action>
      <action dev="andrewsgoetz" type="add" issue="1038">
        Added support for STK ephemeris files.
      </action>
      <action dev="luc" type="add" issue="1031">
         Added support for new EOP C04 format published by IERS starting 2023-02-14
      </action>
      <action dev="afossa" type="add" issue="876">
        Added scaling of linear system and allowed different arc duration in multiple shooting.
      </action>
      <action dev="afossa" type="fix" issue="876">
        Avoided computation of inverse of Jacobian, allowed under-determined
        linear systems and fixed sign of epoch partials in multiple shooting.
      </action>
      <action dev="luc" type="add">
         Added DragSensitive.GLOBAL_DRAG_FACTOR as a new global multiplication
         factor that can be applied to all drag coefficients
      </action>
      <action dev="luc" type="add">
         Added RadiationSensitive.GLOBAL_RADIATION_FACTOR as a new global multiplication
         factor that can be applied to all radiation coefficients
      </action>
      <action dev="luc" type="fix" issue="989">
        Added panel dependent coefficients in BoxAndSolarArraySpacecraft.
      </action>
      <action dev="bryan" type="update" issue="1018">
        Improved documentation of glonass propagators.
      </action>
      <action dev="bryan" type="add" issue="1019">
        Added getPropagator() methods for GNSS almanacs and navigation messages.
      </action>
      <action dev="pascal" type="fix" issue="1021">
        Fixed regression introduced in EventEnablingPredicateFilter when fixing issue 1017.
      </action>
      <action dev="luc" type="fix" issue="1020">
        Fixed regression introduced in ImpulseManeuver when fixing issue 1017.
      </action>
      <action dev="luc" type="update" issue="1017">
        Removed generics in EventHandler.
      </action>
      <action dev="luc" type="update" issue="1013">
        Use SI units (i.e. seconds) in GNSSDate.
      </action>
      <action dev="bryan" type="update" issue="1008">
        Removed OrbitDeterminationPropagatorBuilder class.
      </action>
      <action dev="bryan" type="update" issue="1007">
        Removed AbstractKalmanModel and moved functions in KalmanModel.
      </action>
      <action dev="bryan" type="update" issue="899">
        MagneticFieldDetector shall use magnetic field in SI units.
      </action>
      <action dev="bryan" type="update" issue="1003">
        GeoMagneticElements returns magnetic field in SI units.
      </action>
      <action dev="luc" type="add" issue="1001">
        Avoid evaluating derivatives when possible.
      </action>
      <action dev="luc" type="add">
        Added FieldStaticTransform.
      </action>
      <action dev="vincent" type="add" issue="1006">
        Added FieldODEIntegratorBuilder interface and its implementing classes.
      </action>
      <action dev="luc" type="add" issue="1004">
        Removed deprecated methods and classes.
      </action>
      <action dev="luc" type="add" issue="1000">
        Take occulting body flattness into account in solar radiation pressure.
      </action>
      <action dev="luc" type="add" issue="999">
        Added a user-customizable margin to eclipse detectors.
      </action>
      <action dev="luc" type="add" issue="998">
        Take central body flattness into account in FieldEclipseDetector.
      </action>
      <action dev="luc" type="add" issue="991">
        Added filtering capability to CCSDS parsers at token level,
        allowing to fix on fly CCSDS messages.
      </action>
      <action dev="vincent" type="fix" issue="957">
        Removed duplicate exception message for negative mass.
      </action>
      <action dev="julien" type="fix" issue="988">
        Fixed CDM's fields about force model that are set to NO if absent (solar radiation pressure, earth tides, intrack thrust).
      </action>
      <action dev="bryan" type="fix" issue="840">
        Fixed typo in class name of AttitudeEndpoints.
      </action>
      <action dev="bryan" type="fix" issue="841">
        Fixed unsafe cast in CSSISpaceWeatherDataLoader.
      </action>
      <action dev="bryan" type="add" issue="941">
        Added RTCM orbit and clock messages for GPS, GLONASS, and Galileo.
      </action>
      <action dev="luc" type="fix" issue="1002">
        Added adapters in both directions between ExtendedPVCoordinatesProvider and Frame.
      </action>
      <action dev="luc" type="fix" issue="997">
        Fixed longitude crossing detection in stepless propagators.
      </action>
      <action dev="alfe" type="add" issue="995">
        Added attitude provider: BdotPointing.
      </action>
      <action dev="luc" type="fix" issue="994">
        Fixed typo in method name OcmData.getTrajectoryBlocks().
      </action>
      <action dev="luc" type="fix" issue="992">
        Make several OCM sub-components constructors public to allow building an OCM from scratch.
      </action>
      <action dev="bryan" type="add" issue="931">
        Added Zeis model for DSST J2-squared second order terms.
      </action>
      <action dev="vincent" type="add" issue="981">
        Added ability to consider LOFType as pseudo-inertial frame.
      </action>
    </release>
    <release version="11.3.3" date="2023-06-30"
             description="Version 11.3.3 is a patch release of Orekit.
             It fixes several issues related to the semi-analytical propagation using DSST model.
             Specifically, it fixes the propagation using 3x3 geopotential terms. It also fixes
             the osculating propagation using luni-solar perturbation. Finally, it fixes a performance
             issue in tesseral terms when high order values are used.">
      <action dev="maxime" type="fix" issue="1106">
        Improved performances for (Field)DSSTPropagatorTest.
      </action>
      <action dev="maxime" type="fix" issue="672">
        Fixed DSST tesseral force model short period terms update when order of gravity potential is lower or equal to 3.
      </action>
      <action dev="maxime" type="fix" issue="1098">
        Fixed DSST osculating performance issues with high degree and order of geopotential.
      </action>
      <action dev="bryan" type="fix" issue="1100">
        Fixed thread safety issue in CoefficientFactory.
      </action>
      <action dev="bryan" type="fix" issue="1029">
        Fixed crash of DSST during propagation with osculating and 3rd body.
      </action>
    </release>
    <release version="11.3.2" date="2023-02-17"
             description="Version 11.3.2 is a patch release of Orekit.
             It fixes issues related to the measurement covariance used by the Unscented Kalman Filter,
             the theoritical evaluation of angulare Ra-Dec measurements, the epoch used for Glonass
             navigation messages, and the numerical accuracy of the shiftedBy method of cartesian orbits.
             Finally, it includes some improvements in the class documentation">
      <action dev="Jonathan Hood" type="fix" issue="1033">
        Fixed GLONASS parser to set ToC and Date directly to ingested date instead of rounded GPS date.
      </action>
      <action dev="andrewsgoetz" type="fix" issue="1015">
        Fixed numerical issue in CartesianOrbit#shiftedBy().
      </action>
      <action dev="bryan" type="fix" issue="1034" due-to="Dimuthu Jayasingha">
        Fixed convergence of unscented kalman filter by using measurement covariance.
      </action>
      <action dev="bryan" type="add" issue="984">
        Added missing Onsala Space Observatory BLQ file formats.
      </action>
      <action dev="bryan" type="fix" issue="1032">
        Fixed ambiguous propagation type for numerical orbit propagators.
      </action>
      <action dev="bryan" type="fix" issue="977">
        Removed reference to old Orekit mailing list in LocalOrbitalFrame.
      </action>
      <action dev="serrof" type="fix" issue="1026">
          Fixed theoretical evaluation of AngularRaDec when the reference frame is not Earth-centered.
      </action>
      <action dev="serrof" type="fix" issue="980">
      Fixed wrong wrapper in deprecated KeplerianOrbit's and FieldKeplerianOrbit's methods for anomaly conversions.
      </action>
      <action dev="bryan" type="update" issue="1018">
        Improved documentation of glonass propagators.
      </action>
      <action dev="pascal" type="fix" issue="996">
        Fixed HolmesFeatherstoneAttractionModel error with a degree 0 gravity field.
      </action>
    </release>
    <release version="11.3.1" date="2022-12-24"
             description="Version 11.3.1 is a patch release of Orekit.
             It fixes an issue related to the parsing of dates in the Rinex navigation files.
             It also fixes discontinuity issues in the Brouwer-Lyddane orbit propagator.
             Finally, it includes some improvements in the class documentation">
      <action dev="luc" type="fix" issue="1012">
        Fixed JavaDoc in IsotropicRadiationClassicalConvention class.
      </action>
      <action dev="luc" type="fix" issue="1009">
        Fixed week number parsing in Rinex Navigation files.
      </action>
      <action dev="jvalet" type="fix" issue="966">
        Fixed discontinuity issues in Brouwer-Lyddane orbit propagator.
      </action>
      <action dev="vincent" type="update" issue="978">
        Improved documentation of StateCovariance class.
      </action>
    </release>
    <release version="11.3" date="2022-10-25"
             description="Version 11.3 is a minor release of Orekit.
             It includes both new features and bug fixes. New features introduced in 11.3 are:
             the unscented Kalman filter (numerical version), the semi-analytical unscented Kalman filter (DSST version),
             a new PVCoordinatesProvider modelling waypoints on an ellipsoid following a loxodrome (commonly, a rhumb line),
             a new method to compute hyperbolic anomaly based on Gooding and Odell algorithm,
             a new built-in additional state for covariance propagation (linear method based on the state transition matrix computation),
             with a new state covariance object allowing covariance transformation between frames and orbit types,
             the extrapolation of the state covariance matrix using a Keplerian model,
             a new ExtremumApproachDetector for close encounter computation,
             the migration of all JUnit tests from JUnit 4 to JUnit 5,
             the ability to estimate measurement parameters (station position or clock biases) from an ephemeris,
             new methods to convert from/to Orekit frames and CCSDS frames,
             improvements of CCSDS CDM (Collision Data Message) parsers,
             improvements in date handling and aggregate bounded propagators,
             several bug fixes and documentation improvements.
             See the list below for a full description of the changes.">
      <action dev="bryan" type="add" issue="972">
        Added shiftedBy method for covariance matrix.
      </action>
      <action dev="bryan" type="add" issue="971">
        Added new class to handle covariance matrix.
      </action>
      <action dev="luc" type="fix" issue="974">
        Use Véronique Dehant table for station displacements due to tides.
      </action>
      <action dev="luc" type="fix" issue="973">
        Avoid losing last measurements in Kalman filter.
      </action>
      <action dev="gc" type="add" issue="940">
        Accept new fields in CCSDS CDM files.
      </action>
      <action dev="vincent" type="add" issue="964">
        Added covariance transformation between local orbital frames.
      </action>
      <action dev="andrewsgoetz" type="fix" issue="951">
        Moved Keplerian anomaly conversion methods to KeplerianAnomalyUtility
        and FieldKeplerianAnomalyUtility, deprecating the methods in
        KeplerianOrbit and FieldKeplerianOrbit. Incorporated Gooding and Odell
        algorithm for solving the hyperbolic Kepler equation.
      </action>
      <action dev="gaetanpierre" type="add" issue="961">
        Added Unscented Semi-analytical Kalman Estimator.
      </action>
      <action dev="gaetanpierre" type="add" issue="960">
        Added Unscented Kalman Estimator.
      </action>
      <action dev="maxime" type="fix" issue="967">
        Fixed documentation in BulletinAFilesLoader.
      </action>
      <action dev="serrof" type="fix" issue="963">
        Fixed rejection of irregular TDM PATH field.
      </action>
      <action dev="bryan" type="update" issue="726">
        Added ephemeris based estimation.
      </action>
      <action dev="maxime" type="update" issue="955">
        Added method to get measurement types.
      </action>
      <action dev="gc" type="fix" issue="943">
        Improved AbsoluteDate.equals method with management of past and future infinity.
      </action>
      <action dev="bryan" type="add" issue="901">
        Added additional state provider for covariance matrix propagation.
      </action>
      <action dev="vincent" type="update" issue="956">
        Migrated all tests from JUnit4 to JUnit5.
      </action>
      <action dev="vincent" type="add" issue="953">
        Added method to convert to/from an Orekit frame and a CCSDS Frame.
      </action>
      <action dev="vincent" type="add" issue="952">
        Added ExtremumApproachEventDetector.
      </action>
      <action dev="evan" type="add">
        Added constructor to AggregateBoundedPropagator for more control over which
        propagator is used.
      </action>
      <action dev="greyskyy" type="add">
        Added waypoint interpolation of PVCoordinatesProvider.
      </action>
      <action dev="evan" type="add" issue="954">
        Added method to round DateTimeComponents for custom formatting.
      </action>
    </release>
    <release version="11.2.1" date="2022-08-01"
             description="Version 11.2.1 is a patch release of Orekit.
             It fixes issues related to the parsing and writing of CCSDS CDM files.
             It also fixes issues related to date management.
             Finally it includes some improvements in the class documentation">
      <action dev="gc" type="fix" issue="945">
        Fixed documentation issue, RTNCovariance constructor initializes the covariance matrix with NaN.
      </action>
      <action dev="gc" type="fix" issue="944">
        Fixed wrong parsing of Area_DRG and Area_SRP from CDM.
      </action>
      <action dev="gc" type="fix" issue="942">
        Fixed N/A value not recognized for field MANEUVERABLE when parsing CDMs.
      </action>
      <action dev="luc" type="fix" issue="939">
        Fixed negative offset when shifting an AbsoluteDate.
      </action>
      <action dev="luc" type="fix" issue="935">
        Fixed internal error on DateEvent capture events in v11.1.2.
      </action>
    </release>
    <release version="11.2" date="2022-06-20"
             description="Version 11.2 is a minor release of Orekit.
             It includes both new features and bug fixes. New features introduced
             in 11.2 are: the Hatch filter for GNSS measurements smoothing, the parsing
             and writing of CCSDS CDM in both KVN and XML formats, the parsing of SOLFSMY
             and DTC data for JB2008 atmospheric model, the parsing of EOP in Sinex
             files, new measurements for orbit determination: TDOA, bi-static range and
             range rate, support for ITRF 2020 version, the computation of mean orbital
             parameters in the sense of Eckstein-Hechler or Brouwer-Lyddane models. It
             also includes an update of the CCSDS ODM format to latest draft version and an
             improvement of the frame transformation.
             See the list below for a full description of the changes.">
      <action dev="bryan" type="update">
        Added possibility to custom analytical mean parameters conversion.
      </action>
      <action dev="louis" type="add" issue="666">
        Added Hatch filters for smoothing of GNSS measurements.
      </action>
      <action dev="bryan" type="update" issue="895">
        Allowed parsing of SP3 files without EOF key.
      </action>
      <action dev="gc" type="add" issue="790">
        Added writing of velocity record in CPF file writers.
      </action>
      <action dev="bryan" type="update" issue="804">
        Added support for loading EOP from Sinex files.
      </action>
      <action dev="luc" type="fix" issue="936">
        Raised a too stringent convergence threshold in Eackstein-Hechler model.
      </action>
      <action dev="bryan" type="add" issue="932">
        Added a way to compute mean parameters in Brouwer-Lyddane model.
      </action>
      <action dev="markrutten" type="add" issue="922">
        Added bistatic range measurement.
      </action>
      <action dev="luc" type="add" issue="933">
        Added a way to compute mean parameters in Eckstein-Hechler model.
      </action>
      <action dev="luc" type="update" issue="934">
        Updated CCSDS ODM to latest draft version (pink book).
      </action>
      <action dev="luc" type="fix" issue="930">
        Prevents zero max check intervals in maneuvers triggers detectors.
      </action>
       <action dev="luc" type="add">
        Added detection of non-positive max check interval and threshold.
      </action>
      <action dev="luc" type="add" issue="929">
        Allow additional derivatives providers to update main state derivatives.
      </action>
      <action dev="luc" type="fix" issue="928">
        Fixed indexing error when estimating a subset of orbital parameters.
      </action>
      <action dev="luc" type="update" issue="925">
        Don't loose additional derivatives when generating ephemeris.
      </action>
      <action dev="gc" type="fix" issue="889">
        Fixed unexpected behavior of two tests in OrekitMessagesTest.
      </action>
      <action dev="mvanel" type="add" issue="777">
        Added support for parsing and writing CDM files in both KVN and XML formats.
      </action>
      <action dev="luc" type="add" issue="918">
        Added support for ITRF-2020.
      </action>
      <action dev="pascal" type="add" issue="911">
        Added TDOA and bistatic range rate measurements.
      </action>
      <action dev="bryan" type="add" issue="900">
        Added init method in {Field}AdditionalStateProvider.
      </action>
      <action dev="louis" type="add" issue="888">
        Added J2-contribution for relativistic clock correction.
      </action>
      <action dev="evan" type="update">
        Allow creating Geoid without default data context.
      </action>
      <action dev="louis" type="add" issue="759">
        Added data loaders for Space Environment's JB2008 data.
      </action>
      <action dev="bryan" type="add" issue="898">
        Added static method to create a BodyFacade from a CenterName.
      </action>
      <action dev="evan" type="update" issue="903">
        Added Frame.getStaticTransformTo(...) and supporting methods to improve
        performance.
      </action>
    </release>
    <release version="11.1.2" date="2022-04-27"
             description="Version 11.1.2 is a patch release of Orekit.
             It fixes issues related to the parsing and writing of CCSDS and ILRS files.
             It also fixes issues in ECOM2 solar radiation pressure model, event bracketing,
             ephemeris generation, and NTW local orbital frame.
             Finally it includes some improvements in the class documentation">
      <action dev="luc" type="fix" issue="917">
        Fixed missing tags in XML generation by EphemerisWriter.
      </action>
      <action dev="louis" type="fix" issue="886">
        Fixed rollover in CRD parser.
      </action>
      <action dev="louis" type="fix" issue="786">
        Fixed NaNs when constructing Keplerian orbit from PV
        computed from KeplerianOrbit.
      </action>
      <action dev="louis" type="fix" issue="826">
        Fixed ephemeris generation using PropagatorParallelizer.
      </action>
      <action dev="luc" type="fix" issue="921">
        Fixed event bracketing problem induced by numerical noise at end of search interval.
      </action>
      <action dev="luc" type="fix" issue="919">
        Fixed ephemeris generation with several derivatives providers.
      </action>
      <action dev="maxime" type="fix" issue="909">
        Fixed wrong implementation of NTW LOF frame.
      </action>
      <action dev="bryan" type="fix" issue="910">
        Fixed eD and eY equation in ECOM2 model.
      </action>
      <action dev="pascal" type="fix" issue="908">
        Fixed unmanaged comment in OMM.
      </action>
      <action dev="pascal" type="fix" issue="906">
        Fixed unmanaged units in OMM.
      </action>
      <action dev="evan" type="fix" issue="882">
        Fix StreamingOemWriter in ITRF and without optional fields.
      </action>
      <action dev="evan" type="fix" issue="912">
        Fix StreamingOemWriter without acceleration.
      </action>
      <action dev="luc" type="fix" issue="184">
        Fixed non-bracketing issue when RESET_STATE slightly moves an event at the start
        of a step and another regular event happens in the first half of the same step
      </action>
    </release>
    <release version="11.1.1" date="2022-03-17"
             description="Version 11.1.1 is a patch release of Orekit.
             It fixes issues related to the parsing of SP3 and Rinex files. It also takes
             additional derivatives into account in {Field}SpacecraftState.shiftedBy method.
             Finally it includes some improvements in the class documentation">
      <action dev="lars" type="add" issue="896">
        Added Git configuration instructions in contributing guide.
      </action>
      <action dev="lars" type="fix" issue="897">
        Corrected wrong path in release guide.
      </action>
      <action dev="bryan" type="fix" issue="894">
        Fixed dead link in contributing guidelines.
      </action>
      <action dev="bryan" type="fix" issue="698">
        Added missing BDS-3 signal for Rinex 3.04.
      </action>
      <action dev="bryan" type="fixed" issue="892">
        Removed check of not supported keys in RinexLoader.
      </action>
      <action dev="lirw1984" type="update" issue="895">
        Enhanced parsing of SP3 files.
      </action>
      <action dev="luc" type="add" issue="902">
        Take additional derivatives into account in {Field}SpacecraftState.shiftedBy.
      </action>
    </release>
    <release version="11.1" date="2022-02-14"
             description="Version 11.1 is a minor release of Orekit.
             It includes both new features and bug fixes. New features introduced
             in 11.1 are: the estimation of maneuver start/stop time, the Brouwer-Lyddane
             orbit propagation model with Warren Phipps’ correction for the critical
             inclination of 63.4° and the perturbative acceleration due to atmospheric
             drag, the Extended Semi-analytical Kalman Filter, a new API for
             State Transition Matrix and Jacobian matrices computation, orbit
             determination  using analytical propagation models, parsing of ICGEM V2.0 format.
             This release includes important fixes in CCSDS files, TimeSpanMap, and
             display of dates. See the list below for a full description of the changes.">
      <action dev="luc" type="fix" issue="722">
        Prefer values from Bulletin B rather than Bulletin A if both are present
        in rapid data column format. This handling of priority was already in
        place for XML file, but not for column format.
      </action>
      <action dev="luc" type="fix" issue="448">
        Added support for ICGEM V2.0 format for piecewise gravity fields
        that contain discontinuities around major earthquakes, like
        Eigen 6S4 V2.
      </action>
      <action dev="andrewsgoetz" type="add">
        Added Automatic-Module-Name "org.orekit" to JAR manifest to improve usability
        of Orekit by modular Java projects.
      </action>
      <action dev="julie,bryan,maxime" type="add" issue="823">
        Added the Extended Semi-analytical Kalman Filter.
      </action>
      <action dev="luc" type="fix" issue="875">
        Allow empty comments in CCSDS messages
      </action>
      <action dev="luc" type="fix" issue="884">
        Deprecated TimeSpanMap.getTransitions()
      </action>
      <action dev="luc" type="fix" issue="832,885">
        Allow to enter the same transition date in TimeSpanMap several times
      </action>
      <action dev="luc" type="fix" issue="833">
        Added a way to erase all earlier/later transitions when adding an entry
        and added addValidBetween to TimeSpanMap.
      </action>
      <action dev="bryan" type="add">
        Added a new and simpler API for State Transition Matrix and Jacobian
        matrix computation for analytical orbit propagators.
      </action>
      <action dev="bryan" type="fix" issue="878">
        Fixed writing of ITRF frames before 2000 when generating CCSDS files.
      </action>
      <action dev="luc" type="fix" issue="836">
        Use the orbit normalization feature to reduce discontinuities across impulsive maneuvers.
      </action>
      <action dev="luc" type="add">
        Added an orbit normalization feature.
      </action>
      <action dev="evan" type="add" issue="881">
        Add AbsoluteDate.toStringWithoutUtcOffset(TimeScale, int) and
        DateTimeComponents.toStringWithoutUtcOffset(int, int) to emulate
        AbsoluteDate.toString() from Orekit 10.
      </action>
      <action dev="evan" type="fix" issue="880">
        Fix UTC offset in DateTimeComponents.toString(int, int)
      </action>
      <action dev="luc" type="fix" issue="849">
        Added detector to FieldEventHandler.init arguments list.
      </action>
      <action dev="luc" type="fix" issue="837">
        Added getters for raw detectors in event shifter, slope filter and predicate filter.
      </action>
      <action dev="bryan" type="fix" issue="874">
        Fixed initialization of maneuver trigger events when using EventBasedManeuverTriggers.
      </action>
      <action dev="luc" type="fix" issue="872">
        Fixed multiple detection of events when using propagate(start, target) with
        integration-based propagators.
      </action>
      <action dev="bryan" type="add" issue="871">
        Added atmospheric drag effect for Brouwer-Lyddane model.
      </action>
      <action dev="bryan" type="add" issue="869">
        Allowed Brouwer-Lyddane model to work for the critical inclination.
      </action>
      <action dev="bryan" type="fix" issue="867">
        Fixed handling of multiple historical eccentricities for a same station.
      </action>
      <action dev="bryan" type="fix" issue="868">
        Fixed writing of whitespace characters in CPF writer.
      </action>
      <action dev="bryan" type="fix" issue="864">
        Fixed BStar estimation in TLE-based orbit determination.
      </action>
      <action dev="mvanel" type="add" issue="653">
        Added Brouwer-Lyddane orbit propagator.
      </action>
      <action dev="luc" type="add" issue="865">
        Added derivatives with respect to maneuvers start/stop dates
        or median date/duration.
      </action>
      <action dev="luc" type="add" >
        Added observers for maneuvers triggers.
      </action>
      <action dev="luc" type="fix" issue="853">
        Added field-based init method in ForceModel and DSSTForceModel.
      </action>
      <action dev="luc" type="fix" >
        Added ParameterDrivenDateIntervalDetector and FieldParameterDrivenDateIntervalDetector.
      </action>
      <action dev="luc" type="add" >
        Added DateDriver to drive dates using a ParameterDriver.
      </action>
      <action dev="luc" type="fix" issue="848">
        Allow backward propagation in EventBasedManeuverTriggers.
      </action>
      <action dev="luc" type="add" >
        Added IntervalEventTrigger and StartStopEventsTrigger to streamline
        several ways to trigger maneuvers.
      </action>
      <action dev="luc" type="add" >
        When propagating with integrated additional equations, the generated
        spacecraft states now also contain both state and derivatives
        managed by the equations.
      </action>
      <action dev="luc" type="add" >
        Replaced AdditionalEquations by AdditionalDerivativesProvider with
        support for dimension retrieval and yield feature between providers.
      </action>
      <action dev="luc" type="add" issue="856">
        Added a new and simpler API for State Transition Matrix and Jacobian
        matrix computation. This new API is for now only used with NumericalPropagator
        and DSSTPropagator (both in batch least squares and in Kalman filter), but it
        is expected to be generalized to analytical propagators as well when it is
        stabilized.
      </action>
      <action dev="luc" type="add" >
        Added DoubleArrayDictionary and FieldArrayDictionary as replacements
        for HashMap when the number of keys is very small (such as in spacecraft
        states).
      </action>
      <action dev="luc" type="add">
        Manage dependencies between additional states in propagators using a yield
        feature between providers.
      </action>
      <action dev="luc" type="add" >
        SpacecraftState now handle derivatives of additional states.
      </action>
      <action dev="luc" type="add" issue="862">
        PropagatorParallelizer now preserves existing step handlers in the propagators it runs.
      </action>
      <action dev="ShippingEnjoyer" type="add">
        Get rid of StringBuffer for logging without unnecessary synchronization (bias-locking disabled at jdk18)
      </action>
    </release>
    <release version="11.0.2" date="2021-11-24"
             description="Version 11.0.2 is a patch release of Orekit.
             It fixes an important issue related to the handling of indexes
             when building the state transition matrix in multi satellites
             orbit determination. It also fixes bugs in TLE and CRD files.
             Finally it includes an update of the release guide.">
         <action dev="bryan" type="fix" issue="859" due-to="Emmanuel Papanagiotou">
        Allowed custom setting of state to TLE conversion in propagator builder.
      </action>
         <action dev="bryan" type="fix" issue="847">
        Fixed handling of comments in CRD files.
      </action>
         <action dev="bryan" type="fix" issue="851">
        Fixed deserialization of TLE caused by the bStarParameterDriver.
      </action>
         <action dev="bryan" type="fix" issue="850">
        Fixed indexes when build state transition matrix for multi sat Kalman.
      </action>
         <action dev="sdinot" type="update">
        Updated the release guide to remove actions that are no longer required.
      </action>
    </release>
    <release version="11.0.1" date="2021-10-22"
             description="Version 11.0.1 is a patch release of Orekit.
             It fixes an important issue related to the calculation of the relativistic
             clock correction for GNSS measurements. It also fixes bugs in OEM and CPF
             files writing. Finally it includes some improvements in the class documentation">
         <action dev="bryan" type="fix" issue="846">
        Fixed wrong computation of relativistic clock correction for GNSS measurements.
      </action>
         <action dev="bryan" type="fix" issue="845">
        Fixed parsing of Rinex clock files.
      </action>
         <action dev="bryan" type="fix" issue="844">
        Fixed null pointer exception when constructing CPF from coordinates.
      </action>
         <action dev="bryan" type="update" issue="843">
        Improved documentation of solar radiation pressure class to include
        additional information about osculating bodies.
      </action>
         <action dev="sdinot" type="update" issue="842">
        Used the latest version of Maven available in RedHat 8.
      </action>
         <action dev="pascal" type="fix" issue="839">
        Fixed handling of time system in OemWriter.
      </action>
         <action dev="bryan" type="update" issue="838" due-to="Kendra Hale">
        Improved documentation of ImpulseManeuver class.
      </action>
    </release>
    <release version="11.0" date="2021-09-20"
             description="Orekit 11.0 is a major new release.
             It includes both new features and bug fixes. New features introduced
             in 11.0 are: orbit determination using SGP4/SDP4 models, a sequential
             batch least squares estimator using initial covariance and state vector,
             writer and parser for all CCSDS Navigation Data Messages in both KVN
             and XML formats, version 2 of CCSDS Tracking Data Messages, version 3
             of CCSDS Orbit Data Messages, support for Rinex navigation files,
             support for IGS clock correction files, support for IGS real time
             data including both SSR and RTCM messages, NTrip protocole, eclipses
             by Moon in solar radiation pressure force, a new API for analytical
             GNSS orbit propagators, removal of propagation modes, possibility
             to add several step handlers for the same orbit propagation, a new
             event detector for angular separation as seen from the spacecraft.
             See the list below for a full description of the changes.">
         <action dev="bryan" type="update" issue="766" due-to="Gowtham Sivaraman">
        Allowed setting of AttitudeProvider to the BoundedPropagator
        generated via propagation.
      </action>
         <action dev="bryan" type="fix" issue="835">
        Fixed format symbols for year, month, day in DateComponents#toString().
      </action>
         <action dev="thomas" type="fix" issue="668">
        Added a new event detector for angular separation as seen from the spacecraft.
      </action>
      <action dev="maxime" type="fix" issue="829">
        Fixed DataSourceTest.testFileName for Windows users.
      </action>
      <action dev="bryan" type="fix" issue="818">
        Use observed solar flux instead of adjusted in DTM2000 model.
      </action>
      <action dev="evan" type="fix" issue="798">
        Allow DSST event detection when propagating backwards.
      </action>
      <action dev="bryan" type="fix" issue="717" due-to="evan">
        Fixed DSST orbit determination when propagating backwards.
      </action>
      <action dev="evan" type="remove" issue="586">
        Remove InertialProvider.EME2000_ALIGNED, Propagator.DEFAULT_LAW. Use
        InertialProvider.of(Frame).
      </action>
      <action dev="evan" type="update" issue="586">
        Change default attitude provider to be aligned with propagation frame for all
        analytic propagators and GLONASS propagator. Backward incompatible.
      </action>
      <action dev="evan" type="update" issue="586">
        Improve performance of IntertialProvider(Frame)
      </action>
      <action dev="anne-laure" type="update" issue="797">
        Add information if a detector failed during propagation
      </action>
      <action dev="bryan" type="fix" issue="788" due-to="luc">
        Fixed missing call to setMuCreated() in OemParser.
      </action>
      <action dev="evan" type="update" issue="618">
        Fix supportedNames matching in ClasspathCrawler. Backwards incompatible.
      </action>
      <action dev="bryan" type="fix" issue="828">
        Fixed missing file types in SP3Parser.
      </action>
      <action dev="bryan" type="fix" issue="827">
        Fixed time system used in SP3 files.
      </action>
      <action dev="evan" type="fix" issue="685">
        Fix AnalyticalPropagator RESET_STATE when new state is null.
      </action>
      <action dev="bryan" type="fix" issue="803">
        Fixed parsing of clock values in SP3 files.
      </action>
      <action dev="bryan" type="fix" issue="820">
        TLE Jacobians are now calculated in cartesian elements.
      </action>
      <action dev="evan" type="update" issue="825">
        Improve exception messages with two AbsoluteDates by including duration between
        them.
      </action>
      <action dev="evan" type="update" issue="637" due-to="Piotr">
        Add trailing "Z" to AbsoluteDate.toString() to indicate UTC.
        Backwards incompatible.
      </action>
      <action dev="evan" type="update" issue="825">
        In AbsoluteDate.toString() fallback to TAI when no leap seconds are loaded.
      </action>
      <action dev="evan" type="update" issue="591">
        Fix TimeComponents.toString(): correct ISO 8601 with UTC offset, rounding issues.
        Backwards incompatible.
      </action>
      <action dev="evan" type="update" issue="590">
        Fix DateTimeComponents.toString(): correct ISO 8601, leap second, rounding issues.
        Backwards incompatible.
      </action>
      <action dev="evan" type="update" issue="637" due-to="Piotr">
        Fix AbsoluteDate.toString(timeZone) and toString(minutesFromUtc) to include the
        UTC offset when it is zero.
      </action>
      <action dev="evan" type="add">
        Add DateTimeComponents.toString(...) method with correct rounding for user
        specified precision.
      </action>
      <action dev="bryan" type="update" issue="626">
        Used a separate Comparator for sorting integer least square solutions.
      </action>
      <action dev="bryan" type="update" issue="799">
        Used the field-specific value of π.
      </action>
      <action dev="evan" type="update" issue="830" due-to="skyrex">
        Remove step size limitations in analytic propagators. Backwards incompatible.
      </action>
      <action dev="evan" type="fix">
        Fix part of step passed to the step handler twice in analytic propagators with
        event handlers.
      </action>
      <action dev="bryan" type="fix" issue="795" due-to="guylaine">
        Fixed output of NRLMSISE00 for altitude at 32.5 km.
      </action>
      <action dev="luc" type="add" issue="821">
        Added support for CCSDS TDM V2.0.
      </action>
      <action dev="luc" type="add" issue="819">
        Allow data filtering upon loading to be used for explicit loading by applications.
      </action>
      <action dev="julie" type="add" issue="745">
        Added sequential batch least squares estimator.
      </action>
      <action dev="luc" type="add" issue="814" due-to="Valerian">
        Fixed additional states handling in ephemeris generated by analytical propagator.
      </action>
      <action dev="luc" type="add" issue="809">
        Dropped master/slave/ephemeris generation propagation modes, replaced by a
        versatile step handler multiplexer fulfilling all these needs
        simultaneously during a single propagation run
      </action>
      <action dev="luc" type="add" issue="812">
        Dropped master/slave terminology in turn-around and inter-satellite measurements.
      </action>
      <action dev="luc" type="add" issue="813">
        Fixed derivatives with respect to secondary station in turn-around modifiers.
      </action>
      <action dev="luc" type="add" issue="811">
        Allow on-the-fly add/remove/clean for step handlers.
      </action>
      <action dev="luc" type="add" issue="810">
        Merged multiplexers for fixed steps and variable steps.
      </action>
      <action dev="luc" type="fix" issue="808">
        Moved isLast argument in step handler handleStep method to a separate method.
      </action>
      <action dev="luc" type="fix" issue="807">
        Fixed scheduling between calls to step handlers and events handlers.
      </action>
      <action dev="luc" type="fix" issue="806">
        Added restrictStep method to FieldOrekitStepInterpolator interface.
      </action>
      <action dev="bryan" type="fix" issue="801">
        Added getter for meteorological data used in CRD data block.
      </action>
      <action dev="bryan" type="fix" issue="796">
        Fixed writing of line H2 in CPF file header.
      </action>
      <action dev="thomas" type="fix" issue="702">
        Added possibility to take in account several bodies while computing SRP perturbation.
      </action>
      <action dev="bryan" type="update" issue="793">
        Updated SP3File visibility to public.
      </action>
      <action dev="bryan" type="update" issue="784">
        Updated architecture of GNSS orbit propagators.
      </action>
      <action dev="bryan" type="update" issue="782">
        Updated error message of Orekit internal error exception.
      </action>
      <action dev="luc" type="add">
        Added support for reading and writing CCSDS NDM composite messages.
      </action>
      <action dev="afossa" type="fix" issue="781">
        Fixed parsing in buildLine2() method of FieldTLE.
      </action>
      <action dev="luc" type="fix" issue="776">
        Fixed associativity in units parsing.
      </action>
      <action dev="bryan" type="update" issue="773">
        TimeStampedFieldAngularCoordinates now implements FieldTimeStamped.
      </action>
      <action dev="bryan" type="update" issue="774">
        TimeStampedFieldPVCoordinates now implements FieldTimeStamped.
      </action>
      <action dev="nfialton" type="fix" issue="775">
        Fixed NullPointerException in FieldSpacecraftState when orbit is not defined.
      </action>
      <action dev="bryan" type="add" issue="763">
        Added support for RTCM ephemeris messages.
      </action>
      <action dev="bryan" type="add" issue="769">
        Added ionospheric model based on IM201 SSR message.
      </action>
      <action dev="bryan" type="add" issue="763">
        Added support for Ntrip protocol.
      </action>
      <action dev="bryan" type="add" issue="763">
        Added support for IGS SSR messages.
      </action>
      <action dev="afossa" type="fix" issue="772">
        Fixed computation of velocity derivative in FieldNumericalPropagator.Main.addKeplerContribution()
        with superGetOrbitType() == null.
      </action>
      <action dev="luc" type="add" >
        Added AccurateFormatter to output double numbers and dates
        with adaptive number of digits, preserving one ULP accuracy.
      </action>
      <action dev="luc" type="add" >
        Added a units converter.
      </action>
      <action dev="luc" type="update" >
        INCOMPATIBLE CHANGE! Now observations parsed from TDM files are in SI units.
      </action>
      <action dev="luc" type="update" issue="768">
        Allow parsing several variations of ITRF specifications (like itrf-97, ITRF2000, ITRF_2014…).
      </action>
      <action dev="luc" type="add" >
        Added a time scale for drifting on-board clocks.
      </action>
      <action dev="bryan" type="add" issue="523">
        Added support for RINEX 3.X navigation files.
      </action>
      <action dev="bryan" type="update" issue="691">
        Improved consistency between getParametersDrivers() method signatures.
      </action>
      <action dev="andrewsgoetz" type="add" issue="764">
        Added new method to UTCScale which exposes the raw UTC-TAI offset data.
      </action>
      <action dev="bryan" type="fix" issue="670">
        Fixed call to ForceModel.init() in AbstractGaussianContribution class.
      </action>
         <action dev="thomas" type="add" issue="712">
          Added IGS clock file support.
      </action>
      <action dev="bryan" type="update" issue="650">
        Methods computeMeanState() and computeOsculatingState()
        of FieldDSSTPropagator are now statics.
      </action>
      <action dev="bryan" type="update" issue="762">
        TabulatelofOffset now implements BoundedAttitudeProvider.
      </action>
      <action dev="luc" type="update" issue="761">
        TabulateProvider now implements BoundedAttitudeProvider.
      </action>
      <action dev="luc" type="fix" issue="760">
        Fixed reference frame in tabulated attitude provider.
      </action>
      <action dev="luc" type="update" >
          Renamed SINEXLoader into SinexLoader.
      </action>
      <action dev="luc" type="update" >
        Use DataSource in RinexLoader and SinexLoader.
      </action>
      <action dev="luc" type="update" >
        Renamed NamedData into DataSource.
      </action>
      <action dev="luc" type="add" issue="474">
        Added support for CCSDS ODM V3, with the new
        Orbit Comprehensive Message format.
      </action>
      <action dev="luc" type="update">
        Overhauled generic Ephemeris and AttitudeEphemeris writing.
      </action>
      <action dev="luc" type="update">
        Overhauled CCSDS messages handling, both parsing and writing.
      </action>
      <action dev="amir" type="fix" issue="746">
        Fixed combination of measurements using GNSS phase measurements.
      </action>
      <action dev="bryan" type="add" issue="756">
        Added new method signature in IodGooding using AngularRaDec measurement.
      </action>
      <action dev="thomas" type="fix" issue="688">
        Fixed ignored fields from TLE template in TLEPropagatorBuilder.
      </action>
      <action dev="thomas" type="fix" issue="372">
        Added TLE generation.
      </action>
      <action dev="bryan" type="fix" issue="624">
        Allowed dynamic station coordinates when calculating tropospheric delay.
      </action>
      <action dev="bryan" type="update" issue="755">
        Modified IodGooding constructor to be consistent with other IOD methods.
      </action>
      <action dev="bryan" type="add" issue="753">
        Added new method signature in IodLaplace using AngularRaDec measurement.
      </action>
      <action dev="bryan" type="add" issue="752">
        Added new method signature in IodLambert using Position measurement.
      </action>
      <action dev="bryan" type="add" issue="751">
        Added new method signature in IodGibbs using Position measurement.
      </action>
      <action dev="luc" type="fix" issue="749">
        Allow building PVCoordinates and AngularCoordinates (as well as their Field,
        Absolute and TimeStamped variations) to be build from UnivariateDerivative1
        and UnivariateDerivative2 in addition to DerivativeStructure.
      </action>
      <action dev="bryan" type="fix" issue="736">
        Fixed NullPointerException in DSSTTesseral Hansen object.
      </action>
      <action dev="bryan" type="update" issue="601">
          Changed getPVInPZ90() method to private.
      </action>
      <action dev="bryan" type="fix" issue="744">
          Fixed calculation of CR3BP constants.
      </action>
      <action dev="bryan" type="update" issue="743">
          Updated JUnit version to 4.13.1.
      </action>
    </release>
    <release version="10.3.1" date="2021-06-16"
             description="Version 10.3.1 is a patch release of Orekit.
             It fixes one critical bug that could cause potential infinite loops in tesselation
             in very rare cases due to numerical noise.">
      <action dev="luc" type="fix" issue="792">
        Fixed potential infinite loops in tesselation in very rare cases due to numerical noise.
      </action>
    </release>
    <release version="10.3" date="2020-12-21"
             description="Version 10.3 is a minor release of Orekit.
             It includes both new features and bug fixes. New features introduced
             in 10.3 are: relativistic clock correction for range, phase, and range rate
             measurements, piece wise models for empirical forces, one-way GNSS code
             and phase measurements, support for laser ranging data (both CPF and
             CRD formats), Lense-Thirring and De Sitter relativistic corrections to
             satellite acceleration, support for AGI leap second files, new interfaces
             for attitude ephemeris files, Knocke model for Earth's albedo and infrared,
             as well as several other new features. This release includes an important
             fix in DSST orbit determination allowing to used short period Jacobian
             during state transition matrix calculation. It also fixes issues in Kalman
             orbit determination and CCSDS ADM format. See the list below for a full
             description of the changes.">
      <action dev="bryan" type="update" issue="741">
        Updated Hipparchus version to 1.8 and updated code with new functionalities.
      </action>
         <action dev="bryan" type="add" issue="740">
          Added aggregator for bounded attitude providers.
      </action>
         <action dev="thomas" type="add" issue="8">
        Added Knocke's Earth rediffused radiation pressure force model.
      </action>
         <action dev="bryan" type="add" issue="739">
          Allowed initialization of attitude provider from attitude segment.
      </action>
      <action dev="raphael" type="add" issue="705">
        Allowed writing an AEM file from a list of SpacecraftStates.
      </action>
      <action dev="luc" type="add" issue="738">
        Added user-defined max iteration and convergence criterion in SecularAndHarmonic.
      </action>
      <action dev="luc" type="add" issue="737">
        Added loading of AGI LeapSecond.dat files.
      </action>
      <action dev="raphael" type="add" issue="686">
        Allowed user-defined format for ephemeris data lines in
        StreamingAemWriter, AEMWriter, StreamingOemWriter and OEMWriter.
      </action>
         <action dev="bryan" type="fix" issue="683">
          Updated building instructions.
      </action>
         <action dev="bryan" type="add" issue="734">
          Added getters for phase measurement ambiguity driver.
      </action>
         <action dev="bryan" type="fix" issue="696">
          Allowed to configure initial covariance for measurements in Kalman Filter.
      </action>
      <action dev="thomas, bryan" type="add" issue="709">
        Added clock drift contribution to range rate measurements.
      </action>
         <action dev="bryan" type="fix" issue="687">
          Fixed Javadoc of ElevationMask.
      </action>
      <action dev="raphael" type="fix" issue="711">
        Allowed definition of a default interpolation degree in both AEMParser and OEMParser.
      </action>
      <action dev="bryan" type="add" issue="733">
        Added Lense-Thirring and De Sitter relativistic effects.
      </action>
      <action dev="melanisti" type="fix" issue="725">
        Fixed missing measurement parameter in InterSatellitesRange measurement.
      </action>
      <action dev="bryan" type="add" issue="732">
        Added documentation for checkstyle configuration.
      </action>
         <action dev="thomas" type="fix" issue="730">
          Removed useless loop over an empty list
      </action>
      <action dev="luc" type="fix" issue="731">
        Fixed parsing of some ICGEM gravity fields files.
      </action>
      <action dev="raphael" type="fix" issue="720">
          Added support for measurements parameters in UnivariateProcessNoise
      </action>
      <action dev="luc" type="fix" issue="729">
        Fixed wrong handling of RESET-STATE in analytical propagators.
      </action>
      <action dev="luc" type="add" issue="728">
        Allow creating a node detector without an orbit.
      </action>
      <action dev="bryan" type="add" issue="671">
        Added support for laser ranging file formats.
      </action>
      <action dev="clement" type="fix" issue="724">
        Remove range checks in TLE constructor.
      </action>
      <action dev="bryan" type="fix" issue="723">
        Allowed AEM and OEM writers to write header comments.
      </action>
      <action dev="bryan" type="add" issue="719">
        Added one-way GNSS range and phase measurements for LEO satellite
        orbit determination applications.
      </action>
      <action dev="bryan" type="add" issue="716">
        Added piecewise empirical force model.
      </action>
      <action dev="bryan" type="add" >
        Considered a new implementation for empirical forces, to allow piecewise model.
      </action>
      <action dev="bryan" type="add" issue="703">
        Added inter-satellites phase measurement.
      </action>
      <action dev="bryan" type="fix" issue="695">
        Considered covariance matrix from Position measurement in Kalman estimator.
      </action>
      <action dev="bryan" type="fix" issue="718">
        Fixed orbital state used for short periodic Jacobian computation.
      </action>
      <action dev="bryan" type="add" issue="704">
        Allow using user specified velocity error for computing
        tolerance vectors for integrators.
      </action>
      <action dev="bryan" type="add" issue="714">
        Added frequency deviation for range-rate measurements.
      </action>
      <action dev="bryan" type="add" issue="715">
        Added relativistic clock correction for range, phase and
        inter-satellite range measurements.
      </action>
      <action dev="bryan" type="fix" issue="706">
        Fixed missing measurement parameter in inter-satellites range measurement.
      </action>
         <action dev="thomas" type="fix" issue="713">
        Fixed computation of DSST short period Jacobian.
      </action>
      <action dev="luc" type="fix" issue="699">
        Fixed missing measurement parameter in Phase measurement
      </action>
      <action dev="luc" type="fix" issue="701">
        Fixed wrong handling of propagation parameters by Kalman filter in multi-satellite
        context
      </action>
    </release>
    <release version="10.2" date="2020-07-14"
             description="Version 10.2 is a minor release of Orekit.
             It includes both new features and bug fixes. New features introduced
             in 10.2 are: support for CCSDS ADM files, modelling of trajectories
             around Lagrangian points using CR3BP model, a piece wise drag force model,
             a time span tropospheric estimated model, an estimated ionospheric model,
             an improved modelling of the GNSS phase measurement, several bug fixes
             for date functionnalities, a new organization of the maneuvers package,
             a configurable low thrust maneuver model based on detectors,
             support for CSSI space weather data, , as well as several other minor
             features and bug fixes. See the list below for a full description
             of the changes.">
      <action dev="bryan" type="fix" issue="661">
        Fixed visibility of WindUpFactory.
      </action>
      <action dev="bryan" type="update" >
        Increased visibility of setters in CCSDS ADM related classes.
      </action>
      <action dev="clement" type="add" issue="656">
        Added CssiSpaceWeatherLoader which provides three-hourly space weather
        data and implements DTM2000InputParameters and NRLMSISE00InputParameters
      </action>
      <action dev="maxime" type="update" issue="690">
        Increased visibility of setters in CCSDS OEM related classes.
      </action>
      <action dev="bryan" type="update" >
        Improved Orekit performance by using new Hipparchus' differentiation classes.
      </action>
      <action dev="bryan" type="update" issue="682">
        Changed visibility of OrbitType parameter drivers' names to public.
      </action>
      <action dev="evan" type="add" issue="684" due-to="Mikael">
        Fix infinite loop in event detection when a RESET_* event causes two other events
        to occur simultaneously and discontinuously.
      </action>
      <action dev="evan" type="add" issue="684">
        Add FieldFunctionalDetector.
      </action>
      <action dev="mikael" type="add">
        Added a configurable low thrust maneuver based on detectors.
      </action>
      <action dev="bryan" type="fix" issue="605">
        Added support for Rinex C0, L0, S0 and D0 observation types.
      </action>
      <action dev="bryan" type="fix" issue="641">
        Allow Pattern functionalities instead of String.replaceAll() and String.split().
      </action>
      <action dev="evan" type="fix" issue="658">
        Fix invalid hour when using TimeScale(double) or TimeScale(int, double) with a
        value in [86400, 86401]. Treat these values as indicating a leap second.
      </action>
      <action dev="evan" type="add" issue="677">
        Add AbsoluteDate.toStringRfc3339() and DateTimeComponents.toStringRfc3339().
      </action>
      <action dev="evan" type="fix" issue="681">
        Fix AbsoluteDate.getComponents(...) produces invalid times.
      </action>
      <action dev="evan" type="fix" issue="676">
        Fix AbsoluteDate.getComponents(utc) throws "non-existent time 23:59:61".
      </action>
      <action dev="bryan" type="fix" issue="651">
        Improved use of try with resources statement.
      </action>
      <action dev="bryan" type="fix" issue="679" due-to="luc, maxime">
        Improved testRetrogradeOrbit in CircularOrbit and KeplerianOrbit tests.
      </action>
      <action dev="bryan" type="fix" issue="680">
        Allowed ephemeris class to be used with absolute PV coordinates.
      </action>
      <action dev="bryan" type="fix" issue="674">
        Added an exception if eccentricity is negative for keplerian orbit.
      </action>
      <action dev="evan" type="fix" issue="667">
        Fix build on CentOS/RedHat 7.
      </action>
      <action dev="bryan" type="fix" issue="662">
        Fixed forgotten additional state in Ephemeris propagator.
      </action>
      <action dev="evan" type="update">
        Improve error message for TimeStampedCache by including requested date.
      </action>
      <action dev="bryan" type="fix" issue="663">
        Fixed initialization of the triggering event for ImpulseManeuver class.
      </action>
      <action dev="clement" type="fix" issue="664">
        Fix sign of RAAN and PA parameters in TLE constructor if negative, range check most other orbit parameters.
      </action>
      <action dev="bryan" type="add" issue="669">
        Added estimated ionospheric model.
      </action>
      <action dev="bryan" type="add" issue="645">
        Merged phase-measurement branch into develop.
      </action>
      <action dev="bryan" type="add" >
        Added a time span tropospheric estimated model.
      </action>
      <action dev="bryan" type="add" issue="646">
        Merged cr3bp branch into develop.
      </action>
      <action dev="bryan" type="add" issue="660">
        Improved exception handling in IODGibbs.
      </action>
      <action dev="bryan" type="add" issue="647">
        Improved package-info documentation.
      </action>
      <action dev="nick" type="update" >
        Upgrade maven-checkstyle-plugin to 3.1.1.
      </action>
      <action dev="bryan" type="add" issue="657">
        Added multiplexed Orekit fixed step handler.
      </action>
      <action dev="bryan" type="add" issue="655">
        Added support for CCSDS ADM files.
      </action>
      <action dev="maxime" type="add" issue="649">
        Added a piece wise drag force model: TimeSpanDragForce in forces package.
      </action>
      <action dev="yannick" type="fix" issue="654">
        Prevent divergence of Saastomoinen model pathDelay method at low elevation.
      </action>
      <action dev="bryan" type="fix" issue="542">
        Removed duplicated BUILDING.txt file.
      </action>
      <action dev="bryan" type="add" issue="504">
        Allowed Eckstein Hechler propagator to be initialized with a mean orbit.
      </action>
      <action dev="bryan" type="update" issue="644">
        Removed try and catch statements for ParameterDriver initialization.
      </action>
      <action dev="bryan" type="fix" issue="613">
        Allowed DSST propagation in osculating type with event detectors.
      </action>
    </release>
    <release version="10.1" date="2020-02-19"
             description="Version 10.1 is a minor release of Orekit.
             It includes both new features and bug fixes. New features introduced
             in 10.1 are: wind-up effect for phase measurement, NeQuick ionospheric model,
             support for Hatanaka compact RINEX format, methods for the combination
             of GNSS measurements, Laplace method for initial orbit determination,
             a new Field Of View package, comparison methods for absolute dates,
             a new multiplexed measurement, specialized propagators for GNSS constellation,
             default constructors for DSST force models, covariance matrices in OEM writer,
             a new data context implementation, connection with Gitlab CI, improved documentation,
             the migration of the tutorials to a separate sister project, as well as several other minor
             features and bug fixes. See the list below for a full description of the changes.">
      <action dev="ward" type="fix">
        Improve performance of loading CCSDS files.
      </action>
      <action dev="ward" type="fix" issue="639" due-to="qmor">
        In Ellipsoid.pointOnLimb(...) improved numerical stability by cancelling terms.
      </action>
      <action dev="maxime" type="fix" issue="639" due-to="qmor">
        Fixed pointOnLimb method in bodies.Ellipsoid class. Normalized equations should now avoid numerical issues.
      </action>
      <action dev="evan" type="fix" issue="627">
        Fix TimeScalesFactory.getGMST(conventions, simpleEop) always returning the same
        value.
      </action>
      <action dev="evan" type="fix" issue="636">
        Fix UT1 and Earth rotation during a leap second. Was off by 1 second.
      </action>
      <action dev="luc" type="fix" issue="635">
        Fixed inconsistency in constant thrust maneuver acceleration.
      </action>
      <action dev="evan" type="add" >
        Added an annotation and a compiler plugin that generates a warning
        when default context is used without being explicitly annotated.
      </action>
      <action dev="luc" type="fix" issue="632" due-to="Evan Ward">
        Fixed projection to ellipsoid at pole.
      </action>
      <action dev="evan,luc,yannick" type="add" issue="607">
        Add DataContext, a way to load separate sets of EOP, leap seconds, etc.
      </action>
      <action dev="luc" type="fix" issue="630">
        Improve performance of UnixCompressFilter.
      </action>
      <action dev="luc" type="fix" issue="631">
        Improve performance of HatanakaCompressFilter.
      </action>
      <action dev="evan" type="fix" issue="629">
        Improve performance of ZipJarCrawler.
      </action>
      <action dev="bryan" type="add" issue="625">
          Added default constructors for DSSTZonal and DSSTTesseral.
      </action>
      <action dev="bryan" type="add" issue="622">
          Added OrekitException for unknown number of frequencies in ANTEX files.
      </action>
      <action dev="bryan" type="add" issue="621">
          Added OrekitException in the case where IONEX header is corrupted.
      </action>
      <action dev="dylan" type="add" issue="359">
          Added a specific test for issue 359 in BatchLSEstimatorTest.
          The test verifies that a Newtonian attraction is known
          by both the propagator builder and the propagator when
          it is not added explicitly.
      </action>
      <action dev="dylan" type="add" issue="367">
          Added write of covariance matrices in OEMWriter.
      </action>
      <action dev="dylan" type="fix" issue="619">
        Fixed origin transform in CcsdsModifierFrame.
      </action>
      <action dev="bryan" type="add" issue="611">
        Added SBAS orbit propagator.
      </action>
      <action dev="bryan" type="fix" issue="617">
        Fixed null pointer exception in MultiplexedMeasurement.
      </action>
      <action dev="luc" type="fix" issue="575">
        Allow users to provide custom convergence checkers for
        batch least squares orbit determination.
      </action>
      <action dev="luc" type="add" issue="614">
        Added multiplexed measurements.
      </action>
      <action dev="luc" type="fix" issue="616">
        Fixed missed changes updates in ParameterDriversList embedding
        other ParameterDriversList instances.
      </action>
      <action dev="luc" type="update">
        Moved tutorials to a separate sister project.
      </action>
      <action dev="bryan" type="add" due-to="Shiva Iyer">
        Added Laplace method for initial orbit determination.
      </action>
      <action dev="bryan" type="fix" issue="612">
        Fixed DSST orbit determination tutorial.
      </action>
      <action dev="bryan" type="add" issue="610">
        Added IRNSS orbit propagator.
      </action>
      <action dev="bryan" type="add" issue="608">
        Added support for RINEX 3.04 files.
      </action>
      <action dev="gabb" type="fix" issue="533">
        Fixed bugs in the derivatives computation in IodGooding.
        Fixed bugs in IodLambert when there's more than an half revolution
        between start and final position.
      </action>
      <action dev="bryan" type="fix" issue="604">
        Fixed parsing of compact RINEX files with wrong key in header
        produced by some Septentrio receivers.
      </action>
      <action dev="luc" type="fix" issue="603">
        Fixed parsing of compact RINEX files with missing types in header
        produced by some Septentrio receivers.
      </action>
      <action dev="evan" type="fix" issue="589">
        Improve performance of AggregateBoundedPropagator by factor of 2.
      </action>
      <action dev="luc" type="fix" issue="600">
        Fixed parsing of compact RINEX files with many observation types.
      </action>
      <action dev="bryan" type="fix">
        Fixed poor design of GLONASS numerical propagator.
      </action>
      <action dev="luc" type="fix" issue="599">
        Fixed an issue in projection to flat ellipse.
      </action>
      <action dev="bryan" type="fix" issue="598">
        Added lazily addition of Newtonian attraction to the DSST and
        numerical propagator builders.
      </action>
      <action dev="luc" type="add" issue="595">
        Added EllipticalFieldOfView (with two different ways to define the
        ellipticity constraint) that can be used in FieldOfViewDetector,
        GroundFieldOfViewDetector and FootprintOverlapDetector.
      </action>
      <action dev="luc" type="add">
        Fields of view with regular polygonal shape can now be built either
        based on a defining cone inside the Fov and touching it at edges
        middle points, or based on a defining cone outside the Fov and touching
        it at vertices.
      </action>
      <action dev="luc" type="add" issue="594">
        Added CircularFieldOfView that can be used in FieldOfViewDetector,
        GroundFieldOfViewDetector and FootprintOverlapDetector.
      </action>
      <action dev="luc" type="add">
        Set up a general hierarchy for Field Of View with various shapes. At
        start, it includes DoubleDihedraFieldOfView and PolygonalFieldOfView.
      </action>
      <action dev="luc" type="add" issue="592">
        Added FilesListCrawler to load files from an explicit list.
      </action>
      <action dev="evan" type="fix" issue="583">
        Fix AbsoluteDate.compareTo() for future/past infinity.
      </action>
      <action dev="luc" type="fix" issue="588">
        Fixed wrong handling of spacecraft states in multi-satellites orbit determination
        and multi-satellite measurements generation.
      </action>
      <action dev="bryan" type="fix" issue="585">
        Improved contributing guide.
      </action>
      <action dev="petrus" type="fix" issue="570">
        Make FieldOfView.getFootprint public.
      </action>
      <action dev="bryan" type="add">
        Added combination of measurements.
      </action>
      <action dev="bryan" type="fix">
        Fix values of GPS C2D, L2D, D2D and S2D frequencies.
      </action>
      <action dev="bryan" type="add">
        Add Nequick ionospheric model.
      </action>
      <action dev="luc" type="fix" issue="581">
        Fixed spurious empty line insertion during Rinex 2 decompression
        when the number of observations per satellite is a multiple of 5
      </action>
      <action dev="luc" type="fix" issue="580">
        Fixed decompression of very small negative values in Hatanaka
        Compact RINEX format.
      </action>
      <action dev="luc" type="fix" issue="578">
        Orbit determination tutorials (and tests too) now supports compressed
        measurement files (gzip, Unix compress, Hatanaka Compact RINEX).
      </action>
      <action dev="luc" type="fix" issue="579">
        Handle properly special events flags in Hatanaka Compact RINEX format.
      </action>
      <action dev="luc" type="fix" issue="483">
        Reset additional state changed by event handlers and not managed by any
        additional state providers.
      </action>
      <action dev="luc" type="add" issue="472">
        Added support for Hatanaka Compact RINEX format.
      </action>
      <action dev="luc" type="fix" issue="574">
        Cope with input stream readers that keep asking for new bytes after end
        of Unix compressed files has been reached.
      </action>
      <action dev="luc" type="fix" issue="573">
        Added detection of some corrupted Unix-compressed files.
      </action>
      <action dev="bryan" type="fix" issue="572">
        Fixed the Saastamoinen model when station altitude is bigger than 5000.0 meters.
      </action>
      <action dev="luc" type="fix" issue="568">
        Fixed too fast step increase in a bracketing attempt.
      </action>
      <action dev="luc" type="add">
        Added phase measurement builder.
      </action>
      <action dev="luc" type="add">
        Added getWavelength in GNSS Frequency.
      </action>
    </release>
    <release version="10.0" date="2019-06-24"
             description="Orekit 10.0 is a major new release. It includes DSST OD,
             propagation in non-inertial frames, specialized propagators for GNSS
             constellations, a new ionospheric model, modeling for phase measurements, the
             LAMBDA method for phase ambiguity resolution, Shapiro effect for range
             measurements, improved documentation, as well as several other new features
             and bug fixes. This release fixes a security denial of service bug regarding
             itrf-versions.conf present since Orekit 9.2. Some APIs have incompatibly
             changed since the 9.X series including the format of itrf-versions.conf,
             removal of deprecated methods, reorganization of the models package, as well
             as updates to AbstractDetector, AbstractGNSSAttitudeProvider, DragSensitive,
             RadiationSensitive, and ZipJarCrawler. See the list below for a full
             description of the changes.">
      <action dev="evan" type="fix">
        Fix  name of GLONASS G2 frequency.
      </action>
      <action dev="luc" type="fix" >
        Fixed accuracy of dates conversions from java dates.
      </action>
      <action dev="evan" type="fix" issue="566">
        Make ITRFVersionLoader public.
      </action>
      <action dev="bryan" type="fix" issue="564">
        Fixed private argument of getLLimits() abstract method.
      </action>
      <action dev="bryan" type="fix" issue="565">
        Fixed static loading of UTC for GLONASS reference epoch.
      </action>
      <action dev="luc" type="fix" issue="547">
        Added a tile/sampling aiming direction that diverts singularity outside of a
        area of interest. This is mainly useful when sampling areas of interest that
        cover the pole as the pole is singular for classical aiming directions (constant
        azimuth or along track).
      </action>
      <action dev="luc" type="update" >
        Removed latitude limitation in AlongTrackAiming. If latitude is above (resp. below)
        the maximum (resp. minimum) latitude reached by the defining orbit, then aiming
        will be towards East for prograde orbits and towards West for retrograde orbits.
      </action>
      <action dev="bryan" type="fix">
        Fixes broken links on Orekit JavaDoc.
      </action>
       <action dev="pascal" type="fix" issue="558">
        Fixes broken links on Maven site.
      </action>
      <action dev="luc" type="fix" issue="559">
        Take into account changes in MSAFE files names published by NASA.
      </action>
      <action dev="bryan" type="add">
        Add Global Ionosphere Map model.
      </action>
      <action dev="maxime" type="add" issue="554">
        Added propagation in inertial frame.
      </action>
      <action dev="luc" type="fix" issue="557">
        Improved documentation about DatesSelector not being reusable across several
        schedulers during measurements generation.
      </action>
      <action dev="evan" type="fix">
        Fix some possible NPEs in AntexLoader, FieldAngularCoordinates.
      </action>
      <action dev="evan" type="fix">
        Fix locale dependent comparisons in SP3File, TDMParser, and YUMAParser.
      </action>
      <action dev="evan" type="fix">
        Ensure opened streams are closed in ZipJarCrawler, DTM2000, IERSConventions, and
        OceanLoadDeformationCoefficients.
      </action>
      <action dev="bryan" type="add">
        Add DSST Orbit Determination for both Kalman Filter and Batch Least Squares estimator.
      </action>
      <action dev="romaric" type="add">
        Add a events detector based on the geomagnetic field intensity at the satellite altitude
        or at sea level above the satellite, and the associated tests
      </action>
      <action dev="maxime" type="update" issue="549">
        Deleted deprecated methods in EclipseDetector.
      </action>
      <action dev="romaric" type="fix" issue="553">
        Fix the bug of attitude transition with Ephemeris propagator
        by adding a way for the LocalPVProvider to get the attitude at the end of the transition
      </action>
      <action dev="petrus" type="update" issue="518">
        Changing AbstractGNSSAttitudeProvider from public to package-private.
      </action>
      <action dev="romaric" type="fix" issue="551">
        Fix the bug of attitude transition with analytical propagator
        by refreshing the attitude after the events triggering
      </action>
      <action dev="romaric" type="fix" issue="552">
        Fix the bug of attitude transition if a reset occurs during the transition
        by adding margins to the reset of TimeSpanMap to keep the one corresponding to the "after" attitude law.
      </action>
      <action dev="bryan" type="add" issue="522">
        Generalized the GPSPropagator class to handle all GNSS constellations using
        the same algorithm.
      </action>
      <action dev="bryan" type="add" issue="519">
        Added numerical and analytical GLONASS propagators.
      </action>
      <action dev="luc" type="add" >
        Added ambiguity resolution for phase measurements.
        This feature is not complete yet and is considered experimental.
      </action>
      <action dev="bryan" type="update" issue="548">
        Reorganized models package by adding new sub-packages.
      </action>
      <action dev="maxime" type="update" issue="546">
        Updated Hipparchus dependency to version 1.5 in pom.xml file.
      </action>
      <action dev="maxime" type="update" issue="514">
        Deleted unused DerivativeStructure acceleration computation methods.
        In interfaces radiationPressureAcceleration and dragAcceleration, and all their implementations and their tests.
      </action>
      <action dev="evan" type="update" issue="543">
        Change format of itrf-versions.conf to use prefix matching instead of Regular
        Expression matching. All existing itrf-versions.conf files will need to be
        updated. This is to avoid a potential denial of service where a crafted
        itrf-versions.conf could cause the application to hang.
      </action>
      <action dev="evan" type="update" issue="543">
        ZipJarCrawler now uses "!/" to denote the start of the path within the archive
        which matches the convention used by JarURLConnection. ZipJarCrawler used to use
        "!".
      </action>
      <action dev="bryan" type="fix" issue="544" due-to="Josef Probst">
        Fixed endless loop on GPSPropagator and (Field)KeplerianOrbit.
      </action>
      <action dev="maxime" type="add" issue="403">
        Added tests for class UnivariateProcessNoise.
        Working tests for non-Cartesian orbit propagation are still needed.
      </action>
      <action dev="maxime" type="fix" issue="514">
        Deprecated unused DerivativeStructure acceleration computation methods.
        In interfaces radiationPressureAcceleration and dragAcceleration, and all their implementations and their tests.
      </action>
      <action dev="luc" type="add" issue="536">
        Take target radius into account in CircularFieldOfViewDetector and FieldOfViewDetector.
      </action>
      <action dev="maxime" type="fix" issue="539">
        Fixed DTM2000.getDensity method, made it independent of user time zone.
      </action>
      <action dev="luc" type="add" issue="535">
        Take occulting body flattening into account in eclipse detector.
      </action>
      <action dev="maxime" type="fix" issue="538" due-to="Dorian Gegout">
        Fixed default method compareTo in interface ComparableMeasurement.
      </action>
      <action dev="luc" type="add" issue="532">
        Added Shapiro effect modifier for Range and InterSatelliteRange measurements.
      </action>
      <action dev="evan" type="update" issue="389">
        Fix type parametrization of AbstractDetector so that multiple with* methods can be
        called when the type parameter is '?'.
      </action>
      <action dev="evan" type="remove" issue="506">
        Remove EventHandler.Action and FieldEventHandler.Action. Use
        org.hipparchus.ode.events.Action instead.
      </action>
      <action dev="bryan" type="update" issue="527">
        Changed API for magnetic field model to a SI base unit API.
      </action>
      <action dev="evan" type="fix">
        OrekitException preserves the stack trace when formatting the message throws
        another exception.
      </action>
      <action dev="luc" type="remove" issue="530">
        Event detectors, field of view and attitude providers are not serializable anymore.
      </action>
      <action dev="bryan" type="update" issue="526">
        Replaced private class BilinearInterpolatingFunction of Saastamoinen model
        by the one of Hipparchus
      </action>
      <action dev="evan" type="add" issue="507">
        Add Action.RESET_EVENTS to check all detectors for events without recomputing the
        propagation step.
      </action>
      <action dev="evan" type="add" issue="507">
        Add Action.RESET_EVENTS to check all detectors for events without recomputing the
        propagation step.
      </action>
      <action dev="evan" type="add" issue="507">
        Add toString() implementations to SpacecraftState, RecordAndContinue.Event and
        Field versions.
      </action>
      <action dev="evan" type="add" issue="507">
        Add Field version of RecordAndContinue.
      </action>
      <action dev="evan" type="add" issue="507">
        Add Field version of LatitudeCrossingDetector.
      </action>
      <action dev="luc" type="update">
        Removed classes and methods deprecated in the 9.X series.
      </action>
      <action dev="luc" type="fix" issue="528" due-to="Gowtham Sivaraman">
        Fixed parsing of clock in SP3 files.
      </action>
    </release>
    <release version="9.3.1" date="2019-03-16" description="Version 9.3.1 is a minor version of Orekit.
    It fixes an issue with GPS week rollover.">
      <action dev="luc" type="add" issue="534">
        Handle GPS week rollover in GPSDate.
      </action>
    </release>
    <release version="9.3" date="2019-01-25" description="Version 9.3 is a minor version of Orekit.
    It includes both new features and bug fixes. New features introduced in 9.3 are: a new GPSDate class,
    changed OrekitException from checked to unchecked exceptions, parameter drivers scales and reference
    value can be changed, access to Kalman filter internal matrices, position-only measurements in orbit determination,
    support for unofficial versions 2.12 and 2.20 of Rinex files (mainly for spaceborne receivers),
    direct building of appropriate attitude law with eclipses for all GNSS satellite types, inter-satellites
    view detector, measurement generation feature, possibility to use Marshall Solar Activity Future Estimation
    to feed NRL MSISE 2000 atmosphere model, new tropospheric models: Mendes-Pavlis, Vienna 1, Vienna 3, estimated model,
    new mapping functions for tropospheric effect: Global Mapping Function, Niell Mapping Function, Global
    Pression Temperature Models GPT and GPT2, possibility to estimate tropospheric zenith delay,
    clock offset that can be estimated (both for ground station and satellite clocks).">
      <action dev="luc" type="add" issue="516">
        Added a way to manage clock corrections from GPSPropagator.
      </action>
      <action dev="bryan" type="add" issue="498">
        Added several tropospheric models: Mendes-Pavlis, Vienna 1, Vienna 3, estimated model
        where the total zenith delay can be estimated during Orbit Determination.
      </action>
      <action dev="bryan" type="add" issue="498">
        Added Global Mapping Function and Niell Mapping Function to be used with tropospheric
        models.
      </action>
      <action dev="luc" type="add" issue="515">
        Added clock offset parameter at satellites level for orbit determination.
      </action>
      <action dev="luc" type="add" issue="513">
        Added clock offset parameter at ground stations level for orbit determination.
      </action>
      <action dev="bryan" type="add" issue="512">
        Added weather model Global Pressure and Temperature 2.
      </action>
      <action dev="bryan" type="add" issue="511">
        Added weather model Global Pressure and Temperature.
      </action>
      <action dev="luc" type="fix" issue="510">
        Fixed dropped derivatives in TimeStampedFieldPVCoordinates.shiftedBy(dt).
      </action>
      <action dev="luc" type="fix" issue="509">
        Fixed scaling error in ParameterFunction differentiation.
      </action>
      <action dev="luc" type="fix" issue="508">
        Fixed inconsistency leading to inaccuracies in conversions from AbsoluteDate to FieldAbsoluteDate.
      </action>
      <action dev="pascal" type="fix" issue="495">
        The MarshallSolarActivityFutureEstimation class implements
        the NRLMSISE00InputParameters interface.
      </action>
      <action dev="evan" type="fix" issue="486">
        Make FieldTransform.shiftedBy(T) public.
      </action>
      <action dev="evan" type="fix" issue="496">
        Fix JavaDoc for TimeComponents.getSecond().
      </action>
      <action dev="evan" type="update" issue="501">
        Deprecate GFunction in favor of ToDoubleFunction.
      </action>
      <action dev="luc" type="add" issue="494">
        Added a measurements generation feature for use with orbit determination.
        Fixes issue #494
      </action>
      <action dev="luc" type="add">
        Added adapter for event detectors, allowing to wrap existing detector
        while changing their behaviour.
      </action>
      <action dev="luc" type="add">
        Added ground at night detector.
      </action>
      <action dev="luc" type="add">
        Added inter-satellites direct view detector.
      </action>
      <action dev="luc" type="add">
        Added constants defined by IAU 2015 resolution B3 for Sun, Earth and Jupiter.
      </action>
      <action dev="luc" type="add" issue="500">
        Added retrieval of full time span (start time, end time and data) containing
        a specified date in TimeSpanMap.
        Fixes issue #500
      </action>
      <action dev="luc" type="add">
        Added direct building of attitude provider from GNSS satellite type.
      </action>
      <action dev="luc" type="add">
        Added parsing of unofficial versions 2.12 and 2.20 of Rinex files
        (used by some spaceborne receivers like IceSat 1).
      </action>
      <action dev="luc" type="add">
        Added a way to retrieve Rinex header directly from the observations data set.
      </action>
      <action dev="luc" type="add">
        Added position-only measurements in orbit determination.
      </action>
      <action dev="luc" type="fix" issue="491">
        Allow parsing of SP3 files that use non-predefined orbit types.
        Fixes issue #491.
      </action>
      <action dev="maxime" type="add" issue="485">
        Added access to Kalman filter matrices.
        KalmanEstimation interface now has methods returning the physical values of:
        state transition matrix phi, measurement matrix H, innovation matrix S and Kalman gain matrix K.
        The methods are implemented in Model class. A class ModelTest was added to test these values.
        Fixes issue #485
      </action>
      <action dev="luc" type="fix" issue="492" due-to="Lebas">
        Fixed error message for TLE with incorrect checksum.
        Fixes issue #492.
      </action>
      <action dev="maxime" type="fix" issue="490">
        Fixed reference value of parameter drivers updating in Kalman filter.
        When resetting the orbit in the propagator builder, the reference values
        of the drivers are now reset too.
        Fixes issue #490.
      </action>
      <action dev="maxime" type="add" issue="489">
        Made ParameterDriver class fully mutable.
        By adding setters for attributes scale, reference, minimum and maximum values.
        Fixes issue #489.
      </action>
      <action dev="maxime" type="fix" issue="488">
        Fixed method unNormalizeStateVector in Model class of Kalman estimator.
        Previous value did not take into account the reference values of the drivers.
        Fixes issue #488.
      </action>
      <action dev="luc" type="fix" issue="484" due-to="Yannick Jeandroz">
        Changed OrekitException from checked to unchecked exception.
        Most functions do throw such exceptions. As they are unchecked, they are
        not advertised in either `throws` statements in the function signature or
        in the javadoc. So users must consider that as soon as they use any Orekit
        feature, an unchecked `OrekitException` may be thrown. In most cases, users
        will not attempt to recover for this but will only use them to display or
        log a meaningful error message.
        Fixes #484.
      </action>
      <action dev="luc" type="fix" issue="480">
        Added GPSDate class to convert back and forth with AbsoluteDate.
        Fixes #480.
      </action>
      <action dev="evan" type="fix" issue="476">
        Fix generics in EventEnablingPredicateFilter.
        Fixes #476.
      </action>
      <action dev="maxime" type="fix" issue="473">
        Fixed wrong values of radec generated in AngularRaDecMeasurementCreator.
        Fixed wrong values of range rate generated in RangeRateMeasurementCreator.
        Added tests that check the values of measurements for each type of measurement.
        Upgraded precision in Kalman and batch least-squares OD tests that are using range-rate and radec measurements.
        Fixes issue #473.
      </action>
      <action dev="luc" type="fix">
        Derivatives with respect to mass are not computed anymore since several versions,
        some remnants of former computation remained and have now been removed.
      </action>
    </release>
    <release version="9.2" date="2018-05-26" description="Version 9.2 is a minor release of Orekit.
    It introduces several new features and bug fixes. New features introduced in version 9.2 are
    Kalman filter for orbit determination, loading of RINEX files, loading of ANTEX files, loading
    of version d of SP3 files (version a to c were already supported), on-the-fly decompression of .Z
    files, code measurements, phase measurements (but only a very basic implementation for now),
    specific attitude laws (GPS, GLONASS, GALILEO, BEIDOU) with midnight/noon turns, possibility to
    use backward propagation in LS orbit determination, support for any ITRF version, even if EOP
    files do not match the desired version, attitude overriding in constant thrust maneuvers,
    FunctionalDetector, filtering mechanism to insert specific decompression or deciphering algorithms
    during data loading, frames for Lagrange L1 and L2 point for any two related celestial bodies.
    WARNING: phase measurements, GNSS attitude and time-dependent process noise are considered
    experimental features for now, they should not be used yet for operational systems.
    Several bugs have been fixed.">
      <action dev="luc" type="fix">
        Fixed missing eclipse detectors in field version of Solar radiation pressure.
        Fixes issue #366.
      </action>
      <action dev="evan" type="fix">
        Fixed issue where EventHandler.init() was never called.
        Fixes issue #471.
      </action>
      <action dev="luc" type="fix">
        Fixed error in relative humidity units in Marini-Murray tropospheric model.
        Fixes issue #352.
      </action>
      <action dev="luc" type="fix">
        Fixed DSST events detection in the osculating case.
        Fixes issue #398.
      </action>
      <action dev="luc" type="fix">
        Allow several TLE with same date in TLESeries.
        Fixes issue #411.
      </action>
      <action dev="luc" type="fix">
        Fixed compilation problems with JDK 1.8
        Fixes issue #462.
      </action>
      <action dev="luc" type="add" >
        Added specific attitude mode for GNSS satellites: GPS (block IIA, block IIF, block IIF),
        GLONASS, GALILEO, BEIDOU (GEO, IGSO, MEO). This is still considered experimental as there
        are some problems when Sun crosses the orbital plane during a midnight/noon turn maneuver
        (which is a rare event but nevertheless occurs)
      </action>
      <action dev="luc" type="add" >
        Added natural order for observed measurements primarily based on
        chronological order, but with also value comparisons if measurements
        are simultaneous (which occurs a lot in GNSS), and ensuring no
        measurements are lost if stored in SortedSet
      </action>
      <action dev="luc" type="add" due-to="Albert Alcarraz García">
        Added GNSS code measurements
      </action>
      <action dev="luc" type="add" due-to="Albert Alcarraz García">
        Added GNSS phase measurements (very basic implementation for now, not usable as is)
      </action>
      <action dev="luc" type="add" due-to="Albert Alcarraz García">
        Added loading of RINEX observation files (versions 2 and 3)
      </action>
      <action dev="luc" type="fix">
        Fixed compression table reset problem in .Z files
        Fixes issue #450.
      </action>
      <action dev="maxime" type="fix">
        Fixed de-activation of event detection.
        In the propagate(startDate, endDate) function of class "AbstractIntegratedPropagator",
        for dates out of the time interval defined by ]startDate, endDate].
        Fixes issue #449.
      </action>
      <action dev="luc" type="add">
        Added support for loading Unix-compressed files (ending in .Z).
        This file compression algorithm is still widely used in the GNSS
        community (SP3 files, clock files, Klobuchar coefficients...)
        Fixes issue #447.
      </action>
      <action dev="luc" type="add">
        Added a customizable filtering capability in data loading.
        This allows users to insert layers providing features like
        custom decompression algorithms, deciphering, monitoring...
        Fixes issue #446.
      </action>
      <action dev="luc" type="add">
        Allow direct retrieval of rotation part without derivatives from
        LOFType without computing the full transform from inertial frame.
      </action>
      <action dev="maxime" type="fix">
        Added a provider for time-dependent process noise in Kalman estimator.
        This providers allow users to set up realistic models where the process
        noise increases in the along track direction.
        Fixes issue #403.
      </action>
      <action dev="maxime" type="add">
        Increased visibility of attributes in ConstantThrustManeuver class.
        Added getters for all attributes. Also added an attribute name that
        allows the differentiation of the maneuvers, both from a parameter driver
        point of view and from a force model point of view.
        Fixes issue #426.
      </action>
      <action dev="maxime" type="add">
        Increased visibility of attributes in propagator builders.
        By adding getters for all attributes in NumericalPropagatorBuilder
        and AbstractPropagatorBuilder.
        Also made the method findByName in ParameterDriversList public.
        Fixes issue #425.
      </action>
      <action dev="luc" type="fix">
        Ensure the correct ITRF version is used in CCSDS files, regardless
        of the EOP source chosen, defaulting to ITRF-2014.
      </action>
      <action dev="luc" type="fix">
        Split initial covariance matrix and process noise matrix in two
        methods in the covariance matrix provider interface.
      </action>
      <action dev="luc" type="add">
        Added VersionedITRF frame that allow users with needs for very high
        accuracy to specify which ITRF version they want, and stick to it
        regardless of their EOP source.
        Fixes issue #412.
      </action>
      <action dev="luc" type="add">
        Added an itrf-versions.conf configuration file allowing to specify
        which ITRF version each EOP file defines for which date
      </action>
      <action dev="luc" type="add">
        EOP history now contains the ITRF version corresponding to each
        EOP entry on a per date basis
      </action>
      <action dev="luc" type="add">
        Added an ITRFVersion enumerate to simplify conversion between ITRF frames,
        even when no direct Helmert transformation is available
      </action>
      <action dev="luc" type="add">
        Added TransformProviderUtility to reverse or combine TransformProvider instances.
      </action>
      <action dev="luc" type="add">
        Allow attitude overriding during constant-thrust maneuvers.
        Fixes issue #410.
      </action>
      <action dev="luc" type="fix">
        Fixed out-of-sync attitude computation near switch events in AttitudeSequence.
        Fixes issue #404.
      </action>
      <action dev="luc" type="add">
        Added a method to extract sub-ranges from TimeSpanMap instances.
      </action>
      <action dev="luc" type="fix">
        Fixed TLE creation with B* coefficients having single digits like 1.0e-4.
        Fixes issue #388.
      </action>
      <action dev="evan" type="add">
        Add FunctionalDetector.
      </action>
      <action dev="luc" type="add">
        Added handling of IGS ANTEX GNSS antenna models file.
      </action>
      <action dev="luc" type="add">
        Added support for SP3-d files.
      </action>
      <action dev="luc" type="fix">
        Improved SP3 files parsing.
        Some files already operationally produced by IGS Multi-GNSS Experiment (MGEX)
        exceed the maximum number of satellites supported by the regular SP3-c file
        format (which is 85 satellites) and extended the header, without updating the
        format version to SP3-d, which specifically raises the 85 satellites limitation.
        Fixes issue #376.
      </action>
      <action dev="maxime" type="add">
        Allow backward propagation in batch LS orbit determination.
        Fixes issue #375.
      </action>
      <action dev="maxime" type="add">
        Added covariance matrix to PV measurements.
        Fixes issue #374.
      </action>
      <action dev="luc" type="fix">
        Fixed issue when converting very far points (such as Sun center) to geodetic coordinates.
        Fixes issue #373.
      </action>
      <action dev="luc" type="add" >
        Added more conversions between PV coordinates and DerivativeStructure.
        This simplifies for example getting the time derivative of the momentum.
      </action>
      <action dev="maxime" type="fix">
        Fixed weights for angular measurements in W3B orbit determination.
        Fixed in test and tutorial.
        Fixes issue #370.
      </action>
      <action dev="luc" type="add" due-to="Julio Hernanz">
        Added frames for L1 and L2 Lagrange points, for any pair of celestial bodies.
      </action>
    </release>
    <release version="9.1" date="2017-11-26"
             description="Version 9.1 is a minor release of Orekit. It introduces a few new
             features and bug fixes. New features introduced in version 9.1 are some
             frames in OEM parser, retrieval of EOP from frames and ground station displacements
             modelling (both displacements due to tides and displacements due to ocean loading),
             and retrieval of covariance matrix in orbit determination. Several bugs have been fixed.
             Version 9.1 depends on Hipparchus 1.2.">
      <action dev="evan" type="add">
        Added ITRF2005 and ITRF2008 to the frames recognized by OEMParser.
        Fixes issue #361.
      </action>
      <action dev="evan" type="fix">
        Fixed FiniteDifferencePropagatorConverter so that the scale factor is only applied
        once instead of twice.
        Fixes issue #362.
      </action>
      <action dev="maxime" type="fix">
        Fixed derivatives computation in turn-around range ionospheric delay modifier.
        Fixes issue #369.
      </action>
      <action dev="evan" type="fix">
        Disabled XML external resources when parsing rapid XML TDM files.
        Part of issue #368.
      </action>
      <action dev="evan" type="fix">
        Disabled XML external resources when parsing rapid XML EOP files.
        Part of issue #368.
      </action>
      <action dev="evan" type="fix">
        Fixed NPE in OrekitException when localized string is null.
      </action>
      <action dev="luc" type="fix">
        Fixed a singularity error in derivatives for perfectly circular orbits in DSST third body force model.
        Fixes issue #364.
      </action>
      <action dev="luc" type="fix" due-to="Lucian Bărbulescu">
        Fixed an error in array size computation for Hansen coefficients.
        Fixes issue #363.
      </action>
      <action dev="luc" type="add">
        Added a way to retrieve EOP from frames by walking the frames hierarchy tree
        using parent frame links. This allows to retrieve EOP from topocentric frames,
        from Earth frames, from TOD...
      </action>
      <action dev="luc" type="add">
        Take ground stations displacements into account in orbit determination.
        The predefined displacement models are the direct effect of solid tides
        and the indirect effect of ocean loading, but users can add their own models
        too.
      </action>
      <action dev="luc" type="add">
        Added ground stations displacements due to ocean loading as per IERS conventions,
        including all the 342 tides considered in the HARDISP.F program.
        Computation is based on Onsala Space Observatory files in BLQ format.
      </action>
      <action dev="luc" type="add">
        Added ground points displacements due to tides as per IERS conventions.
        We have slightly edited one entry in table 7.3a from IERS 2010 conventions
        to fix a sign error identified by Dr. Hana Krásná from TU Wien (out of phase
        radial term for the P₁ tide, which is -0.07mm in conventions when it should be
        +0.07mm). This implies that our implementation may differ up to 0.14mm from
        other implementations.
      </action>
      <action dev="luc" type="fix">
        Avoid intermixed ChangeForwarder instances calling each other.
        Fixes issue #360.
      </action>
      <action dev="maxime" type="fix">
        Modified the way the propagation parameter drivers are mapped in the
        Jacobian matrix in class "Model".
        Added a test for multi-sat orbit determination with estimated
        propagation parameters (µ and SRP coefficients).
        Fixes issue #354.
      </action>
      <action dev="luc" type="fix">
         Added a convenience method to retrieve covariance matrix in
         physical units in orbit determination.
         Fixes issue #353.
      </action>
      <action dev="luc" type="fix" due-to="Rongwang Li">
         Fixed two errors in Marini-Murray model implementation.
         Fixes issue #352.
      </action>
      <action dev="luc" type="fix">
         Prevent duplicated Newtonian attraction in FieldNumericalPropagator.
         Fixes issue #350.
      </action>
      <action dev="luc" type="fix">
         Copy additional states through impulse maneuvers.
         Fixes issue #349.
      </action>
      <action dev="luc" type="fix">
         Removed unused construction parameters in ShiftingTransformProvider
         and InterpolatingTransformProvider.
         Fixes issue #356.
      </action>
      <action dev="luc" type="fix">
         Fixed wrong inertial frame for Earth retrieved from CelestialBodyFactory.
         Fixes issue #355.
      </action>
      <action dev="luc" type="update">
        Use a git-flow like branching workflow, with a develop branch for bleeding-edge
        development, and master branch for stable published versions.
      </action>
    </release>
    <release version="9.0.1" date="2017-11-01"
            description="Version 9.0.1 is a patch release of Orekit.
            It fixes security issus 368.">
      <action dev="evan" type="fix">
        Disabled XML external resources when parsing rapid XML TDM files.
        Part of issue #368.
      </action>
      <action dev="evan" type="fix">
        Disabled XML external resources when parsing rapid XML EOP files.
        Part of issue #368.
      </action>
    </release>
    <release version="9.0" date="2017-07-26"
             description="Version 9.0 is a major release of Orekit. It introduces several new
             features and bug fixes. New features introduced in version 9.0 are Taylor algebra
             propagation (for high order uncertainties propagation or very fast Monte-Carlo
             studies), multi-satellites orbit determination, parallel multi-satellites propagation,
             parametric accelerations (polynomial and harmonic), turn-around measurements,
             inter-satellite range measurements, rigth ascension/declination measurements,
             Antenna Phase Center measurements modifiers, EOP estimation in precise orbit
             determination, orbit to attitude coupling in partial derivatives, parsing of CCSDS
             Tracking Data Messages, parsing of university of Bern Astronomical Institute files
             for Klobuchar coefficients, ITRF 2014, preservation of non-Keplerian orbits derivatives,
             JB2008 atmosphere model, NRL MSISE 2000 atmosphere model, boolean combination of events
             detectors, ephemeris writer, speed improvements when tens of thousands of measurements
             are used in orbit determination, Danish translations. Several bugs have been fixed.">
     <action dev="luc" type="add">
       Added on-board antenna phase center effect on inter-satellites range measurements.
     </action>
     <action dev="luc" type="add">
       Added on-board antenna phase center effect on turn-around range measurements.
     </action>
     <action dev="luc" type="add">
       Added on-board antenna phase center effect on range measurements.
     </action>
     <action dev="luc" type="update">
       Moved Bias and OutlierFilter classes together with the other estimation modifiers.
     </action>
     <action dev="luc" type="update">
       Forced states derivatives to be dimension 6 rather than either 6 or 7. The
       additional mass was not really useful, it was intended for maneuvers calibration,
       but in fact during maneuver calibration we adjust either flow rate or specific
       impulse but not directly mass itself.
     </action>
      <action dev="luc" type="add">
        Added parametric acceleration force models, where acceleration amplitude is a
        simple parametric function. Acceleration direction is fixed in either inertial
        frame, or spacecraft frame, or in a dedicated attitude frame overriding spacecraft
        attitude. The latter could for example be used to model solar arrays orientation if
        the force is related to solar arrays). Two predefined implementations are provided,
        one for polynomial amplitude and one for harmonic amplitude. Users can add other
        cases at will. This allows for example to model the infamous GPS Y-bias, which is
        thought to be related to a radiator thermal radiation.
      </action>
      <action dev="luc" type="remove">
        Removed obsolete Cunningham and Droziner attraction models. These models have
        been superseded by Holmes-Featherstone attraction model available since 2013
        in Orekit.
      </action>
      <action dev="luc" type="update">
        Take orbit to attitude coupling into account in the partial derivatives for all attitude modes.
        Fixes issue #200.
      </action>
      <action dev="luc" type="update">
        Merged FieldAttitudeProvider into AttitudeProvider.
      </action>
      <action dev="luc" type="update">
        Simplified ForceModel interface. It does not require dedicated methods anymore for
        computing derivatives with respect to either state or parameters.
      </action>
      <action dev="luc" type="remove">
        Removed Jacchia-Bowman 2006 now completely superseded by Jacchia-Bowman 2008.
      </action>
      <action dev="luc" type="update">
        Make Jacchia-Bowman 2008 thread-safe and field-aware.
      </action>
      <action dev="luc" type="update">
        Make NRL MSISE 2000 thread-safe and field-aware.
      </action>
      <action dev="luc" type="update">
        Make DTM2000 thread-safe and field-aware.
      </action>
      <action dev="luc" type="add">
        Added support for ITRF 2014.
        As of mid-2017, depending on the source of EOP, the ITRF retrieved using
        FramesFactory.getITRF will be either ITRF-2014 (if using EOP 14 C04) or
        ITRF-2008 (if using EOP 08 C04, bulletins A, bulletins B, or finals .all).
        If another ITRF is needed, it can be built using HelmertTransformation.
      </action>
      <action dev="luc" type="remove">
        Removed classes and methods deprecated in 8.0.
      </action>
      <action dev="luc" type="add">
        Added coordinates of all intermediate participants in estimated measurements.
        This will allow estimation modifiers to get important vectors (sighting
        directions for example) without recomputing everything from the states.
      </action>
      <action dev="luc" type="add">
        Added a multi-satellites orbit determination feature.
      </action>
      <action dev="luc" type="add">
        Added one-way and two-way inter-satellites range measurements.
      </action>
      <action dev="luc" type="fix" due-to="Glenn Ehrlich">
        Avoid clash with Python reserved keywords and, or and not in BooleanDetector.
      </action>
      <action dev="luc" type="add" due-to="Maxime Journot">
        Added right ascension and declination angular measurements.
      </action>
      <action dev="luc" type="add">
        Added a parallel propagation feature for addressing multi-satellites needs.
        Propagators of different types (analytical, semi-analytical, numerical,
        ephemerides ...) can be mixed at will.
      </action>
      <action dev="luc" type="fix">
        Fixed Gaussian quadrature inconsistent with DSST theory when orbit derivatives are present.
        Fixes issue #345.
      </action>
      <action dev="luc" type="fix">
        Fixed infinite recursion when attempting two orbit determinations in row.
        Fixes issue #347.
      </action>
      <action dev="luc" type="add" due-to="Lars Næsbye Christensen">
        Added Danish translations.
        Fixes issue #346.
      </action>
      <action dev="luc" type="add" >
        Allow estimation of polar motion (offset plus linear drift) and prime meridian
        correction (offset plus linear drift) in orbit determination. This is essentially
        equivalent to add correction to the xp, yp, dtu1 and lod Earth Orientation Parameters.
      </action>
      <action dev="luc" type="add">
        Parameters in orbit determination can be associated with a per-parameter reference date.
      </action>
      <action dev="luc" type="fix">
        Fixed wrong generation of FieldTransforms by time stamped cache, when generation
        happens backward in time.
        Fixes issue #344.
      </action>
      <action dev="luc" type="update">
        Improved computation ground station parameters derivatives
        in orbit determination.
      </action>
      <action dev="luc" type="update" >
        Use automatic differentiation for all orbit determination measurements types.
        This allows simpler evolutions to estimate parameters for which derivatives
        are not straightforward to compute; some of these parameters are needed for
        precise orbit determination.
      </action>
      <action dev="luc" type="add" due-to="Maxime Journot">
        Added parsing of University of Bern Astronomical Institute files for α and β Klobuchar coefficients.
      </action>
      <action dev="luc" type="add" due-to="Maxime Journot">
        Added parsing of CCSDS TDM (Tracking Data Messages) files, both text and XML.
      </action>
      <action dev="luc" type="fix" due-to="Florentin-Alin Butu">
        Fixed lighting ratio in solar radiation pressure for interplanetary trajectories.
      </action>
      <action dev="hank" type="fix">
        Allow small extrapolation before and after ephemeris.
        Fixes issue #261.
      </action>
      <action dev="luc" type="fix">
        Fixed missing attitude in DSST mean/osculating conversions.
        Fixes issue #339.
      </action>
      <action dev="luc" type="fix">
        Optionally take lift component of the drag force into account in BoxAndSolarArraySpacecraft.
        Fixes issue #324.
      </action>
      <action dev="luc" type="fix" due-to="James Schatzman">
        Change visibility of getTargetPV in GroundPointing to public so it can be subclassed by
        users in other packages.
        Fixes issue #341.
      </action>
      <action dev="luc" type="update">
        Deprecated the TLESeries class. The file format used was considered to be too specific and
        the API not really well designed. Users are encouraged to use their own parser for series of TLE.
      </action>
      <action dev="luc" type="fix" due-to="Gavin Eadie">
        Removed dead code in deep SDP4 propagation model.
        Fixes issue #342.
      </action>
      <action dev="luc" type="fix" due-to="Quentin Rhone">
        Added a way to prefix parameters names when estimating several maneuvers
        in one orbit determination.
        Fixes issue #338.
      </action>
      <action dev="luc" type="fix" due-to="Pascal Parraud">
        Removed unneeded reset at end of sample creation in propagators conversion.
        Fixes issue #335.
      </action>
      <action dev="luc" type="fix" due-to="Michiel Zittersteijn">
        Fixed wrong angle wrapping computation in IodLambert.
      </action>
      <action dev="luc" type="fix" due-to="Lucian Barbulescu">
        Fixed boundaries of thrust parameter driver in ConstantThrustManeuver.
        Fixes issue #327.
      </action>
      <action dev="luc" type="fix" due-to="Hao Peng">
        Allow some old version of TLE format to be parsed correctly.
        Fixes issue #330.
      </action>
      <action dev="luc" type="fix" due-to="James Schatzman">
        Fixed ArrayOutOfBoundException appearing when converting dates at past or future infinity
        to string.
        Fixes issue #340.
      </action>
      <action dev="luc" type="fix">
        Extended range of DateComponents to allow the full integer range as days offset
        from J2000.
      </action>
      <action dev="luc" type="fix">
        Prevent NaN appearing in UTC-TAI offsets for dates at past or future infinity.
      </action>
      <action dev="luc" type="fix">
        Prevent central attraction coefficient from being adjusted in TLEPropagatorBuilder,
        as it is specified by the TLE theory.
        Fixes issue #313.
      </action>
      <action dev="luc" type="fix" due-to="Hao Peng">
        Added a flag to prevent resetting initial state at the end of integrating propagators.
        Fixes issue #251.
      </action>
      <action dev="luc" type="fix">
        Tutorials now all rely on orekit-data being in user home folder.
        Fixes issue #245.
      </action>
       <action dev="luc" type="fix">
        Apply delay corresponding to h = 0 when station altitude is below 0 in SaastamoinenModel.
        Fixes issue #202.
      </action>
      <action dev="luc" type="add">
        Added derivatives to orbits computed from non-Keplerian models, and use
        these derivatives when available. This improves shiftedBy() accuracy,
        and as a consequence also the accuracy of EventShifter. As example, when
        comparing shiftedBy and numerical model on a low Earth Sun Synchronous Orbit,
        with a 20x20 gravity field, Sun and Moon third bodies attractions, drag and
        solar radiation pressure, shifted position errors without derivatives are 18m
        after 60s, 72m after 120s, 447m after 300s; 1601m after 600s and 3141m after
        900s, whereas the shifted position errors with derivatives are 1.1m after 60s,
        9.1m after 120s, 140m after 300s; 1067m after 600s and 3307m after 900s.
      </action>
      <action dev="luc" type="fix">
        Preserved non-Keplerian acceleration in spacecraft state when computed from numerical propagator.
        Fixes issue #183.
      </action>
      <action dev="luc" type="fix">
        Fixed accuracy of FieldAbsoluteDate.
        Fixes issue #337.
      </action>
      <action dev="luc" type="fix">
        Fixed eccentricity computation for hyperbolic Cartesian orbits.
        Fixes issue #336.
      </action>
      <action dev="luc" type="fix">
        Fixed an array out of bounds error in DSST zonal short periodics terms.
      </action>
      <action dev="luc" type="fix" due-to="Maxime Journot">
        Fixed a factor two error in tropospheric and ionospheric modifiers.
      </action>
      <action dev="luc" type="add" due-to="Maxime Journot">
        Added turn-around (four-way range) measurements to orbit determination.
      </action>
      <action dev="luc" type="update">
        Updated dependency to Hipparchus 1.1, released on 2017, March 16th.
        Fixes issue #329.
      </action>
      <action dev="evan" type="add">
        Added simple Boolean logic with EventDetectors.
      </action>
      <action dev="luc" type="add">
        Added getGMSTRateFunction to IEEEConventions to compute accurately Earth rotation rate.
      </action>
      <action dev="luc" type="update">
        OneAxisEllipsoid can now transform FieldGeodeticPoint from any field
        and not only DerivativeStructure.
      </action>
      <action dev="luc" type="add">
        Completed field-based Cartesian and angular coordinates with missing
        features that were only in the double based versions.
      </action>
      <action dev="luc" type="update" due-to="Maxime Journot">
        Use DerivativeStructure to compute derivatives for Range measurements.
      </action>
      <action dev="luc" type="update">
        Improved conversion speed from Cartesian coordinates to geodetic coordinates
        by about 15%.
      </action>
      <action dev="evan" type="add">
        Replace OrbitFile interface with EphemerisFile, adding support for multiple
        ephemeris segments and the capability to create a propagator from an ephemeris.
      </action>
      <action dev="hank" type="add">
        Added EphemerisFileWriter interface for serializing EphemerisFiles to external
        file formats, and implemented the OEMWriter for CCSDS OEM file export support.
      </action>
      <action dev="hank" type="add">
        Added OrekitEphemerisFile object for encapsulating propagator outputs into an
        EphemerisFile which can then be exported with EphemerisFileWriter classes.
      </action>
      <action dev="luc" type="fix">
        Fixed thread-safety issues in DTM2000 model.
        Fixes issue #258.
      </action>
      <action dev="pascal" type="add">
        Added JB2008 atmosphere model.
      </action>
      <action dev="pascal" type="add">
        Added NRLMSISE-00 atmosphere model.
      </action>
      <action dev="luc" type="fix" due-to="Hao Peng">
        Fixed outliers configuration parsing in orbit determination tutorial and test.
        Fixes issue #249
      </action>
       <action dev="luc" type="fix" >
        Greatly improved orbit determination speed when a lot of measurements are used
        (several thousands).
      </action>
      <action dev="luc" type="fix" >
        Fixed ant build script to run Junit tests.
        Fixes issue #246.
      </action>
      <action dev="luc" type="update">
        Added a protection against zero scale factors for parameters drivers.
      </action>
      <action dev="evan" type="fix">
        Fix AbsoluteDate.createMJDDate when the time scale is UTC and the date
        is during a leap second.
        Fixes issue #247
      </action>
      <action dev="luc" type="fix" >
        Fixed ant build script to retrieve Hipparchus dependencies correctly.
        Fixes issue #244.
      </action>
    </release>
    <release version="8.0.1" date="2017-11-01"
            description="Version 8.0.1 is a patch release of Orekit.
            It fixes security issus 368.">
      <action dev="evan" type="fix">
        Disabled XML external resources when parsing rapid XML EOP files.
        Part of issue #368.
      </action>
    </release>
    <release version="8.0" date="2016-06-30"
             description="Version 8.0 is a major release of Orekit. It introduces several new
             features and bug fixes as well as a major dependency change. New features introduced
             in version 8.0 are orbit determination, specialized propagator for GPS satellites
             based on SEM or YUMA files, computation of Dilution Of Precision and a new angular
             separation event detector. Several bugs have been fixed. A major change introduced
             with version 8.0 is the switch from Apache Commons Math to Hipparchus as the
             mathematical library, which also implied switching from Java 6 to Java 8.">
      <action dev="luc" type="fix" due-to="Andrea Antolino">
        Improved accuracy of orbits Jacobians.
        Fixes issue #243.
      </action>
      <action dev="luc" type="update">
        Deprecated PropagationException, replaced by OrekitException.
      </action>
      <action dev="evan" type="fix" due-to="Greg Carbott">
        Fix bug in restarting propagation with a ConstantThrustManeuver with an
        updated initial condition.
      </action>
      <action dev="luc" type="fix">
        Fixed a display error for dates less than 0.5ms before a leap second.
      </action>
      <action dev="luc" type="update">
        Use ParameterDriver with scale factor for both orbit determination, conversion,
        and partial derivatives computation when finite differences are needed.
      </action>
      <action dev="luc" type="fix">
        Apply impulse maneuver correctly in backward propagation.
        Fixes issue #241.
      </action>
      <action dev="luc" type="add">
        Added angular separation detector. This is typically used to check separation
        between spacecraft and the Sun as seen from a ground station, to avoid interferences
        or damage.
      </action>
      <action dev="luc" type="update">
        All class and methods that were deprecated in the 7.X series have been removed.
      </action>
      <action dev="luc" type="update">
        Allow ICGEM gravity field reader to parse non-Earth gravity fields.
      </action>
      <action dev="evan" type="add">
        Add methods for a integration step handler to tell if the start/end of the step is
        interpolated due to event detection. Also added ability to add a step handler in
        ephemeris mode.
      </action>
      <action dev="evan" type="fix">
        Switch to a continuous Ap to Kp geomagnetic index conversion.
        Fixes issue #240.
      </action>
      <action dev="pascal" type="add">
        Added computation of Dilution Of Precision (DOP).
      </action>
      <action dev="pascal" type="add">
        Added a specialized propagator for GPS spacecrafts, based on
        SEM or YUMA files.
      </action>
      <action dev="luc" type="update">
        Ported the new Hipparchus event handling algorithm to Orekit.
        This improves robustness in corner cases, typically when different
        event detectors triggers at very close times and one of them
        resets the state such that it affects the other detectors.
      </action>
      <action dev="luc" type="update">
        Simplified step interpolators API, replacing the setDate/getState
        pair with an interpolated state getter taking a date argument.
      </action>
      <action dev="luc" type="update">
        Switched from Apache Commons Math to Hipparchus library.
      </action>
      <action dev="luc" type="add">
        Added an orbit determination feature!
      </action>
      <action dev="evan" type="add">
        Add EventHandler to record all events.
      </action>
      <action dev="evan" type="fix">
        Fix exception during event detection using
        NumericalPropagator.getGeneratedEphemeris() near the start/end date of
        the generated ephemeris.
        Fixes issue #238
      </action>
    </release>
    <release version="7.2.1" date="2017-11-01"
            description="Version 7.2.1 is a patch release of Orekit.
            It fixes security issus 368.">
      <action dev="evan" type="fix">
        Disabled XML external resources when parsing rapid XML EOP files.
        Part of issue #368.
      </action>
    </release>
    <release version="7.2" date="2016-04-05"
             description="Version 7.2 is a minor release of Orekit. It introduces several new
             features and bug fixes. The most important features introduced in version 7.2
             are handling of GLONASS and QZSS time scales, support for local time zones
             according to ISO-8601 standard, and finer tuning of short period terms in
             DSST propagator. Version 7.2 depends on version 3.6.1 of Apache Commons Math,
             which also fixes a bug related to close events detection.">
      <action dev="luc" type="add">
        Added GLONASS and QZSS time scales. These time scales my be used in SP3-c files.
      </action>
      <action dev="luc" type="add">
        Added parsing and displaying of local time according to ISO-8601 standard.
      </action>
      <action dev="luc" type="fix">
        Added some protections against malformed SP3 files.
      </action>
      <action dev="luc" type="fix">
        Fixed Newcomb operators generation in DSST for high degree gravity fields.
        Fixes issue #237
      </action>
      <action dev="luc" type="update">
        Improved tuning of DSST tesseral force models. Users can now tune max degree,
        max eccentricity power and max frequency in mean longitude for short
        period terms, as well as for m-daily terms.
      </action>
      <action dev="luc" type="update">
        Improved tuning of DSST zonal force models. Users can now tune max degree,
        max eccentricity power and max frequency in true longitude for short
        period terms.
      </action>
      <action dev="luc" type="fix">
        Fixed wrong continuous maneuver handling in backward propagation.
        Fixes issue #236
      </action>
    </release>
    <release version="7.1" date="2016-02-07"
             description="Version 7.1 is a minor release of Orekit. It introduces several new
             features and bug fixes. The most important features introduced in version 7.1
             are a lot of new event detectors (field of view based detectors supporting any FoV
             shape, either on ground targetting spacecraft or on spacecraft and targetting
             ground defined zones with any shape, extremum elevation detector, anomaly,
             latitude argument, or longitude argument crossing detectors, either true, mean
             or eccentric, latitude and longitude extremum detectors, latitude and longitude
             crossing detectors), new event filtering capability based on user-provided
             predicate function, ability to customize DSST interpolation grid for short period
             elements, ability to retrieve DSS short periodic coefficients, removed some arbitrary
             limitations in DSST tesseral and zonal contribution, ability to set short period
             degree/order to smaller values than mean elements in DSST, vastly improved
             frames transforms efficiency for various Earth frames, three different types of
             solar radiation pressure coefficients, new tabulated attitudes related to Local
             Orbital Frame, smooth attitude transitions in attitudes sequences, with derivatives
             continuity at both endpoint, ground zone sampling either in tiles or grid with fixed
             or track-based orientation, derivatives handling in geodetic points, parsing of TLE
             with non-unclassified modifiers, support for officiel WMM coefficients from NOAA,
             support for tai-utc.dat file from USNO, tropospheric refraction model following
             Recommendation ITU-R P.834-7, geoid model based on gravity field, and use of the new
             Apache Commons Math rotation API with either Frame transform convention or vector
             operator convention. Numerous bugs were also fixed.
             Version 7.1 depends on version 3.6 of Apache Commons Math.">
      <action dev="thierry" type="add">
        Added tropospheric refraction correction angle following Recommendation ITU-R P.834-7.
      </action>
      <action dev="luc" type="add">
        Added a way to configure max degree/order for short periods separately
        from the mean elements settings in DSST tutorial.
      </action>
      <action dev="luc" type="fix">
        Fixed limitation to degree 12 on zonal short periods, degree/order 8 on
        tesseral short periods, and degree/order 12 for tesseral m-dailies in DSST.
      </action>
      <action dev="luc" type="fix">
        Fixed wrong orbit type in propagator conversion. The type specified by
        user was ignored when computing variable stepsize integrator tolerances.
      </action>
      <action dev="luc" type="add">
        Set up three different implementations of radiation pressure coefficients,
        using either a single reflection coefficient, or a pair of absorption
        and specular reflection coefficients using the classical convention about
        specular reflection, or a pair of absorption and specular reflection
        coefficients using the legacy convention from the 1995 CNES book.
        Fixes issue #170
      </action>
      <action dev="luc" type="fix">
        Fixed wrong latitude normalization in FieldGeodeticPoint.
      </action>
      <action dev="luc" type="fix">
        Fixed blanks handling in CCSDS ODM files.
        Fixes issue #232
      </action>
      <action dev="luc" type="fix">
        Fixed FramesFactory.getNonInterpolatingTransform working only
        in one direction.
        Fixes issue #231
      </action>
      <action dev="evan" type="add">
        Added Field of View based event detector for ground based sensors.
      </action>
      <action dev="luc" type="add">
        Added a getFootprint method to FieldOfView for projecting Field Of View
        to ground, taking limb of ellipsoid into account (including flatness) if
        Field Of View skims over horizon.
      </action>
      <action dev="luc" type="add">
        Added a pointOnLimb method to Ellipsoid for computing points that lie
        on the limb as seen from an external observer.
      </action>
      <action dev="luc" type="add">
        Added an isInside predicate method to Ellipsoid for checking points location.
      </action>
      <action dev="evan" type="fix">
        Support parsing lowercase values in CCSDS orbit data messages.
        Fixes issue #230
      </action>
      <action dev="luc" type="add">
        Added a generic FieldOfViewDetector that can handle any Field Of View shape.
        The DihedralFieldOfViewDetector is deprecated, but the CircularFieldOfViewDetector
        which corresponds to a common case that can be computed more accurately and faster
        than the new generic detector is preserved.
      </action>
      <action dev="luc" type="add">
        Added a FieldOfView class to model Fields Of View with any shape.
      </action>
      <action dev="luc" type="add">
        Added a FootprintOverlapDetector which is triggered when a sensor
        Field Of View (any shape, even split in non-connected parts or
        containing holes) overlaps a geographic zone, which can be non-convex,
        split in different sub-zones, have holes, contain the pole...
        Fixes issue #216
      </action>
      <action dev="luc" type="fix" due-to="Carlos Casas">
        Added a protection against low altitudes in JB2006 model.
        Fixes issue #214
      </action>
      <action dev="luc" type="fix" due-to="Petrus Hyvönen">
        Enlarged access to SGP4 and DeepSDP4 propagators.
        Fixes issue #207
      </action>
      <action dev="luc" type="fix">
        Fixed covariance matrices units when read from CCSDS ODM files. The
        data returned at API level are now consistent with SI units, instead of being
        kilometer-based.
        Fixes issue #217
      </action>
      <action dev="luc" type="fix">
        Fixed DSST ephemeris generation.
        Fixes issue #222
      </action>
      <action dev="luc" type="update">
        Vastly improved DSS short period terms interpolation.
      </action>
      <action dev="luc" type="fix">
        Use new Rotation API from Apache Commons Math 3.6.
        This API allows to use both vector operator convention and frames
        transform convention naturally. This is useful when axis/angles are
        involved, or when composing rotations. This probably fixes one of
        the oldest stumbling blocks for Orekit users.
      </action>
      <action dev="luc" type="fix">
        Fixed state partial derivatives in drag force model.
        Fixes issue #229
      </action>
      <action dev="evan" type="fix">
        Fixed incorrect density in DTM2000 when the input position is not in ECI
        or ECEF.
        Fixes issue #228
      </action>
      <action dev="evan" type="add">
        Added capability to use a single EventHandler with multiple types of
        EventDetectors.
      </action>
      <action dev="luc" type="add" >
        Added a way to customize interpolation grid in DSST, either using a fixed number
        of points or a maximum time gap between points, for each mean elements integration
        step.
      </action>
      <action dev="luc" type="add" >
        Added TabulatedLofOffset for attitudes defined by tabulating rotations between Local Orbital Frame
        and spacecraft frame.
        Fixes issue #227
      </action>
      <action dev="luc" type="fix" >
        Fixed wrong ephemeris generation for analytical propagators with maneuvers.
        Fixes issue #224.
      </action>
       <action dev="luc" type="fix" >
        Fixed date offset by one second for TLE built from their components,
        if a leap second was introduced earlier in the same year.
        Fixes issue #225.
      </action>
      <action dev="luc" type="fix" >
        Allow parsing TLE with non-unclassified modifier.
      </action>
      <action dev="luc" type="add" >
        As a side effect of fixing issue #223, KeplerianPropagator and
        Eckstein-Hechler propagator are now serializable.
      </action>
      <action dev="luc" type="fix" >
        Fixed missing additional states handling in ephemeris propagators
        created from analytical propagators.
      </action>
      <action dev="luc" type="fix" >
        Fixed NPE and serialization issues in ephemeris propagators created
        from analytical propagators.
        Fixes issue #223.
      </action>
      <action dev="luc" type="fix" >
        Fixed time scale issues in JPL ephemerides and IAU pole models.
        The time used for internal computation should be TDB, not TT.
      </action>
      <action dev="luc" type="fix" >
        Fixed an issue with backward propagation on analytical propagator.
        During first step, the analytical interpolator wrongly considered the
        propagation was forward.
      </action>
      <action dev="luc" type="add" >
        Added a way to retrieve short period coefficients from DSST as
        spacecraft state additional parameters. This is mainly intended
        for test and validation purposes.
      </action>
      <action dev="luc" type="fix" >
        Prevent small overshoots of step limits in event detection.
        Fixes issue #218.
      </action>
      <action dev="luc" type="fix" >
        Handle string conversion of dates properly for dates less than 1 millisecond
        before midnight (they should not appear as second 60.0 of previous minute but
        should rather wrap around to next minute).
        Partly fixes issue #218.
      </action>
      <action dev="luc" type="fix" >
        Enforce Lexicographical order in DirectoryCrawler, to ensure reproducible
        loading. Before this changes, some tests could fail in one computer while
        succeeding in another computer as we use a mix of DE-4xx files, some having
        a different EMRAT (81.30056907419062 for DE-431, 81.30056 for DE-405 and DE-406).
      </action>
      <action dev="luc" type="add" >
        Added EventEnablingPredicateFilter to filter event based on an user-provided
        enabling predicate function. This allow for example to dynamically turn some
        events on and off during propagation or to set up some elaborate logic like
        triggering on elevation first time derivative (i.e. one elevation maximum)
        but only when elevation itself is above some threshold.
      </action>
      <action dev="luc" type="update" >
        Renamed EventFilter into EventSlopeFilter.
      </action>
      <action dev="luc" type="add" >
        Added elevation extremum event detector.
      </action>
      <action dev="luc" type="fix" >
        Fixed ellipsoid tessellation with large tolerances.
        Fixes issue #215.
      </action>
      <action dev="evan" type="fix" >
        Fixed numerical precision issues for start/end dates of generated
        ephemerides.
        Fixes issues #210
      </action>
      <action dev="luc" type="add" >
        Added anomaly, latitude argument, or longitude argument crossings detector,
        either true, mean or eccentric.
        Fixes issue #213.
      </action>
      <action dev="luc" type="add" >
        Added latitude and longitude extremum detector.
      </action>
      <action dev="luc" type="add" >
        Added latitude and longitude crossing detector.
      </action>
      <action dev="luc" type="add" >
        Added a way to convert between PVA and geodetic points with time derivatives.
      </action>
      <action dev="luc" type="add" >
        Allow truncation of tiles in ellipsoid tessellation.
      </action>
      <action dev="luc" type="add" >
        Propagator builders can now be configured to accept any orbit types
        and any position angle types in the input flat array.
        Fixes issue #208.
      </action>
      <action dev="luc" type="add" >
        Added smooth attitude transitions in attitudes sequences, with derivatives
        continuity at both endpoints of the transition that can be forced to match
        rotation, rotation rate and rotation acceleration.
        Fixes issue #6.
      </action>
      <action dev="luc" type="fix" >
        Fixed attitudes sequence behavior in backward propagation.
        Fixes issue #206.
      </action>
      <action dev="luc" type="add" >
        Added factory methods to create AbsoluteDate instances from MJD or JD.
        Fixes issue #193.
      </action>
      <action dev="luc" type="fix" due-to="Joris Olympio">
        Fixed wrong attitude switches when an event occurs but the active attitude mode
        is not the one it relates to.
        Fixes issue #190.
      </action>
      <action dev="luc" type="add"  due-to="Joris Olympio">
        Added a way to be notified when attitude switches occur.
        Fixes issue #190.
      </action>
      <action dev="luc" type="fix" >
        Ensure Keplerian propagator uses the specified mu and not only the one from the initial orbit.
        Fixes issue #184.
      </action>
      <action dev="luc" type="update" >
        Improved frames transforms efficiency for various Earth frames.
      </action>
      <action dev="luc" type="fix" >
        Specify inertial frame to compute orbital velocity for ground pointing laws.
        Fixes issue #115.
      </action>
      <action dev="luc" type="fix" >
        Activated two commented-out tests for DTM2000, after ensuring we
        get the same results as the original fortran implementation.
        Fixes issue #204.
      </action>
      <action dev="luc" type="fix" due-to="Javier Martin Avila">
        Fixed resetting of SecularAndHarmonic fitting.
        Fixes issue #205.
      </action>
      <action dev="luc" type="add">
        Added a way to sample a zone on an ellipsoid as grids of inside points.
        Fixes issue #201.
      </action>
      <action dev="luc" type="fix">
        Fixed an event detection problem when two really separate events occur within
        the event detector convergence threshold.
        Fixes issue #203.
      </action>
      <action dev="luc" type="fix">
        Added protections against TLE parameters too large to fit in the format.
        Fixes issue #77.
      </action>
      <action dev="luc" type="fix">
        Allowed slightly malformed TLE to be parsed.
        Fixes issue #196.
      </action>
      <action dev="luc" type="fix">
        Fixed overlapping issue in ellipsoid tessellation, typically for independent
        zones (like islands) close together.
        Fixes issue #195.
      </action>
      <action dev="tn" type="add">
        Added support to load WMM coefficients from the official model file
        provided by NOAA.
      </action>
      <action dev="tn" type="fix">
        Fixed javadoc of method "GeoMagneticField#calculateField(...)":
        the provided altitude is expected to be a height above the WGS84 ellipsoid.
      </action>
      <action dev="luc" type="update">
        Added a simpler interface for creating custom UTC-TAI offsets loaders.
      </action>
      <action dev="luc" type="add">
        Added support for USNO tai-utc.dat file, enabled by default, in
        addition to the legacy support for IERS UTC-TAI.history file
        which is still supported and also enabled by default.
      </action>
      <action dev="luc" type="add">
        Added a way to load TAI-UTC data from Bulletin A. Using this feature
        is however NOT recommended as there are known issues in TAI-UTC data
        in some bulletin A (for example bulletina-xix-001.txt from 2006-01-05
        has a wrong year for last leap second and bulletina-xxi-053.txt from
        2008-12-31 has an off by one value for TAI-UTC on MJD 54832). This
        feature is therefore not enabled by default, and users wishing to
        rely on it should do it carefully and take their own responsibilities.
      </action>
      <action dev="luc" type="add">
        Added ellipsoid tessellation, with tiles either oriented along track
        (ascending or descending) or at constant azimuth.
      </action>
      <action dev="luc" type="fix">
        Added customization of EOP continuity check threshold.
        Fixes issue #194.
      </action>
      <action dev="evan" type="add">
        Added geoid model based on gravity field.
        Fixes issue #192.
      </action>
      <action dev="luc" type="fix">
        Added automatic loading of Marshall Solar Activity Future Estimation data.
        Fixes issue #191.
      </action>
      <action dev="luc" type="update">
        Simplified Cartesian to ellipsoidal coordinates transform and greatly improved its performances.
      </action>
      <action dev="luc" type="fix">
        Fixed target point in BodyCenterPointing attitude.
        Fixes issue #100.
      </action>
    </release>
    <release version="7.0" date="2015-01-11"
             description="Version 7.0 is a major release of Orekit. It introduces several new
             features and bug fixes. New features introduced in version 7.0 are the complete
             DSST semi-analytical propagator with short-periodics terms (only mean elements
             were available in previous version), extension to second order derivatives for
             many models (Cartesian coordinates, angular coordinates, attitude modes, ...),
             bilinear interpolator in Saastamoinen model, attitude overriding during impulsive
             maneuvers, general relativity force model, geographic zone detector, and ecliptic
             frame.
             Several bugs have been fixed. One noteworthy fix concerns an inconsistency in
             Eckstein-Hechler propagator velocity, which leads to a change of the generated
             orbit type.">
      <action dev="hankg" type="add">
        Added bilinear interpolator and use it on Saastamoinen model.
        Implements feature #182.
      </action>
      <action dev="luc" type="update">
        Removed old parts that were deprecated in previous versions.
      </action>
      <action dev="luc" type="update">
        Updated dependency to Apache Commons Math 3.4, released on 2014-12-26.
      </action>
      <action dev="luc" type="fix">
        Fixed null vector normalization when attempting to project to ground a point already on ground.
        Fixes issue #181.
      </action>
      <action dev="luc" type="add" due-to="Lucian Barbulescu">
        Added Romanian localization for error messages.
      </action>
      <action dev="luc" type="fix">
        Fixed velocity inconsistency in orbit generation in Eckstein-Hechler propagator.
        The Eckstein-Hechler propagator now generated Cartesian orbits, with velocity
        computed to be fully consistent with model evolution. A side effect is that
        if users rebuild circular parameters from the generated orbits, they will
        generally not math exactly the input circular parameters (but position will
        match exactly).
        Fixes issue #180.
      </action>
      <action dev="luc" type="fix">
        Improved acceleration output in Eckstein-Hechler model.
      </action>
      <action dev="luc" type="add">
        Added projection of moving point (i.e. position and derivatives too) to
        ground surface.
      </action>
      <action dev="luc" type="add">
        Added a general 3 axes ellipsoid class, including a feature to compute
        any plane section (which result in a 2D ellipse).
      </action>
      <action dev="luc" type="add">
        Added support for IERS bulletin A (rapid service and prediction)
      </action>
      <action dev="tn" type="fix">
        Fixed various issues in geomagnetic fields models:
        GeoMagneticField.getDecimalYear() returned a slightly wrong result: e.g. for 1/1/2005
        returned 2005.0020 instead of 2005.0, GeoMagneticFieldFactory.getModel() returned
        wrong interpolation near models validity endpoints, GeoMagneticField.transformModel(double)
        method did not check year validity. Added more unit tests and adapted existing tests for
        IGRF/WMM with sample values / results as they have changed slightly.
        Fixes issue #178.
      </action>
      <action dev="luc" type="fix" due-to="Patrice Mathieu">
        Fixed closest TLE search. When filtering first from satellite ID and
        then extracting closest date, the returned satellite was sometime wrong.
      </action>
      <action dev="luc" type="add" due-to="Hank Grabowski">
        Allow attitude overriding during impulsive maneuvers.
        Fixes issue #176.
      </action>
      <action dev="evan" type="add">
          Added general relativity force model.
      </action>
      <action dev="luc" type="add" due-to="Ioanna Stypsanelli">
        added Greek localization for error messages.
      </action>
      <action dev="evan" type="fix">
          Fixed incorrect partial derivatives for force models that depend on satellite velocity.
          Fixes #174.
      </action>
      <action dev="evan" type="fix">
          Fixed incorrect parameters set in NumericalPropagatorBuilder.
          Fixes #175.
      </action>
      <action dev="luc" type="update" >
        Significantly reduced size of various serialized objects.
      </action>
      <action dev="luc" type="update" >
        PVCoordinatesProvider now produces time-stamped position-velocities.
      </action>
      <action dev="luc" type="update" >
        Tabulated attitude provider can be built directly from time-stamped angular coordinates
        lists, in addition to attitudes lists.
      </action>
      <action dev="luc" type="add" >
        Added time-stamped versions of position-velocity and angular coordinates.
      </action>
      <action dev="luc" type="fix" due-to="Daniel Aguilar Taboada">
        Fixed wrong rotation interpolation for rotations near π.
        Fixes issue #173.
      </action>
      <action dev="luc" type="update" >
        Updated dependency to Apache Commons Math 3.3.
      </action>
      <action dev="luc" type="update" due-to="Lucian Barbulescu, Nicolas Bernard">
        Added short periodics for DSST propagation.
      </action>
      <action dev="luc" type="add" >
        Added a GeographicZoneDetector event detector for complex geographic zones traversal.
        Fixes issue #163.
      </action>
      <action dev="evan" type="fix">
        Add Ecliptic frame. Agrees with JPL ephemerides to within 0.5 arcsec.
        Issue #166.
      </action>
      <action dev="evan" type="fix">
        Fix cache exception when propagating backwards with an interpolated
        gravity force model.
        Fixes issue #169.
      </action>
      <action dev="luc" type="fix">
        Fixed parsing of dates very far in the future.
        Fixes issue #171.
      </action>
      <action dev="luc" type="fix">
        Trigger an exception when attempting to interpolate attitudes without rotation rate
        using only one data point.
      </action>
      <action dev="evan" type="fix">
        Fixed SpacecraftState date mismatch exception with some attitude providers.
      </action>
      <action dev="luc" type="fix" >
        Fixed wrong scaling in JPL ephemeris when retrieving coordinates in a frame
        that is not the defining frame of the celestial body.
        Fixes issue #165.
      </action>
      <action dev="luc" type="update" due-to="Lucian Barbulescu">
        Prepare generation of either mean or osculating orbits by DSST propagator.
        The short periodics terms are not computed yet, but there is ongoing work
        to add them.
      </action>
      <action dev="luc" type="update" due-to="Lucian Barbulescu">
        Avoid recomputing Chi and Chi^2 in Hansen coefficients for tesseral.
      </action>
      <action dev="luc" type="update" due-to="Nicolas Bernard">
        Added better handling of Hansen kernel computation through use of PolynomialFunction.
      </action>
      <action dev="luc" type="update" due-to="Petre Bazavan">
        Compute Hansen coefficients using linear transformation.
      </action>
      <action dev="luc" type="fix" >
        Fixed a non-bracketing exception in event detection, in some rare cases of noisy g function.
        Fixes issue #160.
      </action>
      <action dev="luc" type="fix" >
        Fixed a missing reset of resonant tesseral terms in DSST propagation.
        Fixes issue #159.
      </action>
      <action dev="luc" type="fix" >
        Improved default max check interval for NodeDetector, so it handles correctly
        highly eccentric orbits.
        Fixes issue #158.
      </action>
    </release>
    <release version="6.1" date="2013-12-13"
             description="Version 6.1 is a minor release of Orekit. It introduces several new
             features and bug fixes. The most important features introduced in version 6.1
             are solid tides force model, including pole tide at user choice, and following
             either IERS 1996, IERS 2003 or IERS 2010 conventions ; ocean tides force model,
             including pole tide at user choice, loading a user provided model ; simultaneous
             support for IERS 1996, 2003 and 2010 for frames definition, which is very
             important to support legacy systems and to convert coordinates between older and
             newer reference systems ; greatly improved accuracy of celestial/terrestrial
             frames transforms (we are now at sub-micro arcsecond level for IERS 2003/2010,
             both with equinox based and Non-Rotating Origin, at a sub-milli arcseconds for
             IERS 1996, both with equinox based and Non-Rotating Origin) ; classical
             equinox-based paradigm and new non-rotating origin paradigm for inertial and
             terrestrial frames are now supported with all IERS conventions ; automatic
             conversion of IERS Earth Orientation Paramters from equinoxial to non-rotating
             paradigm ; support for CCSDS Orbit Data Message ; improved API for events,
             allowing separation of event detection and event handling (the older API is still
             available for compatibility) ; merged all the elevation related events, allowing
             to use both refraction model and antenna mask at the same time if desired ;
             new attitude mode based on interpolation on a table. Numerous bugs were also fixed.
             Version 6.1 depends on version 3.2 of Apache commons math.">
      <action dev="luc" type="fix" >
        Reduced number of calls to the g function in event detectors.
        Fixes issue #108.
      </action>
      <action dev="luc" type="fix" >
        Fixed a spurious backward propagation.
        Fixes issue #107.
      </action>
      <action dev="luc" type="fix" >
        Improved error detection for numerical and DSST propagation for cases
        where user attempts to compute integrator tolerances with an orbit for
        which Jacobian is singular (for example equatorial orbit while using
        Keplerian representation).
        Fixes issue #157.
      </action>
      <action dev="luc" type="add" >
        Added a method to get the number or calls to getNeighbors in the generic time stamped cache,
        to allow performing measurements while tuning the cache.
      </action>
      <action dev="luc" type="add" >
        Added high degree ocean load deformation coefficients computed by Pascal
        Gégout (CNRS / UMR5563 - GET).
      </action>
      <action dev="luc" type="add" >
        Time scales are now serializable.
      </action>
      <action dev="luc" type="add" due-to="Nicolas Bernard">
        Improved DSST tesseral computation efficiency by caching Jacobi polynomials.
      </action>
      <action dev="luc" type="fix" due-to="Daniel Aguilar Taboada">
        Fixed yaw steering attitude law, which didn't project spacecraft velocity correctly.
        Fixes issue #156.
      </action>
      <action dev="luc" type="add" >
        Added a way to set the maximum number of iterations for events detection.
        Fixes issue #155.
      </action>
      <action dev="luc" type="add">
        Added an attitude provider from tabulated attitudes.
        Fixes issue #154.
      </action>
      <action dev="luc" type="add" due-to="Hank Grabowski">
        Improved test coverage.
        Fixes issue #153.
      </action>
      <action dev="luc" type="add" due-to="Hank Grabowski">
        Merged all elevation detectors into one. The new detector supports all
        features from the previous (and now deprecated) ApparentElevationDetector
        and GroundMaskElevationDetector.
        Fixes issue #144.
      </action>
      <action dev="luc" type="add" due-to="Hank Grabowski">
        Added a DetectorEventHandler interface aimed at handling only the
        event occurrence part in propagation. This allows to separate the
        event detection itself (which is declared by the EventDetector interface)
        from the action to perform once the event has been detected. This also
        allows to avoid subclassing of events, which was cumbersome. It also allows
        to share a single handler for several events.
        The previous behavior with eventOccurred declared at detector level and
        subclassing is still available but is deprecated and will be removed in
        the next major release.
      </action>
      <action dev="luc" type="fix" due-to="Christophe Le Bris">
        Fixed an indexing error in Harris-Priester model.
        Fixes issue #152.
      </action>
      <action dev="luc" type="add">
        Added a new force model for ocean tides in numerical propagation, including pole tides.
        Fixes issue #11.
      </action>
      <action dev="luc" type="fix" due-to="Lucian Barbulescu">
        Fixed conversion from position-velocity to Keplerian, when the orbit is
        perfectly equatorial.
        Fixes issue #151.
      </action>
      <action dev="luc" type="add">
        Added a new force model for solid tides in numerical propagation, including pole tides.
        Fixes issue #10.
      </action>
      <action dev="luc" type="add">
        Added a way to select IERS conventions for non-rotating origin
        based ITRF.
      </action>
      <action dev="luc" type="update">
        Greatly improved accuracy of celestial/terrestrial frames transforms.
        We are now at sub-micro arcsecond level for IERS 2003/2010, both with
        equinox based and Non-Rotating Origin, at a sub-milli arcseconds
        for IERS 1996, both with equinox based and Non-Rotating Origin.
      </action>
      <action dev="luc" type="fix">
        Fixed missing nutation correction in Equation Of Equinoxes.
        Fixes issue #150.
      </action>
      <action dev="luc" type="fix">
        Fixed rate for TCB time scale.
      </action>
      <action dev="luc" type="add">
        Added new definition of astronomical unit from IAU-2012 resolution B2.
      </action>
      <action dev="luc" type="fix">
        Fixed Date/Time split problem when date is a few femto-seconds before the end of the day.
        Fixes issue #149.
      </action>
      <action dev="luc" type="fix">
        Fixed overflow problem in TimeComponents.
        Fixes issue #148.
      </action>
      <action dev="luc" type="update">
        Separate parsing from using Poisson series.
      </action>
      <action dev="luc" type="add" due-to="Steven Ports">
        Added support for parsing CCSDS ODM files (OPM, OMM and OEM).
      </action>
      <action dev="luc" type="update">
        Flattened ITRF frames tree so all supported ITRF realizations (2005, 2000, 97, 93) share the same
        parent ITRF2008. Previously, the tree was 2008 &lt;- 2005 &lt;- 2000 &lt;- {93,97} and the reference dates
        for Helmert transforms were all different. We now use the parameters provided at epoch 2000.0 and
        with respect to ITRF2008 at http://itrf.ensg.ign.fr/doc_ITRF/Transfo-ITRF2008_ITRFs.txt.
      </action>
      <action dev="luc" type="fix">
        Fixed azimuth parameter in the TopocentricFrame.pointAtDistance method.
        Fixes issue #145.
      </action>
      <action dev="luc" type="fix"  due-to="Matt Edwards">
        Fixed location of JAVA_EPOCH. As we now take the linear models between UTC and TAI
        that were used between 1961 and 1972, we have to consider the offset that was in
        effect on 1970-01-01 and which was precisely 8.000082s. Fixes issue #142.
      </action>
      <action dev="luc" type="update" >
        Vastly improved performances for Poisson series computations. Poisson series are often
        evaluated several components together (x/y/s in new non-rotating paradigm, ∆ψ/∆ε in old
        equinox paradigm for example). As the components are built from a common model, they
        share many nutation terms. We now evaluate these shared terms only once, as we evaluate
        the components in parallel thanks to a preliminary "compilation" phase performed when
        the Poisson series are set up. This dramatically improves speed: on a test case based
        on x/y/s evaluations over a one year time span without any caching,  we noticed a
        more than two-fold speedup: mean computation time reduced from 6.75 seconds (standard
        deviation 0.49s) to 3.07 seconds (standard deviation 0.04s), so it was a 54.5% reduction
        in mean computation time. At the same time, accuracy was also improved thanks to the
        Møller-Knuth TwoSum algorithm without branching now used for summing all series terms.
      </action>
      <action dev="luc" type="fix" >
        When UT1 time scale is used, it is now possible to choose which Earth Orientation
        Parameters history to use (formerly, only EOP compatible with IAU-2000/2006 was
        used, even for systems relying only on older conventions).
      </action>
      <action dev="luc" type="add" >
        Added Greenwich Mean Sidereal Time and Greenwich Apparent Sidereal Time
        to all supported IERS conventions (i.e. IERS 1996, IERS 2003 and IERS 2010).
      </action>
      <action dev="luc" type="add" >
        Classical equinox-based paradigm and new non-rotating origin paradigm for
        inertial and terrestrial frames are now supported with all IERS conventions.
        This means it is now possible to use MOD/TOD/GTOD with the recent precession/nutation
        models from recent conventions, and it is also possible to use CIRF/TIRF/ITRF with
        the older precession nutation models from ancient conventions. Of course, all these
        conventions and frames can be used at the same time, which is very important to
        support legacy systems and to convert coordinates between older and newer reference
        systems.
      </action>
      <action dev="luc" type="add" >
        Added IERS 1996 in the list of supported IERS conventions.
      </action>
      <action dev="luc" type="add" >
        Added factory methods to compute arbitrary Julian Epochs (J1900.0, J2000.0 ...)
        and Besselian Epochs (B1900.0, B1950.0 ...) that are used as reference dates
        in some models and frames.
      </action>
      <action dev="luc" type="fix" >
        Fixed non-bracketing exception while converting Cartesian points very close to equator into geodetic
        coordinates. Fixes issue #141.
      </action>
      <action dev="evan" type="add" >
        Added getAngularVelocity() to PVCoordinates.
      </action>
      <action dev="luc" type="add" >
        Added back serialization for some ephemerides produced by integration-based propagators.
        The ephemerides produced by NumericalPropagator are always serializable, and the ones
        produced by DSSTPropagator may be serializable or not depending on the force models used.
      </action>
      <action dev="luc" type="fix" >
        Fixed missing events detection when two events occurred at exactly the same time using an analytical
        propagator (like generated ephemerides for example). Fixes issue #138.
      </action>
      <action dev="luc" type="fix" >
        Fixed data loading from zip/jar. A more streamlined architecture has been set up, and each zip entry
        now uses its own input stream. Closing the stream triggers the switch to the next entry, and duplicate
        close are handled gracefully. Fixes issue #139.
      </action>
      <action dev="luc" type="fix" >
        Improved event bracketing by backporting changes made in Apache Commons Math (may fix issues #110
        and #136, but we cannot be sure as neither issues were reproducible even before this change...).
      </action>
      <action dev="luc" type="fix" >
        Fixed GTOD and Veis frame that did apply UT1-UTC correction when they should not (fixes issue #131).
      </action>
      <action dev="luc" type="fix" >
        Completely rewrote conversion from Cartesian to geodetic coordinates to improve
        numerical stability for very far points (typically when computing coordinates
        of Sun). Fixes issue #137.
      </action>
    </release>
    <release version="6.0" date="2013-04-23"
             description="Version 6.0 is a major release of Orekit. It introduces several new
             features and bug fixes. Several incompatibilities with respect to previous
             versions 5.x have been introduced. Users are strongly advised to upgrade to this
             version. The major features introduced in version 6.0 are the inclusion of the DSST
             semi-analytical propagator, an improved propagator architecture where all propagators
             can use events and step handlers, much better and faster gravity field force model,
             Jacobians availability for all force models, converters between different propagation
             models (which can be used to convert between mean and osculating elements), thread
             safety for many parts (mainly frames, but still excluding propagators) while still
             preserving caching for performances even in multi-threaded environments, time-dependent
             gravity fields, support for IERS 2010 conventions, support for INPOP and all DExxx
             ephemerides, new frames, new time scales, support for user-defined states in spacecraft
             state, availability of additional states in events, interpolators for many components
             like position-velocity, spacecraft state and attitude allowing to compute high order
             derivatives if desired, filtering of events, orphan frames, magnetic fields models,
             SP3 files support, visibility circles, support for Marshall Solar Activity Future
             Estimation of solar activity. Numerous bugs were also fixed. Version 6.0 now depends
             on version 3.2 of Apache commons math.">
      <action dev="pascal" type="fix" >
        Fixed conversion of mean anomaly to hyperbolic eccentric anomaly (fixes issue #135).
      </action>
      <action dev="luc" type="add" >
        Extracted fundamental nutation arguments from CIRF frame. This allows both reuse of
        the arguments for other computations (typically tides), and also allows to use
        convention-dependent arguments (they are similar for IERS conventions 2003 and 2010,
        but have changed before and may change in the future).
      </action>
      <action dev="luc" type="fix" >
        Fixed event g function correction when starting exactly at 0 with a backward
        propagation (fixes issue #125).
      </action>
      <action dev="luc" type="update" >
        Error messages properties are now loaded directly in UTF-8.
      </action>
      <action dev="luc" type="add" >
        Added a way to know which tide system is used in gravity fields (zero-tide,
        tide-free or unknown).
      </action>
      <action dev="luc" type="add" >
        Added orphan frame, i.e. trees that are not yet connected to the main
        frame tree but attached later on. This allows building frame trees
        from leaf to root. This change fixes feature request #98.
      </action>
      <action dev="luc" type="add" >
        Added a way to filter only increasing or decreasing events. The filtering
        occurs a priori, i.e. the filtered out events do not trigger a search.
        Only the interesting events are searched for and contribute to computation
        time. This change fixes feature request #104.
      </action>
      <action dev="pascal" type="add" >
        Added a semianalytical propagator based on the Draper Semianalytic
        Satellite Theory. The DSST accounts for all significant perturbations
        (central body including tesseral harmonics, third-body, drag, solar
        radiation pressure) and is applicable to all orbit classes.
        To begin with, only mean elements propagation is available.
      </action>
      <action dev="evan" type="update" >
        Greatly improved performance of time-stamped caches for data that is
        read only once (like UTC leap seconds history or EOP).
      </action>
      <action dev="luc" type="add" >
        Additional states can now be used in events. Note that waiting for the
        fix for issue MATH-965 in Apache Commons Math to be been officially
        published, a workaround has been used in Orekit. This workaround
        implies that events that should be triggered based on additional equations
        for integration-based propagator will be less accurate on the first step
        (full accuracy is recovered once the first step is accepted).
        So in these corner cases, users are advised to start propagation at least
        one step before the first event (or to use a version of Apache Commons Math
        that includes the fix, which has been added to the development version as
        of r1465654). This change fixes feature request #134.
      </action>
      <action dev="luc" type="add" >
        AdditionalStateProviders can now be used for all propagators, not
        only analytical ones. Note that when both state providers and
        additional differential equations are used in an integration-based
        propagator, they must used different states names. A state can only
        be handled by one type at a time, either already integrated or
        integrated by the propagator (fixes feature request #133).
      </action>
      <action dev="luc" type="add" >
        Added a way to store user data into SpacecraftState. User data are
        simply double arrays associated to a name. They are handled properly
        by interpolation, event handlers, ephemerides and adapter propagators.
        Note that since SpacecraftState instances are immutable, adding states
        generates a new instance, using a fluent API principle (fixes feature request #132).
      </action>
      <action dev="luc" type="add" >
        Added a way to retrieve all additional states at once from a step interpolator.
      </action>
      <action dev="luc" type="fix" >
        Fixed wrong orientation for ICRF and all IAU pole and prime meridians
        (a few tens milli-arcseconds). This error mainly induced an error in
        celestial bodies directions, including the Sun which is used in many
        places in Orekit (fixes bug #130).
      </action>
      <action dev="luc" type="add" >
        Added support for IERS conventions 2010. Note that Orekit still also
        support conventions 2003 in addition to conventions 2010. However, as
        IERS does not provide anymore data to link TIRF 2003 with ITRF, ITRF
        based on 2003 convention is not available. ITRF can only be based on
        either 2010 conventions for CIO-based paradigm or on 1996 conventions
        for equinox-based paradigm.
      </action>
      <action dev="luc" type="add" >
        Atmosphere models now provide their central body frame.
      </action>
      <action dev="luc" type="add" >
        Added versions of angular coordinates and position-velocity that use
        any field instead of double (classes FieldAngularCoordinates and
        FieldPVCoordinates). This allows to compute derivatives of these quantities
        with respect to any number of variables and to any order (using DerivativeStructure
        for the field elements), or to compute at arbitrary precision (using Dfp for
        the field elements). Regular transforms as produced by frames
        handle these objects properly and compute partial derivatives for them.
      </action>
      <action dev="luc" type="update" >
        Converted Cunningham and Droziner force models to use the API of the new
        partial derivatives framework, despite they STILL USE finite differences.
        These two force models are now considered obsolete, they have been
        largely superseded by the Holmes-Featherstone model, which can be used
        for much larger degrees (Cunnigham and Droziner use un-normalized
        equations and coefficients which underflow at about degree 90), which
        already provides analytical derivatives, and which is twice faster. It
        was therefore considered a waste of time to develop analytical derivatives
        for them. As a consequence, they use finite differences to compute their
        derivatives, which adds another huge slow down factor when derivatives are
        requested. So users are strongly recommended to avoid these models when
        partial derivatives are desired...
      </action>
      <action dev="luc" type="add" >
        Added analytical computation of partial derivatives for third-body
        attraction.
      </action>
      <action dev="luc" type="add" >
        Added analytical computation of partial derivatives for constant
        thrust maneuvers.
      </action>
      <action dev="luc" type="update" >
        Converted Newtonian force model to use the new partial derivatives
        framework.
      </action>
      <action dev="luc" type="update" >
        Converted Holmes-Featherstone force model to use the new partial derivatives
        framework.
      </action>
      <action dev="luc" type="add" >
        Added analytical computation of partial derivatives for surface forces
        (drag and radiation pressure) for all supported spacecraft body shapes.
      </action>
      <action dev="luc" type="update" >
        Streamlined the force models partial derivatives computation for numerical
        propagation. It is now far simpler to compute analytically the derivatives
        with respect to state and with respect to force models specific parameters,
        thanks to the new Apache Commons Math differentiation framework.
      </action>
      <action dev="luc" type="add" >
        Added a new force model for central body gravity field, based on Holmes and Featherstone
        algorithms. This model is a great improvement over Cunningham and Droziner models. It
        allows much higher degrees (it uses normalized coefficients and carefully crafted
        recursions to avoid overflows and underflows). It computes analytically all partial
        derivatives and hence can be used to compute accurate state transition matrices. It is
        also much faster than the other models (for example a 10 days propagation of a low Earth
        orbit with a 1cm tolerance setting and a 69x69 gravity field was about 45% faster with
        Holmes and Featherstone than with Cunningham).
      </action>
      <action dev="luc" type="fix" >
        Improved gravity field un-normalization to allow higher degrees/order with Cunningham and
        Droziner models. Formerly, the coefficients computation underflowed for square fields
        degree = order = 85, and for non-square fields at degree = 130 for order = 40. Now square
        fields can go slightly higher (degree = order = 89) and non-square fields can go much
        higher (degree = 393 for order = 63 for example). Attempts to use un-normalization past
        the underflow limit now raises an exception.
      </action>
      <action dev="luc" type="update" >
        Updated Orekit to version 3.1.1 of Apache Commons Math.
      </action>
      <action dev="luc" type="add" >
        Added support for time-dependent gravity fields. All recent gravity
        fields include time-dependent coefficients (linear trends and pulsations
        at several different periods). They are now properly handled by Orekit.
        For comparison purposes, it is still possible to retrieve only the constant
        part of a field even if the file contains time-dependent coefficients too.
      </action>
      <action dev="luc" type="update" >
        Added a way to speed up parsing and reduce memory consumption when
        loading gravity fields. Now the user can specify the maximal degree
        and order before reading the file.
      </action>
      <action dev="luc" type="fix" >
        The EGM gravity field reader did not complain when files with missing
        coefficients were provided, even when asked to complain.
      </action>
      <action dev="luc" type="fix" >
        Fixed serialization of all predefined frames. This fix implied
        also fixing serialization of celestial bodies as the predefined
        ICRF frame relies on them. Note for both types of objects, only
        some meta-data are really serialized in such a way that at
        deserialization time we retrieve singletons. So the serialized
        data are small (less than 500 bytes) and exchanging many time
        these objects in a distributed application does not imply anymore
        lots of duplication.
      </action>
      <action dev="tn" type="fix" due-to="Yannick Tanguy">
        Throw an exception if the conversion of mean anomaly to hyperbolic
        eccentric anomaly does not converge in KeplerianOrbit (fixes bug #114).
      </action>
      <action dev="luc" type="fix" due-to="Evan Ward">
        Removed weak hash maps in frames (fixes bug #122).
      </action>
        <action dev="luc" type="fix" due-to="Bruno Revelin">
        Improved documentation of interpolation methods (fixes bug #123).
      </action>
      <action dev="tn" type="fix" due-to="Evan Ward">
        Make TIRF2000Provider class thread-safe (fixes bug #118).
      </action>
      <action dev="tn" type="fix" due-to="Christophe Le Bris">
        Correct spelling of the inner class QuadratureComputation (fixes bug #120).
      </action>
      <action dev="tn" type="fix" due-to="Evan Ward">
        Remove unnecessary synchronization in UT1Scale (fixes bug #119).
      </action>
      <action dev="tn" type="fix" due-to="Carlos Casas">
        Clear caches in CelestialBodyFactory when removing CelestialBodyLoaders
        (fixes bug #106).
      </action>
      <action dev="tn" type="fix" due-to="Yannick Tanguy">
        Fix loading of JPL ephemerides files with overlapping periods
        (fixes bug #113).
      </action>
      <action dev="tn" type="fix" due-to="Simon Billemont">
        Prevent initialization exception in UTCScale in case no user-defined
        offsets are provided. (fixes bug #111).
      </action>
      <action dev="luc" type="fix" due-to="Evan Ward">
        Improved performance by caching EME2000 frame in AbstractCelestialBody
        (fixes bug #116).
      </action>
      <action dev="tn" type="fix" due-to="Evan Ward">
        Make TidalCorrections class thread-safe by using the new TimeStampedCache.
        (fixes bug #117).
      </action>
      <action dev="tn" type="fix" due-to="Evan Ward">
        Convert position entries contained in SP3 files to meters instead of km
        (fixes bug #112).
      </action>
      <action dev="luc" type="add" >
        Added support for version 2011 of ICGEM gravity field format. Orekit
        still ignore the time-dependent part of these fields, though.
      </action>
      <action dev="luc" type="update" >
        Greatly simplified CelestialBodyLoader interface, now it is not related
        to DataLoader anymore (which implies users can more easily provide
        analytical models instead of the JPL/IMCCE ephemerides if they want)
      </action>
      <action dev="luc" type="fix" >
        Use the new thread-safe caches and the new Hermite interpolation feature on
        Transform, Earth Orientation Parameters, JPL/IMCCE ephemerides, UTC-TAI
        history and Ephemeris to remove thread-safety issues in all classes using
        cache (fixes #3).
      </action>
      <action dev="luc" type="add" >
        Added Hermite interpolation features for position-velocity coordinates,
        angular coordinates, orbits, attitudes, spacecraft states and transforms.
        Hermite interpolation matches sample points value and optionally first derivative.
      </action>
      <action dev="luc" type="add" >
        Added an AngularCoordinates as an angular counterpart to PVCoordinates.
      </action>
      <action dev="luc" type="add" >
        Transform now implements both TimeStamped and TimeShiftable. Note that this change
        implied adding an AbsoluteDate parameter to all transform constructors, so this
        is a backward incompatible change.
      </action>
      <action dev="luc" type="fix" >
        Fixed wrong transform for 3D lines (fixes bug #101).
      </action>
      <action dev="luc" type="add" >
        Upgraded support of CCSDS Unsegmented Time Code (CUC) to version 4 of the
        standard published in November 2010 (fixes bug #91), this includes support for
        an extended preamble field and longer time codes.
      </action>
      <action dev="luc" type="add" due-to="Francesco Rocca">
        Added a way to build TLE propagators with attitude providers and mass (fixes bug #84).
      </action>
      <action dev="luc" type="fix" >
        Fixed numerical stability errors for high order gravity field in Cunningham model (fixes bug #97).
      </action>
      <action dev="luc" type="fix" due-to="Yannick Tanguy">
        Fixed an error in radiation pressure for BoxAndSolarArraySpacecraft (fixes bug #92).
      </action>
      <action dev="thomas" type="add">
        Added models for tropospheric delay and geomagnetic field.
      </action>
      <action dev="luc" type="update">
        The existing general mechanism for shifting objects in time has been
        formalized as a parameterized interface implemented by AbsoluteDate, Attitude,
        Orbit, PVCoordinates and SpacecraftState.
      </action>
      <action dev="luc" type="update">
        Time scales are not serializable anymore (this induced problems for the UTC scale
        and its caching feature).
      </action>
      <action dev="luc" type="fix">
        Fixed TLE propagation in deep space when inclination is exactly 0 (fixes bug #88).
      </action>
      <action dev="pascal" type="add" due-to="Francesco Rocca">
        Added a package for spacecraft states to propagators conversion extending an
        original contribution for TLE (Orbit Converter for Two-Lines Elements) to all
        propagators.
      </action>
      <action dev="luc" type="fix">
        Improved testing of error messages.
      </action>
      <action dev="luc" type="fix">
        Removed too stringent test on trajectory in TLE propagator (fixes bug #86).
      </action>
      <action dev="thomas" type="fix">
          Set the initial state for a TLEPropagator (fixes bug #85).
      </action>
      <action dev="luc" type="update">
        Improved testing of error messages.
      </action>
      <action dev="luc" type="update">
        Updated IAU poles for celestial bodies according to the 2009 report and the
        2011 erratum from the IAU/IAG Working Group on Cartographic Coordinates and
        Rotational Elements of the Planets and Satellites (WGCCRE).
      </action>
      <action dev="luc" type="update">
        Removed code deprecated before 5.0.
      </action>
      <action dev="thomas" type="add">
        Added support for more recent JPL DExxx and INPOP ephemerides files (fixes feature #23).
      </action>
      <action dev="luc" type="fix">
        Fixed formatting of very small values in TLE lines (fixes bug #77).
      </action>
      <action dev="thomas" type="fix">
        Fixed formatting of TLE epoch (fixes bug #74).
      </action>
      <action dev="thomas" type="fix">
        Fixed performance issues when using the singleton UTCScale instance from
        multiple threads. Use a prototype pattern instead (fixes bug #33).
      </action>
      <action dev="luc" type="add">
        Added J2 effect on small maneuvers model.
      </action>
      <action dev="luc" type="fix">
        Fixed attitudeProvider field masking in IntegratedEphemeris.
      </action>
      <action dev="luc" type="add">
        Added a tutorial to compute Earth phased, Sun synchronous orbits.
      </action>
      <action dev="luc" type="add">
        Added a fitter for osculating parameters, allowing conversion to mean parameters.
      </action>
      <action dev="luc" type="update">
        Made Greenwich mean and apparent sidereal time publicly visible in GTOD frame.
      </action>
      <action dev="luc" type="update">
        Made equation of equinoxes sidereal time publicly visible in TOD frame.
      </action>
      <action dev="thomas" type="update">
        Added more german translations for error messages.
      </action>
      <action dev="luc" type="fix">
        Allow ClasspathCrawler and ZipJarCrawler data providers to work in
        OSGi environments by providing an explicit class loader (fixes bug #54).
      </action>
      <action dev="luc" type="update">
        Improved the small maneuvers analytical model to compute orbit Jacobian
        with respect to maneuver parameters.
      </action>
      <action dev="luc" type="fix">
        Force impulse maneuver to preserve orbit type and orbit frame.
      </action>
      <action dev="thomas" type="add">
        Added sp3 file parser.
      </action>
      <action dev="luc" type="add">
        Added a method to compute frames transforms Jacobians in the Transform class.
      </action>
      <action dev="luc" type="fix">
        Fixed a problem with propagation over null or negative ranges.
      </action>
      <action dev="luc" type="add">
        Added a multiplexer for step handlers.
      </action>
      <action dev="luc" type="add">
        Added init methods to step handlers and event handlers.
      </action>
      <action dev="luc" type="add">
        Added an adapter propagator that can add small maneuvers to any propagator, including
        ephemeris based ones.
      </action>
      <action dev="luc" type="add">
        Added an analytical model for the effect at date t1 of a small maneuver performed at date t0.
      </action>
      <action dev="luc" type="fix">
        Fixed a missing reinitialization of start date when state was reset in numerical propagator.
      </action>
      <action dev="luc" type="update">
        Added detection of attempts to create hyperbolic orbits as circular or equinoctial
        instances.
      </action>
      <action dev="pascal" type="fix">
        Fixed potential numerical failure in lightning ratio computation.
      </action>
      <action dev="luc" type="update">
        Simplified construction of atmosphere models, the Earth fixed frame is already present
        in the body shape, there was no need to pass a separate argument for it.
      </action>
      <action dev="pascal" type="add">
        Added Harris-Priester atmosphere model.
      </action>
      <action dev="luc" type="update">
        Changed the return value of eventOccurred method from an int to an enumerate.
      </action>
      <action dev="pascal" type="fix">
        Fixed frame for TLEPropagator (fixes bug #31).
      </action>
      <action dev="luc" type="add">
        Added getters/setters for impulse maneuvers.
      </action>
      <action dev="luc" type="add">
        Added getters/setters for attitude provider in all orbit propagators.
      </action>
      <action dev="luc" type="add">
        Added a method to compute visibility circles in TopocentricFrame.
      </action>
      <action dev="luc" type="add">
        Added an equinox-based version of ITRF.
      </action>
      <action dev="luc" type="add">
        Added getters for thrust, Isp and flow rate in constant thrust maneuvers.
      </action>
      <action dev="luc" type="add">
        Allow use of any supported Local Orbital Frames as the reference frame
        for LofOffset attitude modes.
      </action>
      <action dev="luc" type="add">
        Added support for LVLH, VVLH and VNC local orbital frames.
      </action>
      <action dev="luc" type="fix">
        Fixed a performance bug implying that some frames reloaded all EOP history files
        each time a transform was computed (fixes bug #26).
      </action>
      <action dev="luc" type="add" >
        Added support for columns-based IERS Rapid Data and Prediction files (finals.daily, finals.data
        and finals.all), the XML version was already supported since a few months
      </action>
      <action dev="luc" type="fix" >
        Fixed numerical issue in eccentricity computation (fixes bug #25)
      </action>
      <action dev="luc" type="update" >
        Changed step handling of abstract propagators, now they use a single step
        equal to the duration of the propagation in all cases except when a fixed step
        is requested in master mode. Previously, they arbitrarily used on hundredth of
        the Keplerian period as the step size, hence performing many steps even if not
        strictly required
      </action>
      <action dev="luc" type="add" >
        Added propagation of Jacobians matrices in circular, Keplerian and equinoctial
        parameters, using either true, eccentric or mean position angles. Formerly,
        propagation of Jacobians matrices was possible only in Cartesian parameters
      </action>
      <action dev="luc" type="add" >
        Added a way to propagate additional state along with orbit in abstract
        propagators, as an analytical counterpart to the additional equations that
        can be integrated by numerical propagators
      </action>
      <action dev="luc" type="fix" >
        Fixed missing partial derivatives data in ephemerides produced by a numerical
        propagator despite it was set up to computed them (fixes bug #16)
      </action>
      <action dev="luc" type="fix" >
        Added a new much simpler way to log events occurrences all at once (or
        only a subset of the events if desired)
      </action>
      <action dev="pascal" type="add" >
        Added alternative default name for ICGEM files
      </action>
      <action dev="pascal" type="fix" >
        Fixed EventState reset on propagation direction change (fixes bug #19)
      </action>
      <action dev="luc" type="fix" >
        Fixed Jacobianizer so it can handle force models that do change the spacecraft mass,
        like ConstantThrustManeuver (fixes bug #18)
      </action>
      <action dev="luc" type="add" >
        Added Jacobians between orbital parameters and Cartesian parameters for all orbits
        types (including hyperbolic orbits), all angles types (mean, eccentric, true) and in
        both directions
      </action>
      <action dev="luc" type="update" >
        Replaced the integers parameters used in orbit constructors (MEAN_ANOMALY, ECCENTRIC_ANOMALY ...)
        by a new PositionAngle enumerate for better value safety. The old public constants and the
        corresponding constructors are still available but are deprecated
      </action>
      <action dev="luc" type="fix" >
        Fixed ephemeris generation in numerical propagation. After getEphemeris has been
        called,  later calls to the numerical propagator did reset the already computed
        and returned ephemeris (fixes bug #14)
      </action>
      <action dev="luc" type="add" due-to="Bruno Revelin">
        Added support for the Marshall Solar Activity Future Estimation files
      </action>
      <action dev="luc" type="fix">
        TLEPropagator now implements the Propagator interface, and hence can benefit from all
        events detection and mode handling features (fixes features request #4)
      </action>
      <action dev="luc" type="update">
        improved events detection robustness, by decoupling events handling from adaptive step
        sizes in numerical integrators and  (fix contributed to Apache Commons Math) and from
        classical propagation in analytical and tabulated propagators. This implies the events
        will NOT reduce integration step sizes anymore, thus also increasing speed and in corner
        cases reducing local precision at event occurrence, reducing max step size is often
        sufficient to compensate for this drawback
      </action>
      <action dev="v&#233;ronique" type="add" >
        all propagators, including analytical ones or tabulated ones can now be used for
        event detection. Of course for tabulated propagators, setting up an event that
        would try to reset the state triggers an error when the event occurs
      </action>
      <action dev="v&#233;ronique" type="add" >
        propagation can now be done between two dates, regardless of the date of the initial state
      </action>
      <action dev="v&#233;ronique" type="add" >
        attitude can be specified either using a date only thanks to a new AttitudeLaw interface
        or using a date, a position-velocity provider and a frame (which can be any frame) thanks
        to a new AttitudeProvider interface, wrappers have been added to convert between the two
        interfaces. A side effect of this change is that LofOffset constructor now needs a reference
        to an inertial reference frame, otherwise the attitude woud be wrong if a non-inertial frame
        were passed to getAttitude, due to velocity composition (the computed LOF would not really
        be a LOF)
      </action>
      <action dev="luc" type="update">
        the notion of quasi-inertial frames has been renamed as pseudo-inertial because
        quasi-inertial has a precise relativistic meaning that is not considered here. We
        only consider these frames to be suitable for Newtonian mechanics.
      </action>
      <action dev="luc" type="update">
        the equinox based frames have been renamed to more standard names (MOD, and GTOD
        instead of MEME, and PEF). The implementation of TEME was also wrong (it was
        really a TOD), so now there are both a TOD with a proper name and a TEME with a
        proper implementation.
      </action>
      <action dev="luc" type="update">
        celestial bodies now provide both an inertially oriented body centered
        frame and a body oriented body centered frame, the bodies managed by
        CelestialBodyFactory use the IAU poles and prime meridian definitions
        to build the two frames
      </action>
      <action dev="luc" type="add">
        added the ICRF frame at the solar system barycenter
      </action>
      <action dev="luc" type="add">
        added the ITRF93, ITRF97, ITRF2000 and ITRF2008 frames (previously, only
        the ITRF2005 frame was available)
      </action>
      <action dev="luc" type="add">
        added a getPoint method to TopocentricFrame
      </action>
      <action dev="luc" type="add">
        added the Galileo System Time Scales and the Galileo start epoch.
      </action>
      <action dev="luc" type="add">
        added the UT1, TCB and GMST time scales used in CCSDS Orbit Data Messages
      </action>
      <action dev="luc" type="fix">
        fixed an error when parsing a date occurring during a leap second introduction
      </action>
      <action dev="luc" type="fix">
        fixed a dut1 interpolation error for the day just before a leap second introduction
      </action>
      <action dev="luc" type="fix">
        fixed an error in JPL ephemerides: they are in TDB time scale
      </action>
      <action dev="luc" type="fix">
        fixed an error in date creation/parsing for UTC dates which occur during a
        leap second
      </action>
      <action dev="luc" type="fix">
        fixed UTC time scale between 1961-01-01 and 1971-12-31 ; in this time range
        the offset between UTC and TAI was piecewise linear
      </action>
      <action dev="luc" type="add">
        added an enumerate for specifying months in dates and for simplifying parsing
        of some data files
      </action>
      <action dev="luc" type="add">
        completed support for CCSDS Time Code Format (CCSDS 301.0-B-3) ; now in addition
        to ASCII Calendar Segmented Time Code which has been supported for a while,
        Orekit also supports CCSDS Unsegmented Time Code (CUC), CCSDS Day Segmented
        Time Code (CDS) and CCSDS Calendar Segmented Time Code (CCS)
      </action>
      <action dev="luc" type="add">
        added a freeze method to the Frame and Transform classes, in order to build fixed
        frames from moving ones, this is useful for example to build a launch frame
        at launcher inertial navigation system reset time, or to build an equinox-based
        frame at a specific epoch
      </action>
      <action dev="luc" type="fix">
        fixed an out of memory error when lots of temporary frames were created in loops
        and discarded
      </action>
      <action dev="luc" type="update">
        use the new FastMath class from commons-math instead of the standard java.util.Math
        class for increased accuracy and speed
      </action>
      <action dev="luc" type="add">
        added support for the new bulletinB data published by Paris-Meudon observatory
        for IAU-1980 precession-nutation model (IERS has ceased publishing bulletinB
        files for both IAU-1980 precession-nutation model and IAU-2000
        precession-nutation model as of early 2010).
      </action>
      <action dev="luc" type="add">
        added support for the new XML files containing both bulletinA and bulletinB data
        published by IERS (both the finals and daily files are supported).
      </action>
      <action dev="luc" type="update">
        Orekit now depends on at least version 3.0 of Apache commons-math
      </action>
      <action dev="luc" type="add">
        added a way to list what data have been loaded through DataProvidersManager
      </action>
      <action dev="luc" type="add">
        PropagationException can now be created directly from OrekitException, thus simplifying
        wrapping lower Orekit errors in step handlers
      </action>
      <action dev="luc" type="update">
        improved exception propagation from low level java runtime and Apache commons-math libraries
        preserving initial error stack trace
      </action>
      <action dev="luc" type="update">
        changed exception localization framework to simplify messages handling
      </action>
      <action dev="luc" type="fix">
        greatly improved AbsoluteDate accuracy by shifting epoch when needed and separating
        long/double computations to avoid too large offsets and numerical cancellations, it is
        now possible to still have an absolute date accurate to about 1.0e-13s after shifting
        it 10000 times by 0.1s steps
      </action>
      <action dev="luc" type="fix">
        fixed an error in TopocentricFrame.getPVCoordinates: the coordinates returned were not the
        coordinates of the topocentric frame origin with respect to the specified frame, but were the
        coordinates of the specified frame origin with respect to the topocentric frame.
      </action>
      <action dev="luc" type="fix">
        fixed an errors in data loading in tutorials when one of the path in the classpath
        contained a space
      </action>
      <action dev="luc" type="fix">
        improved CelestialBodyPointed attitude mode: the spin now correctly includes
        the coupling effect of the phasing reference
      </action>
      <action dev="luc" type="fix">
        fixed an error in SpinStabilized attitude mode: the spin was reversed
        with respect to the specification
      </action>
      <action dev="pascal" type="add">
        added a GroundMaskElevationDetector dealing with local physical mask for visibility
      </action>
      <action dev="pascal" type="add">
        added an ApparentElevationDetector taking refraction into account in a terrestrial
        environment
      </action>
      <action dev="pascal" type="update">
        enhanced DateDetector behaviour to allow adding new event dates on the fly
      </action>
      <action dev="pascal" type="fix" due-to="Derek Surka">
        fixed an error in FramesFactory when getting ITRF2005 and TIRF2000 frames:
        ignoreTidalEffects was handled wrong.
      </action>
      <action dev="luc" type="update" >
        removed serialization of some cached data in frames
      </action>
      <action dev="luc" type="fix" >
        fixed deserialization problems of frame singletons, they were not unique any more
      </action>
      <action dev="v&#233;ronique" type="add" >
        numerical propagation can now be done either using Cartesian parameters, circular
        parameters, equinoctial parameters, or Keplerian parameters (elliptical or hyperbolic)
        and using mean, eccentric or true position angles for the parameters where it is relevant.
        So there are now 10 possible configurations for state vector. This allows propagation
        of any kind of trajectories, including hyperbolic orbits used for interplanetary missions,
        or atmospheric re-entry trajectories
      </action>
      <action dev="v&#233;ronique" type="update" >
        completely revamped the partial derivatives matrices computation using the additional
        equations mechanism
      </action>
      <action dev="v&#233;ronique" type="add" >
        added a mechanism to integrate user-supplied additional equations alongside with
        orbital parameters during numerical propagation
      </action>
      <action dev="luc" type="update">
        use A. W. Odell and R. H. Gooding (1986) fast and robust solver for Kepler equation
      </action>
      <action dev="luc" type="add">
        keplerian and cartesian orbits now support hyperbolic orbits (i.e. eccentricity greater
        than 1, and in this case negative semi major axis by convention)
      </action>
      <action dev="luc" type="fix">
        fixed an error in LofOffset attitude mode: the computed attitude was reversed
        with respect to the specification
      </action>
      <action dev="luc" type="add">
        added an AttitudesSequence class which can handle several laws, only one of
        which being active at any time. The active law changes as switch events are
        triggered. This can be used for example to alternate between daylight attitude mode
        and eclipse attitude mode, or between normal observing mode and special modes
        for ground contact or maneuvers.
      </action>
      <action dev="pascal" type="fix" due-to="Bruno Revelin">
        fixed an error when crawling a classpath or a directory a zip file was found.
        This might lead to select an inappropriate data provider.
      </action>
    </release>
    <release version="5.0.3" date="2011-07-12"
             description="version 5.0.3 is a bug-fix release.">
      <action dev="luc" type="fix">
        Fixed a performance bug implying that some frames reloaded all EOP history files
        each time a transform was computed  (fixes bug #26).
      </action>
      <action dev="luc" type="fix">
        Fixed a parsing bug in IERS Rapid Data and Prediction files for dates between 2000 and 2009.
      </action>
    </release>
    <release version="5.0.2" date="2011-07-11"
             description="version 5.0.2 is an interim release of Orekit with support for IERS
                          Rapid Data and Prediction files.">
      <action dev="luc" type="update">
        Added support for IERS Rapid Data and Prediction files finals.all, finals.data and finals.daily,
        for both IAU-1980 and IAU-2000 and with both columns and XML formats.
      </action>
    </release>
    <release version="5.0.1" date="2011-04-15"
             description="version 5.0.1 is a minor release of Orekit without any functional changes.
             The differences with respect to 5.0 are only related to packaging and deployement to
             maven central. There are NO bug fixes and NO evolutions.">
      <action dev="luc" type="update">
        updated packaging to allow deployment to maven central.
      </action>
    </release>
    <release version="5.0" date="2010-05-06"
             description="version 5.0 is a major release of Orekit. It introduces several new
             features and bug fixes. Some slight incompatibilities with respect to previous
             versions have been introduced, but they should be easy to overcome to users. Users
             are strongly advised to upgrade to this version. The major points introduced in version
             5.0 are a very general PVCoordinatesProvider interface, a new shiftedBy method allowing
             many time-dependent instances (AbsoluteDate, Orbit, PVCoordinates, Attitude and SpacecraftState)
             to be slightly shifted in time using simple evolution models (keplerian for orbit, fixed
             angular rate for attitude, fixed translation for position/velocity), a redesign of the
             attitude interfaces and an experimental (read subject to change) numerical propagator
             able to compute jacobians of the state with respect to both initial state and force
             models parameters. Version 5.0 now depends on version 2.1 of Apache commons math.">
      <action dev="pascal" type="add">
        a new experimental numerical propagator has been added, in addition to computing
        the spacecraft state at target time, it also computes the partial derivatives of
        this state with respect to the initial state (one jacobian) and with respect to
        models parameters (another jacobian). The jacobians are integrated alongside with
        the state, using variational equations for better accuracy and numerical robustness.
        This will help further implementation of orbit determination or optimization
        algorithms. This code is still considered to be experimental as of 5.0 and the API
        could change in the future.
      </action>
      <action dev="luc" type="add">
        a new SpacecraftFrame class has been added, taking into account orbit and
        attitude thanks to an underlying propagator. This allows to see the spacecraft just
        as another known geometrical object automatically handled and connected to all
        other frames. For an instantaneous view, Transform instances can also be built
        directly by SpacecraftState instances.
      </action>
      <action dev="luc" type="add">
        frames can now be flagged as quasi-inertial or not; only quasi-inertial frames
        are suitable for defining orbits
      </action>
      <action dev="luc" type="add">
        the Topocentric frame now provides a way to retrieve the body shape on which the
        frame is defined
      </action>
      <action dev="pascal" type="update">
        changed the way Veis 1950 frame is constructed.
        Now, its parent is the PEF frame with no EOP corrections applied.
      </action>
      <action dev="luc" type="fix" due-to="John Pritchard">
        fixed a parameters inversion in Earth Orientation Parameters for IAU-1980 models.
        The error could introduce up to a few meters error in position during transformations
        between TEME and MEME
      </action>
      <action dev="luc" type="add" >
        factories have been introduced for handling all data formats. Their default configuration
        correspond to the legacy formats used in previous versions (IERS format for UTC-TAI, EOPC04
        and bulletins B for Earth Orientation Parameters, JPL format for celestial bodies ...).
        Users can now add support for their own formats if they want (for example if they prefer
        using bulletins A instead of EOPC04 and bulletins B, or if they have their own gravity
        field format ...). Consequences of these changes are that the SolarSystemBody and
        the PotentialReaderFactory classes have been deprecated (replaced by CelestialBodyFactory and
        GravityFieldFactory) and that TimeScalesFactory and FramesFactory have been extended. All these
        factories follow the same generic pattern.
      </action>
      <action dev="luc" type="fix" >
        improved thread safety (however, Orekit is still NOT completely thread-safe).
      </action>
      <action dev="luc" type="add" >
        the loaders for gravity fields now can optionally allow missing coefficients (they will be
        replaced by 0.0 except c[0][0] which will be replaced by 1.0).
      </action>
      <action dev="luc" type="fix" >
        the loader for gravity fields in the ICGEM format now support empty lines in the file
        (there is for example one blank line at the end of the file in the orekit-data zip archive).
      </action>
      <action dev="luc" type="add" >
        added support for the GRGS gravity field files formats.
      </action>
      <action dev="luc" type="add" >
        added a way to list the available satellite numbers in TLE files.
      </action>
      <action dev="luc" type="update" >
        improved TLE elements loading. Now TLE lines are loaded using the standard data loading
        mechanism (thus allowing loading from disk files, network, classpath ...), they can
        contain TLE for several objects in one file, and they may contain some non-TLE lines
        if desired.
      </action>
      <action dev="v&#233;ronique" type="add" >
        a new PVCoordinatesProvider interface has been created on top of several existing classes
        and interfaces (orbit propagator, celestial bodies, some moving frames ...). This is a
        major generalization that allows to use either satellites or celestial bodies in many
        algorithms (attitude pointing target, eclipses and field of view events ...)
      </action>
      <action dev="luc" type="fix" >
        improved numerical propagator efficiency when used from an outside loop: the initial
        state is automatically set to the last state at propagation end, thus allowing to
        restart from here without recomputing everything
      </action>
      <action dev="luc" type="add" >
        added a reset feature in all propagators, allowing to reuse an already configured
        propagator for several different orbits
      </action>
      <action dev="luc" type="fix" >
        fixed a mode handling error in NumericalPropagator: when a propagator was reused
        with a new mode setting, the previous step handlers were still used in addition to
        the new ones instead of replacing them
      </action>
      <action dev="luc" type="fix" >
        fixed an interpolation error for orbits crossing the -PI/+PI singularity between
        entries in the Ephemeris class
      </action>
      <action dev="luc" type="update" >
        KeplerianPropagator now preserve orbits types
      </action>
      <action dev="luc" type="add" >
        AbsoluteDate, Orbit, PVCoordinates, Attitude and SpacecraftState instances can now all
        be slightly shifted in time using simple evolution models (keplerian for orbit, fixed
        angular rate for attitude, fixed translation for position/velocity). This is not a
        replacement for proper propagation but is useful for known simple motions or small
        time shifts or when coarse accuracy is sufficient
      </action>
      <action dev="luc" type="fix" >
        changed AttitudeLaw.getState signature to use complete orbit. This is an incompatible
        change introduced to fix a major bug in spin computation for some attitude laws. The laws
        for which orientation depends on satellite velocity have a spin vector that depends on
        acceleration. This can be computed only if complete orbit is available. This change
        should be simple to handle from a users point of view, as the caller generally already
        has the orbit available and attitude laws implementations can retrieve all the former
        parameters (date, position/velocity, frame) directly from orbit.
      </action>
      <action dev="luc" type="fix" >
        fixed spin rate computation errors in almost all attitude modes
      </action>
      <action dev="luc" type="add" >
        added a new simple linear attitude mode: FixedRate
      </action>
      <action dev="luc" type="fix" >
        fixed an error in event detection: when two events were very close (for example a very
        short ground station visibility), the second one may be ignored despite the first one
        was detected.
      </action>
      <action dev="luc" type="fix" >
        fixed corner cases in event detection during orbit propagation, sometimes
        an already detected and handled event prevented the propagator to go further in time.
      </action>
      <action dev="luc" type="add" >
        added an EventShifter wrapper allowing to slightly shift raw events in time. This is useful
        for example to switch an attitude mode from solar pointing to something else a few minutes
        before eclipse entry and going back to solar pointing mode a few minutes after eclipse exit.
      </action>
      <action dev="pascal" type="add">
        added a new AlignmentDetector.
      </action>
      <action dev="pascal" type="add" >
        added a new EclipseDetector handling either umbra or penumbra entry and exit events.
      </action>
      <action dev="v&#233;ronique" type="add" >
        added new CircularFieldOfViewDetector and DihedralFieldOfViewDetector handling
        field of view entry and exit events for any type of target.
      </action>
      <action dev="luc" type="add" >
        added an experimental implementation of a BoxAndSolarArray spacecraft model considering a convex
        body (either parallelepipedic or defined by a set of facets) and a rotating solar array, for
        accurate modeling of surface forces with attitude. Beware that this class is still considered
        experimental, so use it with care!
      </action>
      <action dev="luc" type="update" >
        completely changed the RadiationSensitive and DragSensitive interfaces to be more comprehensive
        and handle properly lift and side force effects when used with non-symmetric spacecrafts/flux geometry
      </action>
      <action dev="luc" type="fix" due-to="Christelle Blandin">
        fixed denormalization of gravity field coefficients, the last coefficient
        was not initialized
      </action>
      <action dev="luc" type="add" >
        added a relative constructor and a getMomentum method to PVCoordinates
      </action>
      <action dev="luc" type="add">
        added a special implementation improving performances for the frequent case of identity transform
      </action>
      <action dev="luc" type="fix">
        fixed forgotten radians to degrees conversions for inclination and RAAN in CircularOrbit.toString()
      </action>
      <action dev="luc" type="add">
        added a Constants interface including a few useful physical constants.
      </action>
      <action dev="luc" type="add">
        added a way to build date components from week components (this can be used
        for scheduled operations with week-related periods)
      </action>
      <action dev="luc" type="add">
        added string parsing features for dates and times components supporting ISO-8601 formats
      </action>
      <action dev="luc" type="add">
        Orekit is now packaged as an OSGi bundle
      </action>
      <action dev="pascal" type="add">
        added some pieces of an UML model for the library (available in the source distribution)
      </action>
      <action dev="luc" type="update" >
        updated error message localization to be more consistent with Java exception. Now getMessage
        returns a non-localized message and only getLocalizedMessage returns a message localized for
        the platform default locale. A new getMessage(Locale) method has also been added to
        retrieve the message in any desired locale, not only the platform default one. The messages
        are also built and translated only when needed, so if an exception is triggered and
        never displayed, the message will never be built.
      </action>
    </release>
    <release version="4.1" date="2009-08-18"
             description="version 4.1 is an upgrade bringing some new features and fixing a
             few bugs. The equinox-based frames family with IAU1980 precession-nutation
             models that are still used by many legacy systems are now supported. This
             simplifies interoperability with legacy systems and helps migrating from this
             old frames family to the new CIO-based ones that is supported by orekit since its
             first versions. The data loading mechanism used to retrieve IERS data (Earth
             Orientation Parameters, UTC-TAI history) and JPL ephemerides is now also used
             to retrieve gravity potential files. This mechanism has also been vastly improved
             to support new use cases (loading from disk, from classpath, from network delegating
             loading to an external library ...). Another change is the addition of the TDB
             time scale. Some minor incompatibilities have been introduced but they are easy
             to solve for users, the explanations are provided in detailed changes report.">
      <action dev="aude" type="add" >
        added TDB time scale
      </action>
      <action dev="luc" type="update" >
        the RadiationSensitive and DragForce interfaces now have an
        additional SpacecraftState parameter in all their get methods.
        This allows to implement models that take into account solar
        arrays rotation. Note that this changes breaks compatibility
        for users that did add their own implementations, but it is
        simple to deal with (simply add one parameter in the signature
        and ignore it) so its was considered acceptable.
       </action>
      <action dev="luc" type="add" due-to="James Housden">
        added german localization for error messages
      </action>
      <action dev="luc" type="update">
        added a feature allowing all tests to clear the already built reference
        objects (frames, time scales, solar system bodies ...) between each tests,
        thus removing the need to launch tests in separate JVMS. This allows to
        launch all tests directly from eclipse, and this speeds up maven tests by
        a factor 4 at least
      </action>
      <action dev="luc" type="update">
        set up a custom ant build independent from the maven 2 build
      </action>
      <action dev="luc" type="update">
        changed all tests from Junit 3 to Junit 4
      </action>
      <action dev="thierry" type="fix">
        fixed accuracy of PEF frame
      </action>
      <action dev="luc" type="fix" due-to="Aude Privat">
        fixed configuration problems on Windows systems
      </action>
      <action dev="luc" type="fix" due-to="Sébastien Herbinière">
        fixed a reversed sign in solar radiation pressure
      </action>
      <action dev="pascal" type="update" >
        Orekit supports the two different naming patterns for bulletins B provided by IERS
        on http://www.iers.org/ and http://hpiers.obspm.fr/eop-pc/.
      </action>
      <action dev="luc" type="update" >
        the predefined times scales (TAI, UTC ...) are now built using a factory. The various
        XXXScale.getInstance() methods defined in each predefined time scales classes
        are still available, but have been deprecated and will be removed in the future,
        they are replaced by TimeScalesFactory.getXXX().
      </action>
      <action dev="pascal" type="update" >
        the Frame class was split into a FramesFactory class, dealing with the predefined
        reference frames, and a Frame class for the creation of new frames and the navigation
        through any frames tree. The Frame.getXXX() methods for the predefined reference
        frames are still available, but have been deprecated and will be removed in the future,
        they are replaced by FramesFactory.getXXX().
      </action>
      <action dev="pascal" type="add" >
        3 new predefined reference frames have been added in Orekit : MEME, TEME and PEF. They
        implement the classical paradigm of equinox-based transformations including the IAU-76
        precession model, the IAU-80 nutation model and the IAU-82 sidereal time model, with
        the capability to apply the nutation corrections provided by IERS through the EOP data
        files for better agreement with the IAU 2000 precession-nutation model.
      </action>
      <action dev="luc" type="update" >
        the ChronologicalComparator class is not a singleton anymore, this didn't really make sense
      </action>
      <action dev="luc" type="fix" >
        fixed a state reset error: orbital state changed by event detectors like
        ImpulseManeuver were overwritten by other event detectors
      </action>
      <action dev="luc" type="fix" >
        fixed stop date of abstract propagators (Keplerian and Eckstein-Heschler). They used to
        stop at the first event after target date when an event detector was set up, instead of
        stopping at the target date
      </action>
      <action dev="luc" type="fix" >
        the gravity coefficients for solar system bodies are now extracted from JPL files headers
      </action>
      <action dev="luc" type="update" >
        the eventOccurred method in EventDetector interface and its various implementations
        has an additional parameter specifying if the switching function increases or
        decreases at event time. This allows simpler events identification has many switching
        functions have two switches (start/end, raising/setting, entry/exit ...). Note that
        this changes breaks compatibility for users that did implement their own events, but
        it is simple to deal with (simply add one parameter in the signature and ignore it)
        so its was considered acceptable.
      </action>
      <action dev="luc" type="fix" due-to="Christophe Pipo">
        fixed an error occurring when DE406 JPL ephemerides were loaded before DE405 ones
      </action>
      <action dev="luc" type="fix" due-to="Sébastien Herbinière">
        fixed an error in EGM potential file loader
      </action>
      <action dev="luc" type="update">
        trigger exceptions when no data can be loaded
      </action>
      <action dev="luc" type="update">
        remove predefined leap seconds, they are not useful anymore since other
        parts of the library do need configuration data (solar system bodies) and
        since data configuration has been vastly improved
      </action>
      <action dev="luc" type="add" >
        added support for the ICGEM format for gravity fields
      </action>
      <action dev="luc" type="update" >
        load gravity potential data using the same mechanism already used for Earth
        Orientation Parameters, UTC-TAI history and JPL ephemerides files
      </action>
      <action dev="luc" type="add" due-to="quinput and Kai Ruhl">
        re-activated a way to load data from the classpath using a
        data provider plugin.
      </action>
      <action dev="luc" type="add">
        added a way to load data directly from network (either
        locally or through a proxy server) using a data provider plugin.
      </action>
      <action dev="luc" type="add">
        added a small plugin-like mechanism to delegate data loading to a
        user-provided mechanism, thus enabling smooth integration in existing
        systems.
      </action>
      <action dev="luc" type="update">
        updated to latest version of commons-math.
      </action>
      <action dev="luc" type="add" due-to="Silvia Ríos Bergantiños">
        added galician localization for error messages.
      </action>
      <action dev="luc" type="fix" due-to="Guylaine Prat">
        improved javadoc comments in orbit classes.
      </action>
      <action dev="pascal" type="add">
        tidal corrections are now available for ITRF and TIRF frames. Both frames are
        provided in two versions, the standard one with tidal corrections and a stripped
        down one without tidal corrections. A cache/interpolation mechanism is used to
        keep the computation cost of tidal correction to a minimum. With this mechanism,
        the penalty to use tidal correction is slightly above 20% in run time for a
        transformation between GCRF and ITRF. A raw implementation without this mechanism
        would lead to a 550% penalty, or even a 1100% penalty if TIRF and ITRF parts were
        computed independently.
      </action>
    </release>
    <release version="4.0" date="2008-10-13"
             description="major upgrade with new features (GCRF and ITRF2005 frames, DE 405
             and DE 406 ephemerides support, improved and greatly simplified date/time support,
             vastly improved data configuration with zip files support, new tutorials, improved
             performances, more tests and all identified bugs fixed, new translation files for
             italian, spanish and norse.">
      <action dev="pascal" type="fix">
        The ephemeris produced by numerical propagator now checks date validity in
        propagate method.
      </action>
      <action dev="luc" type="fix">
        The EME2000/J2000 frame was slightly mis-oriented (about 20 milli arcseconds).
        It really was the GCRF frame. This has been fixed and now both the GCRF and
        the EME2000/J2000 are available.
      </action>
      <action dev="luc" type="fix">
        Dates in UTC within leap seconds are now displayed correctly (i.e. a 61st
        second is added to the minute).
      </action>
      <action dev="luc" type="fix" due-to="quinput">
        Fixed an overflow error in AbsoluteDate that generated an exception when any
        attempts was made to print dates far away like AbsoluteDate.JULIAN_EPOCH or
        AbsoluteDate.MODIFIED_JULIAN_EPOCH.
      </action>
      <action dev="luc" type="fix">
        Changed test configuration to always use a new JVM for each test. This prevents
        some false positive to be generated.
      </action>
      <action dev="luc" type="update">
        The GeodeticPoint constructor arguments has been reordered to reflect more
        traditional usage, latitude coming before longitude.
      </action>
      <action dev="luc" type="update">
        The low accuracy Sun model based on Newcomb theory and the Moon model based
        on Brown theory have been withdrawn as they are superseded by the support of JPL
        DE 405 binary ephemerides files.
      </action>
      <action dev="luc" type="update">
        The ThirdBody abstract class has been removed and its specific method
        getMu has been moved up into CelestialBody interface and
        renamed getGM.
      </action>
      <action dev="luc" type="update">
        Improved external data configuration. The java property is now called
        orekit.data.path and is a colon or semicolon separated path containing
        directories or zip archives, themselves containing embedded directories
        or zip archives and data files. This allows easy roll-out of system-wide
        configuration data that individual users can override by prepending their
        own data trees in front of the path. This also allows simple configuration
        since many data files can be stored in easy to handle zip archives.
      </action>
      <action dev="luc" type="update">
        Renamed the iers package into data, as it is not IERS specific anymore. Some
        classes where also moved out of the package and into the frame and time
        package and their visibility reduced to package only. This improves decoupling
        and reduces clutter on users by limiting the number of visible classes.
      </action>
      <action dev="luc" type="update">
        The performance of IAU-2000 precession-nutation model computation has been
        tremendously improved, using a combined caching and interpolation approach. The
        simplified model (which was quite inaccurate in version 3.1) has therefore been
        removed as it was not needed anymore.
      </action>
      <action dev="luc" type="update">
        The ITRF 2005 frame is now supported instead of the older ITRF 2000 frame. The
        Earth Orientation Parameters data handling classes have been updated to match
        this change and read the new file format provided by IERS.
      </action>
      <action dev="luc" type="update">
        The J2000 frame has been renamed as EME2000 as this name seems to be more
        widely accepted and reduces confusion with the J2000.0 epoch. The
        Frame.getJ2000() method is still available, but has been deprecated
        and will be removed in the future.
      </action>
      <action dev="luc" type="update">
        Changed TimeScale from base abstract class to interface only.
      </action>
      <action dev="luc" type="update">
        Renamed some classes for better understanding: ChunkedDate is now DateComponents,
        ChunkedTime is now TimeComponents, ChunksPair is now DateTimeComponents. The
        getChunks method from AbsoluteDate as also been renamed into getComponents accordingly.
      </action>
      <action dev="pascal" type="add">
        Added new tutorials.
      </action>
      <action dev="luc" type="add">
        Added predefined local orbital frames: the (t, n, w) frame aligned with velocity
        and the (q, s, w) frame aligned with position.
      </action>
      <action dev="luc" type="add">
        Added a predefined detector for altitude crossing events.
      </action>
      <action dev="luc" type="add">
        Added methods to get zenith, nadir, north, south, east and west direction for
        any GeodeticPoint.
      </action>
      <action dev="luc" type="add" due-to="Silvia Ríos Bergantiños">
        Added spanish localization for error messages.
      </action>
      <action dev="luc" type="add" due-to="Espen Bjørntvedt">
        Added norse localization for error messages.
      </action>
      <action dev="luc" type="add" due-to="Francesco Coccoluto">
        Added italian localization for error messages.
      </action>
      <action dev="luc" type="add" due-to="Derek Surka">
        Added support for mean motion first and second derivatives fields in TLE.
      </action>
      <action dev="luc" type="add" >
        Added a way to rebuild the two lines of TLE instances.
      </action>
      <action dev="luc" type="add" due-to="Derek Surka">
        Added constructor from already parsed elements for TLE.
      </action>
      <action dev="luc" type="add">
        Added a method to retrieve a body-centered inertial frame to the
        CelestialBody interface. As a consequence, thirteen new frames are
        predefined: Sun, Moon, planets and barycenters provided by JPL binary
        ephemerides.
      </action>
      <action dev="luc" type="add">
        Support for the JPL DE 405 and DE 406 binary ephemerides files has been added
        and a factory class SolarSystemBody uses these files to provide implementations
        of the CelestialBody interface for Sun, Moon, the eight solar system
        planets,the Pluto dwarf planet as well as the solar system barycenter and Earth-Moon
        barycenter points.
      </action>
      <action dev="luc" type="add">
        The CelestialBody interface now provides velocity as well as position.
      </action>
      <action dev="luc" type="add">
        A getCalls() method has been added to the NumericalPropagator class to count the
        number of calls to the differential equations computation method. This helps
        tuning the underlying integrator settings in order to improve performances.
      </action>
      <action dev="luc" type="add">
        A lot more classes and interfaces are now serializable, to help users embed
        instance in their own serializable classes.
      </action>
      <action dev="luc" type="add">
        Added predefined leap seconds to allow proper turn-key use of the library
        even without an already configured environment. All known leap seconds at
        time of writing (2008) are predefined, from 1972-01-01 to 2009-01-01 (the
        last one has been announced in Bulletin C 36 on 2008-07-04 and is not yet
        present in the UTC-TAI.history published file)
      </action>
      <action dev="luc" type="add">
        Improved user-friendliness of the time-scales by changing methods parameters
        types to more easily understandable ones.
      </action>
      <action dev="luc" type="add">
        Improved user-friendliness of the AbsoluteDate class by adding several
        new constructors and methods for common cases. It is in particular now possible
        to use offsets within a time scale, for example to build a date given as a
        fractional number of days since a reference date in UTC, explicitly ignoring
        intermediate leap seconds.
      </action>
      <action dev="luc" type="add">
        Improved the class handling date/time components: added a constructor to allow building
        from an offset with respect to a reference epoch, implemented Comparable interface and
        added equals and hashCode methods.
      </action>
      <action dev="luc" type="add">
        Improved the class handling date components: added a constructor to allow building
        from any reference epoch, not only J2000.0 (thus simplifying use of modified julian day),
        added getMJD() method, added several constants JULIAN_EPOCH, MODIFIED_JULIAN_EPOCH,
        FIFTIES_EPOCH, GPS_EPOCH, J2000_EPOCH and JAVA_EPOCH.
      </action>
      <action dev="luc" type="add">
        Added a new time scale: GPSScale.
      </action>
      <action dev="luc" type="add">
        Added the changes page to the generated site.
      </action>
    </release>
    <release version="3.1" date="2008-07-16"
             description="This release is the first public release of Orekit."/>
  </body>
</document><|MERGE_RESOLUTION|>--- conflicted
+++ resolved
@@ -21,26 +21,24 @@
   </properties>
   <body>
     <release version="12.1" date="TBD" description="TBD">
-<<<<<<< HEAD
-      <action dev="serrof" type="fix" issue="1386">
-        Removed measurement Jacobian computation in UKF.
-      </action>
-      <action dev="serrof" type="add" issue="1383">
-        Add simpler signature for estimateWithoutDerivatives.
-      </action>
-      <action dev="vincent" type="fix" issue="1282">
-        Fixed mismatch between LOFType.EQW javadoc and code.
-      </action>
-      <action dev="vincent" type="fix" issue="1316">
-        Fixed regression in EphemerisPropagatorBuilder API.
-      </action>
-      <action dev="vincent" type="add" issue="1330">
-        Added FieldExtremumApproachDetector and improved detector efficiency.
-=======
       <action dev="luc" type="fix" issue="1403">
         Added Post Seismic Deformation models, and parse ITRF2020 PSD sinex files
         to retrieve their parameters.
->>>>>>> 73cd88c9
+      </action>
+      <action dev="serrof" type="fix" issue="1386">
+        Removed measurement Jacobian computation in UKF.
+      </action>
+      <action dev="serrof" type="add" issue="1383">
+        Add simpler signature for estimateWithoutDerivatives.
+      </action>
+      <action dev="vincent" type="fix" issue="1282">
+        Fixed mismatch between LOFType.EQW javadoc and code.
+      </action>
+      <action dev="vincent" type="fix" issue="1316">
+        Fixed regression in EphemerisPropagatorBuilder API.
+      </action>
+      <action dev="vincent" type="add" issue="1330">
+        Added FieldExtremumApproachDetector and improved detector efficiency.
       </action>
       <action dev="luc" type="fix" issue="1400">
         Fixed station eccentricity reference system in tests.
@@ -82,7 +80,7 @@
         Add wrapper for back and forth conversions from osculating elements for averaging theories.
       </action>
       <action dev="maxime" type="fix" issue="1310">
-        Fixed creating an AbsoluteDate from JD in TDB timescale. 
+        Fixed creating an AbsoluteDate from JD in TDB timescale.
       </action>
       <action dev="luc" type="update" issue="1380">
         Allow parsing of ocean loading coefficients (BLQ files) from a DataSource.
