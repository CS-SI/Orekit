<?xml version="1.0" encoding="UTF-8" ?>
<!-- Copyright 2002-2024 CS GROUP
  Licensed to CS GROUP (CS) under one or more
  contributor license agreements.  See the NOTICE file distributed with
  this work for additional information regarding copyright ownership.
  CS licenses this file to You under the Apache License, Version 2.0
  (the "License"); you may not use this file except in compliance with
  the License.  You may obtain a copy of the License at

    http://www.apache.org/licenses/LICENSE-2.0

  Unless required by applicable law or agreed to in writing, software
  distributed under the License is distributed on an "AS IS" BASIS,
  WITHOUT WARRANTIES OR CONDITIONS OF ANY KIND, either express or implied.
  See the License for the specific language governing permissions and
  limitations under the License.
-->
<document>
  <properties>
    <title>Orekit Changes</title>
  </properties>
  <body>
<<<<<<< HEAD
    <release version="13.0" date="TBD" description="TBD">
        <action dev="serrof" type="update" issue="1633">
            Introduce dedicated ResettableManeuverTriggers interface.
        </action>
        <action dev="serrof" type="update" issue="1631">
            Generalize ProfileThrustPropulsionModel with ThrustSegment.
        </action>
        <action dev="serrof" type="update" issue="1628">
            Remove ThrustDirectionAndAttitudeProvider and ConfigurableLowThrustManeuver.
        </action>
        <action dev="serrof" type="update" issue="1626">
            Use ExtendedPositionProvider in YawSteering.
        </action>
        <action dev="serrof" type="add" issue="1622">
            Add (Field)DetectorModifier interface, deprecating (Field)AdapterDetector.
        </action>
        <action dev="serrof" type="add" issue="1621">
            Add get(Field)DateDetector in EventDetectorsProvider.
        </action>
        <action dev="serrof" type="update" issue="1619">
            Generalize (Field)ImpulseManeuver.
        </action>
        <action dev="serrof" type="update" issue="1618">
            Made all force models compatible with AbsolutePVCoordinates.
        </action>
        <action dev="serrof" type="add" issue="1617">
            Add ForceModelModifier.
        </action>
        <action dev="serrof" type="add" issue="1616">
            Add way to construct (Field)AdaptableInterval from other instances.
        </action>
        <action dev="serrof" type="add" issue="1615">
            Add option for custom detection settings in DateBasedManeuverTrigger.
        </action>
        <action dev="bryan" type="update" issue="1614">
            Updated default interpolation samples of ephemeris files parser to be public.
        </action>
        <action dev="serrof" type="update" issue="1613">
            Introduced generic for abstract integrator builders.
        </action>
        <action dev="serrof" type="update" issue="1612">
            Introduced generic for abstract propagator builders.
        </action>
        <action dev="luc" type="fix" issue="1611">
            Fixed loxodrome computation in perfect East-West direction.
        </action>
        <action dev="serrof" type="add" issue="1609">
            Add AttitudeRotationModel and use it in Maneuver.
        </action>
        <action dev="serrof" type="add" issue="1608">
            Add AttitudesSwitcher (like AttitudesSequence but with instantaneous switches).
        </action>
        <action dev="serrof" type="update" issue="1607">
            Extract switch handler from AttitudesSequence.
        </action>
        <action dev="serrof" type="update" issue="1605">
            Modify constructor of (Field)IntegratedEphemeris to explicitly pass original AttitudeProvider.
        </action>
        <action dev="serrof" type="update" issue="1604">
            Have AttitudeModifierProvider wrap underlying provider by default.
        </action>
        <action dev="serrof" type="add" issue="1602">
            Make AttitudeProvider inherit from ParametersDriversProvider.
        </action>
        <action dev="serrof" type="add" issue="1601">
            Add withCachedPositionAngleType in PositionAngleBased.
        </action>
        <action dev="serrof" type="add" issue="1600">
            Add static getExhaustVelocity method in ThrustPropulsionModel.
        </action>
        <action dev="bryan" type="fix" issue="1599">
            Fixed typo in measurement modifiers.
        </action>
        <action dev="serrof" type="update" issue="1598">
            Uniform naming of DEFAULT_MAX_CHECK in event detectors.
        </action>
        <action dev="luc" type="update" issue="1595">
            Added getDayOfYear to {Field}AbsoluteDate.
        </action>
        <action dev="serrof" type="add" issue="1593">
            Add custom eclipse detection settings in AbstractRadiationForceModel and inheritors.
        </action>
        <action dev="luc" type="add" issue="1591">
            Added ITU-R P.834 tropospheric model
            (including path delay, weather parameters and mapping function).
        </action>
        <action dev="luc" type="update" issue="1590">
            Renamed EarthITU453AtmosphereRefraction into EarthITU834AtmosphereRefraction.
        </action>
        <action dev="serrof" type="update" issue="1586">
            Add reference inertial frame in AlignedAndConstrained.
        </action>
        <action dev="serrof" type="update" issue="1585">
            Add default implementation for theoreticalEvaluationWithoutDerivatives in AbstractMeasurement.
        </action>
        <action dev="serrof" type="add" issue="1584">
            Add fuel cost for Cartesian adjoint dynamics.
        </action>
        <action dev="serrof" type="add" issue="1583">
            Add counting event handler.
        </action>
        <action dev="serrof" type="update" issue="1582">
            Made LoggingWrapper in (Field)EventsLogger inherit from (Field)AdapterDetector rather than (Field)AbstractDetector.
        </action>
        <action dev="serrof" type="add" issue="1581">
            Add withFrame method in (Field)Orbit.
        </action>
        <action dev="serrof" type="update" issue="1580">
            Moved (Field)AdaptableInterval.
        </action>
        <action dev="serrof" type="update" issue="1577">
            Simplify use of AttitudesSequence.
        </action>
        <action dev="serrof" type="update" issue="1576">
            Deprecate ExtentedPVCoordinatesProvider.
        </action>
        <action dev="serrof" type="update" issue="1575">
            Revamp (Field)ImpulseManeuver.
        </action>
        <action dev="serrof" type="update" issue="1574">
            Deprecate tolerances in (Field)NumericalPropagator and (Field)DSSTPropagator.
        </action>
        <action dev="serrof" type="update" issue="1569">
            Moved initizaliztion of (Field)Handler in (Field)EventDetector.
        </action>
        <action dev="luc" type="fix" issue="1567">
            Fixed interpolation of phase center variations in Antex files.
        </action>
        <action dev="luc" type="fix" issue="1561">
            Allow moving a transition between two spans in a TimeSpanMap.
        </action>
        <action dev="serrof" type="update" issue="1553">
            Make AttitudeProvider implement EventDetectorsProvider.
        </action>
        <action dev="luc" type="fix" issue="1550">
            Added getEffectName to EstimationModifier.
        </action>
        <action dev="luc" type="fix" issue="1549">
            Fixed wrong default time scale when parsing Rinex observation files.
        </action>
        <action dev="luc" type="fix" issue="1548">
            Added toString to SatInSystem.
        </action>
        <action dev="serrof" type="update" issue="1546">
            Use Keplerian rates by default in (Field)Orbit.
        </action>
        <action dev="serrof" type="fix" issue="1545">
            Convert frame in resetOrbit of AbstractPropagatorBuilder.
        </action>
        <action dev="luc" type="fix" issue="1542">
            Use SatInSystem in SatelliteAntenna.
        </action>
        <action dev="serrof" type="update" issue="1541">
            Removed deprecated signature of create in (Field)AbstractDetector.
        </action>
        <action dev="serrof" type="add" issue="1540">
            New interface for integration tolerances.
        </action>
        <action dev="luc" type="fix" issue="1538">
            Revamped Sinex and Sinex-bias parsing.
        </action>
        <action dev="luc" type="update">
          Allow building SatInSystem directly for Rinex-formatted string.
        </action>
        <action dev="luc" type="fix" issue="1535">
            Fixed parsing of slightly non-conformant SINEX-bias files.
        </action>
        <action dev="luc" type="fix" issue="1534">
            Fixed parsing of IONEX files with jammed TEC fields.
        </action>
        <action dev="luc" type="fix" issue="1531">
            Fixed Global Pressure Temperature models GPT2, GPT2w and GPT3.
        </action>
        <action dev="luc" type="add" issue="1528">
            Added elevationSwitchSup to ElevationDetectionAdaptableIntervalFactory.
        </action>
        <action dev="serrof" type="update" issue="1523">
            Improve performance of indirect shooting via step-by-step Field propagation.
        </action>
        <action dev="serrof" type="add" issue="1519">
            Allow to define body attraction without CelestialBody.
        </action>
        <action dev="luc" type="add" issue="707">
            Properly parse dates during the 1961 leap that was 1.422818s long.
        </action>
        <action dev="luc" type="add" issue="1454">
            Revamped dates handling to avoid rounding errors, improve accuracy
            up to attoseconds and improve robustness.
        </action>
        <action dev="luc" type="add" issue="1498">
            Allow roundtrip write/read for Rinex observation files with non-standard
            satellite systems.
        </action>
        <action dev="luc" type="add" issue="1496">
            Declared two-way time transfer entry in MeasurementType (measurement not implemented yet).
        </action>
        <action dev="luc" type="add" issue="1495">
            Allow computation of angular wind-up without modifying a measurement.
        </action>
        <action dev="serrof" type="add" issue="1484">
          Add toODEIntegratorBuilder in FieldODEIntegratorBuilder.
        </action>
        <action dev="luc" type="add" issue="1468">
            Renamed signalTimeOfFlight → signalTimeOfFlightAdjustableEmitter and
            added signalTimeOfFlightAdjustableReceiver.
        </action>
        <action dev="serrof" type="add" issue="1440">
            Add some getters in PropagatorBuilder.
        </action>
        <action dev="serrof" type="update" issue="1241">
            Use Field date in Sun's position for atmosphere when applicable.
        </action>
        <action dev="serrof" type="fix" issue="1428">
            Compute rotation rate in LOF transform.
        </action>
        <action dev="serrof" type="update" issue="1421">
            Use UnivariateDerivative2 instead of DerivativeStructure in OneAxisEllispoid.
        </action>
        <action dev="serrof" type="update" issue="1411">
            Use Field date when possible in CelestialBodyPointed.
        </action>
        <action dev="luc" type="add">
            Allow reading and writing Rinex files with custom satellite systems and observation types.
        </action>
        <action dev="luc" type="update" issue="1456">
            Changed ObservationType to an interface, PredefinedObservationType being a new enum.
        </action>
        <action dev="luc" type="add" issue="1443">
            Added support for sexagesimal angles.
        </action>
        <action dev="luc" type="update" >
            Removed all classes and methods that were deprecated in 12.X.
        </action>
        <action dev="luc" type="update" issue="1439">
            Added a posteriori filtering feature for generated measurements.
        </action>
        <action dev="luc" type="update" issue="1438">
            Added upgrade instructions for major versions.
        </action>
        <action dev="luc" type="update" issue="1434">
            Replaced Frequency by RadioWave, GnssSignal or PredefinedGnssSignal
            where relevant.
        </action>
        <action dev="serrof" type="update" issue="1382">
          Add direction of propagation as argument in (Field)AdaptableInterval.
        </action>
        <action dev="serrof" type="add" issue="1377">
            Add adaptable interval for (Field)DateDetector.
        </action>
        <action dev="serrof" type="update" issue="1373">
            Change default position angle type to ECCENTRIC in (Field)NumericalPropagator.
        </action>
        <action dev="luc" type="update" issue="1350">
          Allow measurement generation feature to return estimated measurements,
          with fully populated states.
        </action>
        <action dev="serrof" type="update" issue="1270">
          Rename getEventsDetectors as getEventDetectors in (Field)Propagator.
        </action>
        <action dev="bryan" type="fix" issue="1166">
            Added a new IOD Gooding algorithm without the need of range initial guesses.
        </action>
        <action dev="bryan" type="add" issue="1039">
            Added optional name for ObservableSatellite.
        </action>
=======
    <release version="12.2.1" date="18/12/2024"
             description="Version 12.2.1 is a patch release of Orekit.
             It fixes bugs related to performance in TLEPropagator, mass update between measurements in Kalman models,
             longitude normalization in DSST, missing use of clock offsets in bi-static measurements, and wrong use
             of Kalman models in case of propagation parameters estimated together with 1 to 5 orbital parameters.">
      <action dev="gegout" type="fix" issue="1624">
        Fix deprecated abstract method in 12.2
      </action>
      <action dev="serrof" type="fix" issue="1620">
        Fixed computation time regression by removing HashMap from (Field)TLEPropagator.
      </action>
      <action dev="derekkayhan" type="fix" issue="1587">
        Fixed mass depletions not carried between measurements in KalmanModels.
      </action>
        <action dev="vcucchie" type="fix" issue="1565">
            Fixed unchecked conversion warnings in tests after 12.2 release.
        </action>
      <action dev="vcucchie" type="update" issue="1563">
        Updated design UML diagrams.
      </action>
      <action dev="serrof" type="fix" issue="1551">
        Fixed normalization exception in ThrustPropulsionModel with Field.
      </action>
      <action dev="markrutten" type="fix" issue="1543">
            Fix EKF and UKF with 1-5 orbital parameters.
      </action>
      <action dev="serrof" type="fix" issue="1525">
        Fixed conversion error with large values for arguments of longitude and latitude.
      </action>
      <action dev="serrof" type="fix" issue="1418">
        Fixed ClockOffsetDriver not modifying the value of BistaticRange.
      </action>
>>>>>>> 9d8ed640
    </release>
    <release version="12.2" date="18/10/2024" description="Version 12.2 is a minor release of Orekit.
             It includes both fixes and new features. Version 12.2 specifically introduces a new package dedicated to
             optimal control (indirect). It implements several methods that were missing in field
             equivalent classes. Also, new quality of life methods are introduced to improve code conciseness and
             readability. It is worth mentioning that a long standing bug regarding the Brouwer-Lyddane analytical
             propagator has been fixed. See the list below for a full description of the changes.">
      <action dev="serrof" type="add" issue="1555">
        Add init methods in LightFluxModel.
      </action>
      <action dev="manny" type="fix" issue="1554">
        Updated conference paper URL in JB2008 class documentation.
      </action>
      <action dev="luc" type="fix" issue="1552">
        Fixed wrong interpolation of clock models when parsing
        SP3 files with default clock entries.
      </action>
      <action dev="serrof" type="add" issue="1547">
        Add generic conversion routines for position angles.
      </action>
      <action dev="serrof" type="add" issue="1544">
        Add addImpulseManeuver to relevant propagator builder.
      </action>
      <action dev="serrof" type="add" issue="1539">
        Add abstract class for solar flux model with spherical body.
      </action>
      <action dev="serrof" type="fix" issue="1537" due-to="markrutten">
        Fix crash of EKF whithout orbital parameters and at least one propagation parameter to estimate.
      </action>
      <action dev="serrof" type="update" issue="1536">
        Override methods in (Field) static transform identity.
      </action>
      <action dev="serrof" type="update" issue="1533">
        Override more methods in (Field) transform identity.
      </action>
      <action dev="serrof" type="update" issue="1530">
        Deprecate getBody in AbstractBodyAttraction.
      </action>
      <action dev="luc" type="fix" issue="1526">
        Fixed position accuracy in spliced SP3 files.
      </action>
      <action dev="serrof" type="add" issue="1518">
        Add light flux model for spherical occulting and occulted bodies.
      </action>
      <action dev="serrof" type="add" issue="1516">
        Add scales for defect in indirect shooting.
      </action>
      <action dev="serrof" type="update" issue="1512">
        Make easier implementation of user-defined adjoint.
      </action>
      <action dev="serrof" type="add" issue="1511">
        Add (Field)ResetDerivativesOnEvent.
      </action>
      <action dev="serrof" type="add" issue="1510">
        Add adaptive step integration for indirect shooting.
      </action>
      <action dev="serrof" type="update" issue="1509">
        Add Cartesian covariance conversions.
      </action>
      <action dev="serrof" type="update" issue="1508">
        Use (Field)EventDetectionSettings in cylindrical shadow.
      </action>
      <action dev="serrof" type="update" issue="1506">
        Deprecated a few methods in (Field)AbstractDetector to increase use of (Field)EventDetectionSettings.
      </action>
      <action dev="serrof" type="add" issue="1506">
        Add toGeodeticPoint in FieldGeodeticPoint.
      </action>
      <action dev="serrof" type="update" issue="1505">
        Pass propagation frame as argument when evaluating adjoint contribution.
      </action>
      <action dev="serrof" type="add" issue="1500">
        Add evaluation of Hamiltonian in adjoint dynamics.
      </action>
      <action dev="serrof" type="add" issue="1493">
        Add direct access to lighting ratio from state in AbstractLightFluxModel.
      </action>
      <action dev="luc" type="update" issue="1487">
        Additional protection for zenith line-of-sight in NeQuick-G model.
      </action>
      <action dev="serrof" type="add" issue="1483">
        Add constructor with dV error in adaptive step integrator builder.
      </action>
      <action dev="serrof" type="add" issue="1482">
        Add adjoint dynamics for single absolute attraction.
      </action>
      <action dev="serrof" type="add" issue="1481">
        Add non-orbit build in (Field)IntegratorBuilder.
      </action>
      <action dev="serrof" type="add" issue="1479">
        Add (Field)EventDetectionSettings class.
      </action>
      <action dev="luc" type="fix" issue="1478">
        Added AlignedAndConstrained attitude mode.
      </action>
      <action dev="serrof" type="add" issue="1477">
        Add adjoint dynamics for inertial force.
      </action>
      <action dev="serrof" type="add" issue="1476">
        Add adjoint dynamics for third body force.
      </action>
      <action dev="luc" type="fix" issue="1475">
        Added getOneLetterCode and getTwoLettersCode to TimeSystem.
      </action>
      <action dev="luc" type="fix" issue="1473">
        Protected AmbiguityCache against concurrent modifications.
      </action>
      <action dev="serrof" type="add" issue="1472">
        Add indirect single shooting method for fixed time fixed boundaries with Cartesian coordinates.
      </action>
      <action dev="serrof" type="add" issue="1471">
        Add bounded energy cost for Cartesian adjoint dynamics.
      </action>
      <action dev="serrof" type="add" issue="1470">
        Create Jacobian of (Field)KinematicTransform and use it in (Field)StateCovariance.
      </action>
      <action dev="serrof" type="add" issue="1469">
        Add adjoint dynamics from J2 term.
      </action>
      <action dev="serrof" type="add" issue="1466">
        Add unbounded energy cost for Cartesian adjoint dynamics.
      </action>
      <action dev="serrof" type="add" issue="1465">
        Add finish method in (Field)EventHandler.
      </action>
      <action dev="serrof" type="add" issue="1464">
        Add analytical solar ephemerides.
      </action>
      <action dev="serrof" type="add" issue="1457">
        Add indirect control package with Cartesian adjoint dynamics for Keplerian motion.
      </action>
      <action dev="bryan" type="update" issue="1390">
        J2-squared model can now implement their own short period model.
      </action>
      <action dev="vincent" type="add" issue="1387">
        Added getter for switches in AttitudesSequence.
      </action>
      <action dev="bryan" type="update" issue="1378">
        PropagatorBuilder are now Cloneable.
      </action>
      <action dev="rafa" type="add" issue="1368">
        Added a parser for gravity models in SHA format.
      </action>
      <action dev="serrof" type="add" issue="1349">
        Add more overrides of getAttitudeRotation.
      </action>
      <action dev="maxime" type="fix" issue="1104">
        Use proper body-fixed frame in DSSTZonal and refactored DSSTGravityContext.
      </action>
      <action dev="pascal" type="fix" issue="947">
        Fix negative eccentricity issue with Brouwer-Lyddane propagator.
      </action>
    </release>
    <release version="12.1.3" date="04/09/2024"
             description="Version 12.1.3 is a patch release of Orekit.
             It fixes bugs related to thread-safety, measurements status in UKF, inter-satellite measurements
             and GNSS ambiguity solver, DSST osculating propagation, NeQuick ionospheric model,
             numerical noises in covariance transformation and parsing of RINEX and CCSDS files.
             Version 12.1.3 also include Checkstyle fixes.">
      <action dev="luc" type="fix" issue="643">
        Removed non thread-safe use of DecimalFormat.
      </action>
      <action dev="serrof" type="fix" issue="1501">
        Pass Status in UKF theoretical measurement.
      </action>
      <action dev="luc" type="fix" issue="1499">
        Fixed mixed up frames in inter-satellites measurements.
      </action>
      <action dev="luc" type="fix" issue="1489">
        Protected several maps against concurrent modifications.
      </action>
      <action dev="luc" type="fix" issue="1487">
        Fixed NeQuick ionospheric model for perfect zenith observation.
      </action>
      <action dev="vincent" type="fix" issue="1485">
        Fixed introduced noises when changing covariance frame with identical frame.
      </action>
      <action dev="luc" type="fix" issue="1480">
        Fixed wrong agency name length in Rinex observation writer.
      </action>
      <action dev="luc" type="fix" issue="1448">
        Greatly reduced computation time of NeQuick ionospheric model.
      </action>
      <action dev="luc" type="fix" issue="1475">
        Added getOneLetterCode and getTwoLettersCode to TimeSystem.
      </action>
      <action dev="luc" type="fix" issue="1473">
        Protected AmbiguityCache against concurrent modifications.
      </action>
      <action dev="maxime" type="fix" issue="1467">
        Fixed checkstyle error in SolarRadiationPressure.
      </action>
      <action dev="maxime" type="fix" issue="1461">
        Fixed update of initial state's prop type after a propagation in DSST.
      </action>
    </release>
    <release version="12.1.2" date="13/07/2024"
             description="Version 12.1.2 is a patch release of Orekit.
             It fixes multiple issues related to the parsing of CCSDS CDM, the generation of
             IntelsatElevenElements, the initialization of the IntervalEventTrigger, and the
             parsing of IGS related files.
             Version 12.1.2 also include multiple JavaDoc fixes.">
      <action dev="bryan" type="fix" issue="1459">
        Fixed JavaDoc typo in WalkerConstellationSlot.
      </action>
      <action dev="vincent" type="update" issue="1453">
        Increased validation coverage on branching conditions.
      </action>
      <action dev="dorian" type="fix" issue="1458">
        Fixed parsing of CDM in case of empty unit value.
      </action>
      <action dev="dorian" type="fix" issue="1319">
        Fixed parsing of CDM in case of empty optional value.
      </action>
      <action dev="bryan" type="fix" issue="1452">
        Fixed inappropriate DefaultDataContext annotations in ModifiedSaatamoinenModel.
      </action>
      <action dev="serrof" type="fix" issue="1445">
        IntervalEventTrigger should initialize firingIntervalDetector in init.
      </action>
      <action dev="serrof" type="fix" issue="1444">
        Fixed performance issue in HolmesFeatherstoneAttractionModel.
      </action>
      <action dev="bryan" type="fix" issue="1451">
        Allow accessing generated elements of Intelsat 11 elements propagator.
      </action>
      <action dev="luc" type="fix" issue="1449">
        Allow IER91 orIGb08 as valid ITRF names in SP3 files.
      </action>
      <action dev="bryan" type="update" issue="1442">
        Updated release guide according to new sonatype token generation process.
      </action>
      <action dev="laura" type="add" issue="1413">
        Added method getMJD and getJD in AbsoluteDate.
      </action>
      <action dev="serrof" type="add" issue="959">
        Add finish method in (Field)EventDetector and call it in propagators.
      </action>
    </release>
    <release version="12.1.1" date="25/06/2024"
             description="Version 12.1.1 is a patch release of Orekit.
             It fixes one incompatible change introduced in 12.1 on ModifiedSaastamoinenModel.">
      <action dev="luc" type="fix" issue="1446">
        Fixed API incompatible change introduced in 12.1.
      </action>
    </release>
    <release version="12.1" date="24/06/2024"
             description="Version 12.1 is a minor release of Orekit.
             It includes both fixes and new features. Version 12.1 also includes major
             performance improvements in Orekit features related to orbit propagation,
             orbit determination, frame transformations, etc. New features introduced
             in 12.1 are new implementations of AdaptableInterval for elevation detector
             and apside detector, support for post-seismic deformation available in
             Sinex files, splicing of Rinex clock files, major improvements in GNSS clock
             modelling, new detectors for the relative distance between two objects
             and the beta angle, support for Walker constellations handling, a new
             propagation model for Intelsat 11 elements, a new solar radiation pressure
             model with cylindrical shadow model, a new architecture for tropospheric
             models etc. Finally, since version 12.1 support for Ant has been removed.
             See the list below for a full description of the changes.">
      <action dev="serrof" type="update" issue="1441">
        Use automatic differentiation when possible in nadir pointing.
      </action>
      <action dev="maxime" type="update" issue="1257" due-to="lucian">
        Updated Romanian translation.
      </action>
      <action dev="serrof" type="add" issue="1437">
        Add extended position provider.
      </action>
      <action dev="luc" type="add" issue="1436">
        Use SI units for frequencies (Hz instead of MHz).
      </action>
      <action dev="davidgondelach" type="add" issue="1262">
        Enable changing the comments in CCSDS messages.
      </action>
      <action dev="luc" type="add" issue="1433">
        Added RadioWave and GnssSignal interfaces above the Frequency enumerate.
      </action>
      <action dev="davidgondelach" type="fix" issue="1408">
        Fixed FixedPointTleGenerationAlgorithm to not depend on gravity parameter of input orbit.
      </action>
      <action dev="serrof" type="update" issue="1429">
        Remove unnecessary computations of attitude rates in numerical propagator.
      </action>
      <action dev="davidgondelach" type="add" issue="1402">
        Enabled setting altitude limit of atmosphere in DSSTAtmosphericDrag.
      </action>
      <action dev="serrof" type="update" issue="1427">
        Remove unnecessary computations in transformFromInertial for frozen LOF.
      </action>
      <action dev="serrof" type="update" issue="1426">
        Extend use of (Field)KinematicTransform.
      </action>
      <action dev="serrof" type="update" issue="1425">
        Override getAttitudeRotation in all AttitudeProviderModifier.
      </action>
      <action dev="serrof" type="update" issue="1424">
        Use toStaticTransform in FieldOfViewDetector.
      </action>
      <action dev="serrof" type="add" issue="1423">
        Add constructor for (Field)ApsideDetector without an Orbit needed.
      </action>
      <action dev="luc" type="fix" issue="1422">
        Promoted Dipole constructor to public visibility.
      </action>
      <action dev="bryan" type="add" issue="1379">
        Added constructor in {Field}SpacecraftStateInterpolator to defined extrapolation threshold.
      </action>
      <action dev="bryan" type="add" issue="1420">
        Deprecated AngularTroposphericDelayModifier because computation is wrong.
      </action>
      <action dev="serrof" type="add" issue="1419">
        Add option for automatic differentiation of density for numerical and DSST drag forces.
      </action>
      <action dev="serrof" type="update" issue="1416">
        Take advantage of dependsOnAtittudeRate in DSST.
      </action>
      <action dev="serrof" type="add" issue="1417">
        Override getTargetPosition in LofOffSetPointing and NadirPointing.
      </action>
      <action dev="luc" type="fix" issue="1414" due-to="sohnny">
        Fixed interior point finder in ellipsoid tesselation.
      </action>
      <action dev="serrof" type="add" issue="1412">
        Override getTargetPosition in some GroundPointing inheritors.
      </action>
      <action dev="serrof" type="add" issue="1410">
        Add override for getAttitudeRotation in CelestialBodyPointed.
      </action>
      <action dev="serrof" type="add" issue="1409">
        Add dependsOnAttitudeRate in ForceModel and use it in AbstractGradientConverter.
      </action>
      <action dev="luc" type="add" issue="1407">
        Added ElevationDetectionAdaptableIntervalFactory for elevation detector.
      </action>
      <action dev="serrof" type="update" issue="1406">
        Check for constant FieldAbsoluteDate when building FieldKinematicTransform.
      </action>
      <action dev="serrof" type="update" issue="1405">
        Add automatic differentiation for atmospheric density gradient in numerical drag.
      </action>
      <action dev="serrof" type="add" issue="1401">
        Added public, light-weight routines for Keplerian motion with Cartesian coordinates.
      </action>
      <action dev="luc" type="update" issue="1404">
        Added support for parsing/writing SP3 files in inertial frames.
      </action>
      <action dev="maxime" type="fix" issue="1385">
        Updated SonarQube configuration in contribution guide.
      </action>
      <action dev="maxime" type="fix" issue="1365">
        Fixed NaN appearing in atmospheric models.
      </action>
      <action dev="luc" type="fix" issue="1403">
        Added Post Seismic Deformation models, and parse ITRF2020 PSD sinex files
        to retrieve their parameters.
      </action>
      <action dev="serrof" type="fix" issue="1386">
        Removed measurement Jacobian computation in UKF.
      </action>
      <action dev="serrof" type="add" issue="1383">
        Add simpler signature for estimateWithoutDerivatives.
      </action>
      <action dev="vincent" type="fix" issue="1282">
        Fixed mismatch between LOFType.EQW javadoc and code.
      </action>
      <action dev="vincent" type="fix" issue="1316">
        Fixed regression in EphemerisPropagatorBuilder API.
      </action>
      <action dev="vincent" type="add" issue="1330">
        Added FieldExtremumApproachDetector and improved detector efficiency.
      </action>
      <action dev="luc" type="fix" issue="1400">
        Fixed station eccentricity reference system in tests.
      </action>
      <action dev="serrof" type="update" issue="1398">
        Change cached angle type in (Field)KeplerianPropagator.
      </action>
      <action dev="serrof" type="update" issue="1397">
        Override getPosition in (Field)Orbit.
      </action>
      <action dev="serrof" type="add" issue="1391">
        Add SRP with cylindrical shadow.
      </action>
      <action dev="serrof" type="fix" issue="1395">
        Retrieve states from derivative providers in init of (Field)AbstractIntegratedIntegrator.
      </action>
      <action dev="serrof" type="update" issue="1396">
        Improved performance of STM when there is no force model not dependent on position only.
      </action>
      <action dev="luc" type="fix" issue="1394">
        Fixed ignored coordinates system in SP3 parser.
      </action>
      <action dev="serrof" type="add" issue="1391">
        Add method to create constant (Field)AdaptableInterval.
      </action>
      <action dev="serrof" type="add" issue="1389">
        Add eclipse detector for cylindrical shadow model.
      </action>
      <action dev="bryan" type="update" issue="1263">
        Removed support for Ant.
      </action>
      <action dev="serrof" type="add" issue="1392">
        Add event handler remembering last occurrence.
      </action>
      <action dev="serrof" type="fix" issue="1292">
        Switched to (Field)UnivariateDerivative1 instead of 1 in (Field)BrouwerLyddanePropagator.
      </action>
      <action dev="serrof" type="add" issue="1375">
        Add wrapper for back and forth conversions from osculating elements for averaging theories.
      </action>
      <action dev="maxime" type="fix" issue="1310">
        Fixed creating an AbsoluteDate from JD in TDB timescale.
      </action>
      <action dev="luc" type="update" issue="1380">
        Allow parsing of ocean loading coefficients (BLQ files) from a DataSource.
      </action>
      <action dev="maxime" type="update" issue="1374">
        Added method build() in PropagatorBuilder.
      </action>
      <action dev="serrof" type="update" issue="1340">
        Made dependsOnlyOnPosition check RadiationSensitive in SolarRadiationPressure.
      </action>
      <action dev="luc" type="add" issue="1371">
        Added PerfectClockModel.
      </action>
      <action dev="luc" type="add" issue="1370">
        Fixed wrong attitude overriding in AggregateBoundedPropagator.
      </action>
      <action dev="luc" type="add" issue="1369">
        Allow {Field}AdditionalStateProvider to modify the basic
        components of main state (orbit, attitude and mass).
      </action>
      <action dev="maxime" type="update" issue="1351">
        Removed inner static class JacobiKey in JacobiPolynomials.
      </action>
      <action dev="serrof" type="add" due-to="tmills">
        Added getTopocentricPosition from (Field)TrackingCoordinates.
      </action>
      <action dev="serrof" type="add" issue="1331">
        Added (Field)RelativeDistanceDetector.
      </action>
      <action dev="serrof" type="add" issue="1358">
        Added native AdaptableInterval for ApsideDetector.
      </action>
      <action dev="luc" type="fix" issue="1363">
        Fixed wrong datation of measurements in Rinex observation
        files with offsets not applied.
      </action>
      <action dev="luc" type="fix" issue="1362">
        Added extraction of clock models from Rinex observation files.
      </action>
      <action dev="luc" type="fix" issue="1361">
        Added splicing of Rinex clock files.
      </action>
      <action dev="luc" type="fix" issue="1360">
        Added AggregatedClockModel.
      </action>
      <action dev="luc" type="fix" issue="1359">
        Added get{First|Last}NonNullSpan to TimeSpanMap.
      </action>
      <action dev="tmills" type="fix" issue="1293">
        Added getters to LofOffset.
      </action>
      <action dev="luc" type="fix" issue="1356">
        Fixed parsing of Rinex clock files with mixed satellite system.
      </action>
      <action dev="serrof" type="add" issue="1283">
        Restored previous API for MeasurementBuilder with SpacecraftState.
      </action>
      <action dev="luc" type="fix" issue="1355">
        Added validity range to clock models.
      </action>
      <action dev="luc" type="fix" issue="1354">
        Fixed parsing of SP3 files with missing agency in header.
      </action>
      <action dev="luc" type="add" >
        Added IGSUtils.guessFrame() to retrieve Earth frames with proper
        year and associated IERS conventions.
      </action>
      <action dev="luc" type="fix" issue="1353">
        Fixed parsing of ITR## frames with post-Y2K years on two digits.
      </action>
      <action dev="luc" type="add">
        Allow retrieval of clock model from Rinex clock and SP3 files.
      </action>
      <action dev="luc" type="add" issue="1352">
        Added SampledClockModel.
      </action>
      <action dev="luc" type="add" >
        Added {Field}ClockOffset.
      </action>
      <action dev="serrof" type="add" issue="1345">
        Added J2-only ForceModel for performance.
      </action>
      <action dev="serrof" type="fix" issue="1344">
        Fixed hasNonKeplerianAcceleration in FieldOrbit and improved performance.
      </action>
      <action dev="luc" type="update" issue="1333">
        Deprecated InterSatellitesPhaseAmbiguityModifier, OneWayGNSSPhaseAmbiguityModifier
        and PhaseAmbiguityModifier.
      </action>
      <action dev="luc" type="add" >
        Added AmbiguityDriver and AmbiguityCache.
      </action>
      <action dev="luc" type="update" issue="1343">
        Allow generation of Rinex observation files in receiver clock time scale.
      </action>
      <action dev="luc" type="update" issue="1342">
        Added ClockTimeScale.
      </action>
      <action dev="luc" type="update" issue="1341">
        {get|set}ClkOffset → {get|set}ClockOffsetApplied.
      </action>
      <action dev="serrof" type="add" issue="1336">
        Added getBodyName in body-based attraction models, as well as common abstract class.
      </action>
      <action dev="maxime" type="update" issue="1335">
        Added constructors with orbit type in SmallManeuverAnalyticalModel.
      </action>
      <action dev="serrof" type="add" issue="1258">
        Added get(Un)normalizedC20.
      </action>
      <action dev="luc" type="add" issue="1338">
        Added separate access to original estimation and modifications in estimated measurements.
      </action>
      <action dev="luc" type="add" issue="1332">
        Added InterSatellitesOneWayRangeRate measurements.
      </action>
      <action dev="luc" type="add" >
        Added constant and quadratic clock models for GNSS measurements.
      </action>
      <action dev="serrof" type="update" issue="1198">
        Removed redundant code to create FieldOrbit from Orbit.
      </action>
      <action dev="serrof" type="update" issue="1201">
        Improved performance with PositionAngleType in (Field)NumericalPropagator.
      </action>
      <action dev="serrof" type="update" issue="1307">
        Removed unnecessary calls to (Field)Transform in (Field)ShortTermEncounter2DDefinition.
      </action>
      <action dev="serrof" type="add" issue="1288">
        Added cache for position angle in FieldOrbit when applicable.
      </action>
      <action dev="luc" type="fix" issue="1329">
        Manage clock offset as an additional state in propagators built from SP3 files.
      </action>
      <action dev="luc" type="fix">
        Added TimeStampedDoubleAndDerivative and associated interpolator.
      </action>
      <action dev="luc" type="fix" issue="1325">
        Allow direction-dependent phase centers in inter-satellites measurements.
      </action>
      <action dev="alfe" type="add" issue="1215">
        Create two new EventDetector: LatitudeRangeCrossingDetector and LongitudeRangeCrossingDetector.
      </action>
      <action dev="serrof" type="add" issue="1214">
        Added cache for position angle in Orbit when applicable.
      </action>
      <action dev="serrof" type="add" issue="1306">
        Implement resetIntermediateState in (Field)TLEPropagator.
      </action>
      <action dev="serrof" type="add" issue="1318">
        Add default implementation of getPosition in (Field)Propagator.
      </action>
      <action dev="serrof" type="add" issue="1259">
        Add (Field)KinematicTransform.
      </action>
      <action dev="luc" type="add" issue="1315">
        Added support for Walker constellations, including in-orbit spares with shifted position.
      </action>
      <action dev="serrof" type="update">
        Moved getFieldDate up from FieldTransform to FieldStaticTransform.
      </action>
      <action dev="serrof" type="update" issue="1302">
        Added getStaticInverse to (Field)StaticTransform.
      </action>
      <action dev="luc" type="update" issue="1304">
        Make access to raw albedo and infrared radiation pressure in KnockeRediffusedForceModel public.
      </action>
      <action dev="serrof" type="update" issue="1249">
        Reduce code duplication in (Field)Propagator inheritors.
      </action>
      <action dev="luc" type="update">
        Take azimuthal asymmetry into account in Vienna tropospheric models.
      </action>
      <action dev="luc" type="add">
        Added GlobalPressureTemperature3 model.
      </action>
      <action dev="luc" type="add">
        Added GlobalPressureTemperature2w (i.e. wet) model.
      </action>
      <action dev="luc" type="add">
        Allow to use any GPT grid file (GPT2, GPT2w, GPT3) in GlobalPressureTemperature2 model.
      </action>
      <action dev="luc" type="add">
        Added providers for horizontal gradient.
      </action>
      <action dev="luc" type="add">
        Added Askne-Nordius tropospheric model.
      </action>
      <action dev="luc" type="add">
        Replaced Vienna{One|Three}Model by Vienna{One|Three}.
      </action>
      <action dev="luc" type="add">
        Added ConstantTroposphericModel.
      </action>
      <action dev="luc" type="add">
        Added ChaoMappingFunction for tropospheric mapping function.
      </action>
      <action dev="luc" type="add">
        Added ModifiedHopfieldModel for tropospheric delay.
      </action>
      <action dev="luc" type="add">
        Added CanonicalSaastamoinenModel for tropospheric delay.
      </action>
      <action dev="luc" type="update">
        Replaced SaastamoinenModel by ModifiedSaastamoinenModel for tropospheric delay.
      </action>
      <action dev="luc" type="add">
        Added NBS/NRC steam table model for water vapor pressure.
      </action>
      <action dev="luc" type="add">
        Added Wang1988 model for water vapor pressure.
      </action>
      <action dev="luc" type="add">
        Added CIPM2007 model for water vapor pressure.
      </action>
      <action dev="luc" type="add">
        Added WaterVaporPressureProvider interface.
      </action>
      <action dev="luc" type="add">
        Added HeightDependentPressureTemperatureHumidityConverter for converting weather parameters.
      </action>
      <action dev="luc" type="update" issue="1287">
        Replaced WeatherModel by {Field}PressureTemperatureHumidityProvider.
      </action>
      <action dev="luc" type="add" issue="1287">
        Added {Field}PressureTemperature and {Field}PressureTemperatureHumidity containers.
      </action>
      <action dev="luc" type="update" issue="1287">
        Replaced GlobalPressureTemperature2Model by GlobalPressureTemperature2.
      </action>
      <action dev="luc" type="update" issue="1287">
        Replaced GlobalPressureTemperatureModel by GlobalPressureTemperature.
      </action>
      <action dev="luc" type="update" issue="1287">
        Replaced MappingFunction by TroposphereMappingFunction.
      </action>
      <action dev="luc" type="update" issue="1287">
        Replaced EstimatedTroposphericModel by EstimatedModel.
      </action>
      <action dev="luc" type="update" issue="1287">
        Replaced DiscreteTroposphericModel by TroposphericModel.
      </action>
      <action dev="bryan" type="add" issue="1299">
        Added support for Intelsat's 11 elements propagation.
      </action>
      <action dev="luc" type="add" issue="1294">
        Added NsgfV00Filter to allow parsing some wrong SP3 files.
      </action>
      <action dev="serrof" type="add" issue="1260">
        Started using new square method for Field.
      </action>
      <action dev="luc" type="add" issue="1286">
        Fixed parsing of SP3 files with partly missing standard deviations.
      </action>
      <action dev="luc" type="update" issue="1285">
        Added field versions of unit conversions from and to SI units.
      </action>
      <action dev="serrof" type="update" issue="1276">
        Removed uses of scalar multiply on Field one.
      </action>
      <action dev="serrof" type="add" issue="1275">
        Added utility classes for position angle conversions for (Field) CircularOrbit and EquinoctialOrbit.
      </action>
      <action dev="luc" type="add" issue="1278">
        Fixed exceptions occurring in EOP prediction with ill chosen fitting parameters.
      </action>
      <action dev="luc" type="add" due-to="Elisabet Cid Borobia">
        Added translation of error messages in Catalan language.
      </action>
      <action dev="greyskyy" type="add" issue="1295">
        Added EventDetector implementations for detecting beta angle crossing events.
      </action>
    </release>
    <release version="12.0.2" date="15/03/2024"
             description="Version 12.0.2 is a patch release of Orekit.
           It fixes issues related to SP3 files, interpolation, measurements, multi-threading
           and DSST jacobian setup. Copyright year has been updated.">
      <action dev="luc" type="fix" issue="1347">
        Change visibility of InertiaAxis and Inertia constructors to public.
      </action>
      <action dev="luc" type="fix" issue="1346">
        Allow Rinex V4 observation files to have either "ANTENNA: DELTA X/Y/Z"
        or "ANTENNA: DELTA H/E/N" header line.
      </action>
      <action dev="luc" type="fix" issue="1328">
        Field versions of Frame.getStaticTransformTo don't allow
        null dates (they never did, but the javadoc wrongly stated this was allowed).
      </action>
      <action dev="markrutten" type="fix" issue="1327">
        Removed blank lines in SP3 file generation.
      </action>
      <action dev="luc" type="fix" issue="1322">
        Fixed forbidden SBAS System Time in SP3 files.
      </action>
      <action dev="luc" type="fix" issue="1321">
        Fixed wrong key for Beidou System Time in SP3 files.
      </action>
      <action dev="luc" type="update" issue="1314">
        Fixed wrong parsing of some time systems in SP3 files.
      </action>
      <action dev="markrutten" type="fix" issue="1309">
        Fixed incorrect transmitter location in BistaticRange measurement.
      </action>
      <action dev="evan" type="fix" issue="1300" due-to="Sander Cochran">
        Fix regression in Ephemeris with interpolationPoints=1.
      </action>
      <action dev="Christopher Schank " type="fix" issue="1296">
        Fixed loading of UTC (now thread safe).
      </action>
      <action dev="evan" type="fix" issue="986">
        Fix DSST Jacobian setup.
      </action>
    </release>
    <release version="12.0.1" date="31/12/2023"
             description="Version 12.0.1 is a patch release of Orekit.
           It fixes several issues related to the Ephemeris class, interpolation and caching behaviours.
           Checkstyle configuration for IntelliJ is added and some javadocs have been updated. Finally, missing
           contributions have been added to the changes.">
      <action dev="luc" type="add" issue="1286">
        Fixed parsing of SP3 files with partly missing standard deviations.
      </action>
      <action dev="maxime" type="update" issue="1280">
        Added missing contributions for 12.0 in changes.xml.
      </action>
      <action dev="luc" type="add" issue="1278">
        Fixed exceptions occurring in EOP prediction with ill chosen fitting parameters.
      </action>
      <action dev="vincent" type="fix" issue="1277">
        Fixed regression in computation speed when using Ephemeris.
      </action>
      <action dev="bryan" type="add" issue="1271">
        Added checkstyle configuration for Intellij in contributing.md.
      </action>
      <action dev="vincent" type="fix" issue="1269">
        Fixed infinite loop when using specific date with CssiSpaceWeatherData.
      </action>
      <action dev="vincent" type="fix" issue="1266">
        SpacecraftStateInterpolator now takes into account the extrapolation threshold given at construction.
      </action>
      <action dev="tmills" type="update" issue="1261">
        Updated JavaDoc for references to the yields method where applicable.
      </action>
      <action dev="maxime" type="fix" issue="1254">
        Fixed bad dates in ephemeris when reset-at-end is set to false.
      </action>
      <action dev="maxime" type="fix" issue="1253">
        Fixed covariance computation with ephemeris propagation.
      </action>
      <action dev="bryan" type="update" issue="1230">
        AberrationModifier shall be used with user defined DataContext.
      </action>
      <action dev="bryan" type="fix" issue="1055">
        Fixed bad caching of the ocean tides model.
      </action>
    </release>
    <release version="12.0" date="2023-11-08"
             description="Orekit 12.0 is a major new release.
           It includes both new features and bug fixes. The main new features
           introduced in 12.0 are: the Zeis model for DSST J2-squared terms, RTCM orbit
           and clock correction messages, new filtering capabilities for CCSDS parsing,
           central body flatness is now taken into account for eclipse detector and solar
           radiation pressure, the static transform for {Field} elements, measurements
           can now be evaluated without derivatives, panel dependent coefficients in BoxAndSolarArraySpacecraft,
           prediction of Earth Orientation Parameters, replacement of TimeInterpolable by
           TimeInterpolator, Gauss Initial Orbit Determination algorithm, a {Field} version
           of StateCovariance  and ImpulseManeuver, a new FDOA measurements model, a new
           API for TLE generation including a new method based on a least squares fitting,
           a writer for CCSDS OCM, a new ssa package containing probability of collision
           computation methods (Laas, Alfano,  Alfriend, Patera, and Chan), blending algorithms
           for orbit and covariance interpolation, a torque-free attitude mode for
           general (non-symmetrical) body, a writer for SP3 files, and support for new
           formats: EOP C04, STK ephemeris files, Rinex 3.05 and 4.0, Rinex 2 navigation
           messages, CCSDS ADM v2, and Sinex Differential Code Bias (DCB).
           See the list below for a full description of the changes.">
      <action dev="theo611 " type="update" issue="1203">
        Added new method addSupportedParameters in AbstractPropagatorBuilder.
      </action>
      <action dev="jasquier" type="add" issue="982">
        Added Gauss angles-only initial orbit determination method.
      </action>
      <action dev="lirw1984" type="update" issue="938">
        Enhanced parsing of CRD files.
      </action>
      <action dev="luc" type="update" issue="1256">
        Limit use of synchronization in LazyLoadedTimeScales.
      </action>
      <action dev="serrof" type="update" issue="1242">
        Removed unused static variables in DTM2000.
      </action>
      <action dev="tmills" type="update" issue="1213">
        Changed "absPva == null" to "isOrbitDefined()" in (Field)SpacecraftState.
      </action>
      <action dev="serrof" type="add" issue="1247">
        Add toStaticTransform to (Field)SpacecraftState.
      </action>
      <action dev="serrof" type="add" issue="1245">
        Introduce individual methods for tracking coordinates in TopocentricFrame.
      </action>
      <action dev="luc" type="fix" issue="1246">
        Allow loading IONEX files from DataSource for Global Ionosphere Model.
      </action>
      <action dev="luc" type="fix" issue="1212">
        Use Ionospĥere Pierce Point in Global Ionosphere Model.
      </action>
      <action dev="luc" type="add" >
        Added getCartesianPoint to TopocentricFrame.
      </action>
      <action dev="serrof" type="fix" issue="1173">
        Fixed wrong uses of AbsoluteDate for Field transformations in Atmosphere and FieldElevationDetector.
      </action>
      <action dev="serrof" type="add" issue="1240">
        Add toStaticTransform to (Field)Transform.
      </action>
      <action dev="luc" type="add" issue="1239">
        Added derivatives to EOP when they are missing in the files.
      </action>
      <action dev="luc" type="add" issue="1238">
        Allow customization of interpolation degree in EOP.
      </action>
      <action dev="luc" type="add" >
        Added support for XML and csv versions of bulletin A, bulletin B and EOP C04.
      </action>
      <action dev="alfe" type="fix"  issue="1233">
        Set InterSatVisibilityDetector global constructor from private to protected.
      </action>
      <action dev="alfe" type="fix"  issue="1231">
        Fix bug on buildBox constructor coefficients order.
      </action>
      <action dev="alfe" type="add" issue="1225">
        Adding {Field}LongitudeCrossingDetector.
      </action>
      <action dev="luc" type="add" issue="1227">
        Added support for CCSDS/SANA geodetic orbital elements.
      </action>
      <action dev="serrof" type="add" issue="1211">
        Added method to create new instance without rates from position-angled based (Field)Orbit, with new Interface.
      </action>
      <action dev="luc" type="add" issue="1229">
        Added {Field}TrackingCoordinates.
      </action>
      <action dev="luc" type="add" issue="1228">
        Added lowestAltitudeIntermediate method to OneAxisEllipsoid.
      </action>
      <action dev="luc" type="fix" issue="1226">
        Fixed Sun radius.
      </action>
      <action dev="serrof" type="add" issue="1217">
        Added getter for resetAtEnd in (Field)AbstractIntegratedIntegrator.
      </action>
      <action dev="luc" type="add" issue="1224">
        Fixed NaN appering in one axis ellipsoid Cartesian to geodetic transform in rare cases.
      </action>
      <action dev="luc" type="add" issue="1222">
        Added configurable skimming altitude to inter-satellite direct view detector.
      </action>
      <action dev="luc" type="add" issue="1223">
        Added wind-up effect for inter-satellites phase measurements.
      </action>
      <action dev="luc" type="add" issue="1219">
        Added builders for OneWayGNSSPhase and OneWayGNSSRange.
      </action>
      <action dev="luc" type="add" issue="1220">
        Use step interpolators for measurements generation requiring time shifts.
      </action>
      <action dev="luc" type="add" issue="1221">
        {Field}OrekitStepInterpolator now implement {Field}PVCoordinatesProvider.
      </action>
      <action dev="bryan" type="add" issue="1216">
        Added Az/El based initial orbit determination.
      </action>
      <action dev="bryan" type="fix" issue="1196">
        Fixed multiple issues in initial orbit determination.
      </action>
      <action dev="serrof" type="update" issue="1210">
        Fixed missing up- and down-stream inheritance of FieldTimeShiftable.
      </action>
      <action dev="serrof" type="update" issue="1209">
        Renamed PositionAngle into PositionAngleType
      </action>
      <action dev="serrof" type="add" issue="1172">
        Added access to integrator's name for (Field)AbstractIntegratedPropagator
      </action>
      <action dev="vincent" type="fix" issue="1205">
        Fixed failing tests after correction of Hipparchus issue 253.
      </action>
      <action dev="vincent" type="update" issue="1169">
        Refactored MarshallSolarActivityFutureEstimation so that it follows the same architecture as CssiSpaceWeatherData
      </action>
      <action dev="vincent" type="fix" issue="1168">
        Fixed Marshall Solar Activity website link in MarshallSolarActivityFutureEstimation javadoc
      </action>
      <action dev="vincent" type="fix" issue="1072">
        Fixed thread interference using CssiSpaceWeatherData and MarshallSolarActivityFutureEstimation
      </action>
      <action dev="vincent" type="update" issue="1195">
        Updated OrbitBlender API and improved javadoc.
      </action>
      <action dev="serrof" type="fix" issue="1197">
        Use of FieldOrbit in gradient converters only when applicable.
      </action>
      <action dev="luc" type="update" >
        Improved (a lot) performance of GNSS attitude models.
      </action>
      <action dev="luc" type="update" >
        Replaced {Field}DerivativeStructure by {Field}UnivariateDerivative2 in GNSS attitude context.
      </action>
      <action dev="serrof" type="add" issue="1194">
        Added ways to create FieldOrbit from Orbit.
      </action>
      <action dev="luc" type="fix" issue="1014" due-to="Li Rongwang">
        Added support for more weird dates in SP3 files.
      </action>
      <action dev="serrof" type="update" issue="1192">
        Cleaned (Field)SpacecraftState and changed default Attitude from LofOffset to FrameAlignedProvider.
      </action>
      <action dev="serrof" type="add" issue="1185">
        Added direct call to (Field)Rotation for AttitudeProviders.
      </action>
      <action dev="luc" type="fix" issue="1191">
        Added SP3CoordinateHermiteInterpolator.
      </action>
      <action dev="luc" type="fix" issue="1049">
        Added SP3Writer.
      </action>
      <action dev="luc" type="fix" issue="1190">
        Revamped SP3 data hierarchy, with header and separated ephemeris segments.
      </action>
      <action dev="luc" type="fix" issue="1187">
        Fixed units in SP3 files.
      </action>
      <action dev="vincent" type="add">
        Added getter for filter in EventSlopeFilter.
      </action>
      <action dev="serrof" type="update">
        Various renaming across maneuvers package.
      </action>
      <action dev="serrof" type="fix" issue="1165">
        Added non-Euclidean norms for mass flow rates of finite-valued burn.
      </action>
      <action dev="maxime" type="update" issue="1167">
        Refactored ForceModel, DSSTForceModel and ParametersDriversProvider.
      </action>
      <action dev="serrof" type="update" issue="1171">
        Removed unnecessary computations (velocity and acceleration) from JPL ephemerides when possible.
      </action>
      <action dev="vincent" type="fix" issue="1108">
        Fixed corruption of GenericTimeStampedCache when propagating from infinity by preventing a propagation to start from infinity
      </action>
      <action dev="luc" type="add" issue="1178">
        Max check interval in events detectors can now depend on current state.
      </action>
      <action dev="bryan" type="update" issue="1182">
        Moved Rinex parsing/writing into files package.
      </action>
      <action dev="serrof" type="fix" issue="1170">
        Fixed wrong calls in Field acceleration for some gravitational force models.
      </action>
      <action dev="markrutten" type="add" issue="1069">
        Added FDOA measurements.
      </action>
      <action dev="bryan" type="add" issue="887">
        Added possibility to freeze gravity field from user defined epoch.
      </action>
      <action dev="luc" type="add" issue="993">
        Added EphemerisOcmWriter and StreamingOcmWriter.
      </action>
      <action dev="luc" type="update">
        Renamed EphemerisWriter → EphemerisOemWriter.
      </action>
      <action dev="bryan" type="fix" issue="859">
        Created a new API for TLE generation allowing user defined setting.
      </action>
      <action dev="luc" type="add" issue="1177">
        Fixed writing of Rinex observation files with empty GLONASS SLOT / FRQ #.
      </action>
      <action dev="luc" type="add" issue="1176">
        Fixed parsing of Rinex observation files with QZSS satellites in SYS / PHASE SHIFT.
      </action>
      <action dev="luc" type="add" issue="1175">
        Fixed parsing of Rinex observation files with continuation lines in SYS / PHASE SHIFT.
      </action>
      <action dev="luc" type="add" issue="1174">
        Added getPropagators to AggregateBoundedPropagator.
      </action>
      <action dev="bryan" type="update" issue="1123">
        Generalized unscented Kalman filter to work with any PropagatorBuilder.
      </action>
      <action dev="maxime" type="update" issue="1151">
        Increased performance of orbit determination when using solar radiation pressure.
      </action>
      <action dev="bryan" type="add" issue="950">
        Added getOrbitType() and getPositionAngle in MatricesHarvester.
      </action>
      <action dev="bryan" type="add" issue="1118">
        Verified that MSAFE data can be loaded from a DataSource.
      </action>
      <action dev="bryan" type="add" issue="1116">
        Allowed loading JB2008 space wheater data from a DataSource.
      </action>
      <action dev="bryan" type="add" issue="1117">
        Allowed loading CSSI space wheater data from a DataSource.
      </action>
      <action dev="bryan" type="fix" issue="1150">
        Fixed wrong validity interval in Sinex files.
      </action>
      <action dev="louis" type="add" issue="893">
        Added support for loading DCB data from Sinex files.
      </action>
      <action dev="vincent" type="fix" issue="1164">
        Classes extending AbstractTimeInterpolator and AbstractFieldTimeInterpolator are now thread safe.
      </action>
      <action dev="vincent" type="update" issue="1144">
        Changed methods computing rotation in LOF to expect date as argument in addition to the PVCoordinates.
      </action>
      <action dev="luc" type="update" issue="1157">
        Improved parallelism in measurements generation.
      </action>
      <action dev="luc" type="update" issue="1156">
        Moved getBuilder from AbstractScheduler base class to Scheduler interface.
      </action>
      <action dev="luc" type="fix" issue="1152">
        Fixed ArrayIndexOutOfBoundException in {Field}NeQuickParameters.
      </action>
      <action dev="luc" type="fix" issue="1134">
        Fixed missing enumerate entries needed for recent antex files.
      </action>
      <action dev="luc" type="update" issue="1150">
        Fixed default validity intervals in Sinex files.
      </action>
      <action dev="luc" type="update" issue="1149">
        Fixed parsing of Sinex files without agency codes.
      </action>
      <action dev="luc" type="update" issue="1147">
        Allow custom satellite systems in GNSS.
      </action>
      <action dev="sebastien" type="update" issue="1154">
        Moved orekit-performance project to official forge and updated CI.
      </action>
      <action dev="luc" type="add" issue="1064">
        Allow estimating measurements values without computing derivatives.
      </action>
      <action dev="maxime" type="fix" issue="1153">
        Fixed failing tests on Windows in probability of collision package.
      </action>
      <action dev="serrof" type="add" issue="1061">
        Added a Field implementation of impulsive maneuvers.
      </action>
      <action dev="luc" type="add" issue="1028" due-to="Lucas Girodet">
        Added torque-free attitude mode for general (non-symmetrical) body.
      </action>
      <action dev="maxime" type="add" issue="1023">
        Forbid Python keywords in method, class, interface and enum names.
      </action>
      <action dev="vincent" type="update" issue="1148">
        Added getName method in LOF interface and moved toOrbitRelativeFrame from LOF to LOFType
      </action>
      <action dev="maxime" type="update" issue="854">
        Moved method AbstractManeuverTriggers.addResetter to interface level, in ManeuverTriggers.
      </action>
      <action dev="vincent" type="update" issue="1143">
        Changed all EventDetector (including field version) complete constructors to protected.
      </action>
      <action dev="bryan" type="add" issue="1107">
        Added constructor of AbsoluteDate using Instant.
      </action>
      <action dev="bryan" type="add" issue="1139">
        Added {Field}TimeStamped#durationFrom({Field}TimeStamped) method.
      </action>
      <action dev="bryan" type="add" issue="1137">
        Allowed creating static BodyFacade with DataContext.
      </action>
      <action dev="vincent" type="update" issue="1136">
        Replace expected LOFType arguments by recently implemented LOF interface in LocalOrbitalFrame, LofOffset,
        TabulatedLofOffset and ThrustDirectionAndAttitudeProvider
      </action>
      <action dev="vincent" type="update" issue="1136">
        Changed Fieldifier to return fielded orbit in the same orbit type as input orbit
      </action>
      <action dev="luc" type="add" issue="1135">
        Parse SITE/ANTENNA block in Sinex files.
      </action>
      <action dev="vincent" type="add" issue="979">
        Added the space situational awareness (ssa) package.
      </action>
      <action dev="vincent" type="fix" issue="1133">
        Cdm metadata now consider that the Earth is the default orbit center if not explicitly defined.
      </action>
      <action dev="vincent" type="add" issue="987">
        Added field version of StateCovariance.
      </action>
      <action dev="luc" type="fix" issue="1130">
        Fixed API inconsistencies in antenna phase center handling.
      </action>
      <action dev="maxime" type="fix" issue="1105">
        Fixed deadlock in threads when successively calling PropagatorsParallelizer.propagate(...).
      </action>
      <action dev="luc" type="remove" issue="1125">
        Removed EventBasedManeuverTriggers, obsoleted by StartStopEventsTriggers since Orekit 11.1.
      </action>
      <action dev="luc" type="add" issue="1126">
        Added FieldBooleanDetector.
      </action>
      <action dev="luc" type="add" issue="1127">
        Added FieldEventEnablingPredicateFilter.
      </action>
      <action dev="luc" type="add" issue="1128">
        Added FieldElevationExtremumDetector.
      </action>
      <action dev="luc" type="add" issue="1129">
        Added FieldEventSlopeFilter.
      </action>
      <action dev="luc" type="add">
        Replaced PhaseCentersPhaseModifier by PhaseCentersPhaseModifier.
      </action>
      <action dev="luc" type="add" issue="1121">
        Replaced PhaseCentersRangeModifier by PhaseCentersRangeModifier.
      </action>
      <action dev="luc" type="add" issue="1124">
        Allow retrieving ground station transforms at date already considering clock offset.
      </action>
      <action dev="luc" type="add" issue="1120">
        Added MultiplexedMeasurementBuilder.
      </action>
      <action dev="vincent" type="update" issue="1114">
        Replaced KeplerianOrbit with CartesianOrbit in Gauss, Lambert and Gibbs IOD.
      </action>
      <action dev="luc" type="add" issue="1113">
        Allow loading ANTEX files from a DataSource.
      </action>
      <action dev="luc" type="add" issue="1115">
        Added stations displacements due to plate tectonics.
      </action>
      <action dev="luc" type="update" issue="1102">
        Fixed wrong decoding of scaled double values.
      </action>
      <action dev="luc" type="update" issue="1111">
        Allow on-the-fly handling of generated measurements.
      </action>
      <action dev="luc" type="update" issue="1110">
        Customize attitude provider when parsing an ephemeris.
      </action>
      <action dev="vincent" type="fix" issue="970">
        Added the equivalent of an "interpolateCovariance" method to the Ephemeris class.
      </action>
      <action dev="vincent" type="fix" issue="1067">
        Replaced TimeInterpolable interface with TimeInterpolator.
      </action>
      <action dev="pascal" type="update" issue="1053">
        Rename InertialProvider into FrameAlignedProvider.
      </action>
      <action dev="serrof" type="add" issue="1089">
        Introduced Enumerate for norm of control vectors, used by impulses.
      </action>
      <action dev="luc" type="add">
        Added HexadecimalSequenceEncodedMessage.
      </action>
      <action dev="luc" type="add">
        Added a truncating filter for line-oriented files.
      </action>
      <action dev="vincent" type="fix" issue="1096">
        Fix null reference frame when parsing CDM using "ITRF" as a reference frame.
      </action>
      <action dev="vincent" type="add" issue="1093">
        Added method to get the CCSDS compatible name of given PocMethodType.
      </action>
      <action dev="vincent" type="fix" issue="1092">
        Fixed typos in parameters name and associated getters when impacted.
      </action>
      <action dev="luc" type="add" issue="1091">
        Added support for old Rinex 2 navigation files.
      </action>
      <action dev="luc" type="add" issue="1088">
        Added piecewise-polynomial thrust model.
      </action>
      <action dev="luc" type="add" issue="1087">
        Accept some slightly invalid Rinex navigation files.
      </action>
      <action dev="luc" type="add" issue="1080">
        Added MultiSatFixedStepHandler.
      </action>
      <action dev="vincent" type="add" issue="1081">
        Added "toOrbitRelativeFrame" method in LOFType enum to allow for a better compatibility between Orekit and CCSDS
        files
        Added new error message when trying to convert LVLH and LVLH_INERTIAL LOFType enum to OrbitRelativeFrame as they use
        a different definition than the one expected in CCSDS files
      </action>
      <action dev="vincent" type="fix" issue="1079">
        Fixed OrbitRelativeFrame enum as some instances were not built using their recently introduced inertial LOFType
        equivalent
      </action>
      <action dev="luc" type="add" issue="1060">
        Added support for CCSDS ADM V2.
      </action>
      <action dev="luc" type="add">
        Added PrecessionFinder to recover precession parameters from
        vector first and second derivatives (used by some CCSDS ADM modes).
      </action>
      <action dev="vincent" type="update" issue="1058">
        Refactored FieldODEIntegratorBuilder interface and its implementing classes
      </action>
      <action dev="luc" type="add" issue="1047">
        Added support for Rinex 4.00 (currently only navigation).
      </action>
      <action dev="luc" type="add" issue="1050">
        Added prediction of Earth Orientation Parameters.
      </action>
      <action dev="luc" type="add" issue="1051">
        Added creation of ITRF from custom Earth Orientation Parameters history.
      </action>
      <action dev="luc" type="update" issue="860">
        Added support for Rinex 3.05 (observation and navigation).
      </action>
      <action dev="luc" type="update">
        Replaced RinexObservationLoader by RinexObservationParser.
      </action>
      <action dev="luc" type="add">
        Allow to write relative dates in CCSDS files, when dates are close enough to a reference.
      </action>
      <action dev="luc" type="update">
        Properly manage known inconsistency between CCSDS and TLE
        concerning units of MEAN_MOTION_DOT and MEAN_MOTION_DDOT.
      </action>
      <action dev="vincent" type="fix" issue="1052">
        Fixed error message when propagating state covariance expressed in LOF. Changed behaviour of
        StateCovarianceMatrixProvider to return the propagated state covariance in same frame/LOF as
        initial state covariance
      </action>
      <action dev="vincent" type="add" issue="1044">
        Added getter for secondaryPVCoordinatesProvider in ExtremumApproachDetector and made computeDeltaPV method public.
      </action>
      <action dev="vincent" type="add" issue="1042">
        Added copy() method in PropagatorBuilder interface.
      </action>
      <action dev="vincent" type="fix" issue="623">
        Improved architecture consistency between propagators and propagator builders
      </action>
      <action dev="qmor" type="fix" issue="1045">
        Fix error TLE serialization when time is close to next day e.g. 23:59:59.999999999 (also for Field version).
      </action>
      <action dev="vincent" type="update" issue="1046">
        Updated getDirection method in ThrustPropulsionModel interface to handle case where thrust vector norm is zero.
      </action>
      <action dev="andrewsgoetz" type="add" issue="1038">
        Added support for STK ephemeris files.
      </action>
      <action dev="luc" type="add" issue="1031">
        Added support for new EOP C04 format published by IERS starting 2023-02-14
      </action>
      <action dev="afossa" type="add" issue="876">
        Added scaling of linear system and allowed different arc duration in multiple shooting.
      </action>
      <action dev="afossa" type="fix" issue="876">
        Avoided computation of inverse of Jacobian, allowed under-determined
        linear systems and fixed sign of epoch partials in multiple shooting.
      </action>
      <action dev="luc" type="add">
        Added DragSensitive.GLOBAL_DRAG_FACTOR as a new global multiplication
        factor that can be applied to all drag coefficients
      </action>
      <action dev="luc" type="add">
        Added RadiationSensitive.GLOBAL_RADIATION_FACTOR as a new global multiplication
        factor that can be applied to all radiation coefficients
      </action>
      <action dev="luc" type="fix" issue="989">
        Added panel dependent coefficients in BoxAndSolarArraySpacecraft.
      </action>
      <action dev="bryan" type="update" issue="1018">
        Improved documentation of glonass propagators.
      </action>
      <action dev="bryan" type="add" issue="1019">
        Added getPropagator() methods for GNSS almanacs and navigation messages.
      </action>
      <action dev="pascal" type="fix" issue="1021">
        Fixed regression introduced in EventEnablingPredicateFilter when fixing issue 1017.
      </action>
      <action dev="luc" type="fix" issue="1020">
        Fixed regression introduced in ImpulseManeuver when fixing issue 1017.
      </action>
      <action dev="luc" type="update" issue="1017">
        Removed generics in EventHandler.
      </action>
      <action dev="luc" type="update" issue="1013">
        Use SI units (i.e. seconds) in GNSSDate.
      </action>
      <action dev="bryan" type="update" issue="1008">
        Removed OrbitDeterminationPropagatorBuilder class.
      </action>
      <action dev="bryan" type="update" issue="1007">
        Removed AbstractKalmanModel and moved functions in KalmanModel.
      </action>
      <action dev="bryan" type="update" issue="899">
        MagneticFieldDetector shall use magnetic field in SI units.
      </action>
      <action dev="bryan" type="update" issue="1003">
        GeoMagneticElements returns magnetic field in SI units.
      </action>
      <action dev="luc" type="add" issue="1001">
        Avoid evaluating derivatives when possible.
      </action>
      <action dev="luc" type="add">
        Added FieldStaticTransform.
      </action>
      <action dev="vincent" type="add" issue="1006">
        Added FieldODEIntegratorBuilder interface and its implementing classes.
      </action>
      <action dev="luc" type="add" issue="1004">
        Removed deprecated methods and classes.
      </action>
      <action dev="luc" type="add" issue="1000">
        Take occulting body flattness into account in solar radiation pressure.
      </action>
      <action dev="luc" type="add" issue="999">
        Added a user-customizable margin to eclipse detectors.
      </action>
      <action dev="luc" type="add" issue="998">
        Take central body flattness into account in FieldEclipseDetector.
      </action>
      <action dev="luc" type="add" issue="991">
        Added filtering capability to CCSDS parsers at token level,
        allowing to fix on fly CCSDS messages.
      </action>
      <action dev="vincent" type="fix" issue="957">
        Removed duplicate exception message for negative mass.
      </action>
      <action dev="julien" type="fix" issue="988">
        Fixed CDM's fields about force model that are set to NO if absent (solar radiation pressure, earth tides, intrack thrust).
      </action>
      <action dev="bryan" type="fix" issue="840">
        Fixed typo in class name of AttitudeEndpoints.
      </action>
      <action dev="bryan" type="fix" issue="841">
        Fixed unsafe cast in CSSISpaceWeatherDataLoader.
      </action>
      <action dev="bryan" type="add" issue="941">
        Added RTCM orbit and clock messages for GPS, GLONASS, and Galileo.
      </action>
      <action dev="luc" type="fix" issue="1002">
        Added adapters in both directions between ExtendedPVCoordinatesProvider and Frame.
      </action>
      <action dev="luc" type="fix" issue="997">
        Fixed longitude crossing detection in stepless propagators.
      </action>
      <action dev="alfe" type="add" issue="995">
        Added attitude provider: BdotPointing.
      </action>
      <action dev="luc" type="fix" issue="994">
        Fixed typo in method name OcmData.getTrajectoryBlocks().
      </action>
      <action dev="luc" type="fix" issue="992">
        Make several OCM sub-components constructors public to allow building an OCM from scratch.
      </action>
      <action dev="bryan" type="add" issue="931">
        Added Zeis model for DSST J2-squared second order terms.
      </action>
      <action dev="vincent" type="add" issue="981">
        Added ability to consider LOFType as pseudo-inertial frame.
      </action>
    </release>
    <release version="11.3.3" date="2023-06-30"
             description="Version 11.3.3 is a patch release of Orekit.
             It fixes several issues related to the semi-analytical propagation using DSST model.
             Specifically, it fixes the propagation using 3x3 geopotential terms. It also fixes
             the osculating propagation using luni-solar perturbation. Finally, it fixes a performance
             issue in tesseral terms when high order values are used.">
      <action dev="maxime" type="fix" issue="1106">
        Improved performances for (Field)DSSTPropagatorTest.
      </action>
      <action dev="maxime" type="fix" issue="672">
        Fixed DSST tesseral force model short period terms update when order of gravity potential is lower or equal to 3.
      </action>
      <action dev="maxime" type="fix" issue="1098">
        Fixed DSST osculating performance issues with high degree and order of geopotential.
      </action>
      <action dev="bryan" type="fix" issue="1100">
        Fixed thread safety issue in CoefficientFactory.
      </action>
      <action dev="bryan" type="fix" issue="1029">
        Fixed crash of DSST during propagation with osculating and 3rd body.
      </action>
    </release>
    <release version="11.3.2" date="2023-02-17"
             description="Version 11.3.2 is a patch release of Orekit.
             It fixes issues related to the measurement covariance used by the Unscented Kalman Filter,
             the theoritical evaluation of angulare Ra-Dec measurements, the epoch used for Glonass
             navigation messages, and the numerical accuracy of the shiftedBy method of cartesian orbits.
             Finally, it includes some improvements in the class documentation">
      <action dev="Jonathan Hood" type="fix" issue="1033">
        Fixed GLONASS parser to set ToC and Date directly to ingested date instead of rounded GPS date.
      </action>
      <action dev="andrewsgoetz" type="fix" issue="1015">
        Fixed numerical issue in CartesianOrbit#shiftedBy().
      </action>
      <action dev="bryan" type="fix" issue="1034" due-to="Dimuthu Jayasingha">
        Fixed convergence of unscented kalman filter by using measurement covariance.
      </action>
      <action dev="bryan" type="add" issue="984">
        Added missing Onsala Space Observatory BLQ file formats.
      </action>
      <action dev="bryan" type="fix" issue="1032">
        Fixed ambiguous propagation type for numerical orbit propagators.
      </action>
      <action dev="bryan" type="fix" issue="977">
        Removed reference to old Orekit mailing list in LocalOrbitalFrame.
      </action>
      <action dev="serrof" type="fix" issue="1026">
        Fixed theoretical evaluation of AngularRaDec when the reference frame is not Earth-centered.
      </action>
      <action dev="serrof" type="fix" issue="980">
        Fixed wrong wrapper in deprecated KeplerianOrbit's and FieldKeplerianOrbit's methods for anomaly conversions.
      </action>
      <action dev="bryan" type="update" issue="1018">
        Improved documentation of glonass propagators.
      </action>
      <action dev="pascal" type="fix" issue="996">
        Fixed HolmesFeatherstoneAttractionModel error with a degree 0 gravity field.
      </action>
    </release>
    <release version="11.3.1" date="2022-12-24"
             description="Version 11.3.1 is a patch release of Orekit.
             It fixes an issue related to the parsing of dates in the Rinex navigation files.
             It also fixes discontinuity issues in the Brouwer-Lyddane orbit propagator.
             Finally, it includes some improvements in the class documentation">
      <action dev="luc" type="fix" issue="1012">
        Fixed JavaDoc in IsotropicRadiationClassicalConvention class.
      </action>
      <action dev="luc" type="fix" issue="1009">
        Fixed week number parsing in Rinex Navigation files.
      </action>
      <action dev="jvalet" type="fix" issue="966">
        Fixed discontinuity issues in Brouwer-Lyddane orbit propagator.
      </action>
      <action dev="vincent" type="update" issue="978">
        Improved documentation of StateCovariance class.
      </action>
    </release>
    <release version="11.3" date="2022-10-25"
             description="Version 11.3 is a minor release of Orekit.
             It includes both new features and bug fixes. New features introduced in 11.3 are:
             the unscented Kalman filter (numerical version), the semi-analytical unscented Kalman filter (DSST version),
             a new PVCoordinatesProvider modelling waypoints on an ellipsoid following a loxodrome (commonly, a rhumb line),
             a new method to compute hyperbolic anomaly based on Gooding and Odell algorithm,
             a new built-in additional state for covariance propagation (linear method based on the state transition matrix computation),
             with a new state covariance object allowing covariance transformation between frames and orbit types,
             the extrapolation of the state covariance matrix using a Keplerian model,
             a new ExtremumApproachDetector for close encounter computation,
             the migration of all JUnit tests from JUnit 4 to JUnit 5,
             the ability to estimate measurement parameters (station position or clock biases) from an ephemeris,
             new methods to convert from/to Orekit frames and CCSDS frames,
             improvements of CCSDS CDM (Collision Data Message) parsers,
             improvements in date handling and aggregate bounded propagators,
             several bug fixes and documentation improvements.
             See the list below for a full description of the changes.">
      <action dev="bryan" type="add" issue="972">
        Added shiftedBy method for covariance matrix.
      </action>
      <action dev="bryan" type="add" issue="971">
        Added new class to handle covariance matrix.
      </action>
      <action dev="luc" type="fix" issue="974">
        Use Véronique Dehant table for station displacements due to tides.
      </action>
      <action dev="luc" type="fix" issue="973">
        Avoid losing last measurements in Kalman filter.
      </action>
      <action dev="gc" type="add" issue="940">
        Accept new fields in CCSDS CDM files.
      </action>
      <action dev="vincent" type="add" issue="964">
        Added covariance transformation between local orbital frames.
      </action>
      <action dev="andrewsgoetz" type="fix" issue="951">
        Moved Keplerian anomaly conversion methods to KeplerianAnomalyUtility
        and FieldKeplerianAnomalyUtility, deprecating the methods in
        KeplerianOrbit and FieldKeplerianOrbit. Incorporated Gooding and Odell
        algorithm for solving the hyperbolic Kepler equation.
      </action>
      <action dev="gaetanpierre" type="add" issue="961">
        Added Unscented Semi-analytical Kalman Estimator.
      </action>
      <action dev="gaetanpierre" type="add" issue="960">
        Added Unscented Kalman Estimator.
      </action>
      <action dev="maxime" type="fix" issue="967">
        Fixed documentation in BulletinAFilesLoader.
      </action>
      <action dev="serrof" type="fix" issue="963">
        Fixed rejection of irregular TDM PATH field.
      </action>
      <action dev="bryan" type="update" issue="726">
        Added ephemeris based estimation.
      </action>
      <action dev="maxime" type="update" issue="955">
        Added method to get measurement types.
      </action>
      <action dev="gc" type="fix" issue="943">
        Improved AbsoluteDate.equals method with management of past and future infinity.
      </action>
      <action dev="bryan" type="add" issue="901">
        Added additional state provider for covariance matrix propagation.
      </action>
      <action dev="vincent" type="update" issue="956">
        Migrated all tests from JUnit4 to JUnit5.
      </action>
      <action dev="vincent" type="add" issue="953">
        Added method to convert to/from an Orekit frame and a CCSDS Frame.
      </action>
      <action dev="vincent" type="add" issue="952">
        Added ExtremumApproachEventDetector.
      </action>
      <action dev="evan" type="add">
        Added constructor to AggregateBoundedPropagator for more control over which
        propagator is used.
      </action>
      <action dev="greyskyy" type="add">
        Added waypoint interpolation of PVCoordinatesProvider.
      </action>
      <action dev="evan" type="add" issue="954">
        Added method to round DateTimeComponents for custom formatting.
      </action>
    </release>
    <release version="11.2.1" date="2022-08-01"
             description="Version 11.2.1 is a patch release of Orekit.
             It fixes issues related to the parsing and writing of CCSDS CDM files.
             It also fixes issues related to date management.
             Finally it includes some improvements in the class documentation">
      <action dev="gc" type="fix" issue="945">
        Fixed documentation issue, RTNCovariance constructor initializes the covariance matrix with NaN.
      </action>
      <action dev="gc" type="fix" issue="944">
        Fixed wrong parsing of Area_DRG and Area_SRP from CDM.
      </action>
      <action dev="gc" type="fix" issue="942">
        Fixed N/A value not recognized for field MANEUVERABLE when parsing CDMs.
      </action>
      <action dev="luc" type="fix" issue="939">
        Fixed negative offset when shifting an AbsoluteDate.
      </action>
      <action dev="luc" type="fix" issue="935">
        Fixed internal error on DateEvent capture events in v11.1.2.
      </action>
    </release>
    <release version="11.2" date="2022-06-20"
             description="Version 11.2 is a minor release of Orekit.
             It includes both new features and bug fixes. New features introduced
             in 11.2 are: the Hatch filter for GNSS measurements smoothing, the parsing
             and writing of CCSDS CDM in both KVN and XML formats, the parsing of SOLFSMY
             and DTC data for JB2008 atmospheric model, the parsing of EOP in Sinex
             files, new measurements for orbit determination: TDOA, bi-static range and
             range rate, support for ITRF 2020 version, the computation of mean orbital
             parameters in the sense of Eckstein-Hechler or Brouwer-Lyddane models. It
             also includes an update of the CCSDS ODM format to latest draft version and an
             improvement of the frame transformation.
             See the list below for a full description of the changes.">
      <action dev="bryan" type="update">
        Added possibility to custom analytical mean parameters conversion.
      </action>
      <action dev="louis" type="add" issue="666">
        Added Hatch filters for smoothing of GNSS measurements.
      </action>
      <action dev="bryan" type="update" issue="895">
        Allowed parsing of SP3 files without EOF key.
      </action>
      <action dev="gc" type="add" issue="790">
        Added writing of velocity record in CPF file writers.
      </action>
      <action dev="bryan" type="update" issue="804">
        Added support for loading EOP from Sinex files.
      </action>
      <action dev="luc" type="fix" issue="936">
        Raised a too stringent convergence threshold in Eackstein-Hechler model.
      </action>
      <action dev="bryan" type="add" issue="932">
        Added a way to compute mean parameters in Brouwer-Lyddane model.
      </action>
      <action dev="markrutten" type="add" issue="922">
        Added bistatic range measurement.
      </action>
      <action dev="luc" type="add" issue="933">
        Added a way to compute mean parameters in Eckstein-Hechler model.
      </action>
      <action dev="luc" type="update" issue="934">
        Updated CCSDS ODM to latest draft version (pink book).
      </action>
      <action dev="luc" type="fix" issue="930">
        Prevents zero max check intervals in maneuvers triggers detectors.
      </action>
      <action dev="luc" type="add">
        Added detection of non-positive max check interval and threshold.
      </action>
      <action dev="luc" type="add" issue="929">
        Allow additional derivatives providers to update main state derivatives.
      </action>
      <action dev="luc" type="fix" issue="928">
        Fixed indexing error when estimating a subset of orbital parameters.
      </action>
      <action dev="luc" type="update" issue="925">
        Don't loose additional derivatives when generating ephemeris.
      </action>
      <action dev="gc" type="fix" issue="889">
        Fixed unexpected behavior of two tests in OrekitMessagesTest.
      </action>
      <action dev="mvanel" type="add" issue="777">
        Added support for parsing and writing CDM files in both KVN and XML formats.
      </action>
      <action dev="luc" type="add" issue="918">
        Added support for ITRF-2020.
      </action>
      <action dev="pascal" type="add" issue="911">
        Added TDOA and bistatic range rate measurements.
      </action>
      <action dev="bryan" type="add" issue="900">
        Added init method in {Field}AdditionalStateProvider.
      </action>
      <action dev="louis" type="add" issue="888">
        Added J2-contribution for relativistic clock correction.
      </action>
      <action dev="evan" type="update">
        Allow creating Geoid without default data context.
      </action>
      <action dev="louis" type="add" issue="759">
        Added data loaders for Space Environment's JB2008 data.
      </action>
      <action dev="bryan" type="add" issue="898">
        Added static method to create a BodyFacade from a CenterName.
      </action>
      <action dev="evan" type="update" issue="903">
        Added Frame.getStaticTransformTo(...) and supporting methods to improve
        performance.
      </action>
    </release>
    <release version="11.1.2" date="2022-04-27"
             description="Version 11.1.2 is a patch release of Orekit.
             It fixes issues related to the parsing and writing of CCSDS and ILRS files.
             It also fixes issues in ECOM2 solar radiation pressure model, event bracketing,
             ephemeris generation, and NTW local orbital frame.
             Finally it includes some improvements in the class documentation">
      <action dev="luc" type="fix" issue="917">
        Fixed missing tags in XML generation by EphemerisWriter.
      </action>
      <action dev="louis" type="fix" issue="886">
        Fixed rollover in CRD parser.
      </action>
      <action dev="louis" type="fix" issue="786">
        Fixed NaNs when constructing Keplerian orbit from PV
        computed from KeplerianOrbit.
      </action>
      <action dev="louis" type="fix" issue="826">
        Fixed ephemeris generation using PropagatorParallelizer.
      </action>
      <action dev="luc" type="fix" issue="921">
        Fixed event bracketing problem induced by numerical noise at end of search interval.
      </action>
      <action dev="luc" type="fix" issue="919">
        Fixed ephemeris generation with several derivatives providers.
      </action>
      <action dev="maxime" type="fix" issue="909">
        Fixed wrong implementation of NTW LOF frame.
      </action>
      <action dev="bryan" type="fix" issue="910">
        Fixed eD and eY equation in ECOM2 model.
      </action>
      <action dev="pascal" type="fix" issue="908">
        Fixed unmanaged comment in OMM.
      </action>
      <action dev="pascal" type="fix" issue="906">
        Fixed unmanaged units in OMM.
      </action>
      <action dev="evan" type="fix" issue="882">
        Fix StreamingOemWriter in ITRF and without optional fields.
      </action>
      <action dev="evan" type="fix" issue="912">
        Fix StreamingOemWriter without acceleration.
      </action>
      <action dev="luc" type="fix" issue="184">
        Fixed non-bracketing issue when RESET_STATE slightly moves an event at the start
        of a step and another regular event happens in the first half of the same step
      </action>
    </release>
    <release version="11.1.1" date="2022-03-17"
             description="Version 11.1.1 is a patch release of Orekit.
             It fixes issues related to the parsing of SP3 and Rinex files. It also takes
             additional derivatives into account in {Field}SpacecraftState.shiftedBy method.
             Finally it includes some improvements in the class documentation">
      <action dev="lars" type="add" issue="896">
        Added Git configuration instructions in contributing guide.
      </action>
      <action dev="lars" type="fix" issue="897">
        Corrected wrong path in release guide.
      </action>
      <action dev="bryan" type="fix" issue="894">
        Fixed dead link in contributing guidelines.
      </action>
      <action dev="bryan" type="fix" issue="698">
        Added missing BDS-3 signal for Rinex 3.04.
      </action>
      <action dev="bryan" type="fixed" issue="892">
        Removed check of not supported keys in RinexLoader.
      </action>
      <action dev="lirw1984" type="update" issue="895">
        Enhanced parsing of SP3 files.
      </action>
      <action dev="luc" type="add" issue="902">
        Take additional derivatives into account in {Field}SpacecraftState.shiftedBy.
      </action>
    </release>
    <release version="11.1" date="2022-02-14"
             description="Version 11.1 is a minor release of Orekit.
             It includes both new features and bug fixes. New features introduced
             in 11.1 are: the estimation of maneuver start/stop time, the Brouwer-Lyddane
             orbit propagation model with Warren Phipps’ correction for the critical
             inclination of 63.4° and the perturbative acceleration due to atmospheric
             drag, the Extended Semi-analytical Kalman Filter, a new API for
             State Transition Matrix and Jacobian matrices computation, orbit
             determination  using analytical propagation models, parsing of ICGEM V2.0 format.
             This release includes important fixes in CCSDS files, TimeSpanMap, and
             display of dates. See the list below for a full description of the changes.">
      <action dev="luc" type="fix" issue="722">
        Prefer values from Bulletin B rather than Bulletin A if both are present
        in rapid data column format. This handling of priority was already in
        place for XML file, but not for column format.
      </action>
      <action dev="luc" type="fix" issue="448">
        Added support for ICGEM V2.0 format for piecewise gravity fields
        that contain discontinuities around major earthquakes, like
        Eigen 6S4 V2.
      </action>
      <action dev="andrewsgoetz" type="add">
        Added Automatic-Module-Name "org.orekit" to JAR manifest to improve usability
        of Orekit by modular Java projects.
      </action>
      <action dev="julie,bryan,maxime" type="add" issue="823">
        Added the Extended Semi-analytical Kalman Filter.
      </action>
      <action dev="luc" type="fix" issue="875">
        Allow empty comments in CCSDS messages
      </action>
      <action dev="luc" type="fix" issue="884">
        Deprecated TimeSpanMap.getTransitions()
      </action>
      <action dev="luc" type="fix" issue="832,885">
        Allow to enter the same transition date in TimeSpanMap several times
      </action>
      <action dev="luc" type="fix" issue="833">
        Added a way to erase all earlier/later transitions when adding an entry
        and added addValidBetween to TimeSpanMap.
      </action>
      <action dev="bryan" type="add">
        Added a new and simpler API for State Transition Matrix and Jacobian
        matrix computation for analytical orbit propagators.
      </action>
      <action dev="bryan" type="fix" issue="878">
        Fixed writing of ITRF frames before 2000 when generating CCSDS files.
      </action>
      <action dev="luc" type="fix" issue="836">
        Use the orbit normalization feature to reduce discontinuities across impulsive maneuvers.
      </action>
      <action dev="luc" type="add">
        Added an orbit normalization feature.
      </action>
      <action dev="evan" type="add" issue="881">
        Add AbsoluteDate.toStringWithoutUtcOffset(TimeScale, int) and
        DateTimeComponents.toStringWithoutUtcOffset(int, int) to emulate
        AbsoluteDate.toString() from Orekit 10.
      </action>
      <action dev="evan" type="fix" issue="880">
        Fix UTC offset in DateTimeComponents.toString(int, int)
      </action>
      <action dev="luc" type="fix" issue="849">
        Added detector to FieldEventHandler.init arguments list.
      </action>
      <action dev="luc" type="fix" issue="837">
        Added getters for raw detectors in event shifter, slope filter and predicate filter.
      </action>
      <action dev="bryan" type="fix" issue="874">
        Fixed initialization of maneuver trigger events when using EventBasedManeuverTriggers.
      </action>
      <action dev="luc" type="fix" issue="872">
        Fixed multiple detection of events when using propagate(start, target) with
        integration-based propagators.
      </action>
      <action dev="bryan" type="add" issue="871">
        Added atmospheric drag effect for Brouwer-Lyddane model.
      </action>
      <action dev="bryan" type="add" issue="869">
        Allowed Brouwer-Lyddane model to work for the critical inclination.
      </action>
      <action dev="bryan" type="fix" issue="867">
        Fixed handling of multiple historical eccentricities for a same station.
      </action>
      <action dev="bryan" type="fix" issue="868">
        Fixed writing of whitespace characters in CPF writer.
      </action>
      <action dev="bryan" type="fix" issue="864">
        Fixed BStar estimation in TLE-based orbit determination.
      </action>
      <action dev="mvanel" type="add" issue="653">
        Added Brouwer-Lyddane orbit propagator.
      </action>
      <action dev="luc" type="add" issue="865">
        Added derivatives with respect to maneuvers start/stop dates
        or median date/duration.
      </action>
      <action dev="luc" type="add" >
        Added observers for maneuvers triggers.
      </action>
      <action dev="luc" type="fix" issue="853">
        Added field-based init method in ForceModel and DSSTForceModel.
      </action>
      <action dev="luc" type="fix" >
        Added ParameterDrivenDateIntervalDetector and FieldParameterDrivenDateIntervalDetector.
      </action>
      <action dev="luc" type="add" >
        Added DateDriver to drive dates using a ParameterDriver.
      </action>
      <action dev="luc" type="fix" issue="848">
        Allow backward propagation in EventBasedManeuverTriggers.
      </action>
      <action dev="luc" type="add" >
        Added IntervalEventTrigger and StartStopEventsTrigger to streamline
        several ways to trigger maneuvers.
      </action>
      <action dev="luc" type="add" >
        When propagating with integrated additional equations, the generated
        spacecraft states now also contain both state and derivatives
        managed by the equations.
      </action>
      <action dev="luc" type="add" >
        Replaced AdditionalEquations by AdditionalDerivativesProvider with
        support for dimension retrieval and yield feature between providers.
      </action>
      <action dev="luc" type="add" issue="856">
        Added a new and simpler API for State Transition Matrix and Jacobian
        matrix computation. This new API is for now only used with NumericalPropagator
        and DSSTPropagator (both in batch least squares and in Kalman filter), but it
        is expected to be generalized to analytical propagators as well when it is
        stabilized.
      </action>
      <action dev="luc" type="add" >
        Added DoubleArrayDictionary and FieldArrayDictionary as replacements
        for HashMap when the number of keys is very small (such as in spacecraft
        states).
      </action>
      <action dev="luc" type="add">
        Manage dependencies between additional states in propagators using a yield
        feature between providers.
      </action>
      <action dev="luc" type="add" >
        SpacecraftState now handle derivatives of additional states.
      </action>
      <action dev="luc" type="add" issue="862">
        PropagatorParallelizer now preserves existing step handlers in the propagators it runs.
      </action>
      <action dev="ShippingEnjoyer" type="add">
        Get rid of StringBuffer for logging without unnecessary synchronization (bias-locking disabled at jdk18)
      </action>
    </release>
    <release version="11.0.2" date="2021-11-24"
             description="Version 11.0.2 is a patch release of Orekit.
             It fixes an important issue related to the handling of indexes
             when building the state transition matrix in multi satellites
             orbit determination. It also fixes bugs in TLE and CRD files.
             Finally it includes an update of the release guide.">
      <action dev="bryan" type="fix" issue="859" due-to="Emmanuel Papanagiotou">
        Allowed custom setting of state to TLE conversion in propagator builder.
      </action>
      <action dev="bryan" type="fix" issue="847">
        Fixed handling of comments in CRD files.
      </action>
      <action dev="bryan" type="fix" issue="851">
        Fixed deserialization of TLE caused by the bStarParameterDriver.
      </action>
      <action dev="bryan" type="fix" issue="850">
        Fixed indexes when build state transition matrix for multi sat Kalman.
      </action>
      <action dev="sdinot" type="update">
        Updated the release guide to remove actions that are no longer required.
      </action>
    </release>
    <release version="11.0.1" date="2021-10-22"
             description="Version 11.0.1 is a patch release of Orekit.
             It fixes an important issue related to the calculation of the relativistic
             clock correction for GNSS measurements. It also fixes bugs in OEM and CPF
             files writing. Finally it includes some improvements in the class documentation">
      <action dev="bryan" type="fix" issue="846">
        Fixed wrong computation of relativistic clock correction for GNSS measurements.
      </action>
      <action dev="bryan" type="fix" issue="845">
        Fixed parsing of Rinex clock files.
      </action>
      <action dev="bryan" type="fix" issue="844">
        Fixed null pointer exception when constructing CPF from coordinates.
      </action>
      <action dev="bryan" type="update" issue="843">
        Improved documentation of solar radiation pressure class to include
        additional information about osculating bodies.
      </action>
      <action dev="sdinot" type="update" issue="842">
        Used the latest version of Maven available in RedHat 8.
      </action>
      <action dev="pascal" type="fix" issue="839">
        Fixed handling of time system in OemWriter.
      </action>
      <action dev="bryan" type="update" issue="838" due-to="Kendra Hale">
        Improved documentation of ImpulseManeuver class.
      </action>
    </release>
    <release version="11.0" date="2021-09-20"
             description="Orekit 11.0 is a major new release.
             It includes both new features and bug fixes. New features introduced
             in 11.0 are: orbit determination using SGP4/SDP4 models, a sequential
             batch least squares estimator using initial covariance and state vector,
             writer and parser for all CCSDS Navigation Data Messages in both KVN
             and XML formats, version 2 of CCSDS Tracking Data Messages, version 3
             of CCSDS Orbit Data Messages, support for Rinex navigation files,
             support for IGS clock correction files, support for IGS real time
             data including both SSR and RTCM messages, NTrip protocole, eclipses
             by Moon in solar radiation pressure force, a new API for analytical
             GNSS orbit propagators, removal of propagation modes, possibility
             to add several step handlers for the same orbit propagation, a new
             event detector for angular separation as seen from the spacecraft.
             See the list below for a full description of the changes.">
      <action dev="bryan" type="update" issue="766" due-to="Gowtham Sivaraman">
        Allowed setting of AttitudeProvider to the BoundedPropagator
        generated via propagation.
      </action>
      <action dev="bryan" type="fix" issue="835">
        Fixed format symbols for year, month, day in DateComponents#toString().
      </action>
      <action dev="thomas" type="fix" issue="668">
        Added a new event detector for angular separation as seen from the spacecraft.
      </action>
      <action dev="maxime" type="fix" issue="829">
        Fixed DataSourceTest.testFileName for Windows users.
      </action>
      <action dev="bryan" type="fix" issue="818">
        Use observed solar flux instead of adjusted in DTM2000 model.
      </action>
      <action dev="evan" type="fix" issue="798">
        Allow DSST event detection when propagating backwards.
      </action>
      <action dev="bryan" type="fix" issue="717" due-to="evan">
        Fixed DSST orbit determination when propagating backwards.
      </action>
      <action dev="evan" type="remove" issue="586">
        Remove InertialProvider.EME2000_ALIGNED, Propagator.DEFAULT_LAW. Use
        InertialProvider.of(Frame).
      </action>
      <action dev="evan" type="update" issue="586">
        Change default attitude provider to be aligned with propagation frame for all
        analytic propagators and GLONASS propagator. Backward incompatible.
      </action>
      <action dev="evan" type="update" issue="586">
        Improve performance of IntertialProvider(Frame)
      </action>
      <action dev="anne-laure" type="update" issue="797">
        Add information if a detector failed during propagation
      </action>
      <action dev="bryan" type="fix" issue="788" due-to="luc">
        Fixed missing call to setMuCreated() in OemParser.
      </action>
      <action dev="evan" type="update" issue="618">
        Fix supportedNames matching in ClasspathCrawler. Backwards incompatible.
      </action>
      <action dev="bryan" type="fix" issue="828">
        Fixed missing file types in SP3Parser.
      </action>
      <action dev="bryan" type="fix" issue="827">
        Fixed time system used in SP3 files.
      </action>
      <action dev="evan" type="fix" issue="685">
        Fix AnalyticalPropagator RESET_STATE when new state is null.
      </action>
      <action dev="bryan" type="fix" issue="803">
        Fixed parsing of clock values in SP3 files.
      </action>
      <action dev="bryan" type="fix" issue="820">
        TLE Jacobians are now calculated in cartesian elements.
      </action>
      <action dev="evan" type="update" issue="825">
        Improve exception messages with two AbsoluteDates by including duration between
        them.
      </action>
      <action dev="evan" type="update" issue="637" due-to="Piotr">
        Add trailing "Z" to AbsoluteDate.toString() to indicate UTC.
        Backwards incompatible.
      </action>
      <action dev="evan" type="update" issue="825">
        In AbsoluteDate.toString() fallback to TAI when no leap seconds are loaded.
      </action>
      <action dev="evan" type="update" issue="591">
        Fix TimeComponents.toString(): correct ISO 8601 with UTC offset, rounding issues.
        Backwards incompatible.
      </action>
      <action dev="evan" type="update" issue="590">
        Fix DateTimeComponents.toString(): correct ISO 8601, leap second, rounding issues.
        Backwards incompatible.
      </action>
      <action dev="evan" type="update" issue="637" due-to="Piotr">
        Fix AbsoluteDate.toString(timeZone) and toString(minutesFromUtc) to include the
        UTC offset when it is zero.
      </action>
      <action dev="evan" type="add">
        Add DateTimeComponents.toString(...) method with correct rounding for user
        specified precision.
      </action>
      <action dev="bryan" type="update" issue="626">
        Used a separate Comparator for sorting integer least square solutions.
      </action>
      <action dev="bryan" type="update" issue="799">
        Used the field-specific value of π.
      </action>
      <action dev="evan" type="update" issue="830" due-to="skyrex">
        Remove step size limitations in analytic propagators. Backwards incompatible.
      </action>
      <action dev="evan" type="fix">
        Fix part of step passed to the step handler twice in analytic propagators with
        event handlers.
      </action>
      <action dev="bryan" type="fix" issue="795" due-to="guylaine">
        Fixed output of NRLMSISE00 for altitude at 32.5 km.
      </action>
      <action dev="luc" type="add" issue="821">
        Added support for CCSDS TDM V2.0.
      </action>
      <action dev="luc" type="add" issue="819">
        Allow data filtering upon loading to be used for explicit loading by applications.
      </action>
      <action dev="julie" type="add" issue="745">
        Added sequential batch least squares estimator.
      </action>
      <action dev="luc" type="add" issue="814" due-to="Valerian">
        Fixed additional states handling in ephemeris generated by analytical propagator.
      </action>
      <action dev="luc" type="add" issue="809">
        Dropped master/slave/ephemeris generation propagation modes, replaced by a
        versatile step handler multiplexer fulfilling all these needs
        simultaneously during a single propagation run
      </action>
      <action dev="luc" type="add" issue="812">
        Dropped master/slave terminology in turn-around and inter-satellite measurements.
      </action>
      <action dev="luc" type="add" issue="813">
        Fixed derivatives with respect to secondary station in turn-around modifiers.
      </action>
      <action dev="luc" type="add" issue="811">
        Allow on-the-fly add/remove/clean for step handlers.
      </action>
      <action dev="luc" type="add" issue="810">
        Merged multiplexers for fixed steps and variable steps.
      </action>
      <action dev="luc" type="fix" issue="808">
        Moved isLast argument in step handler handleStep method to a separate method.
      </action>
      <action dev="luc" type="fix" issue="807">
        Fixed scheduling between calls to step handlers and events handlers.
      </action>
      <action dev="luc" type="fix" issue="806">
        Added restrictStep method to FieldOrekitStepInterpolator interface.
      </action>
      <action dev="bryan" type="fix" issue="801">
        Added getter for meteorological data used in CRD data block.
      </action>
      <action dev="bryan" type="fix" issue="796">
        Fixed writing of line H2 in CPF file header.
      </action>
      <action dev="thomas" type="fix" issue="702">
        Added possibility to take in account several bodies while computing SRP perturbation.
      </action>
      <action dev="bryan" type="update" issue="793">
        Updated SP3File visibility to public.
      </action>
      <action dev="bryan" type="update" issue="784">
        Updated architecture of GNSS orbit propagators.
      </action>
      <action dev="bryan" type="update" issue="782">
        Updated error message of Orekit internal error exception.
      </action>
      <action dev="luc" type="add">
        Added support for reading and writing CCSDS NDM composite messages.
      </action>
      <action dev="afossa" type="fix" issue="781">
        Fixed parsing in buildLine2() method of FieldTLE.
      </action>
      <action dev="luc" type="fix" issue="776">
        Fixed associativity in units parsing.
      </action>
      <action dev="bryan" type="update" issue="773">
        TimeStampedFieldAngularCoordinates now implements FieldTimeStamped.
      </action>
      <action dev="bryan" type="update" issue="774">
        TimeStampedFieldPVCoordinates now implements FieldTimeStamped.
      </action>
      <action dev="nfialton" type="fix" issue="775">
        Fixed NullPointerException in FieldSpacecraftState when orbit is not defined.
      </action>
      <action dev="bryan" type="add" issue="763">
        Added support for RTCM ephemeris messages.
      </action>
      <action dev="bryan" type="add" issue="769">
        Added ionospheric model based on IM201 SSR message.
      </action>
      <action dev="bryan" type="add" issue="763">
        Added support for Ntrip protocol.
      </action>
      <action dev="bryan" type="add" issue="763">
        Added support for IGS SSR messages.
      </action>
      <action dev="afossa" type="fix" issue="772">
        Fixed computation of velocity derivative in FieldNumericalPropagator.Main.addKeplerContribution()
        with superGetOrbitType() == null.
      </action>
      <action dev="luc" type="add" >
        Added AccurateFormatter to output double numbers and dates
        with adaptive number of digits, preserving one ULP accuracy.
      </action>
      <action dev="luc" type="add" >
        Added a units converter.
      </action>
      <action dev="luc" type="update" >
        INCOMPATIBLE CHANGE! Now observations parsed from TDM files are in SI units.
      </action>
      <action dev="luc" type="update" issue="768">
        Allow parsing several variations of ITRF specifications (like itrf-97, ITRF2000, ITRF_2014…).
      </action>
      <action dev="luc" type="add" >
        Added a time scale for drifting on-board clocks.
      </action>
      <action dev="bryan" type="add" issue="523">
        Added support for RINEX 3.X navigation files.
      </action>
      <action dev="bryan" type="update" issue="691">
        Improved consistency between getParametersDrivers() method signatures.
      </action>
      <action dev="andrewsgoetz" type="add" issue="764">
        Added new method to UTCScale which exposes the raw UTC-TAI offset data.
      </action>
      <action dev="bryan" type="fix" issue="670">
        Fixed call to ForceModel.init() in AbstractGaussianContribution class.
      </action>
      <action dev="thomas" type="add" issue="712">
        Added IGS clock file support.
      </action>
      <action dev="bryan" type="update" issue="650">
        Methods computeMeanState() and computeOsculatingState()
        of FieldDSSTPropagator are now statics.
      </action>
      <action dev="bryan" type="update" issue="762">
        TabulatelofOffset now implements BoundedAttitudeProvider.
      </action>
      <action dev="luc" type="update" issue="761">
        TabulateProvider now implements BoundedAttitudeProvider.
      </action>
      <action dev="luc" type="fix" issue="760">
        Fixed reference frame in tabulated attitude provider.
      </action>
      <action dev="luc" type="update" >
        Renamed SINEXLoader into SinexLoader.
      </action>
      <action dev="luc" type="update" >
        Use DataSource in RinexLoader and SinexLoader.
      </action>
      <action dev="luc" type="update" >
        Renamed NamedData into DataSource.
      </action>
      <action dev="luc" type="add" issue="474">
        Added support for CCSDS ODM V3, with the new
        Orbit Comprehensive Message format.
      </action>
      <action dev="luc" type="update">
        Overhauled generic Ephemeris and AttitudeEphemeris writing.
      </action>
      <action dev="luc" type="update">
        Overhauled CCSDS messages handling, both parsing and writing.
      </action>
      <action dev="amir" type="fix" issue="746">
        Fixed combination of measurements using GNSS phase measurements.
      </action>
      <action dev="bryan" type="add" issue="756">
        Added new method signature in IodGooding using AngularRaDec measurement.
      </action>
      <action dev="thomas" type="fix" issue="688">
        Fixed ignored fields from TLE template in TLEPropagatorBuilder.
      </action>
      <action dev="thomas" type="fix" issue="372">
        Added TLE generation.
      </action>
      <action dev="bryan" type="fix" issue="624">
        Allowed dynamic station coordinates when calculating tropospheric delay.
      </action>
      <action dev="bryan" type="update" issue="755">
        Modified IodGooding constructor to be consistent with other IOD methods.
      </action>
      <action dev="bryan" type="add" issue="753">
        Added new method signature in IodLaplace using AngularRaDec measurement.
      </action>
      <action dev="bryan" type="add" issue="752">
        Added new method signature in IodLambert using Position measurement.
      </action>
      <action dev="bryan" type="add" issue="751">
        Added new method signature in IodGibbs using Position measurement.
      </action>
      <action dev="luc" type="fix" issue="749">
        Allow building PVCoordinates and AngularCoordinates (as well as their Field,
        Absolute and TimeStamped variations) to be build from UnivariateDerivative1
        and UnivariateDerivative2 in addition to DerivativeStructure.
      </action>
      <action dev="bryan" type="fix" issue="736">
        Fixed NullPointerException in DSSTTesseral Hansen object.
      </action>
      <action dev="bryan" type="update" issue="601">
        Changed getPVInPZ90() method to private.
      </action>
      <action dev="bryan" type="fix" issue="744">
        Fixed calculation of CR3BP constants.
      </action>
      <action dev="bryan" type="update" issue="743">
        Updated JUnit version to 4.13.1.
      </action>
    </release>
    <release version="10.3.1" date="2021-06-16"
             description="Version 10.3.1 is a patch release of Orekit.
             It fixes one critical bug that could cause potential infinite loops in tesselation
             in very rare cases due to numerical noise.">
      <action dev="luc" type="fix" issue="792">
        Fixed potential infinite loops in tesselation in very rare cases due to numerical noise.
      </action>
    </release>
    <release version="10.3" date="2020-12-21"
             description="Version 10.3 is a minor release of Orekit.
             It includes both new features and bug fixes. New features introduced
             in 10.3 are: relativistic clock correction for range, phase, and range rate
             measurements, piece wise models for empirical forces, one-way GNSS code
             and phase measurements, support for laser ranging data (both CPF and
             CRD formats), Lense-Thirring and De Sitter relativistic corrections to
             satellite acceleration, support for AGI leap second files, new interfaces
             for attitude ephemeris files, Knocke model for Earth's albedo and infrared,
             as well as several other new features. This release includes an important
             fix in DSST orbit determination allowing to used short period Jacobian
             during state transition matrix calculation. It also fixes issues in Kalman
             orbit determination and CCSDS ADM format. See the list below for a full
             description of the changes.">
      <action dev="bryan" type="update" issue="741">
        Updated Hipparchus version to 1.8 and updated code with new functionalities.
      </action>
      <action dev="bryan" type="add" issue="740">
        Added aggregator for bounded attitude providers.
      </action>
      <action dev="thomas" type="add" issue="8">
        Added Knocke's Earth rediffused radiation pressure force model.
      </action>
      <action dev="bryan" type="add" issue="739">
        Allowed initialization of attitude provider from attitude segment.
      </action>
      <action dev="raphael" type="add" issue="705">
        Allowed writing an AEM file from a list of SpacecraftStates.
      </action>
      <action dev="luc" type="add" issue="738">
        Added user-defined max iteration and convergence criterion in SecularAndHarmonic.
      </action>
      <action dev="luc" type="add" issue="737">
        Added loading of AGI LeapSecond.dat files.
      </action>
      <action dev="raphael" type="add" issue="686">
        Allowed user-defined format for ephemeris data lines in
        StreamingAemWriter, AEMWriter, StreamingOemWriter and OEMWriter.
      </action>
      <action dev="bryan" type="fix" issue="683">
        Updated building instructions.
      </action>
      <action dev="bryan" type="add" issue="734">
        Added getters for phase measurement ambiguity driver.
      </action>
      <action dev="bryan" type="fix" issue="696">
        Allowed to configure initial covariance for measurements in Kalman Filter.
      </action>
      <action dev="thomas, bryan" type="add" issue="709">
        Added clock drift contribution to range rate measurements.
      </action>
      <action dev="bryan" type="fix" issue="687">
        Fixed Javadoc of ElevationMask.
      </action>
      <action dev="raphael" type="fix" issue="711">
        Allowed definition of a default interpolation degree in both AEMParser and OEMParser.
      </action>
      <action dev="bryan" type="add" issue="733">
        Added Lense-Thirring and De Sitter relativistic effects.
      </action>
      <action dev="melanisti" type="fix" issue="725">
        Fixed missing measurement parameter in InterSatellitesRange measurement.
      </action>
      <action dev="bryan" type="add" issue="732">
        Added documentation for checkstyle configuration.
      </action>
      <action dev="thomas" type="fix" issue="730">
        Removed useless loop over an empty list
      </action>
      <action dev="luc" type="fix" issue="731">
        Fixed parsing of some ICGEM gravity fields files.
      </action>
      <action dev="raphael" type="fix" issue="720">
        Added support for measurements parameters in UnivariateProcessNoise
      </action>
      <action dev="luc" type="fix" issue="729">
        Fixed wrong handling of RESET-STATE in analytical propagators.
      </action>
      <action dev="luc" type="add" issue="728">
        Allow creating a node detector without an orbit.
      </action>
      <action dev="bryan" type="add" issue="671">
        Added support for laser ranging file formats.
      </action>
      <action dev="clement" type="fix" issue="724">
        Remove range checks in TLE constructor.
      </action>
      <action dev="bryan" type="fix" issue="723">
        Allowed AEM and OEM writers to write header comments.
      </action>
      <action dev="bryan" type="add" issue="719">
        Added one-way GNSS range and phase measurements for LEO satellite
        orbit determination applications.
      </action>
      <action dev="bryan" type="add" issue="716">
        Added piecewise empirical force model.
      </action>
      <action dev="bryan" type="add" >
        Considered a new implementation for empirical forces, to allow piecewise model.
      </action>
      <action dev="bryan" type="add" issue="703">
        Added inter-satellites phase measurement.
      </action>
      <action dev="bryan" type="fix" issue="695">
        Considered covariance matrix from Position measurement in Kalman estimator.
      </action>
      <action dev="bryan" type="fix" issue="718">
        Fixed orbital state used for short periodic Jacobian computation.
      </action>
      <action dev="bryan" type="add" issue="704">
        Allow using user specified velocity error for computing
        tolerance vectors for integrators.
      </action>
      <action dev="bryan" type="add" issue="714">
        Added frequency deviation for range-rate measurements.
      </action>
      <action dev="bryan" type="add" issue="715">
        Added relativistic clock correction for range, phase and
        inter-satellite range measurements.
      </action>
      <action dev="bryan" type="fix" issue="706">
        Fixed missing measurement parameter in inter-satellites range measurement.
      </action>
      <action dev="thomas" type="fix" issue="713">
        Fixed computation of DSST short period Jacobian.
      </action>
      <action dev="luc" type="fix" issue="699">
        Fixed missing measurement parameter in Phase measurement
      </action>
      <action dev="luc" type="fix" issue="701">
        Fixed wrong handling of propagation parameters by Kalman filter in multi-satellite
        context
      </action>
    </release>
    <release version="10.2" date="2020-07-14"
             description="Version 10.2 is a minor release of Orekit.
             It includes both new features and bug fixes. New features introduced
             in 10.2 are: support for CCSDS ADM files, modelling of trajectories
             around Lagrangian points using CR3BP model, a piece wise drag force model,
             a time span tropospheric estimated model, an estimated ionospheric model,
             an improved modelling of the GNSS phase measurement, several bug fixes
             for date functionnalities, a new organization of the maneuvers package,
             a configurable low thrust maneuver model based on detectors,
             support for CSSI space weather data, , as well as several other minor
             features and bug fixes. See the list below for a full description
             of the changes.">
      <action dev="bryan" type="fix" issue="661">
        Fixed visibility of WindUpFactory.
      </action>
      <action dev="bryan" type="update" >
        Increased visibility of setters in CCSDS ADM related classes.
      </action>
      <action dev="clement" type="add" issue="656">
        Added CssiSpaceWeatherLoader which provides three-hourly space weather
        data and implements DTM2000InputParameters and NRLMSISE00InputParameters
      </action>
      <action dev="maxime" type="update" issue="690">
        Increased visibility of setters in CCSDS OEM related classes.
      </action>
      <action dev="bryan" type="update" >
        Improved Orekit performance by using new Hipparchus' differentiation classes.
      </action>
      <action dev="bryan" type="update" issue="682">
        Changed visibility of OrbitType parameter drivers' names to public.
      </action>
      <action dev="evan" type="add" issue="684" due-to="Mikael">
        Fix infinite loop in event detection when a RESET_* event causes two other events
        to occur simultaneously and discontinuously.
      </action>
      <action dev="evan" type="add" issue="684">
        Add FieldFunctionalDetector.
      </action>
      <action dev="mikael" type="add">
        Added a configurable low thrust maneuver based on detectors.
      </action>
      <action dev="bryan" type="fix" issue="605">
        Added support for Rinex C0, L0, S0 and D0 observation types.
      </action>
      <action dev="bryan" type="fix" issue="641">
        Allow Pattern functionalities instead of String.replaceAll() and String.split().
      </action>
      <action dev="evan" type="fix" issue="658">
        Fix invalid hour when using TimeScale(double) or TimeScale(int, double) with a
        value in [86400, 86401]. Treat these values as indicating a leap second.
      </action>
      <action dev="evan" type="add" issue="677">
        Add AbsoluteDate.toStringRfc3339() and DateTimeComponents.toStringRfc3339().
      </action>
      <action dev="evan" type="fix" issue="681">
        Fix AbsoluteDate.getComponents(...) produces invalid times.
      </action>
      <action dev="evan" type="fix" issue="676">
        Fix AbsoluteDate.getComponents(utc) throws "non-existent time 23:59:61".
      </action>
      <action dev="bryan" type="fix" issue="651">
        Improved use of try with resources statement.
      </action>
      <action dev="bryan" type="fix" issue="679" due-to="luc, maxime">
        Improved testRetrogradeOrbit in CircularOrbit and KeplerianOrbit tests.
      </action>
      <action dev="bryan" type="fix" issue="680">
        Allowed ephemeris class to be used with absolute PV coordinates.
      </action>
      <action dev="bryan" type="fix" issue="674">
        Added an exception if eccentricity is negative for keplerian orbit.
      </action>
      <action dev="evan" type="fix" issue="667">
        Fix build on CentOS/RedHat 7.
      </action>
      <action dev="bryan" type="fix" issue="662">
        Fixed forgotten additional state in Ephemeris propagator.
      </action>
      <action dev="evan" type="update">
        Improve error message for TimeStampedCache by including requested date.
      </action>
      <action dev="bryan" type="fix" issue="663">
        Fixed initialization of the triggering event for ImpulseManeuver class.
      </action>
      <action dev="clement" type="fix" issue="664">
        Fix sign of RAAN and PA parameters in TLE constructor if negative, range check most other orbit parameters.
      </action>
      <action dev="bryan" type="add" issue="669">
        Added estimated ionospheric model.
      </action>
      <action dev="bryan" type="add" issue="645">
        Merged phase-measurement branch into develop.
      </action>
      <action dev="bryan" type="add" >
        Added a time span tropospheric estimated model.
      </action>
      <action dev="bryan" type="add" issue="646">
        Merged cr3bp branch into develop.
      </action>
      <action dev="bryan" type="add" issue="660">
        Improved exception handling in IODGibbs.
      </action>
      <action dev="bryan" type="add" issue="647">
        Improved package-info documentation.
      </action>
      <action dev="nick" type="update" >
        Upgrade maven-checkstyle-plugin to 3.1.1.
      </action>
      <action dev="bryan" type="add" issue="657">
        Added multiplexed Orekit fixed step handler.
      </action>
      <action dev="bryan" type="add" issue="655">
        Added support for CCSDS ADM files.
      </action>
      <action dev="maxime" type="add" issue="649">
        Added a piece wise drag force model: TimeSpanDragForce in forces package.
      </action>
      <action dev="yannick" type="fix" issue="654">
        Prevent divergence of Saastomoinen model pathDelay method at low elevation.
      </action>
      <action dev="bryan" type="fix" issue="542">
        Removed duplicated BUILDING.txt file.
      </action>
      <action dev="bryan" type="add" issue="504">
        Allowed Eckstein Hechler propagator to be initialized with a mean orbit.
      </action>
      <action dev="bryan" type="update" issue="644">
        Removed try and catch statements for ParameterDriver initialization.
      </action>
      <action dev="bryan" type="fix" issue="613">
        Allowed DSST propagation in osculating type with event detectors.
      </action>
    </release>
    <release version="10.1" date="2020-02-19"
             description="Version 10.1 is a minor release of Orekit.
             It includes both new features and bug fixes. New features introduced
             in 10.1 are: wind-up effect for phase measurement, NeQuick ionospheric model,
             support for Hatanaka compact RINEX format, methods for the combination
             of GNSS measurements, Laplace method for initial orbit determination,
             a new Field Of View package, comparison methods for absolute dates,
             a new multiplexed measurement, specialized propagators for GNSS constellation,
             default constructors for DSST force models, covariance matrices in OEM writer,
             a new data context implementation, connection with Gitlab CI, improved documentation,
             the migration of the tutorials to a separate sister project, as well as several other minor
             features and bug fixes. See the list below for a full description of the changes.">
      <action dev="ward" type="fix">
        Improve performance of loading CCSDS files.
      </action>
      <action dev="ward" type="fix" issue="639" due-to="qmor">
        In Ellipsoid.pointOnLimb(...) improved numerical stability by cancelling terms.
      </action>
      <action dev="maxime" type="fix" issue="639" due-to="qmor">
        Fixed pointOnLimb method in bodies.Ellipsoid class. Normalized equations should now avoid numerical issues.
      </action>
      <action dev="evan" type="fix" issue="627">
        Fix TimeScalesFactory.getGMST(conventions, simpleEop) always returning the same
        value.
      </action>
      <action dev="evan" type="fix" issue="636">
        Fix UT1 and Earth rotation during a leap second. Was off by 1 second.
      </action>
      <action dev="luc" type="fix" issue="635">
        Fixed inconsistency in constant thrust maneuver acceleration.
      </action>
      <action dev="evan" type="add" >
        Added an annotation and a compiler plugin that generates a warning
        when default context is used without being explicitly annotated.
      </action>
      <action dev="luc" type="fix" issue="632" due-to="Evan Ward">
        Fixed projection to ellipsoid at pole.
      </action>
      <action dev="evan,luc,yannick" type="add" issue="607">
        Add DataContext, a way to load separate sets of EOP, leap seconds, etc.
      </action>
      <action dev="luc" type="fix" issue="630">
        Improve performance of UnixCompressFilter.
      </action>
      <action dev="luc" type="fix" issue="631">
        Improve performance of HatanakaCompressFilter.
      </action>
      <action dev="evan" type="fix" issue="629">
        Improve performance of ZipJarCrawler.
      </action>
      <action dev="bryan" type="add" issue="625">
        Added default constructors for DSSTZonal and DSSTTesseral.
      </action>
      <action dev="bryan" type="add" issue="622">
        Added OrekitException for unknown number of frequencies in ANTEX files.
      </action>
      <action dev="bryan" type="add" issue="621">
        Added OrekitException in the case where IONEX header is corrupted.
      </action>
      <action dev="dylan" type="add" issue="359">
        Added a specific test for issue 359 in BatchLSEstimatorTest.
        The test verifies that a Newtonian attraction is known
        by both the propagator builder and the propagator when
        it is not added explicitly.
      </action>
      <action dev="dylan" type="add" issue="367">
        Added write of covariance matrices in OEMWriter.
      </action>
      <action dev="dylan" type="fix" issue="619">
        Fixed origin transform in CcsdsModifierFrame.
      </action>
      <action dev="bryan" type="add" issue="611">
        Added SBAS orbit propagator.
      </action>
      <action dev="bryan" type="fix" issue="617">
        Fixed null pointer exception in MultiplexedMeasurement.
      </action>
      <action dev="luc" type="fix" issue="575">
        Allow users to provide custom convergence checkers for
        batch least squares orbit determination.
      </action>
      <action dev="luc" type="add" issue="614">
        Added multiplexed measurements.
      </action>
      <action dev="luc" type="fix" issue="616">
        Fixed missed changes updates in ParameterDriversList embedding
        other ParameterDriversList instances.
      </action>
      <action dev="luc" type="update">
        Moved tutorials to a separate sister project.
      </action>
      <action dev="bryan" type="add" due-to="Shiva Iyer">
        Added Laplace method for initial orbit determination.
      </action>
      <action dev="bryan" type="fix" issue="612">
        Fixed DSST orbit determination tutorial.
      </action>
      <action dev="bryan" type="add" issue="610">
        Added IRNSS orbit propagator.
      </action>
      <action dev="bryan" type="add" issue="608">
        Added support for RINEX 3.04 files.
      </action>
      <action dev="gabb" type="fix" issue="533">
        Fixed bugs in the derivatives computation in IodGooding.
        Fixed bugs in IodLambert when there's more than an half revolution
        between start and final position.
      </action>
      <action dev="bryan" type="fix" issue="604">
        Fixed parsing of compact RINEX files with wrong key in header
        produced by some Septentrio receivers.
      </action>
      <action dev="luc" type="fix" issue="603">
        Fixed parsing of compact RINEX files with missing types in header
        produced by some Septentrio receivers.
      </action>
      <action dev="evan" type="fix" issue="589">
        Improve performance of AggregateBoundedPropagator by factor of 2.
      </action>
      <action dev="luc" type="fix" issue="600">
        Fixed parsing of compact RINEX files with many observation types.
      </action>
      <action dev="bryan" type="fix">
        Fixed poor design of GLONASS numerical propagator.
      </action>
      <action dev="luc" type="fix" issue="599">
        Fixed an issue in projection to flat ellipse.
      </action>
      <action dev="bryan" type="fix" issue="598">
        Added lazily addition of Newtonian attraction to the DSST and
        numerical propagator builders.
      </action>
      <action dev="luc" type="add" issue="595">
        Added EllipticalFieldOfView (with two different ways to define the
        ellipticity constraint) that can be used in FieldOfViewDetector,
        GroundFieldOfViewDetector and FootprintOverlapDetector.
      </action>
      <action dev="luc" type="add">
        Fields of view with regular polygonal shape can now be built either
        based on a defining cone inside the Fov and touching it at edges
        middle points, or based on a defining cone outside the Fov and touching
        it at vertices.
      </action>
      <action dev="luc" type="add" issue="594">
        Added CircularFieldOfView that can be used in FieldOfViewDetector,
        GroundFieldOfViewDetector and FootprintOverlapDetector.
      </action>
      <action dev="luc" type="add">
        Set up a general hierarchy for Field Of View with various shapes. At
        start, it includes DoubleDihedraFieldOfView and PolygonalFieldOfView.
      </action>
      <action dev="luc" type="add" issue="592">
        Added FilesListCrawler to load files from an explicit list.
      </action>
      <action dev="evan" type="fix" issue="583">
        Fix AbsoluteDate.compareTo() for future/past infinity.
      </action>
      <action dev="luc" type="fix" issue="588">
        Fixed wrong handling of spacecraft states in multi-satellites orbit determination
        and multi-satellite measurements generation.
      </action>
      <action dev="bryan" type="fix" issue="585">
        Improved contributing guide.
      </action>
      <action dev="petrus" type="fix" issue="570">
        Make FieldOfView.getFootprint public.
      </action>
      <action dev="bryan" type="add">
        Added combination of measurements.
      </action>
      <action dev="bryan" type="fix">
        Fix values of GPS C2D, L2D, D2D and S2D frequencies.
      </action>
      <action dev="bryan" type="add">
        Add Nequick ionospheric model.
      </action>
      <action dev="luc" type="fix" issue="581">
        Fixed spurious empty line insertion during Rinex 2 decompression
        when the number of observations per satellite is a multiple of 5
      </action>
      <action dev="luc" type="fix" issue="580">
        Fixed decompression of very small negative values in Hatanaka
        Compact RINEX format.
      </action>
      <action dev="luc" type="fix" issue="578">
        Orbit determination tutorials (and tests too) now supports compressed
        measurement files (gzip, Unix compress, Hatanaka Compact RINEX).
      </action>
      <action dev="luc" type="fix" issue="579">
        Handle properly special events flags in Hatanaka Compact RINEX format.
      </action>
      <action dev="luc" type="fix" issue="483">
        Reset additional state changed by event handlers and not managed by any
        additional state providers.
      </action>
      <action dev="luc" type="add" issue="472">
        Added support for Hatanaka Compact RINEX format.
      </action>
      <action dev="luc" type="fix" issue="574">
        Cope with input stream readers that keep asking for new bytes after end
        of Unix compressed files has been reached.
      </action>
      <action dev="luc" type="fix" issue="573">
        Added detection of some corrupted Unix-compressed files.
      </action>
      <action dev="bryan" type="fix" issue="572">
        Fixed the Saastamoinen model when station altitude is bigger than 5000.0 meters.
      </action>
      <action dev="luc" type="fix" issue="568">
        Fixed too fast step increase in a bracketing attempt.
      </action>
      <action dev="luc" type="add">
        Added phase measurement builder.
      </action>
      <action dev="luc" type="add">
        Added getWavelength in GNSS Frequency.
      </action>
    </release>
    <release version="10.0" date="2019-06-24"
             description="Orekit 10.0 is a major new release. It includes DSST OD,
             propagation in non-inertial frames, specialized propagators for GNSS
             constellations, a new ionospheric model, modeling for phase measurements, the
             LAMBDA method for phase ambiguity resolution, Shapiro effect for range
             measurements, improved documentation, as well as several other new features
             and bug fixes. This release fixes a security denial of service bug regarding
             itrf-versions.conf present since Orekit 9.2. Some APIs have incompatibly
             changed since the 9.X series including the format of itrf-versions.conf,
             removal of deprecated methods, reorganization of the models package, as well
             as updates to AbstractDetector, AbstractGNSSAttitudeProvider, DragSensitive,
             RadiationSensitive, and ZipJarCrawler. See the list below for a full
             description of the changes.">
      <action dev="evan" type="fix">
        Fix  name of GLONASS G2 frequency.
      </action>
      <action dev="luc" type="fix" >
        Fixed accuracy of dates conversions from java dates.
      </action>
      <action dev="evan" type="fix" issue="566">
        Make ITRFVersionLoader public.
      </action>
      <action dev="bryan" type="fix" issue="564">
        Fixed private argument of getLLimits() abstract method.
      </action>
      <action dev="bryan" type="fix" issue="565">
        Fixed static loading of UTC for GLONASS reference epoch.
      </action>
      <action dev="luc" type="fix" issue="547">
        Added a tile/sampling aiming direction that diverts singularity outside of a
        area of interest. This is mainly useful when sampling areas of interest that
        cover the pole as the pole is singular for classical aiming directions (constant
        azimuth or along track).
      </action>
      <action dev="luc" type="update" >
        Removed latitude limitation in AlongTrackAiming. If latitude is above (resp. below)
        the maximum (resp. minimum) latitude reached by the defining orbit, then aiming
        will be towards East for prograde orbits and towards West for retrograde orbits.
      </action>
      <action dev="bryan" type="fix">
        Fixes broken links on Orekit JavaDoc.
      </action>
      <action dev="pascal" type="fix" issue="558">
        Fixes broken links on Maven site.
      </action>
      <action dev="luc" type="fix" issue="559">
        Take into account changes in MSAFE files names published by NASA.
      </action>
      <action dev="bryan" type="add">
        Add Global Ionosphere Map model.
      </action>
      <action dev="maxime" type="add" issue="554">
        Added propagation in inertial frame.
      </action>
      <action dev="luc" type="fix" issue="557">
        Improved documentation about DatesSelector not being reusable across several
        schedulers during measurements generation.
      </action>
      <action dev="evan" type="fix">
        Fix some possible NPEs in AntexLoader, FieldAngularCoordinates.
      </action>
      <action dev="evan" type="fix">
        Fix locale dependent comparisons in SP3File, TDMParser, and YUMAParser.
      </action>
      <action dev="evan" type="fix">
        Ensure opened streams are closed in ZipJarCrawler, DTM2000, IERSConventions, and
        OceanLoadDeformationCoefficients.
      </action>
      <action dev="bryan" type="add">
        Add DSST Orbit Determination for both Kalman Filter and Batch Least Squares estimator.
      </action>
      <action dev="romaric" type="add">
        Add a events detector based on the geomagnetic field intensity at the satellite altitude
        or at sea level above the satellite, and the associated tests
      </action>
      <action dev="maxime" type="update" issue="549">
        Deleted deprecated methods in EclipseDetector.
      </action>
      <action dev="romaric" type="fix" issue="553">
        Fix the bug of attitude transition with Ephemeris propagator
        by adding a way for the LocalPVProvider to get the attitude at the end of the transition
      </action>
      <action dev="petrus" type="update" issue="518">
        Changing AbstractGNSSAttitudeProvider from public to package-private.
      </action>
      <action dev="romaric" type="fix" issue="551">
        Fix the bug of attitude transition with analytical propagator
        by refreshing the attitude after the events triggering
      </action>
      <action dev="romaric" type="fix" issue="552">
        Fix the bug of attitude transition if a reset occurs during the transition
        by adding margins to the reset of TimeSpanMap to keep the one corresponding to the "after" attitude law.
      </action>
      <action dev="bryan" type="add" issue="522">
        Generalized the GPSPropagator class to handle all GNSS constellations using
        the same algorithm.
      </action>
      <action dev="bryan" type="add" issue="519">
        Added numerical and analytical GLONASS propagators.
      </action>
      <action dev="luc" type="add" >
        Added ambiguity resolution for phase measurements.
        This feature is not complete yet and is considered experimental.
      </action>
      <action dev="bryan" type="update" issue="548">
        Reorganized models package by adding new sub-packages.
      </action>
      <action dev="maxime" type="update" issue="546">
        Updated Hipparchus dependency to version 1.5 in pom.xml file.
      </action>
      <action dev="maxime" type="update" issue="514">
        Deleted unused DerivativeStructure acceleration computation methods.
        In interfaces radiationPressureAcceleration and dragAcceleration, and all their implementations and their tests.
      </action>
      <action dev="evan" type="update" issue="543">
        Change format of itrf-versions.conf to use prefix matching instead of Regular
        Expression matching. All existing itrf-versions.conf files will need to be
        updated. This is to avoid a potential denial of service where a crafted
        itrf-versions.conf could cause the application to hang.
      </action>
      <action dev="evan" type="update" issue="543">
        ZipJarCrawler now uses "!/" to denote the start of the path within the archive
        which matches the convention used by JarURLConnection. ZipJarCrawler used to use
        "!".
      </action>
      <action dev="bryan" type="fix" issue="544" due-to="Josef Probst">
        Fixed endless loop on GPSPropagator and (Field)KeplerianOrbit.
      </action>
      <action dev="maxime" type="add" issue="403">
        Added tests for class UnivariateProcessNoise.
        Working tests for non-Cartesian orbit propagation are still needed.
      </action>
      <action dev="maxime" type="fix" issue="514">
        Deprecated unused DerivativeStructure acceleration computation methods.
        In interfaces radiationPressureAcceleration and dragAcceleration, and all their implementations and their tests.
      </action>
      <action dev="luc" type="add" issue="536">
        Take target radius into account in CircularFieldOfViewDetector and FieldOfViewDetector.
      </action>
      <action dev="maxime" type="fix" issue="539">
        Fixed DTM2000.getDensity method, made it independent of user time zone.
      </action>
      <action dev="luc" type="add" issue="535">
        Take occulting body flattening into account in eclipse detector.
      </action>
      <action dev="maxime" type="fix" issue="538" due-to="Dorian Gegout">
        Fixed default method compareTo in interface ComparableMeasurement.
      </action>
      <action dev="luc" type="add" issue="532">
        Added Shapiro effect modifier for Range and InterSatelliteRange measurements.
      </action>
      <action dev="evan" type="update" issue="389">
        Fix type parametrization of AbstractDetector so that multiple with* methods can be
        called when the type parameter is '?'.
      </action>
      <action dev="evan" type="remove" issue="506">
        Remove EventHandler.Action and FieldEventHandler.Action. Use
        org.hipparchus.ode.events.Action instead.
      </action>
      <action dev="bryan" type="update" issue="527">
        Changed API for magnetic field model to a SI base unit API.
      </action>
      <action dev="evan" type="fix">
        OrekitException preserves the stack trace when formatting the message throws
        another exception.
      </action>
      <action dev="luc" type="remove" issue="530">
        Event detectors, field of view and attitude providers are not serializable anymore.
      </action>
      <action dev="bryan" type="update" issue="526">
        Replaced private class BilinearInterpolatingFunction of Saastamoinen model
        by the one of Hipparchus
      </action>
      <action dev="evan" type="add" issue="507">
        Add Action.RESET_EVENTS to check all detectors for events without recomputing the
        propagation step.
      </action>
      <action dev="evan" type="add" issue="507">
        Add Action.RESET_EVENTS to check all detectors for events without recomputing the
        propagation step.
      </action>
      <action dev="evan" type="add" issue="507">
        Add toString() implementations to SpacecraftState, RecordAndContinue.Event and
        Field versions.
      </action>
      <action dev="evan" type="add" issue="507">
        Add Field version of RecordAndContinue.
      </action>
      <action dev="evan" type="add" issue="507">
        Add Field version of LatitudeCrossingDetector.
      </action>
      <action dev="luc" type="update">
        Removed classes and methods deprecated in the 9.X series.
      </action>
      <action dev="luc" type="fix" issue="528" due-to="Gowtham Sivaraman">
        Fixed parsing of clock in SP3 files.
      </action>
    </release>
    <release version="9.3.1" date="2019-03-16" description="Version 9.3.1 is a minor version of Orekit.
    It fixes an issue with GPS week rollover.">
      <action dev="luc" type="add" issue="534">
        Handle GPS week rollover in GPSDate.
      </action>
    </release>
    <release version="9.3" date="2019-01-25" description="Version 9.3 is a minor version of Orekit.
    It includes both new features and bug fixes. New features introduced in 9.3 are: a new GPSDate class,
    changed OrekitException from checked to unchecked exceptions, parameter drivers scales and reference
    value can be changed, access to Kalman filter internal matrices, position-only measurements in orbit determination,
    support for unofficial versions 2.12 and 2.20 of Rinex files (mainly for spaceborne receivers),
    direct building of appropriate attitude law with eclipses for all GNSS satellite types, inter-satellites
    view detector, measurement generation feature, possibility to use Marshall Solar Activity Future Estimation
    to feed NRL MSISE 2000 atmosphere model, new tropospheric models: Mendes-Pavlis, Vienna 1, Vienna 3, estimated model,
    new mapping functions for tropospheric effect: Global Mapping Function, Niell Mapping Function, Global
    Pression Temperature Models GPT and GPT2, possibility to estimate tropospheric zenith delay,
    clock offset that can be estimated (both for ground station and satellite clocks).">
      <action dev="luc" type="add" issue="516">
        Added a way to manage clock corrections from GPSPropagator.
      </action>
      <action dev="bryan" type="add" issue="498">
        Added several tropospheric models: Mendes-Pavlis, Vienna 1, Vienna 3, estimated model
        where the total zenith delay can be estimated during Orbit Determination.
      </action>
      <action dev="bryan" type="add" issue="498">
        Added Global Mapping Function and Niell Mapping Function to be used with tropospheric
        models.
      </action>
      <action dev="luc" type="add" issue="515">
        Added clock offset parameter at satellites level for orbit determination.
      </action>
      <action dev="luc" type="add" issue="513">
        Added clock offset parameter at ground stations level for orbit determination.
      </action>
      <action dev="bryan" type="add" issue="512">
        Added weather model Global Pressure and Temperature 2.
      </action>
      <action dev="bryan" type="add" issue="511">
        Added weather model Global Pressure and Temperature.
      </action>
      <action dev="luc" type="fix" issue="510">
        Fixed dropped derivatives in TimeStampedFieldPVCoordinates.shiftedBy(dt).
      </action>
      <action dev="luc" type="fix" issue="509">
        Fixed scaling error in ParameterFunction differentiation.
      </action>
      <action dev="luc" type="fix" issue="508">
        Fixed inconsistency leading to inaccuracies in conversions from AbsoluteDate to FieldAbsoluteDate.
      </action>
      <action dev="pascal" type="fix" issue="495">
        The MarshallSolarActivityFutureEstimation class implements
        the NRLMSISE00InputParameters interface.
      </action>
      <action dev="evan" type="fix" issue="486">
        Make FieldTransform.shiftedBy(T) public.
      </action>
      <action dev="evan" type="fix" issue="496">
        Fix JavaDoc for TimeComponents.getSecond().
      </action>
      <action dev="evan" type="update" issue="501">
        Deprecate GFunction in favor of ToDoubleFunction.
      </action>
      <action dev="luc" type="add" issue="494">
        Added a measurements generation feature for use with orbit determination.
        Fixes issue #494
      </action>
      <action dev="luc" type="add">
        Added adapter for event detectors, allowing to wrap existing detector
        while changing their behaviour.
      </action>
      <action dev="luc" type="add">
        Added ground at night detector.
      </action>
      <action dev="luc" type="add">
        Added inter-satellites direct view detector.
      </action>
      <action dev="luc" type="add">
        Added constants defined by IAU 2015 resolution B3 for Sun, Earth and Jupiter.
      </action>
      <action dev="luc" type="add" issue="500">
        Added retrieval of full time span (start time, end time and data) containing
        a specified date in TimeSpanMap.
        Fixes issue #500
      </action>
      <action dev="luc" type="add">
        Added direct building of attitude provider from GNSS satellite type.
      </action>
      <action dev="luc" type="add">
        Added parsing of unofficial versions 2.12 and 2.20 of Rinex files
        (used by some spaceborne receivers like IceSat 1).
      </action>
      <action dev="luc" type="add">
        Added a way to retrieve Rinex header directly from the observations data set.
      </action>
      <action dev="luc" type="add">
        Added position-only measurements in orbit determination.
      </action>
      <action dev="luc" type="fix" issue="491">
        Allow parsing of SP3 files that use non-predefined orbit types.
        Fixes issue #491.
      </action>
      <action dev="maxime" type="add" issue="485">
        Added access to Kalman filter matrices.
        KalmanEstimation interface now has methods returning the physical values of:
        state transition matrix phi, measurement matrix H, innovation matrix S and Kalman gain matrix K.
        The methods are implemented in Model class. A class ModelTest was added to test these values.
        Fixes issue #485
      </action>
      <action dev="luc" type="fix" issue="492" due-to="Lebas">
        Fixed error message for TLE with incorrect checksum.
        Fixes issue #492.
      </action>
      <action dev="maxime" type="fix" issue="490">
        Fixed reference value of parameter drivers updating in Kalman filter.
        When resetting the orbit in the propagator builder, the reference values
        of the drivers are now reset too.
        Fixes issue #490.
      </action>
      <action dev="maxime" type="add" issue="489">
        Made ParameterDriver class fully mutable.
        By adding setters for attributes scale, reference, minimum and maximum values.
        Fixes issue #489.
      </action>
      <action dev="maxime" type="fix" issue="488">
        Fixed method unNormalizeStateVector in Model class of Kalman estimator.
        Previous value did not take into account the reference values of the drivers.
        Fixes issue #488.
      </action>
      <action dev="luc" type="fix" issue="484" due-to="Yannick Jeandroz">
        Changed OrekitException from checked to unchecked exception.
        Most functions do throw such exceptions. As they are unchecked, they are
        not advertised in either `throws` statements in the function signature or
        in the javadoc. So users must consider that as soon as they use any Orekit
        feature, an unchecked `OrekitException` may be thrown. In most cases, users
        will not attempt to recover for this but will only use them to display or
        log a meaningful error message.
        Fixes #484.
      </action>
      <action dev="luc" type="fix" issue="480">
        Added GPSDate class to convert back and forth with AbsoluteDate.
        Fixes #480.
      </action>
      <action dev="evan" type="fix" issue="476">
        Fix generics in EventEnablingPredicateFilter.
        Fixes #476.
      </action>
      <action dev="maxime" type="fix" issue="473">
        Fixed wrong values of radec generated in AngularRaDecMeasurementCreator.
        Fixed wrong values of range rate generated in RangeRateMeasurementCreator.
        Added tests that check the values of measurements for each type of measurement.
        Upgraded precision in Kalman and batch least-squares OD tests that are using range-rate and radec measurements.
        Fixes issue #473.
      </action>
      <action dev="luc" type="fix">
        Derivatives with respect to mass are not computed anymore since several versions,
        some remnants of former computation remained and have now been removed.
      </action>
    </release>
    <release version="9.2" date="2018-05-26" description="Version 9.2 is a minor release of Orekit.
    It introduces several new features and bug fixes. New features introduced in version 9.2 are
    Kalman filter for orbit determination, loading of RINEX files, loading of ANTEX files, loading
    of version d of SP3 files (version a to c were already supported), on-the-fly decompression of .Z
    files, code measurements, phase measurements (but only a very basic implementation for now),
    specific attitude laws (GPS, GLONASS, GALILEO, BEIDOU) with midnight/noon turns, possibility to
    use backward propagation in LS orbit determination, support for any ITRF version, even if EOP
    files do not match the desired version, attitude overriding in constant thrust maneuvers,
    FunctionalDetector, filtering mechanism to insert specific decompression or deciphering algorithms
    during data loading, frames for Lagrange L1 and L2 point for any two related celestial bodies.
    WARNING: phase measurements, GNSS attitude and time-dependent process noise are considered
    experimental features for now, they should not be used yet for operational systems.
    Several bugs have been fixed.">
      <action dev="luc" type="fix">
        Fixed missing eclipse detectors in field version of Solar radiation pressure.
        Fixes issue #366.
      </action>
      <action dev="evan" type="fix">
        Fixed issue where EventHandler.init() was never called.
        Fixes issue #471.
      </action>
      <action dev="luc" type="fix">
        Fixed error in relative humidity units in Marini-Murray tropospheric model.
        Fixes issue #352.
      </action>
      <action dev="luc" type="fix">
        Fixed DSST events detection in the osculating case.
        Fixes issue #398.
      </action>
      <action dev="luc" type="fix">
        Allow several TLE with same date in TLESeries.
        Fixes issue #411.
      </action>
      <action dev="luc" type="fix">
        Fixed compilation problems with JDK 1.8
        Fixes issue #462.
      </action>
      <action dev="luc" type="add" >
        Added specific attitude mode for GNSS satellites: GPS (block IIA, block IIF, block IIF),
        GLONASS, GALILEO, BEIDOU (GEO, IGSO, MEO). This is still considered experimental as there
        are some problems when Sun crosses the orbital plane during a midnight/noon turn maneuver
        (which is a rare event but nevertheless occurs)
      </action>
      <action dev="luc" type="add" >
        Added natural order for observed measurements primarily based on
        chronological order, but with also value comparisons if measurements
        are simultaneous (which occurs a lot in GNSS), and ensuring no
        measurements are lost if stored in SortedSet
      </action>
      <action dev="luc" type="add" due-to="Albert Alcarraz García">
        Added GNSS code measurements
      </action>
      <action dev="luc" type="add" due-to="Albert Alcarraz García">
        Added GNSS phase measurements (very basic implementation for now, not usable as is)
      </action>
      <action dev="luc" type="add" due-to="Albert Alcarraz García">
        Added loading of RINEX observation files (versions 2 and 3)
      </action>
      <action dev="luc" type="fix">
        Fixed compression table reset problem in .Z files
        Fixes issue #450.
      </action>
      <action dev="maxime" type="fix">
        Fixed de-activation of event detection.
        In the propagate(startDate, endDate) function of class "AbstractIntegratedPropagator",
        for dates out of the time interval defined by ]startDate, endDate].
        Fixes issue #449.
      </action>
      <action dev="luc" type="add">
        Added support for loading Unix-compressed files (ending in .Z).
        This file compression algorithm is still widely used in the GNSS
        community (SP3 files, clock files, Klobuchar coefficients...)
        Fixes issue #447.
      </action>
      <action dev="luc" type="add">
        Added a customizable filtering capability in data loading.
        This allows users to insert layers providing features like
        custom decompression algorithms, deciphering, monitoring...
        Fixes issue #446.
      </action>
      <action dev="luc" type="add">
        Allow direct retrieval of rotation part without derivatives from
        LOFType without computing the full transform from inertial frame.
      </action>
      <action dev="maxime" type="fix">
        Added a provider for time-dependent process noise in Kalman estimator.
        This providers allow users to set up realistic models where the process
        noise increases in the along track direction.
        Fixes issue #403.
      </action>
      <action dev="maxime" type="add">
        Increased visibility of attributes in ConstantThrustManeuver class.
        Added getters for all attributes. Also added an attribute name that
        allows the differentiation of the maneuvers, both from a parameter driver
        point of view and from a force model point of view.
        Fixes issue #426.
      </action>
      <action dev="maxime" type="add">
        Increased visibility of attributes in propagator builders.
        By adding getters for all attributes in NumericalPropagatorBuilder
        and AbstractPropagatorBuilder.
        Also made the method findByName in ParameterDriversList public.
        Fixes issue #425.
      </action>
      <action dev="luc" type="fix">
        Ensure the correct ITRF version is used in CCSDS files, regardless
        of the EOP source chosen, defaulting to ITRF-2014.
      </action>
      <action dev="luc" type="fix">
        Split initial covariance matrix and process noise matrix in two
        methods in the covariance matrix provider interface.
      </action>
      <action dev="luc" type="add">
        Added VersionedITRF frame that allow users with needs for very high
        accuracy to specify which ITRF version they want, and stick to it
        regardless of their EOP source.
        Fixes issue #412.
      </action>
      <action dev="luc" type="add">
        Added an itrf-versions.conf configuration file allowing to specify
        which ITRF version each EOP file defines for which date
      </action>
      <action dev="luc" type="add">
        EOP history now contains the ITRF version corresponding to each
        EOP entry on a per date basis
      </action>
      <action dev="luc" type="add">
        Added an ITRFVersion enumerate to simplify conversion between ITRF frames,
        even when no direct Helmert transformation is available
      </action>
      <action dev="luc" type="add">
        Added TransformProviderUtility to reverse or combine TransformProvider instances.
      </action>
      <action dev="luc" type="add">
        Allow attitude overriding during constant-thrust maneuvers.
        Fixes issue #410.
      </action>
      <action dev="luc" type="fix">
        Fixed out-of-sync attitude computation near switch events in AttitudeSequence.
        Fixes issue #404.
      </action>
      <action dev="luc" type="add">
        Added a method to extract sub-ranges from TimeSpanMap instances.
      </action>
      <action dev="luc" type="fix">
        Fixed TLE creation with B* coefficients having single digits like 1.0e-4.
        Fixes issue #388.
      </action>
      <action dev="evan" type="add">
        Add FunctionalDetector.
      </action>
      <action dev="luc" type="add">
        Added handling of IGS ANTEX GNSS antenna models file.
      </action>
      <action dev="luc" type="add">
        Added support for SP3-d files.
      </action>
      <action dev="luc" type="fix">
        Improved SP3 files parsing.
        Some files already operationally produced by IGS Multi-GNSS Experiment (MGEX)
        exceed the maximum number of satellites supported by the regular SP3-c file
        format (which is 85 satellites) and extended the header, without updating the
        format version to SP3-d, which specifically raises the 85 satellites limitation.
        Fixes issue #376.
      </action>
      <action dev="maxime" type="add">
        Allow backward propagation in batch LS orbit determination.
        Fixes issue #375.
      </action>
      <action dev="maxime" type="add">
        Added covariance matrix to PV measurements.
        Fixes issue #374.
      </action>
      <action dev="luc" type="fix">
        Fixed issue when converting very far points (such as Sun center) to geodetic coordinates.
        Fixes issue #373.
      </action>
      <action dev="luc" type="add" >
        Added more conversions between PV coordinates and DerivativeStructure.
        This simplifies for example getting the time derivative of the momentum.
      </action>
      <action dev="maxime" type="fix">
        Fixed weights for angular measurements in W3B orbit determination.
        Fixed in test and tutorial.
        Fixes issue #370.
      </action>
      <action dev="luc" type="add" due-to="Julio Hernanz">
        Added frames for L1 and L2 Lagrange points, for any pair of celestial bodies.
      </action>
    </release>
    <release version="9.1" date="2017-11-26"
             description="Version 9.1 is a minor release of Orekit. It introduces a few new
             features and bug fixes. New features introduced in version 9.1 are some
             frames in OEM parser, retrieval of EOP from frames and ground station displacements
             modelling (both displacements due to tides and displacements due to ocean loading),
             and retrieval of covariance matrix in orbit determination. Several bugs have been fixed.
             Version 9.1 depends on Hipparchus 1.2.">
      <action dev="evan" type="add">
        Added ITRF2005 and ITRF2008 to the frames recognized by OEMParser.
        Fixes issue #361.
      </action>
      <action dev="evan" type="fix">
        Fixed FiniteDifferencePropagatorConverter so that the scale factor is only applied
        once instead of twice.
        Fixes issue #362.
      </action>
      <action dev="maxime" type="fix">
        Fixed derivatives computation in turn-around range ionospheric delay modifier.
        Fixes issue #369.
      </action>
      <action dev="evan" type="fix">
        Disabled XML external resources when parsing rapid XML TDM files.
        Part of issue #368.
      </action>
      <action dev="evan" type="fix">
        Disabled XML external resources when parsing rapid XML EOP files.
        Part of issue #368.
      </action>
      <action dev="evan" type="fix">
        Fixed NPE in OrekitException when localized string is null.
      </action>
      <action dev="luc" type="fix">
        Fixed a singularity error in derivatives for perfectly circular orbits in DSST third body force model.
        Fixes issue #364.
      </action>
      <action dev="luc" type="fix" due-to="Lucian Bărbulescu">
        Fixed an error in array size computation for Hansen coefficients.
        Fixes issue #363.
      </action>
      <action dev="luc" type="add">
        Added a way to retrieve EOP from frames by walking the frames hierarchy tree
        using parent frame links. This allows to retrieve EOP from topocentric frames,
        from Earth frames, from TOD...
      </action>
      <action dev="luc" type="add">
        Take ground stations displacements into account in orbit determination.
        The predefined displacement models are the direct effect of solid tides
        and the indirect effect of ocean loading, but users can add their own models
        too.
      </action>
      <action dev="luc" type="add">
        Added ground stations displacements due to ocean loading as per IERS conventions,
        including all the 342 tides considered in the HARDISP.F program.
        Computation is based on Onsala Space Observatory files in BLQ format.
      </action>
      <action dev="luc" type="add">
        Added ground points displacements due to tides as per IERS conventions.
        We have slightly edited one entry in table 7.3a from IERS 2010 conventions
        to fix a sign error identified by Dr. Hana Krásná from TU Wien (out of phase
        radial term for the P₁ tide, which is -0.07mm in conventions when it should be
        +0.07mm). This implies that our implementation may differ up to 0.14mm from
        other implementations.
      </action>
      <action dev="luc" type="fix">
        Avoid intermixed ChangeForwarder instances calling each other.
        Fixes issue #360.
      </action>
      <action dev="maxime" type="fix">
        Modified the way the propagation parameter drivers are mapped in the
        Jacobian matrix in class "Model".
        Added a test for multi-sat orbit determination with estimated
        propagation parameters (µ and SRP coefficients).
        Fixes issue #354.
      </action>
      <action dev="luc" type="fix">
        Added a convenience method to retrieve covariance matrix in
        physical units in orbit determination.
        Fixes issue #353.
      </action>
      <action dev="luc" type="fix" due-to="Rongwang Li">
        Fixed two errors in Marini-Murray model implementation.
        Fixes issue #352.
      </action>
      <action dev="luc" type="fix">
        Prevent duplicated Newtonian attraction in FieldNumericalPropagator.
        Fixes issue #350.
      </action>
      <action dev="luc" type="fix">
        Copy additional states through impulse maneuvers.
        Fixes issue #349.
      </action>
      <action dev="luc" type="fix">
        Removed unused construction parameters in ShiftingTransformProvider
        and InterpolatingTransformProvider.
        Fixes issue #356.
      </action>
      <action dev="luc" type="fix">
        Fixed wrong inertial frame for Earth retrieved from CelestialBodyFactory.
        Fixes issue #355.
      </action>
      <action dev="luc" type="update">
        Use a git-flow like branching workflow, with a develop branch for bleeding-edge
        development, and master branch for stable published versions.
      </action>
    </release>
    <release version="9.0.1" date="2017-11-01"
             description="Version 9.0.1 is a patch release of Orekit.
            It fixes security issus 368.">
      <action dev="evan" type="fix">
        Disabled XML external resources when parsing rapid XML TDM files.
        Part of issue #368.
      </action>
      <action dev="evan" type="fix">
        Disabled XML external resources when parsing rapid XML EOP files.
        Part of issue #368.
      </action>
    </release>
    <release version="9.0" date="2017-07-26"
             description="Version 9.0 is a major release of Orekit. It introduces several new
             features and bug fixes. New features introduced in version 9.0 are Taylor algebra
             propagation (for high order uncertainties propagation or very fast Monte-Carlo
             studies), multi-satellites orbit determination, parallel multi-satellites propagation,
             parametric accelerations (polynomial and harmonic), turn-around measurements,
             inter-satellite range measurements, rigth ascension/declination measurements,
             Antenna Phase Center measurements modifiers, EOP estimation in precise orbit
             determination, orbit to attitude coupling in partial derivatives, parsing of CCSDS
             Tracking Data Messages, parsing of university of Bern Astronomical Institute files
             for Klobuchar coefficients, ITRF 2014, preservation of non-Keplerian orbits derivatives,
             JB2008 atmosphere model, NRL MSISE 2000 atmosphere model, boolean combination of events
             detectors, ephemeris writer, speed improvements when tens of thousands of measurements
             are used in orbit determination, Danish translations. Several bugs have been fixed.">
      <action dev="luc" type="add">
        Added on-board antenna phase center effect on inter-satellites range measurements.
      </action>
      <action dev="luc" type="add">
        Added on-board antenna phase center effect on turn-around range measurements.
      </action>
      <action dev="luc" type="add">
        Added on-board antenna phase center effect on range measurements.
      </action>
      <action dev="luc" type="update">
        Moved Bias and OutlierFilter classes together with the other estimation modifiers.
      </action>
      <action dev="luc" type="update">
        Forced states derivatives to be dimension 6 rather than either 6 or 7. The
        additional mass was not really useful, it was intended for maneuvers calibration,
        but in fact during maneuver calibration we adjust either flow rate or specific
        impulse but not directly mass itself.
      </action>
      <action dev="luc" type="add">
        Added parametric acceleration force models, where acceleration amplitude is a
        simple parametric function. Acceleration direction is fixed in either inertial
        frame, or spacecraft frame, or in a dedicated attitude frame overriding spacecraft
        attitude. The latter could for example be used to model solar arrays orientation if
        the force is related to solar arrays). Two predefined implementations are provided,
        one for polynomial amplitude and one for harmonic amplitude. Users can add other
        cases at will. This allows for example to model the infamous GPS Y-bias, which is
        thought to be related to a radiator thermal radiation.
      </action>
      <action dev="luc" type="remove">
        Removed obsolete Cunningham and Droziner attraction models. These models have
        been superseded by Holmes-Featherstone attraction model available since 2013
        in Orekit.
      </action>
      <action dev="luc" type="update">
        Take orbit to attitude coupling into account in the partial derivatives for all attitude modes.
        Fixes issue #200.
      </action>
      <action dev="luc" type="update">
        Merged FieldAttitudeProvider into AttitudeProvider.
      </action>
      <action dev="luc" type="update">
        Simplified ForceModel interface. It does not require dedicated methods anymore for
        computing derivatives with respect to either state or parameters.
      </action>
      <action dev="luc" type="remove">
        Removed Jacchia-Bowman 2006 now completely superseded by Jacchia-Bowman 2008.
      </action>
      <action dev="luc" type="update">
        Make Jacchia-Bowman 2008 thread-safe and field-aware.
      </action>
      <action dev="luc" type="update">
        Make NRL MSISE 2000 thread-safe and field-aware.
      </action>
      <action dev="luc" type="update">
        Make DTM2000 thread-safe and field-aware.
      </action>
      <action dev="luc" type="add">
        Added support for ITRF 2014.
        As of mid-2017, depending on the source of EOP, the ITRF retrieved using
        FramesFactory.getITRF will be either ITRF-2014 (if using EOP 14 C04) or
        ITRF-2008 (if using EOP 08 C04, bulletins A, bulletins B, or finals .all).
        If another ITRF is needed, it can be built using HelmertTransformation.
      </action>
      <action dev="luc" type="remove">
        Removed classes and methods deprecated in 8.0.
      </action>
      <action dev="luc" type="add">
        Added coordinates of all intermediate participants in estimated measurements.
        This will allow estimation modifiers to get important vectors (sighting
        directions for example) without recomputing everything from the states.
      </action>
      <action dev="luc" type="add">
        Added a multi-satellites orbit determination feature.
      </action>
      <action dev="luc" type="add">
        Added one-way and two-way inter-satellites range measurements.
      </action>
      <action dev="luc" type="fix" due-to="Glenn Ehrlich">
        Avoid clash with Python reserved keywords and, or and not in BooleanDetector.
      </action>
      <action dev="luc" type="add" due-to="Maxime Journot">
        Added right ascension and declination angular measurements.
      </action>
      <action dev="luc" type="add">
        Added a parallel propagation feature for addressing multi-satellites needs.
        Propagators of different types (analytical, semi-analytical, numerical,
        ephemerides ...) can be mixed at will.
      </action>
      <action dev="luc" type="fix">
        Fixed Gaussian quadrature inconsistent with DSST theory when orbit derivatives are present.
        Fixes issue #345.
      </action>
      <action dev="luc" type="fix">
        Fixed infinite recursion when attempting two orbit determinations in row.
        Fixes issue #347.
      </action>
      <action dev="luc" type="add" due-to="Lars Næsbye Christensen">
        Added Danish translations.
        Fixes issue #346.
      </action>
      <action dev="luc" type="add" >
        Allow estimation of polar motion (offset plus linear drift) and prime meridian
        correction (offset plus linear drift) in orbit determination. This is essentially
        equivalent to add correction to the xp, yp, dtu1 and lod Earth Orientation Parameters.
      </action>
      <action dev="luc" type="add">
        Parameters in orbit determination can be associated with a per-parameter reference date.
      </action>
      <action dev="luc" type="fix">
        Fixed wrong generation of FieldTransforms by time stamped cache, when generation
        happens backward in time.
        Fixes issue #344.
      </action>
      <action dev="luc" type="update">
        Improved computation ground station parameters derivatives
        in orbit determination.
      </action>
      <action dev="luc" type="update" >
        Use automatic differentiation for all orbit determination measurements types.
        This allows simpler evolutions to estimate parameters for which derivatives
        are not straightforward to compute; some of these parameters are needed for
        precise orbit determination.
      </action>
      <action dev="luc" type="add" due-to="Maxime Journot">
        Added parsing of University of Bern Astronomical Institute files for α and β Klobuchar coefficients.
      </action>
      <action dev="luc" type="add" due-to="Maxime Journot">
        Added parsing of CCSDS TDM (Tracking Data Messages) files, both text and XML.
      </action>
      <action dev="luc" type="fix" due-to="Florentin-Alin Butu">
        Fixed lighting ratio in solar radiation pressure for interplanetary trajectories.
      </action>
      <action dev="hank" type="fix">
        Allow small extrapolation before and after ephemeris.
        Fixes issue #261.
      </action>
      <action dev="luc" type="fix">
        Fixed missing attitude in DSST mean/osculating conversions.
        Fixes issue #339.
      </action>
      <action dev="luc" type="fix">
        Optionally take lift component of the drag force into account in BoxAndSolarArraySpacecraft.
        Fixes issue #324.
      </action>
      <action dev="luc" type="fix" due-to="James Schatzman">
        Change visibility of getTargetPV in GroundPointing to public so it can be subclassed by
        users in other packages.
        Fixes issue #341.
      </action>
      <action dev="luc" type="update">
        Deprecated the TLESeries class. The file format used was considered to be too specific and
        the API not really well designed. Users are encouraged to use their own parser for series of TLE.
      </action>
      <action dev="luc" type="fix" due-to="Gavin Eadie">
        Removed dead code in deep SDP4 propagation model.
        Fixes issue #342.
      </action>
      <action dev="luc" type="fix" due-to="Quentin Rhone">
        Added a way to prefix parameters names when estimating several maneuvers
        in one orbit determination.
        Fixes issue #338.
      </action>
      <action dev="luc" type="fix" due-to="Pascal Parraud">
        Removed unneeded reset at end of sample creation in propagators conversion.
        Fixes issue #335.
      </action>
      <action dev="luc" type="fix" due-to="Michiel Zittersteijn">
        Fixed wrong angle wrapping computation in IodLambert.
      </action>
      <action dev="luc" type="fix" due-to="Lucian Barbulescu">
        Fixed boundaries of thrust parameter driver in ConstantThrustManeuver.
        Fixes issue #327.
      </action>
      <action dev="luc" type="fix" due-to="Hao Peng">
        Allow some old version of TLE format to be parsed correctly.
        Fixes issue #330.
      </action>
      <action dev="luc" type="fix" due-to="James Schatzman">
        Fixed ArrayOutOfBoundException appearing when converting dates at past or future infinity
        to string.
        Fixes issue #340.
      </action>
      <action dev="luc" type="fix">
        Extended range of DateComponents to allow the full integer range as days offset
        from J2000.
      </action>
      <action dev="luc" type="fix">
        Prevent NaN appearing in UTC-TAI offsets for dates at past or future infinity.
      </action>
      <action dev="luc" type="fix">
        Prevent central attraction coefficient from being adjusted in TLEPropagatorBuilder,
        as it is specified by the TLE theory.
        Fixes issue #313.
      </action>
      <action dev="luc" type="fix" due-to="Hao Peng">
        Added a flag to prevent resetting initial state at the end of integrating propagators.
        Fixes issue #251.
      </action>
      <action dev="luc" type="fix">
        Tutorials now all rely on orekit-data being in user home folder.
        Fixes issue #245.
      </action>
      <action dev="luc" type="fix">
        Apply delay corresponding to h = 0 when station altitude is below 0 in SaastamoinenModel.
        Fixes issue #202.
      </action>
      <action dev="luc" type="add">
        Added derivatives to orbits computed from non-Keplerian models, and use
        these derivatives when available. This improves shiftedBy() accuracy,
        and as a consequence also the accuracy of EventShifter. As example, when
        comparing shiftedBy and numerical model on a low Earth Sun Synchronous Orbit,
        with a 20x20 gravity field, Sun and Moon third bodies attractions, drag and
        solar radiation pressure, shifted position errors without derivatives are 18m
        after 60s, 72m after 120s, 447m after 300s; 1601m after 600s and 3141m after
        900s, whereas the shifted position errors with derivatives are 1.1m after 60s,
        9.1m after 120s, 140m after 300s; 1067m after 600s and 3307m after 900s.
      </action>
      <action dev="luc" type="fix">
        Preserved non-Keplerian acceleration in spacecraft state when computed from numerical propagator.
        Fixes issue #183.
      </action>
      <action dev="luc" type="fix">
        Fixed accuracy of FieldAbsoluteDate.
        Fixes issue #337.
      </action>
      <action dev="luc" type="fix">
        Fixed eccentricity computation for hyperbolic Cartesian orbits.
        Fixes issue #336.
      </action>
      <action dev="luc" type="fix">
        Fixed an array out of bounds error in DSST zonal short periodics terms.
      </action>
      <action dev="luc" type="fix" due-to="Maxime Journot">
        Fixed a factor two error in tropospheric and ionospheric modifiers.
      </action>
      <action dev="luc" type="add" due-to="Maxime Journot">
        Added turn-around (four-way range) measurements to orbit determination.
      </action>
      <action dev="luc" type="update">
        Updated dependency to Hipparchus 1.1, released on 2017, March 16th.
        Fixes issue #329.
      </action>
      <action dev="evan" type="add">
        Added simple Boolean logic with EventDetectors.
      </action>
      <action dev="luc" type="add">
        Added getGMSTRateFunction to IEEEConventions to compute accurately Earth rotation rate.
      </action>
      <action dev="luc" type="update">
        OneAxisEllipsoid can now transform FieldGeodeticPoint from any field
        and not only DerivativeStructure.
      </action>
      <action dev="luc" type="add">
        Completed field-based Cartesian and angular coordinates with missing
        features that were only in the double based versions.
      </action>
      <action dev="luc" type="update" due-to="Maxime Journot">
        Use DerivativeStructure to compute derivatives for Range measurements.
      </action>
      <action dev="luc" type="update">
        Improved conversion speed from Cartesian coordinates to geodetic coordinates
        by about 15%.
      </action>
      <action dev="evan" type="add">
        Replace OrbitFile interface with EphemerisFile, adding support for multiple
        ephemeris segments and the capability to create a propagator from an ephemeris.
      </action>
      <action dev="hank" type="add">
        Added EphemerisFileWriter interface for serializing EphemerisFiles to external
        file formats, and implemented the OEMWriter for CCSDS OEM file export support.
      </action>
      <action dev="hank" type="add">
        Added OrekitEphemerisFile object for encapsulating propagator outputs into an
        EphemerisFile which can then be exported with EphemerisFileWriter classes.
      </action>
      <action dev="luc" type="fix">
        Fixed thread-safety issues in DTM2000 model.
        Fixes issue #258.
      </action>
      <action dev="pascal" type="add">
        Added JB2008 atmosphere model.
      </action>
      <action dev="pascal" type="add">
        Added NRLMSISE-00 atmosphere model.
      </action>
      <action dev="luc" type="fix" due-to="Hao Peng">
        Fixed outliers configuration parsing in orbit determination tutorial and test.
        Fixes issue #249
      </action>
      <action dev="luc" type="fix" >
        Greatly improved orbit determination speed when a lot of measurements are used
        (several thousands).
      </action>
      <action dev="luc" type="fix" >
        Fixed ant build script to run Junit tests.
        Fixes issue #246.
      </action>
      <action dev="luc" type="update">
        Added a protection against zero scale factors for parameters drivers.
      </action>
      <action dev="evan" type="fix">
        Fix AbsoluteDate.createMJDDate when the time scale is UTC and the date
        is during a leap second.
        Fixes issue #247
      </action>
      <action dev="luc" type="fix" >
        Fixed ant build script to retrieve Hipparchus dependencies correctly.
        Fixes issue #244.
      </action>
    </release>
    <release version="8.0.1" date="2017-11-01"
             description="Version 8.0.1 is a patch release of Orekit.
            It fixes security issus 368.">
      <action dev="evan" type="fix">
        Disabled XML external resources when parsing rapid XML EOP files.
        Part of issue #368.
      </action>
    </release>
    <release version="8.0" date="2016-06-30"
             description="Version 8.0 is a major release of Orekit. It introduces several new
             features and bug fixes as well as a major dependency change. New features introduced
             in version 8.0 are orbit determination, specialized propagator for GPS satellites
             based on SEM or YUMA files, computation of Dilution Of Precision and a new angular
             separation event detector. Several bugs have been fixed. A major change introduced
             with version 8.0 is the switch from Apache Commons Math to Hipparchus as the
             mathematical library, which also implied switching from Java 6 to Java 8.">
      <action dev="luc" type="fix" due-to="Andrea Antolino">
        Improved accuracy of orbits Jacobians.
        Fixes issue #243.
      </action>
      <action dev="luc" type="update">
        Deprecated PropagationException, replaced by OrekitException.
      </action>
      <action dev="evan" type="fix" due-to="Greg Carbott">
        Fix bug in restarting propagation with a ConstantThrustManeuver with an
        updated initial condition.
      </action>
      <action dev="luc" type="fix">
        Fixed a display error for dates less than 0.5ms before a leap second.
      </action>
      <action dev="luc" type="update">
        Use ParameterDriver with scale factor for both orbit determination, conversion,
        and partial derivatives computation when finite differences are needed.
      </action>
      <action dev="luc" type="fix">
        Apply impulse maneuver correctly in backward propagation.
        Fixes issue #241.
      </action>
      <action dev="luc" type="add">
        Added angular separation detector. This is typically used to check separation
        between spacecraft and the Sun as seen from a ground station, to avoid interferences
        or damage.
      </action>
      <action dev="luc" type="update">
        All class and methods that were deprecated in the 7.X series have been removed.
      </action>
      <action dev="luc" type="update">
        Allow ICGEM gravity field reader to parse non-Earth gravity fields.
      </action>
      <action dev="evan" type="add">
        Add methods for a integration step handler to tell if the start/end of the step is
        interpolated due to event detection. Also added ability to add a step handler in
        ephemeris mode.
      </action>
      <action dev="evan" type="fix">
        Switch to a continuous Ap to Kp geomagnetic index conversion.
        Fixes issue #240.
      </action>
      <action dev="pascal" type="add">
        Added computation of Dilution Of Precision (DOP).
      </action>
      <action dev="pascal" type="add">
        Added a specialized propagator for GPS spacecrafts, based on
        SEM or YUMA files.
      </action>
      <action dev="luc" type="update">
        Ported the new Hipparchus event handling algorithm to Orekit.
        This improves robustness in corner cases, typically when different
        event detectors triggers at very close times and one of them
        resets the state such that it affects the other detectors.
      </action>
      <action dev="luc" type="update">
        Simplified step interpolators API, replacing the setDate/getState
        pair with an interpolated state getter taking a date argument.
      </action>
      <action dev="luc" type="update">
        Switched from Apache Commons Math to Hipparchus library.
      </action>
      <action dev="luc" type="add">
        Added an orbit determination feature!
      </action>
      <action dev="evan" type="add">
        Add EventHandler to record all events.
      </action>
      <action dev="evan" type="fix">
        Fix exception during event detection using
        NumericalPropagator.getGeneratedEphemeris() near the start/end date of
        the generated ephemeris.
        Fixes issue #238
      </action>
    </release>
    <release version="7.2.1" date="2017-11-01"
             description="Version 7.2.1 is a patch release of Orekit.
            It fixes security issus 368.">
      <action dev="evan" type="fix">
        Disabled XML external resources when parsing rapid XML EOP files.
        Part of issue #368.
      </action>
    </release>
    <release version="7.2" date="2016-04-05"
             description="Version 7.2 is a minor release of Orekit. It introduces several new
             features and bug fixes. The most important features introduced in version 7.2
             are handling of GLONASS and QZSS time scales, support for local time zones
             according to ISO-8601 standard, and finer tuning of short period terms in
             DSST propagator. Version 7.2 depends on version 3.6.1 of Apache Commons Math,
             which also fixes a bug related to close events detection.">
      <action dev="luc" type="add">
        Added GLONASS and QZSS time scales. These time scales my be used in SP3-c files.
      </action>
      <action dev="luc" type="add">
        Added parsing and displaying of local time according to ISO-8601 standard.
      </action>
      <action dev="luc" type="fix">
        Added some protections against malformed SP3 files.
      </action>
      <action dev="luc" type="fix">
        Fixed Newcomb operators generation in DSST for high degree gravity fields.
        Fixes issue #237
      </action>
      <action dev="luc" type="update">
        Improved tuning of DSST tesseral force models. Users can now tune max degree,
        max eccentricity power and max frequency in mean longitude for short
        period terms, as well as for m-daily terms.
      </action>
      <action dev="luc" type="update">
        Improved tuning of DSST zonal force models. Users can now tune max degree,
        max eccentricity power and max frequency in true longitude for short
        period terms.
      </action>
      <action dev="luc" type="fix">
        Fixed wrong continuous maneuver handling in backward propagation.
        Fixes issue #236
      </action>
    </release>
    <release version="7.1" date="2016-02-07"
             description="Version 7.1 is a minor release of Orekit. It introduces several new
             features and bug fixes. The most important features introduced in version 7.1
             are a lot of new event detectors (field of view based detectors supporting any FoV
             shape, either on ground targetting spacecraft or on spacecraft and targetting
             ground defined zones with any shape, extremum elevation detector, anomaly,
             latitude argument, or longitude argument crossing detectors, either true, mean
             or eccentric, latitude and longitude extremum detectors, latitude and longitude
             crossing detectors), new event filtering capability based on user-provided
             predicate function, ability to customize DSST interpolation grid for short period
             elements, ability to retrieve DSS short periodic coefficients, removed some arbitrary
             limitations in DSST tesseral and zonal contribution, ability to set short period
             degree/order to smaller values than mean elements in DSST, vastly improved
             frames transforms efficiency for various Earth frames, three different types of
             solar radiation pressure coefficients, new tabulated attitudes related to Local
             Orbital Frame, smooth attitude transitions in attitudes sequences, with derivatives
             continuity at both endpoint, ground zone sampling either in tiles or grid with fixed
             or track-based orientation, derivatives handling in geodetic points, parsing of TLE
             with non-unclassified modifiers, support for officiel WMM coefficients from NOAA,
             support for tai-utc.dat file from USNO, tropospheric refraction model following
             Recommendation ITU-R P.834-7, geoid model based on gravity field, and use of the new
             Apache Commons Math rotation API with either Frame transform convention or vector
             operator convention. Numerous bugs were also fixed.
             Version 7.1 depends on version 3.6 of Apache Commons Math.">
      <action dev="thierry" type="add">
        Added tropospheric refraction correction angle following Recommendation ITU-R P.834-7.
      </action>
      <action dev="luc" type="add">
        Added a way to configure max degree/order for short periods separately
        from the mean elements settings in DSST tutorial.
      </action>
      <action dev="luc" type="fix">
        Fixed limitation to degree 12 on zonal short periods, degree/order 8 on
        tesseral short periods, and degree/order 12 for tesseral m-dailies in DSST.
      </action>
      <action dev="luc" type="fix">
        Fixed wrong orbit type in propagator conversion. The type specified by
        user was ignored when computing variable stepsize integrator tolerances.
      </action>
      <action dev="luc" type="add">
        Set up three different implementations of radiation pressure coefficients,
        using either a single reflection coefficient, or a pair of absorption
        and specular reflection coefficients using the classical convention about
        specular reflection, or a pair of absorption and specular reflection
        coefficients using the legacy convention from the 1995 CNES book.
        Fixes issue #170
      </action>
      <action dev="luc" type="fix">
        Fixed wrong latitude normalization in FieldGeodeticPoint.
      </action>
      <action dev="luc" type="fix">
        Fixed blanks handling in CCSDS ODM files.
        Fixes issue #232
      </action>
      <action dev="luc" type="fix">
        Fixed FramesFactory.getNonInterpolatingTransform working only
        in one direction.
        Fixes issue #231
      </action>
      <action dev="evan" type="add">
        Added Field of View based event detector for ground based sensors.
      </action>
      <action dev="luc" type="add">
        Added a getFootprint method to FieldOfView for projecting Field Of View
        to ground, taking limb of ellipsoid into account (including flatness) if
        Field Of View skims over horizon.
      </action>
      <action dev="luc" type="add">
        Added a pointOnLimb method to Ellipsoid for computing points that lie
        on the limb as seen from an external observer.
      </action>
      <action dev="luc" type="add">
        Added an isInside predicate method to Ellipsoid for checking points location.
      </action>
      <action dev="evan" type="fix">
        Support parsing lowercase values in CCSDS orbit data messages.
        Fixes issue #230
      </action>
      <action dev="luc" type="add">
        Added a generic FieldOfViewDetector that can handle any Field Of View shape.
        The DihedralFieldOfViewDetector is deprecated, but the CircularFieldOfViewDetector
        which corresponds to a common case that can be computed more accurately and faster
        than the new generic detector is preserved.
      </action>
      <action dev="luc" type="add">
        Added a FieldOfView class to model Fields Of View with any shape.
      </action>
      <action dev="luc" type="add">
        Added a FootprintOverlapDetector which is triggered when a sensor
        Field Of View (any shape, even split in non-connected parts or
        containing holes) overlaps a geographic zone, which can be non-convex,
        split in different sub-zones, have holes, contain the pole...
        Fixes issue #216
      </action>
      <action dev="luc" type="fix" due-to="Carlos Casas">
        Added a protection against low altitudes in JB2006 model.
        Fixes issue #214
      </action>
      <action dev="luc" type="fix" due-to="Petrus Hyvönen">
        Enlarged access to SGP4 and DeepSDP4 propagators.
        Fixes issue #207
      </action>
      <action dev="luc" type="fix">
        Fixed covariance matrices units when read from CCSDS ODM files. The
        data returned at API level are now consistent with SI units, instead of being
        kilometer-based.
        Fixes issue #217
      </action>
      <action dev="luc" type="fix">
        Fixed DSST ephemeris generation.
        Fixes issue #222
      </action>
      <action dev="luc" type="update">
        Vastly improved DSS short period terms interpolation.
      </action>
      <action dev="luc" type="fix">
        Use new Rotation API from Apache Commons Math 3.6.
        This API allows to use both vector operator convention and frames
        transform convention naturally. This is useful when axis/angles are
        involved, or when composing rotations. This probably fixes one of
        the oldest stumbling blocks for Orekit users.
      </action>
      <action dev="luc" type="fix">
        Fixed state partial derivatives in drag force model.
        Fixes issue #229
      </action>
      <action dev="evan" type="fix">
        Fixed incorrect density in DTM2000 when the input position is not in ECI
        or ECEF.
        Fixes issue #228
      </action>
      <action dev="evan" type="add">
        Added capability to use a single EventHandler with multiple types of
        EventDetectors.
      </action>
      <action dev="luc" type="add" >
        Added a way to customize interpolation grid in DSST, either using a fixed number
        of points or a maximum time gap between points, for each mean elements integration
        step.
      </action>
      <action dev="luc" type="add" >
        Added TabulatedLofOffset for attitudes defined by tabulating rotations between Local Orbital Frame
        and spacecraft frame.
        Fixes issue #227
      </action>
      <action dev="luc" type="fix" >
        Fixed wrong ephemeris generation for analytical propagators with maneuvers.
        Fixes issue #224.
      </action>
      <action dev="luc" type="fix" >
        Fixed date offset by one second for TLE built from their components,
        if a leap second was introduced earlier in the same year.
        Fixes issue #225.
      </action>
      <action dev="luc" type="fix" >
        Allow parsing TLE with non-unclassified modifier.
      </action>
      <action dev="luc" type="add" >
        As a side effect of fixing issue #223, KeplerianPropagator and
        Eckstein-Hechler propagator are now serializable.
      </action>
      <action dev="luc" type="fix" >
        Fixed missing additional states handling in ephemeris propagators
        created from analytical propagators.
      </action>
      <action dev="luc" type="fix" >
        Fixed NPE and serialization issues in ephemeris propagators created
        from analytical propagators.
        Fixes issue #223.
      </action>
      <action dev="luc" type="fix" >
        Fixed time scale issues in JPL ephemerides and IAU pole models.
        The time used for internal computation should be TDB, not TT.
      </action>
      <action dev="luc" type="fix" >
        Fixed an issue with backward propagation on analytical propagator.
        During first step, the analytical interpolator wrongly considered the
        propagation was forward.
      </action>
      <action dev="luc" type="add" >
        Added a way to retrieve short period coefficients from DSST as
        spacecraft state additional parameters. This is mainly intended
        for test and validation purposes.
      </action>
      <action dev="luc" type="fix" >
        Prevent small overshoots of step limits in event detection.
        Fixes issue #218.
      </action>
      <action dev="luc" type="fix" >
        Handle string conversion of dates properly for dates less than 1 millisecond
        before midnight (they should not appear as second 60.0 of previous minute but
        should rather wrap around to next minute).
        Partly fixes issue #218.
      </action>
      <action dev="luc" type="fix" >
        Enforce Lexicographical order in DirectoryCrawler, to ensure reproducible
        loading. Before this changes, some tests could fail in one computer while
        succeeding in another computer as we use a mix of DE-4xx files, some having
        a different EMRAT (81.30056907419062 for DE-431, 81.30056 for DE-405 and DE-406).
      </action>
      <action dev="luc" type="add" >
        Added EventEnablingPredicateFilter to filter event based on an user-provided
        enabling predicate function. This allow for example to dynamically turn some
        events on and off during propagation or to set up some elaborate logic like
        triggering on elevation first time derivative (i.e. one elevation maximum)
        but only when elevation itself is above some threshold.
      </action>
      <action dev="luc" type="update" >
        Renamed EventFilter into EventSlopeFilter.
      </action>
      <action dev="luc" type="add" >
        Added elevation extremum event detector.
      </action>
      <action dev="luc" type="fix" >
        Fixed ellipsoid tessellation with large tolerances.
        Fixes issue #215.
      </action>
      <action dev="evan" type="fix" >
        Fixed numerical precision issues for start/end dates of generated
        ephemerides.
        Fixes issues #210
      </action>
      <action dev="luc" type="add" >
        Added anomaly, latitude argument, or longitude argument crossings detector,
        either true, mean or eccentric.
        Fixes issue #213.
      </action>
      <action dev="luc" type="add" >
        Added latitude and longitude extremum detector.
      </action>
      <action dev="luc" type="add" >
        Added latitude and longitude crossing detector.
      </action>
      <action dev="luc" type="add" >
        Added a way to convert between PVA and geodetic points with time derivatives.
      </action>
      <action dev="luc" type="add" >
        Allow truncation of tiles in ellipsoid tessellation.
      </action>
      <action dev="luc" type="add" >
        Propagator builders can now be configured to accept any orbit types
        and any position angle types in the input flat array.
        Fixes issue #208.
      </action>
      <action dev="luc" type="add" >
        Added smooth attitude transitions in attitudes sequences, with derivatives
        continuity at both endpoints of the transition that can be forced to match
        rotation, rotation rate and rotation acceleration.
        Fixes issue #6.
      </action>
      <action dev="luc" type="fix" >
        Fixed attitudes sequence behavior in backward propagation.
        Fixes issue #206.
      </action>
      <action dev="luc" type="add" >
        Added factory methods to create AbsoluteDate instances from MJD or JD.
        Fixes issue #193.
      </action>
      <action dev="luc" type="fix" due-to="Joris Olympio">
        Fixed wrong attitude switches when an event occurs but the active attitude mode
        is not the one it relates to.
        Fixes issue #190.
      </action>
      <action dev="luc" type="add"  due-to="Joris Olympio">
        Added a way to be notified when attitude switches occur.
        Fixes issue #190.
      </action>
      <action dev="luc" type="fix" >
        Ensure Keplerian propagator uses the specified mu and not only the one from the initial orbit.
        Fixes issue #184.
      </action>
      <action dev="luc" type="update" >
        Improved frames transforms efficiency for various Earth frames.
      </action>
      <action dev="luc" type="fix" >
        Specify inertial frame to compute orbital velocity for ground pointing laws.
        Fixes issue #115.
      </action>
      <action dev="luc" type="fix" >
        Activated two commented-out tests for DTM2000, after ensuring we
        get the same results as the original fortran implementation.
        Fixes issue #204.
      </action>
      <action dev="luc" type="fix" due-to="Javier Martin Avila">
        Fixed resetting of SecularAndHarmonic fitting.
        Fixes issue #205.
      </action>
      <action dev="luc" type="add">
        Added a way to sample a zone on an ellipsoid as grids of inside points.
        Fixes issue #201.
      </action>
      <action dev="luc" type="fix">
        Fixed an event detection problem when two really separate events occur within
        the event detector convergence threshold.
        Fixes issue #203.
      </action>
      <action dev="luc" type="fix">
        Added protections against TLE parameters too large to fit in the format.
        Fixes issue #77.
      </action>
      <action dev="luc" type="fix">
        Allowed slightly malformed TLE to be parsed.
        Fixes issue #196.
      </action>
      <action dev="luc" type="fix">
        Fixed overlapping issue in ellipsoid tessellation, typically for independent
        zones (like islands) close together.
        Fixes issue #195.
      </action>
      <action dev="tn" type="add">
        Added support to load WMM coefficients from the official model file
        provided by NOAA.
      </action>
      <action dev="tn" type="fix">
        Fixed javadoc of method "GeoMagneticField#calculateField(...)":
        the provided altitude is expected to be a height above the WGS84 ellipsoid.
      </action>
      <action dev="luc" type="update">
        Added a simpler interface for creating custom UTC-TAI offsets loaders.
      </action>
      <action dev="luc" type="add">
        Added support for USNO tai-utc.dat file, enabled by default, in
        addition to the legacy support for IERS UTC-TAI.history file
        which is still supported and also enabled by default.
      </action>
      <action dev="luc" type="add">
        Added a way to load TAI-UTC data from Bulletin A. Using this feature
        is however NOT recommended as there are known issues in TAI-UTC data
        in some bulletin A (for example bulletina-xix-001.txt from 2006-01-05
        has a wrong year for last leap second and bulletina-xxi-053.txt from
        2008-12-31 has an off by one value for TAI-UTC on MJD 54832). This
        feature is therefore not enabled by default, and users wishing to
        rely on it should do it carefully and take their own responsibilities.
      </action>
      <action dev="luc" type="add">
        Added ellipsoid tessellation, with tiles either oriented along track
        (ascending or descending) or at constant azimuth.
      </action>
      <action dev="luc" type="fix">
        Added customization of EOP continuity check threshold.
        Fixes issue #194.
      </action>
      <action dev="evan" type="add">
        Added geoid model based on gravity field.
        Fixes issue #192.
      </action>
      <action dev="luc" type="fix">
        Added automatic loading of Marshall Solar Activity Future Estimation data.
        Fixes issue #191.
      </action>
      <action dev="luc" type="update">
        Simplified Cartesian to ellipsoidal coordinates transform and greatly improved its performances.
      </action>
      <action dev="luc" type="fix">
        Fixed target point in BodyCenterPointing attitude.
        Fixes issue #100.
      </action>
    </release>
    <release version="7.0" date="2015-01-11"
             description="Version 7.0 is a major release of Orekit. It introduces several new
             features and bug fixes. New features introduced in version 7.0 are the complete
             DSST semi-analytical propagator with short-periodics terms (only mean elements
             were available in previous version), extension to second order derivatives for
             many models (Cartesian coordinates, angular coordinates, attitude modes, ...),
             bilinear interpolator in Saastamoinen model, attitude overriding during impulsive
             maneuvers, general relativity force model, geographic zone detector, and ecliptic
             frame.
             Several bugs have been fixed. One noteworthy fix concerns an inconsistency in
             Eckstein-Hechler propagator velocity, which leads to a change of the generated
             orbit type.">
      <action dev="hankg" type="add">
        Added bilinear interpolator and use it on Saastamoinen model.
        Implements feature #182.
      </action>
      <action dev="luc" type="update">
        Removed old parts that were deprecated in previous versions.
      </action>
      <action dev="luc" type="update">
        Updated dependency to Apache Commons Math 3.4, released on 2014-12-26.
      </action>
      <action dev="luc" type="fix">
        Fixed null vector normalization when attempting to project to ground a point already on ground.
        Fixes issue #181.
      </action>
      <action dev="luc" type="add" due-to="Lucian Barbulescu">
        Added Romanian localization for error messages.
      </action>
      <action dev="luc" type="fix">
        Fixed velocity inconsistency in orbit generation in Eckstein-Hechler propagator.
        The Eckstein-Hechler propagator now generated Cartesian orbits, with velocity
        computed to be fully consistent with model evolution. A side effect is that
        if users rebuild circular parameters from the generated orbits, they will
        generally not math exactly the input circular parameters (but position will
        match exactly).
        Fixes issue #180.
      </action>
      <action dev="luc" type="fix">
        Improved acceleration output in Eckstein-Hechler model.
      </action>
      <action dev="luc" type="add">
        Added projection of moving point (i.e. position and derivatives too) to
        ground surface.
      </action>
      <action dev="luc" type="add">
        Added a general 3 axes ellipsoid class, including a feature to compute
        any plane section (which result in a 2D ellipse).
      </action>
      <action dev="luc" type="add">
        Added support for IERS bulletin A (rapid service and prediction)
      </action>
      <action dev="tn" type="fix">
        Fixed various issues in geomagnetic fields models:
        GeoMagneticField.getDecimalYear() returned a slightly wrong result: e.g. for 1/1/2005
        returned 2005.0020 instead of 2005.0, GeoMagneticFieldFactory.getModel() returned
        wrong interpolation near models validity endpoints, GeoMagneticField.transformModel(double)
        method did not check year validity. Added more unit tests and adapted existing tests for
        IGRF/WMM with sample values / results as they have changed slightly.
        Fixes issue #178.
      </action>
      <action dev="luc" type="fix" due-to="Patrice Mathieu">
        Fixed closest TLE search. When filtering first from satellite ID and
        then extracting closest date, the returned satellite was sometime wrong.
      </action>
      <action dev="luc" type="add" due-to="Hank Grabowski">
        Allow attitude overriding during impulsive maneuvers.
        Fixes issue #176.
      </action>
      <action dev="evan" type="add">
        Added general relativity force model.
      </action>
      <action dev="luc" type="add" due-to="Ioanna Stypsanelli">
        added Greek localization for error messages.
      </action>
      <action dev="evan" type="fix">
        Fixed incorrect partial derivatives for force models that depend on satellite velocity.
        Fixes #174.
      </action>
      <action dev="evan" type="fix">
        Fixed incorrect parameters set in NumericalPropagatorBuilder.
        Fixes #175.
      </action>
      <action dev="luc" type="update" >
        Significantly reduced size of various serialized objects.
      </action>
      <action dev="luc" type="update" >
        PVCoordinatesProvider now produces time-stamped position-velocities.
      </action>
      <action dev="luc" type="update" >
        Tabulated attitude provider can be built directly from time-stamped angular coordinates
        lists, in addition to attitudes lists.
      </action>
      <action dev="luc" type="add" >
        Added time-stamped versions of position-velocity and angular coordinates.
      </action>
      <action dev="luc" type="fix" due-to="Daniel Aguilar Taboada">
        Fixed wrong rotation interpolation for rotations near π.
        Fixes issue #173.
      </action>
      <action dev="luc" type="update" >
        Updated dependency to Apache Commons Math 3.3.
      </action>
      <action dev="luc" type="update" due-to="Lucian Barbulescu, Nicolas Bernard">
        Added short periodics for DSST propagation.
      </action>
      <action dev="luc" type="add" >
        Added a GeographicZoneDetector event detector for complex geographic zones traversal.
        Fixes issue #163.
      </action>
      <action dev="evan" type="fix">
        Add Ecliptic frame. Agrees with JPL ephemerides to within 0.5 arcsec.
        Issue #166.
      </action>
      <action dev="evan" type="fix">
        Fix cache exception when propagating backwards with an interpolated
        gravity force model.
        Fixes issue #169.
      </action>
      <action dev="luc" type="fix">
        Fixed parsing of dates very far in the future.
        Fixes issue #171.
      </action>
      <action dev="luc" type="fix">
        Trigger an exception when attempting to interpolate attitudes without rotation rate
        using only one data point.
      </action>
      <action dev="evan" type="fix">
        Fixed SpacecraftState date mismatch exception with some attitude providers.
      </action>
      <action dev="luc" type="fix" >
        Fixed wrong scaling in JPL ephemeris when retrieving coordinates in a frame
        that is not the defining frame of the celestial body.
        Fixes issue #165.
      </action>
      <action dev="luc" type="update" due-to="Lucian Barbulescu">
        Prepare generation of either mean or osculating orbits by DSST propagator.
        The short periodics terms are not computed yet, but there is ongoing work
        to add them.
      </action>
      <action dev="luc" type="update" due-to="Lucian Barbulescu">
        Avoid recomputing Chi and Chi^2 in Hansen coefficients for tesseral.
      </action>
      <action dev="luc" type="update" due-to="Nicolas Bernard">
        Added better handling of Hansen kernel computation through use of PolynomialFunction.
      </action>
      <action dev="luc" type="update" due-to="Petre Bazavan">
        Compute Hansen coefficients using linear transformation.
      </action>
      <action dev="luc" type="fix" >
        Fixed a non-bracketing exception in event detection, in some rare cases of noisy g function.
        Fixes issue #160.
      </action>
      <action dev="luc" type="fix" >
        Fixed a missing reset of resonant tesseral terms in DSST propagation.
        Fixes issue #159.
      </action>
      <action dev="luc" type="fix" >
        Improved default max check interval for NodeDetector, so it handles correctly
        highly eccentric orbits.
        Fixes issue #158.
      </action>
    </release>
    <release version="6.1" date="2013-12-13"
             description="Version 6.1 is a minor release of Orekit. It introduces several new
             features and bug fixes. The most important features introduced in version 6.1
             are solid tides force model, including pole tide at user choice, and following
             either IERS 1996, IERS 2003 or IERS 2010 conventions ; ocean tides force model,
             including pole tide at user choice, loading a user provided model ; simultaneous
             support for IERS 1996, 2003 and 2010 for frames definition, which is very
             important to support legacy systems and to convert coordinates between older and
             newer reference systems ; greatly improved accuracy of celestial/terrestrial
             frames transforms (we are now at sub-micro arcsecond level for IERS 2003/2010,
             both with equinox based and Non-Rotating Origin, at a sub-milli arcseconds for
             IERS 1996, both with equinox based and Non-Rotating Origin) ; classical
             equinox-based paradigm and new non-rotating origin paradigm for inertial and
             terrestrial frames are now supported with all IERS conventions ; automatic
             conversion of IERS Earth Orientation Paramters from equinoxial to non-rotating
             paradigm ; support for CCSDS Orbit Data Message ; improved API for events,
             allowing separation of event detection and event handling (the older API is still
             available for compatibility) ; merged all the elevation related events, allowing
             to use both refraction model and antenna mask at the same time if desired ;
             new attitude mode based on interpolation on a table. Numerous bugs were also fixed.
             Version 6.1 depends on version 3.2 of Apache commons math.">
      <action dev="luc" type="fix" >
        Reduced number of calls to the g function in event detectors.
        Fixes issue #108.
      </action>
      <action dev="luc" type="fix" >
        Fixed a spurious backward propagation.
        Fixes issue #107.
      </action>
      <action dev="luc" type="fix" >
        Improved error detection for numerical and DSST propagation for cases
        where user attempts to compute integrator tolerances with an orbit for
        which Jacobian is singular (for example equatorial orbit while using
        Keplerian representation).
        Fixes issue #157.
      </action>
      <action dev="luc" type="add" >
        Added a method to get the number or calls to getNeighbors in the generic time stamped cache,
        to allow performing measurements while tuning the cache.
      </action>
      <action dev="luc" type="add" >
        Added high degree ocean load deformation coefficients computed by Pascal
        Gégout (CNRS / UMR5563 - GET).
      </action>
      <action dev="luc" type="add" >
        Time scales are now serializable.
      </action>
      <action dev="luc" type="add" due-to="Nicolas Bernard">
        Improved DSST tesseral computation efficiency by caching Jacobi polynomials.
      </action>
      <action dev="luc" type="fix" due-to="Daniel Aguilar Taboada">
        Fixed yaw steering attitude law, which didn't project spacecraft velocity correctly.
        Fixes issue #156.
      </action>
      <action dev="luc" type="add" >
        Added a way to set the maximum number of iterations for events detection.
        Fixes issue #155.
      </action>
      <action dev="luc" type="add">
        Added an attitude provider from tabulated attitudes.
        Fixes issue #154.
      </action>
      <action dev="luc" type="add" due-to="Hank Grabowski">
        Improved test coverage.
        Fixes issue #153.
      </action>
      <action dev="luc" type="add" due-to="Hank Grabowski">
        Merged all elevation detectors into one. The new detector supports all
        features from the previous (and now deprecated) ApparentElevationDetector
        and GroundMaskElevationDetector.
        Fixes issue #144.
      </action>
      <action dev="luc" type="add" due-to="Hank Grabowski">
        Added a DetectorEventHandler interface aimed at handling only the
        event occurrence part in propagation. This allows to separate the
        event detection itself (which is declared by the EventDetector interface)
        from the action to perform once the event has been detected. This also
        allows to avoid subclassing of events, which was cumbersome. It also allows
        to share a single handler for several events.
        The previous behavior with eventOccurred declared at detector level and
        subclassing is still available but is deprecated and will be removed in
        the next major release.
      </action>
      <action dev="luc" type="fix" due-to="Christophe Le Bris">
        Fixed an indexing error in Harris-Priester model.
        Fixes issue #152.
      </action>
      <action dev="luc" type="add">
        Added a new force model for ocean tides in numerical propagation, including pole tides.
        Fixes issue #11.
      </action>
      <action dev="luc" type="fix" due-to="Lucian Barbulescu">
        Fixed conversion from position-velocity to Keplerian, when the orbit is
        perfectly equatorial.
        Fixes issue #151.
      </action>
      <action dev="luc" type="add">
        Added a new force model for solid tides in numerical propagation, including pole tides.
        Fixes issue #10.
      </action>
      <action dev="luc" type="add">
        Added a way to select IERS conventions for non-rotating origin
        based ITRF.
      </action>
      <action dev="luc" type="update">
        Greatly improved accuracy of celestial/terrestrial frames transforms.
        We are now at sub-micro arcsecond level for IERS 2003/2010, both with
        equinox based and Non-Rotating Origin, at a sub-milli arcseconds
        for IERS 1996, both with equinox based and Non-Rotating Origin.
      </action>
      <action dev="luc" type="fix">
        Fixed missing nutation correction in Equation Of Equinoxes.
        Fixes issue #150.
      </action>
      <action dev="luc" type="fix">
        Fixed rate for TCB time scale.
      </action>
      <action dev="luc" type="add">
        Added new definition of astronomical unit from IAU-2012 resolution B2.
      </action>
      <action dev="luc" type="fix">
        Fixed Date/Time split problem when date is a few femto-seconds before the end of the day.
        Fixes issue #149.
      </action>
      <action dev="luc" type="fix">
        Fixed overflow problem in TimeComponents.
        Fixes issue #148.
      </action>
      <action dev="luc" type="update">
        Separate parsing from using Poisson series.
      </action>
      <action dev="luc" type="add" due-to="Steven Ports">
        Added support for parsing CCSDS ODM files (OPM, OMM and OEM).
      </action>
      <action dev="luc" type="update">
        Flattened ITRF frames tree so all supported ITRF realizations (2005, 2000, 97, 93) share the same
        parent ITRF2008. Previously, the tree was 2008 &lt;- 2005 &lt;- 2000 &lt;- {93,97} and the reference dates
        for Helmert transforms were all different. We now use the parameters provided at epoch 2000.0 and
        with respect to ITRF2008 at http://itrf.ensg.ign.fr/doc_ITRF/Transfo-ITRF2008_ITRFs.txt.
      </action>
      <action dev="luc" type="fix">
        Fixed azimuth parameter in the TopocentricFrame.pointAtDistance method.
        Fixes issue #145.
      </action>
      <action dev="luc" type="fix"  due-to="Matt Edwards">
        Fixed location of JAVA_EPOCH. As we now take the linear models between UTC and TAI
        that were used between 1961 and 1972, we have to consider the offset that was in
        effect on 1970-01-01 and which was precisely 8.000082s. Fixes issue #142.
      </action>
      <action dev="luc" type="update" >
        Vastly improved performances for Poisson series computations. Poisson series are often
        evaluated several components together (x/y/s in new non-rotating paradigm, ∆ψ/∆ε in old
        equinox paradigm for example). As the components are built from a common model, they
        share many nutation terms. We now evaluate these shared terms only once, as we evaluate
        the components in parallel thanks to a preliminary "compilation" phase performed when
        the Poisson series are set up. This dramatically improves speed: on a test case based
        on x/y/s evaluations over a one year time span without any caching,  we noticed a
        more than two-fold speedup: mean computation time reduced from 6.75 seconds (standard
        deviation 0.49s) to 3.07 seconds (standard deviation 0.04s), so it was a 54.5% reduction
        in mean computation time. At the same time, accuracy was also improved thanks to the
        Møller-Knuth TwoSum algorithm without branching now used for summing all series terms.
      </action>
      <action dev="luc" type="fix" >
        When UT1 time scale is used, it is now possible to choose which Earth Orientation
        Parameters history to use (formerly, only EOP compatible with IAU-2000/2006 was
        used, even for systems relying only on older conventions).
      </action>
      <action dev="luc" type="add" >
        Added Greenwich Mean Sidereal Time and Greenwich Apparent Sidereal Time
        to all supported IERS conventions (i.e. IERS 1996, IERS 2003 and IERS 2010).
      </action>
      <action dev="luc" type="add" >
        Classical equinox-based paradigm and new non-rotating origin paradigm for
        inertial and terrestrial frames are now supported with all IERS conventions.
        This means it is now possible to use MOD/TOD/GTOD with the recent precession/nutation
        models from recent conventions, and it is also possible to use CIRF/TIRF/ITRF with
        the older precession nutation models from ancient conventions. Of course, all these
        conventions and frames can be used at the same time, which is very important to
        support legacy systems and to convert coordinates between older and newer reference
        systems.
      </action>
      <action dev="luc" type="add" >
        Added IERS 1996 in the list of supported IERS conventions.
      </action>
      <action dev="luc" type="add" >
        Added factory methods to compute arbitrary Julian Epochs (J1900.0, J2000.0 ...)
        and Besselian Epochs (B1900.0, B1950.0 ...) that are used as reference dates
        in some models and frames.
      </action>
      <action dev="luc" type="fix" >
        Fixed non-bracketing exception while converting Cartesian points very close to equator into geodetic
        coordinates. Fixes issue #141.
      </action>
      <action dev="evan" type="add" >
        Added getAngularVelocity() to PVCoordinates.
      </action>
      <action dev="luc" type="add" >
        Added back serialization for some ephemerides produced by integration-based propagators.
        The ephemerides produced by NumericalPropagator are always serializable, and the ones
        produced by DSSTPropagator may be serializable or not depending on the force models used.
      </action>
      <action dev="luc" type="fix" >
        Fixed missing events detection when two events occurred at exactly the same time using an analytical
        propagator (like generated ephemerides for example). Fixes issue #138.
      </action>
      <action dev="luc" type="fix" >
        Fixed data loading from zip/jar. A more streamlined architecture has been set up, and each zip entry
        now uses its own input stream. Closing the stream triggers the switch to the next entry, and duplicate
        close are handled gracefully. Fixes issue #139.
      </action>
      <action dev="luc" type="fix" >
        Improved event bracketing by backporting changes made in Apache Commons Math (may fix issues #110
        and #136, but we cannot be sure as neither issues were reproducible even before this change...).
      </action>
      <action dev="luc" type="fix" >
        Fixed GTOD and Veis frame that did apply UT1-UTC correction when they should not (fixes issue #131).
      </action>
      <action dev="luc" type="fix" >
        Completely rewrote conversion from Cartesian to geodetic coordinates to improve
        numerical stability for very far points (typically when computing coordinates
        of Sun). Fixes issue #137.
      </action>
    </release>
    <release version="6.0" date="2013-04-23"
             description="Version 6.0 is a major release of Orekit. It introduces several new
             features and bug fixes. Several incompatibilities with respect to previous
             versions 5.x have been introduced. Users are strongly advised to upgrade to this
             version. The major features introduced in version 6.0 are the inclusion of the DSST
             semi-analytical propagator, an improved propagator architecture where all propagators
             can use events and step handlers, much better and faster gravity field force model,
             Jacobians availability for all force models, converters between different propagation
             models (which can be used to convert between mean and osculating elements), thread
             safety for many parts (mainly frames, but still excluding propagators) while still
             preserving caching for performances even in multi-threaded environments, time-dependent
             gravity fields, support for IERS 2010 conventions, support for INPOP and all DExxx
             ephemerides, new frames, new time scales, support for user-defined states in spacecraft
             state, availability of additional states in events, interpolators for many components
             like position-velocity, spacecraft state and attitude allowing to compute high order
             derivatives if desired, filtering of events, orphan frames, magnetic fields models,
             SP3 files support, visibility circles, support for Marshall Solar Activity Future
             Estimation of solar activity. Numerous bugs were also fixed. Version 6.0 now depends
             on version 3.2 of Apache commons math.">
      <action dev="pascal" type="fix" >
        Fixed conversion of mean anomaly to hyperbolic eccentric anomaly (fixes issue #135).
      </action>
      <action dev="luc" type="add" >
        Extracted fundamental nutation arguments from CIRF frame. This allows both reuse of
        the arguments for other computations (typically tides), and also allows to use
        convention-dependent arguments (they are similar for IERS conventions 2003 and 2010,
        but have changed before and may change in the future).
      </action>
      <action dev="luc" type="fix" >
        Fixed event g function correction when starting exactly at 0 with a backward
        propagation (fixes issue #125).
      </action>
      <action dev="luc" type="update" >
        Error messages properties are now loaded directly in UTF-8.
      </action>
      <action dev="luc" type="add" >
        Added a way to know which tide system is used in gravity fields (zero-tide,
        tide-free or unknown).
      </action>
      <action dev="luc" type="add" >
        Added orphan frame, i.e. trees that are not yet connected to the main
        frame tree but attached later on. This allows building frame trees
        from leaf to root. This change fixes feature request #98.
      </action>
      <action dev="luc" type="add" >
        Added a way to filter only increasing or decreasing events. The filtering
        occurs a priori, i.e. the filtered out events do not trigger a search.
        Only the interesting events are searched for and contribute to computation
        time. This change fixes feature request #104.
      </action>
      <action dev="pascal" type="add" >
        Added a semianalytical propagator based on the Draper Semianalytic
        Satellite Theory. The DSST accounts for all significant perturbations
        (central body including tesseral harmonics, third-body, drag, solar
        radiation pressure) and is applicable to all orbit classes.
        To begin with, only mean elements propagation is available.
      </action>
      <action dev="evan" type="update" >
        Greatly improved performance of time-stamped caches for data that is
        read only once (like UTC leap seconds history or EOP).
      </action>
      <action dev="luc" type="add" >
        Additional states can now be used in events. Note that waiting for the
        fix for issue MATH-965 in Apache Commons Math to be been officially
        published, a workaround has been used in Orekit. This workaround
        implies that events that should be triggered based on additional equations
        for integration-based propagator will be less accurate on the first step
        (full accuracy is recovered once the first step is accepted).
        So in these corner cases, users are advised to start propagation at least
        one step before the first event (or to use a version of Apache Commons Math
        that includes the fix, which has been added to the development version as
        of r1465654). This change fixes feature request #134.
      </action>
      <action dev="luc" type="add" >
        AdditionalStateProviders can now be used for all propagators, not
        only analytical ones. Note that when both state providers and
        additional differential equations are used in an integration-based
        propagator, they must used different states names. A state can only
        be handled by one type at a time, either already integrated or
        integrated by the propagator (fixes feature request #133).
      </action>
      <action dev="luc" type="add" >
        Added a way to store user data into SpacecraftState. User data are
        simply double arrays associated to a name. They are handled properly
        by interpolation, event handlers, ephemerides and adapter propagators.
        Note that since SpacecraftState instances are immutable, adding states
        generates a new instance, using a fluent API principle (fixes feature request #132).
      </action>
      <action dev="luc" type="add" >
        Added a way to retrieve all additional states at once from a step interpolator.
      </action>
      <action dev="luc" type="fix" >
        Fixed wrong orientation for ICRF and all IAU pole and prime meridians
        (a few tens milli-arcseconds). This error mainly induced an error in
        celestial bodies directions, including the Sun which is used in many
        places in Orekit (fixes bug #130).
      </action>
      <action dev="luc" type="add" >
        Added support for IERS conventions 2010. Note that Orekit still also
        support conventions 2003 in addition to conventions 2010. However, as
        IERS does not provide anymore data to link TIRF 2003 with ITRF, ITRF
        based on 2003 convention is not available. ITRF can only be based on
        either 2010 conventions for CIO-based paradigm or on 1996 conventions
        for equinox-based paradigm.
      </action>
      <action dev="luc" type="add" >
        Atmosphere models now provide their central body frame.
      </action>
      <action dev="luc" type="add" >
        Added versions of angular coordinates and position-velocity that use
        any field instead of double (classes FieldAngularCoordinates and
        FieldPVCoordinates). This allows to compute derivatives of these quantities
        with respect to any number of variables and to any order (using DerivativeStructure
        for the field elements), or to compute at arbitrary precision (using Dfp for
        the field elements). Regular transforms as produced by frames
        handle these objects properly and compute partial derivatives for them.
      </action>
      <action dev="luc" type="update" >
        Converted Cunningham and Droziner force models to use the API of the new
        partial derivatives framework, despite they STILL USE finite differences.
        These two force models are now considered obsolete, they have been
        largely superseded by the Holmes-Featherstone model, which can be used
        for much larger degrees (Cunnigham and Droziner use un-normalized
        equations and coefficients which underflow at about degree 90), which
        already provides analytical derivatives, and which is twice faster. It
        was therefore considered a waste of time to develop analytical derivatives
        for them. As a consequence, they use finite differences to compute their
        derivatives, which adds another huge slow down factor when derivatives are
        requested. So users are strongly recommended to avoid these models when
        partial derivatives are desired...
      </action>
      <action dev="luc" type="add" >
        Added analytical computation of partial derivatives for third-body
        attraction.
      </action>
      <action dev="luc" type="add" >
        Added analytical computation of partial derivatives for constant
        thrust maneuvers.
      </action>
      <action dev="luc" type="update" >
        Converted Newtonian force model to use the new partial derivatives
        framework.
      </action>
      <action dev="luc" type="update" >
        Converted Holmes-Featherstone force model to use the new partial derivatives
        framework.
      </action>
      <action dev="luc" type="add" >
        Added analytical computation of partial derivatives for surface forces
        (drag and radiation pressure) for all supported spacecraft body shapes.
      </action>
      <action dev="luc" type="update" >
        Streamlined the force models partial derivatives computation for numerical
        propagation. It is now far simpler to compute analytically the derivatives
        with respect to state and with respect to force models specific parameters,
        thanks to the new Apache Commons Math differentiation framework.
      </action>
      <action dev="luc" type="add" >
        Added a new force model for central body gravity field, based on Holmes and Featherstone
        algorithms. This model is a great improvement over Cunningham and Droziner models. It
        allows much higher degrees (it uses normalized coefficients and carefully crafted
        recursions to avoid overflows and underflows). It computes analytically all partial
        derivatives and hence can be used to compute accurate state transition matrices. It is
        also much faster than the other models (for example a 10 days propagation of a low Earth
        orbit with a 1cm tolerance setting and a 69x69 gravity field was about 45% faster with
        Holmes and Featherstone than with Cunningham).
      </action>
      <action dev="luc" type="fix" >
        Improved gravity field un-normalization to allow higher degrees/order with Cunningham and
        Droziner models. Formerly, the coefficients computation underflowed for square fields
        degree = order = 85, and for non-square fields at degree = 130 for order = 40. Now square
        fields can go slightly higher (degree = order = 89) and non-square fields can go much
        higher (degree = 393 for order = 63 for example). Attempts to use un-normalization past
        the underflow limit now raises an exception.
      </action>
      <action dev="luc" type="update" >
        Updated Orekit to version 3.1.1 of Apache Commons Math.
      </action>
      <action dev="luc" type="add" >
        Added support for time-dependent gravity fields. All recent gravity
        fields include time-dependent coefficients (linear trends and pulsations
        at several different periods). They are now properly handled by Orekit.
        For comparison purposes, it is still possible to retrieve only the constant
        part of a field even if the file contains time-dependent coefficients too.
      </action>
      <action dev="luc" type="update" >
        Added a way to speed up parsing and reduce memory consumption when
        loading gravity fields. Now the user can specify the maximal degree
        and order before reading the file.
      </action>
      <action dev="luc" type="fix" >
        The EGM gravity field reader did not complain when files with missing
        coefficients were provided, even when asked to complain.
      </action>
      <action dev="luc" type="fix" >
        Fixed serialization of all predefined frames. This fix implied
        also fixing serialization of celestial bodies as the predefined
        ICRF frame relies on them. Note for both types of objects, only
        some meta-data are really serialized in such a way that at
        deserialization time we retrieve singletons. So the serialized
        data are small (less than 500 bytes) and exchanging many time
        these objects in a distributed application does not imply anymore
        lots of duplication.
      </action>
      <action dev="tn" type="fix" due-to="Yannick Tanguy">
        Throw an exception if the conversion of mean anomaly to hyperbolic
        eccentric anomaly does not converge in KeplerianOrbit (fixes bug #114).
      </action>
      <action dev="luc" type="fix" due-to="Evan Ward">
        Removed weak hash maps in frames (fixes bug #122).
      </action>
      <action dev="luc" type="fix" due-to="Bruno Revelin">
        Improved documentation of interpolation methods (fixes bug #123).
      </action>
      <action dev="tn" type="fix" due-to="Evan Ward">
        Make TIRF2000Provider class thread-safe (fixes bug #118).
      </action>
      <action dev="tn" type="fix" due-to="Christophe Le Bris">
        Correct spelling of the inner class QuadratureComputation (fixes bug #120).
      </action>
      <action dev="tn" type="fix" due-to="Evan Ward">
        Remove unnecessary synchronization in UT1Scale (fixes bug #119).
      </action>
      <action dev="tn" type="fix" due-to="Carlos Casas">
        Clear caches in CelestialBodyFactory when removing CelestialBodyLoaders
        (fixes bug #106).
      </action>
      <action dev="tn" type="fix" due-to="Yannick Tanguy">
        Fix loading of JPL ephemerides files with overlapping periods
        (fixes bug #113).
      </action>
      <action dev="tn" type="fix" due-to="Simon Billemont">
        Prevent initialization exception in UTCScale in case no user-defined
        offsets are provided. (fixes bug #111).
      </action>
      <action dev="luc" type="fix" due-to="Evan Ward">
        Improved performance by caching EME2000 frame in AbstractCelestialBody
        (fixes bug #116).
      </action>
      <action dev="tn" type="fix" due-to="Evan Ward">
        Make TidalCorrections class thread-safe by using the new TimeStampedCache.
        (fixes bug #117).
      </action>
      <action dev="tn" type="fix" due-to="Evan Ward">
        Convert position entries contained in SP3 files to meters instead of km
        (fixes bug #112).
      </action>
      <action dev="luc" type="add" >
        Added support for version 2011 of ICGEM gravity field format. Orekit
        still ignore the time-dependent part of these fields, though.
      </action>
      <action dev="luc" type="update" >
        Greatly simplified CelestialBodyLoader interface, now it is not related
        to DataLoader anymore (which implies users can more easily provide
        analytical models instead of the JPL/IMCCE ephemerides if they want)
      </action>
      <action dev="luc" type="fix" >
        Use the new thread-safe caches and the new Hermite interpolation feature on
        Transform, Earth Orientation Parameters, JPL/IMCCE ephemerides, UTC-TAI
        history and Ephemeris to remove thread-safety issues in all classes using
        cache (fixes #3).
      </action>
      <action dev="luc" type="add" >
        Added Hermite interpolation features for position-velocity coordinates,
        angular coordinates, orbits, attitudes, spacecraft states and transforms.
        Hermite interpolation matches sample points value and optionally first derivative.
      </action>
      <action dev="luc" type="add" >
        Added an AngularCoordinates as an angular counterpart to PVCoordinates.
      </action>
      <action dev="luc" type="add" >
        Transform now implements both TimeStamped and TimeShiftable. Note that this change
        implied adding an AbsoluteDate parameter to all transform constructors, so this
        is a backward incompatible change.
      </action>
      <action dev="luc" type="fix" >
        Fixed wrong transform for 3D lines (fixes bug #101).
      </action>
      <action dev="luc" type="add" >
        Upgraded support of CCSDS Unsegmented Time Code (CUC) to version 4 of the
        standard published in November 2010 (fixes bug #91), this includes support for
        an extended preamble field and longer time codes.
      </action>
      <action dev="luc" type="add" due-to="Francesco Rocca">
        Added a way to build TLE propagators with attitude providers and mass (fixes bug #84).
      </action>
      <action dev="luc" type="fix" >
        Fixed numerical stability errors for high order gravity field in Cunningham model (fixes bug #97).
      </action>
      <action dev="luc" type="fix" due-to="Yannick Tanguy">
        Fixed an error in radiation pressure for BoxAndSolarArraySpacecraft (fixes bug #92).
      </action>
      <action dev="thomas" type="add">
        Added models for tropospheric delay and geomagnetic field.
      </action>
      <action dev="luc" type="update">
        The existing general mechanism for shifting objects in time has been
        formalized as a parameterized interface implemented by AbsoluteDate, Attitude,
        Orbit, PVCoordinates and SpacecraftState.
      </action>
      <action dev="luc" type="update">
        Time scales are not serializable anymore (this induced problems for the UTC scale
        and its caching feature).
      </action>
      <action dev="luc" type="fix">
        Fixed TLE propagation in deep space when inclination is exactly 0 (fixes bug #88).
      </action>
      <action dev="pascal" type="add" due-to="Francesco Rocca">
        Added a package for spacecraft states to propagators conversion extending an
        original contribution for TLE (Orbit Converter for Two-Lines Elements) to all
        propagators.
      </action>
      <action dev="luc" type="fix">
        Improved testing of error messages.
      </action>
      <action dev="luc" type="fix">
        Removed too stringent test on trajectory in TLE propagator (fixes bug #86).
      </action>
      <action dev="thomas" type="fix">
        Set the initial state for a TLEPropagator (fixes bug #85).
      </action>
      <action dev="luc" type="update">
        Improved testing of error messages.
      </action>
      <action dev="luc" type="update">
        Updated IAU poles for celestial bodies according to the 2009 report and the
        2011 erratum from the IAU/IAG Working Group on Cartographic Coordinates and
        Rotational Elements of the Planets and Satellites (WGCCRE).
      </action>
      <action dev="luc" type="update">
        Removed code deprecated before 5.0.
      </action>
      <action dev="thomas" type="add">
        Added support for more recent JPL DExxx and INPOP ephemerides files (fixes feature #23).
      </action>
      <action dev="luc" type="fix">
        Fixed formatting of very small values in TLE lines (fixes bug #77).
      </action>
      <action dev="thomas" type="fix">
        Fixed formatting of TLE epoch (fixes bug #74).
      </action>
      <action dev="thomas" type="fix">
        Fixed performance issues when using the singleton UTCScale instance from
        multiple threads. Use a prototype pattern instead (fixes bug #33).
      </action>
      <action dev="luc" type="add">
        Added J2 effect on small maneuvers model.
      </action>
      <action dev="luc" type="fix">
        Fixed attitudeProvider field masking in IntegratedEphemeris.
      </action>
      <action dev="luc" type="add">
        Added a tutorial to compute Earth phased, Sun synchronous orbits.
      </action>
      <action dev="luc" type="add">
        Added a fitter for osculating parameters, allowing conversion to mean parameters.
      </action>
      <action dev="luc" type="update">
        Made Greenwich mean and apparent sidereal time publicly visible in GTOD frame.
      </action>
      <action dev="luc" type="update">
        Made equation of equinoxes sidereal time publicly visible in TOD frame.
      </action>
      <action dev="thomas" type="update">
        Added more german translations for error messages.
      </action>
      <action dev="luc" type="fix">
        Allow ClasspathCrawler and ZipJarCrawler data providers to work in
        OSGi environments by providing an explicit class loader (fixes bug #54).
      </action>
      <action dev="luc" type="update">
        Improved the small maneuvers analytical model to compute orbit Jacobian
        with respect to maneuver parameters.
      </action>
      <action dev="luc" type="fix">
        Force impulse maneuver to preserve orbit type and orbit frame.
      </action>
      <action dev="thomas" type="add">
        Added sp3 file parser.
      </action>
      <action dev="luc" type="add">
        Added a method to compute frames transforms Jacobians in the Transform class.
      </action>
      <action dev="luc" type="fix">
        Fixed a problem with propagation over null or negative ranges.
      </action>
      <action dev="luc" type="add">
        Added a multiplexer for step handlers.
      </action>
      <action dev="luc" type="add">
        Added init methods to step handlers and event handlers.
      </action>
      <action dev="luc" type="add">
        Added an adapter propagator that can add small maneuvers to any propagator, including
        ephemeris based ones.
      </action>
      <action dev="luc" type="add">
        Added an analytical model for the effect at date t1 of a small maneuver performed at date t0.
      </action>
      <action dev="luc" type="fix">
        Fixed a missing reinitialization of start date when state was reset in numerical propagator.
      </action>
      <action dev="luc" type="update">
        Added detection of attempts to create hyperbolic orbits as circular or equinoctial
        instances.
      </action>
      <action dev="pascal" type="fix">
        Fixed potential numerical failure in lightning ratio computation.
      </action>
      <action dev="luc" type="update">
        Simplified construction of atmosphere models, the Earth fixed frame is already present
        in the body shape, there was no need to pass a separate argument for it.
      </action>
      <action dev="pascal" type="add">
        Added Harris-Priester atmosphere model.
      </action>
      <action dev="luc" type="update">
        Changed the return value of eventOccurred method from an int to an enumerate.
      </action>
      <action dev="pascal" type="fix">
        Fixed frame for TLEPropagator (fixes bug #31).
      </action>
      <action dev="luc" type="add">
        Added getters/setters for impulse maneuvers.
      </action>
      <action dev="luc" type="add">
        Added getters/setters for attitude provider in all orbit propagators.
      </action>
      <action dev="luc" type="add">
        Added a method to compute visibility circles in TopocentricFrame.
      </action>
      <action dev="luc" type="add">
        Added an equinox-based version of ITRF.
      </action>
      <action dev="luc" type="add">
        Added getters for thrust, Isp and flow rate in constant thrust maneuvers.
      </action>
      <action dev="luc" type="add">
        Allow use of any supported Local Orbital Frames as the reference frame
        for LofOffset attitude modes.
      </action>
      <action dev="luc" type="add">
        Added support for LVLH, VVLH and VNC local orbital frames.
      </action>
      <action dev="luc" type="fix">
        Fixed a performance bug implying that some frames reloaded all EOP history files
        each time a transform was computed (fixes bug #26).
      </action>
      <action dev="luc" type="add" >
        Added support for columns-based IERS Rapid Data and Prediction files (finals.daily, finals.data
        and finals.all), the XML version was already supported since a few months
      </action>
      <action dev="luc" type="fix" >
        Fixed numerical issue in eccentricity computation (fixes bug #25)
      </action>
      <action dev="luc" type="update" >
        Changed step handling of abstract propagators, now they use a single step
        equal to the duration of the propagation in all cases except when a fixed step
        is requested in master mode. Previously, they arbitrarily used on hundredth of
        the Keplerian period as the step size, hence performing many steps even if not
        strictly required
      </action>
      <action dev="luc" type="add" >
        Added propagation of Jacobians matrices in circular, Keplerian and equinoctial
        parameters, using either true, eccentric or mean position angles. Formerly,
        propagation of Jacobians matrices was possible only in Cartesian parameters
      </action>
      <action dev="luc" type="add" >
        Added a way to propagate additional state along with orbit in abstract
        propagators, as an analytical counterpart to the additional equations that
        can be integrated by numerical propagators
      </action>
      <action dev="luc" type="fix" >
        Fixed missing partial derivatives data in ephemerides produced by a numerical
        propagator despite it was set up to computed them (fixes bug #16)
      </action>
      <action dev="luc" type="fix" >
        Added a new much simpler way to log events occurrences all at once (or
        only a subset of the events if desired)
      </action>
      <action dev="pascal" type="add" >
        Added alternative default name for ICGEM files
      </action>
      <action dev="pascal" type="fix" >
        Fixed EventState reset on propagation direction change (fixes bug #19)
      </action>
      <action dev="luc" type="fix" >
        Fixed Jacobianizer so it can handle force models that do change the spacecraft mass,
        like ConstantThrustManeuver (fixes bug #18)
      </action>
      <action dev="luc" type="add" >
        Added Jacobians between orbital parameters and Cartesian parameters for all orbits
        types (including hyperbolic orbits), all angles types (mean, eccentric, true) and in
        both directions
      </action>
      <action dev="luc" type="update" >
        Replaced the integers parameters used in orbit constructors (MEAN_ANOMALY, ECCENTRIC_ANOMALY ...)
        by a new PositionAngle enumerate for better value safety. The old public constants and the
        corresponding constructors are still available but are deprecated
      </action>
      <action dev="luc" type="fix" >
        Fixed ephemeris generation in numerical propagation. After getEphemeris has been
        called,  later calls to the numerical propagator did reset the already computed
        and returned ephemeris (fixes bug #14)
      </action>
      <action dev="luc" type="add" due-to="Bruno Revelin">
        Added support for the Marshall Solar Activity Future Estimation files
      </action>
      <action dev="luc" type="fix">
        TLEPropagator now implements the Propagator interface, and hence can benefit from all
        events detection and mode handling features (fixes features request #4)
      </action>
      <action dev="luc" type="update">
        improved events detection robustness, by decoupling events handling from adaptive step
        sizes in numerical integrators and  (fix contributed to Apache Commons Math) and from
        classical propagation in analytical and tabulated propagators. This implies the events
        will NOT reduce integration step sizes anymore, thus also increasing speed and in corner
        cases reducing local precision at event occurrence, reducing max step size is often
        sufficient to compensate for this drawback
      </action>
      <action dev="v&#233;ronique" type="add" >
        all propagators, including analytical ones or tabulated ones can now be used for
        event detection. Of course for tabulated propagators, setting up an event that
        would try to reset the state triggers an error when the event occurs
      </action>
      <action dev="v&#233;ronique" type="add" >
        propagation can now be done between two dates, regardless of the date of the initial state
      </action>
      <action dev="v&#233;ronique" type="add" >
        attitude can be specified either using a date only thanks to a new AttitudeLaw interface
        or using a date, a position-velocity provider and a frame (which can be any frame) thanks
        to a new AttitudeProvider interface, wrappers have been added to convert between the two
        interfaces. A side effect of this change is that LofOffset constructor now needs a reference
        to an inertial reference frame, otherwise the attitude woud be wrong if a non-inertial frame
        were passed to getAttitude, due to velocity composition (the computed LOF would not really
        be a LOF)
      </action>
      <action dev="luc" type="update">
        the notion of quasi-inertial frames has been renamed as pseudo-inertial because
        quasi-inertial has a precise relativistic meaning that is not considered here. We
        only consider these frames to be suitable for Newtonian mechanics.
      </action>
      <action dev="luc" type="update">
        the equinox based frames have been renamed to more standard names (MOD, and GTOD
        instead of MEME, and PEF). The implementation of TEME was also wrong (it was
        really a TOD), so now there are both a TOD with a proper name and a TEME with a
        proper implementation.
      </action>
      <action dev="luc" type="update">
        celestial bodies now provide both an inertially oriented body centered
        frame and a body oriented body centered frame, the bodies managed by
        CelestialBodyFactory use the IAU poles and prime meridian definitions
        to build the two frames
      </action>
      <action dev="luc" type="add">
        added the ICRF frame at the solar system barycenter
      </action>
      <action dev="luc" type="add">
        added the ITRF93, ITRF97, ITRF2000 and ITRF2008 frames (previously, only
        the ITRF2005 frame was available)
      </action>
      <action dev="luc" type="add">
        added a getPoint method to TopocentricFrame
      </action>
      <action dev="luc" type="add">
        added the Galileo System Time Scales and the Galileo start epoch.
      </action>
      <action dev="luc" type="add">
        added the UT1, TCB and GMST time scales used in CCSDS Orbit Data Messages
      </action>
      <action dev="luc" type="fix">
        fixed an error when parsing a date occurring during a leap second introduction
      </action>
      <action dev="luc" type="fix">
        fixed a dut1 interpolation error for the day just before a leap second introduction
      </action>
      <action dev="luc" type="fix">
        fixed an error in JPL ephemerides: they are in TDB time scale
      </action>
      <action dev="luc" type="fix">
        fixed an error in date creation/parsing for UTC dates which occur during a
        leap second
      </action>
      <action dev="luc" type="fix">
        fixed UTC time scale between 1961-01-01 and 1971-12-31 ; in this time range
        the offset between UTC and TAI was piecewise linear
      </action>
      <action dev="luc" type="add">
        added an enumerate for specifying months in dates and for simplifying parsing
        of some data files
      </action>
      <action dev="luc" type="add">
        completed support for CCSDS Time Code Format (CCSDS 301.0-B-3) ; now in addition
        to ASCII Calendar Segmented Time Code which has been supported for a while,
        Orekit also supports CCSDS Unsegmented Time Code (CUC), CCSDS Day Segmented
        Time Code (CDS) and CCSDS Calendar Segmented Time Code (CCS)
      </action>
      <action dev="luc" type="add">
        added a freeze method to the Frame and Transform classes, in order to build fixed
        frames from moving ones, this is useful for example to build a launch frame
        at launcher inertial navigation system reset time, or to build an equinox-based
        frame at a specific epoch
      </action>
      <action dev="luc" type="fix">
        fixed an out of memory error when lots of temporary frames were created in loops
        and discarded
      </action>
      <action dev="luc" type="update">
        use the new FastMath class from commons-math instead of the standard java.util.Math
        class for increased accuracy and speed
      </action>
      <action dev="luc" type="add">
        added support for the new bulletinB data published by Paris-Meudon observatory
        for IAU-1980 precession-nutation model (IERS has ceased publishing bulletinB
        files for both IAU-1980 precession-nutation model and IAU-2000
        precession-nutation model as of early 2010).
      </action>
      <action dev="luc" type="add">
        added support for the new XML files containing both bulletinA and bulletinB data
        published by IERS (both the finals and daily files are supported).
      </action>
      <action dev="luc" type="update">
        Orekit now depends on at least version 3.0 of Apache commons-math
      </action>
      <action dev="luc" type="add">
        added a way to list what data have been loaded through DataProvidersManager
      </action>
      <action dev="luc" type="add">
        PropagationException can now be created directly from OrekitException, thus simplifying
        wrapping lower Orekit errors in step handlers
      </action>
      <action dev="luc" type="update">
        improved exception propagation from low level java runtime and Apache commons-math libraries
        preserving initial error stack trace
      </action>
      <action dev="luc" type="update">
        changed exception localization framework to simplify messages handling
      </action>
      <action dev="luc" type="fix">
        greatly improved AbsoluteDate accuracy by shifting epoch when needed and separating
        long/double computations to avoid too large offsets and numerical cancellations, it is
        now possible to still have an absolute date accurate to about 1.0e-13s after shifting
        it 10000 times by 0.1s steps
      </action>
      <action dev="luc" type="fix">
        fixed an error in TopocentricFrame.getPVCoordinates: the coordinates returned were not the
        coordinates of the topocentric frame origin with respect to the specified frame, but were the
        coordinates of the specified frame origin with respect to the topocentric frame.
      </action>
      <action dev="luc" type="fix">
        fixed an errors in data loading in tutorials when one of the path in the classpath
        contained a space
      </action>
      <action dev="luc" type="fix">
        improved CelestialBodyPointed attitude mode: the spin now correctly includes
        the coupling effect of the phasing reference
      </action>
      <action dev="luc" type="fix">
        fixed an error in SpinStabilized attitude mode: the spin was reversed
        with respect to the specification
      </action>
      <action dev="pascal" type="add">
        added a GroundMaskElevationDetector dealing with local physical mask for visibility
      </action>
      <action dev="pascal" type="add">
        added an ApparentElevationDetector taking refraction into account in a terrestrial
        environment
      </action>
      <action dev="pascal" type="update">
        enhanced DateDetector behaviour to allow adding new event dates on the fly
      </action>
      <action dev="pascal" type="fix" due-to="Derek Surka">
        fixed an error in FramesFactory when getting ITRF2005 and TIRF2000 frames:
        ignoreTidalEffects was handled wrong.
      </action>
      <action dev="luc" type="update" >
        removed serialization of some cached data in frames
      </action>
      <action dev="luc" type="fix" >
        fixed deserialization problems of frame singletons, they were not unique any more
      </action>
      <action dev="v&#233;ronique" type="add" >
        numerical propagation can now be done either using Cartesian parameters, circular
        parameters, equinoctial parameters, or Keplerian parameters (elliptical or hyperbolic)
        and using mean, eccentric or true position angles for the parameters where it is relevant.
        So there are now 10 possible configurations for state vector. This allows propagation
        of any kind of trajectories, including hyperbolic orbits used for interplanetary missions,
        or atmospheric re-entry trajectories
      </action>
      <action dev="v&#233;ronique" type="update" >
        completely revamped the partial derivatives matrices computation using the additional
        equations mechanism
      </action>
      <action dev="v&#233;ronique" type="add" >
        added a mechanism to integrate user-supplied additional equations alongside with
        orbital parameters during numerical propagation
      </action>
      <action dev="luc" type="update">
        use A. W. Odell and R. H. Gooding (1986) fast and robust solver for Kepler equation
      </action>
      <action dev="luc" type="add">
        keplerian and cartesian orbits now support hyperbolic orbits (i.e. eccentricity greater
        than 1, and in this case negative semi major axis by convention)
      </action>
      <action dev="luc" type="fix">
        fixed an error in LofOffset attitude mode: the computed attitude was reversed
        with respect to the specification
      </action>
      <action dev="luc" type="add">
        added an AttitudesSequence class which can handle several laws, only one of
        which being active at any time. The active law changes as switch events are
        triggered. This can be used for example to alternate between daylight attitude mode
        and eclipse attitude mode, or between normal observing mode and special modes
        for ground contact or maneuvers.
      </action>
      <action dev="pascal" type="fix" due-to="Bruno Revelin">
        fixed an error when crawling a classpath or a directory a zip file was found.
        This might lead to select an inappropriate data provider.
      </action>
    </release>
    <release version="5.0.3" date="2011-07-12"
             description="version 5.0.3 is a bug-fix release.">
      <action dev="luc" type="fix">
        Fixed a performance bug implying that some frames reloaded all EOP history files
        each time a transform was computed  (fixes bug #26).
      </action>
      <action dev="luc" type="fix">
        Fixed a parsing bug in IERS Rapid Data and Prediction files for dates between 2000 and 2009.
      </action>
    </release>
    <release version="5.0.2" date="2011-07-11"
             description="version 5.0.2 is an interim release of Orekit with support for IERS
                          Rapid Data and Prediction files.">
      <action dev="luc" type="update">
        Added support for IERS Rapid Data and Prediction files finals.all, finals.data and finals.daily,
        for both IAU-1980 and IAU-2000 and with both columns and XML formats.
      </action>
    </release>
    <release version="5.0.1" date="2011-04-15"
             description="version 5.0.1 is a minor release of Orekit without any functional changes.
             The differences with respect to 5.0 are only related to packaging and deployement to
             maven central. There are NO bug fixes and NO evolutions.">
      <action dev="luc" type="update">
        updated packaging to allow deployment to maven central.
      </action>
    </release>
    <release version="5.0" date="2010-05-06"
             description="version 5.0 is a major release of Orekit. It introduces several new
             features and bug fixes. Some slight incompatibilities with respect to previous
             versions have been introduced, but they should be easy to overcome to users. Users
             are strongly advised to upgrade to this version. The major points introduced in version
             5.0 are a very general PVCoordinatesProvider interface, a new shiftedBy method allowing
             many time-dependent instances (AbsoluteDate, Orbit, PVCoordinates, Attitude and SpacecraftState)
             to be slightly shifted in time using simple evolution models (keplerian for orbit, fixed
             angular rate for attitude, fixed translation for position/velocity), a redesign of the
             attitude interfaces and an experimental (read subject to change) numerical propagator
             able to compute jacobians of the state with respect to both initial state and force
             models parameters. Version 5.0 now depends on version 2.1 of Apache commons math.">
      <action dev="pascal" type="add">
        a new experimental numerical propagator has been added, in addition to computing
        the spacecraft state at target time, it also computes the partial derivatives of
        this state with respect to the initial state (one jacobian) and with respect to
        models parameters (another jacobian). The jacobians are integrated alongside with
        the state, using variational equations for better accuracy and numerical robustness.
        This will help further implementation of orbit determination or optimization
        algorithms. This code is still considered to be experimental as of 5.0 and the API
        could change in the future.
      </action>
      <action dev="luc" type="add">
        a new SpacecraftFrame class has been added, taking into account orbit and
        attitude thanks to an underlying propagator. This allows to see the spacecraft just
        as another known geometrical object automatically handled and connected to all
        other frames. For an instantaneous view, Transform instances can also be built
        directly by SpacecraftState instances.
      </action>
      <action dev="luc" type="add">
        frames can now be flagged as quasi-inertial or not; only quasi-inertial frames
        are suitable for defining orbits
      </action>
      <action dev="luc" type="add">
        the Topocentric frame now provides a way to retrieve the body shape on which the
        frame is defined
      </action>
      <action dev="pascal" type="update">
        changed the way Veis 1950 frame is constructed.
        Now, its parent is the PEF frame with no EOP corrections applied.
      </action>
      <action dev="luc" type="fix" due-to="John Pritchard">
        fixed a parameters inversion in Earth Orientation Parameters for IAU-1980 models.
        The error could introduce up to a few meters error in position during transformations
        between TEME and MEME
      </action>
      <action dev="luc" type="add" >
        factories have been introduced for handling all data formats. Their default configuration
        correspond to the legacy formats used in previous versions (IERS format for UTC-TAI, EOPC04
        and bulletins B for Earth Orientation Parameters, JPL format for celestial bodies ...).
        Users can now add support for their own formats if they want (for example if they prefer
        using bulletins A instead of EOPC04 and bulletins B, or if they have their own gravity
        field format ...). Consequences of these changes are that the SolarSystemBody and
        the PotentialReaderFactory classes have been deprecated (replaced by CelestialBodyFactory and
        GravityFieldFactory) and that TimeScalesFactory and FramesFactory have been extended. All these
        factories follow the same generic pattern.
      </action>
      <action dev="luc" type="fix" >
        improved thread safety (however, Orekit is still NOT completely thread-safe).
      </action>
      <action dev="luc" type="add" >
        the loaders for gravity fields now can optionally allow missing coefficients (they will be
        replaced by 0.0 except c[0][0] which will be replaced by 1.0).
      </action>
      <action dev="luc" type="fix" >
        the loader for gravity fields in the ICGEM format now support empty lines in the file
        (there is for example one blank line at the end of the file in the orekit-data zip archive).
      </action>
      <action dev="luc" type="add" >
        added support for the GRGS gravity field files formats.
      </action>
      <action dev="luc" type="add" >
        added a way to list the available satellite numbers in TLE files.
      </action>
      <action dev="luc" type="update" >
        improved TLE elements loading. Now TLE lines are loaded using the standard data loading
        mechanism (thus allowing loading from disk files, network, classpath ...), they can
        contain TLE for several objects in one file, and they may contain some non-TLE lines
        if desired.
      </action>
      <action dev="v&#233;ronique" type="add" >
        a new PVCoordinatesProvider interface has been created on top of several existing classes
        and interfaces (orbit propagator, celestial bodies, some moving frames ...). This is a
        major generalization that allows to use either satellites or celestial bodies in many
        algorithms (attitude pointing target, eclipses and field of view events ...)
      </action>
      <action dev="luc" type="fix" >
        improved numerical propagator efficiency when used from an outside loop: the initial
        state is automatically set to the last state at propagation end, thus allowing to
        restart from here without recomputing everything
      </action>
      <action dev="luc" type="add" >
        added a reset feature in all propagators, allowing to reuse an already configured
        propagator for several different orbits
      </action>
      <action dev="luc" type="fix" >
        fixed a mode handling error in NumericalPropagator: when a propagator was reused
        with a new mode setting, the previous step handlers were still used in addition to
        the new ones instead of replacing them
      </action>
      <action dev="luc" type="fix" >
        fixed an interpolation error for orbits crossing the -PI/+PI singularity between
        entries in the Ephemeris class
      </action>
      <action dev="luc" type="update" >
        KeplerianPropagator now preserve orbits types
      </action>
      <action dev="luc" type="add" >
        AbsoluteDate, Orbit, PVCoordinates, Attitude and SpacecraftState instances can now all
        be slightly shifted in time using simple evolution models (keplerian for orbit, fixed
        angular rate for attitude, fixed translation for position/velocity). This is not a
        replacement for proper propagation but is useful for known simple motions or small
        time shifts or when coarse accuracy is sufficient
      </action>
      <action dev="luc" type="fix" >
        changed AttitudeLaw.getState signature to use complete orbit. This is an incompatible
        change introduced to fix a major bug in spin computation for some attitude laws. The laws
        for which orientation depends on satellite velocity have a spin vector that depends on
        acceleration. This can be computed only if complete orbit is available. This change
        should be simple to handle from a users point of view, as the caller generally already
        has the orbit available and attitude laws implementations can retrieve all the former
        parameters (date, position/velocity, frame) directly from orbit.
      </action>
      <action dev="luc" type="fix" >
        fixed spin rate computation errors in almost all attitude modes
      </action>
      <action dev="luc" type="add" >
        added a new simple linear attitude mode: FixedRate
      </action>
      <action dev="luc" type="fix" >
        fixed an error in event detection: when two events were very close (for example a very
        short ground station visibility), the second one may be ignored despite the first one
        was detected.
      </action>
      <action dev="luc" type="fix" >
        fixed corner cases in event detection during orbit propagation, sometimes
        an already detected and handled event prevented the propagator to go further in time.
      </action>
      <action dev="luc" type="add" >
        added an EventShifter wrapper allowing to slightly shift raw events in time. This is useful
        for example to switch an attitude mode from solar pointing to something else a few minutes
        before eclipse entry and going back to solar pointing mode a few minutes after eclipse exit.
      </action>
      <action dev="pascal" type="add">
        added a new AlignmentDetector.
      </action>
      <action dev="pascal" type="add" >
        added a new EclipseDetector handling either umbra or penumbra entry and exit events.
      </action>
      <action dev="v&#233;ronique" type="add" >
        added new CircularFieldOfViewDetector and DihedralFieldOfViewDetector handling
        field of view entry and exit events for any type of target.
      </action>
      <action dev="luc" type="add" >
        added an experimental implementation of a BoxAndSolarArray spacecraft model considering a convex
        body (either parallelepipedic or defined by a set of facets) and a rotating solar array, for
        accurate modeling of surface forces with attitude. Beware that this class is still considered
        experimental, so use it with care!
      </action>
      <action dev="luc" type="update" >
        completely changed the RadiationSensitive and DragSensitive interfaces to be more comprehensive
        and handle properly lift and side force effects when used with non-symmetric spacecrafts/flux geometry
      </action>
      <action dev="luc" type="fix" due-to="Christelle Blandin">
        fixed denormalization of gravity field coefficients, the last coefficient
        was not initialized
      </action>
      <action dev="luc" type="add" >
        added a relative constructor and a getMomentum method to PVCoordinates
      </action>
      <action dev="luc" type="add">
        added a special implementation improving performances for the frequent case of identity transform
      </action>
      <action dev="luc" type="fix">
        fixed forgotten radians to degrees conversions for inclination and RAAN in CircularOrbit.toString()
      </action>
      <action dev="luc" type="add">
        added a Constants interface including a few useful physical constants.
      </action>
      <action dev="luc" type="add">
        added a way to build date components from week components (this can be used
        for scheduled operations with week-related periods)
      </action>
      <action dev="luc" type="add">
        added string parsing features for dates and times components supporting ISO-8601 formats
      </action>
      <action dev="luc" type="add">
        Orekit is now packaged as an OSGi bundle
      </action>
      <action dev="pascal" type="add">
        added some pieces of an UML model for the library (available in the source distribution)
      </action>
      <action dev="luc" type="update" >
        updated error message localization to be more consistent with Java exception. Now getMessage
        returns a non-localized message and only getLocalizedMessage returns a message localized for
        the platform default locale. A new getMessage(Locale) method has also been added to
        retrieve the message in any desired locale, not only the platform default one. The messages
        are also built and translated only when needed, so if an exception is triggered and
        never displayed, the message will never be built.
      </action>
    </release>
    <release version="4.1" date="2009-08-18"
             description="version 4.1 is an upgrade bringing some new features and fixing a
             few bugs. The equinox-based frames family with IAU1980 precession-nutation
             models that are still used by many legacy systems are now supported. This
             simplifies interoperability with legacy systems and helps migrating from this
             old frames family to the new CIO-based ones that is supported by orekit since its
             first versions. The data loading mechanism used to retrieve IERS data (Earth
             Orientation Parameters, UTC-TAI history) and JPL ephemerides is now also used
             to retrieve gravity potential files. This mechanism has also been vastly improved
             to support new use cases (loading from disk, from classpath, from network delegating
             loading to an external library ...). Another change is the addition of the TDB
             time scale. Some minor incompatibilities have been introduced but they are easy
             to solve for users, the explanations are provided in detailed changes report.">
      <action dev="aude" type="add" >
        added TDB time scale
      </action>
      <action dev="luc" type="update" >
        the RadiationSensitive and DragForce interfaces now have an
        additional SpacecraftState parameter in all their get methods.
        This allows to implement models that take into account solar
        arrays rotation. Note that this changes breaks compatibility
        for users that did add their own implementations, but it is
        simple to deal with (simply add one parameter in the signature
        and ignore it) so its was considered acceptable.
      </action>
      <action dev="luc" type="add" due-to="James Housden">
        added german localization for error messages
      </action>
      <action dev="luc" type="update">
        added a feature allowing all tests to clear the already built reference
        objects (frames, time scales, solar system bodies ...) between each tests,
        thus removing the need to launch tests in separate JVMS. This allows to
        launch all tests directly from eclipse, and this speeds up maven tests by
        a factor 4 at least
      </action>
      <action dev="luc" type="update">
        set up a custom ant build independent from the maven 2 build
      </action>
      <action dev="luc" type="update">
        changed all tests from Junit 3 to Junit 4
      </action>
      <action dev="thierry" type="fix">
        fixed accuracy of PEF frame
      </action>
      <action dev="luc" type="fix" due-to="Aude Privat">
        fixed configuration problems on Windows systems
      </action>
      <action dev="luc" type="fix" due-to="Sébastien Herbinière">
        fixed a reversed sign in solar radiation pressure
      </action>
      <action dev="pascal" type="update" >
        Orekit supports the two different naming patterns for bulletins B provided by IERS
        on http://www.iers.org/ and http://hpiers.obspm.fr/eop-pc/.
      </action>
      <action dev="luc" type="update" >
        the predefined times scales (TAI, UTC ...) are now built using a factory. The various
        XXXScale.getInstance() methods defined in each predefined time scales classes
        are still available, but have been deprecated and will be removed in the future,
        they are replaced by TimeScalesFactory.getXXX().
      </action>
      <action dev="pascal" type="update" >
        the Frame class was split into a FramesFactory class, dealing with the predefined
        reference frames, and a Frame class for the creation of new frames and the navigation
        through any frames tree. The Frame.getXXX() methods for the predefined reference
        frames are still available, but have been deprecated and will be removed in the future,
        they are replaced by FramesFactory.getXXX().
      </action>
      <action dev="pascal" type="add" >
        3 new predefined reference frames have been added in Orekit : MEME, TEME and PEF. They
        implement the classical paradigm of equinox-based transformations including the IAU-76
        precession model, the IAU-80 nutation model and the IAU-82 sidereal time model, with
        the capability to apply the nutation corrections provided by IERS through the EOP data
        files for better agreement with the IAU 2000 precession-nutation model.
      </action>
      <action dev="luc" type="update" >
        the ChronologicalComparator class is not a singleton anymore, this didn't really make sense
      </action>
      <action dev="luc" type="fix" >
        fixed a state reset error: orbital state changed by event detectors like
        ImpulseManeuver were overwritten by other event detectors
      </action>
      <action dev="luc" type="fix" >
        fixed stop date of abstract propagators (Keplerian and Eckstein-Heschler). They used to
        stop at the first event after target date when an event detector was set up, instead of
        stopping at the target date
      </action>
      <action dev="luc" type="fix" >
        the gravity coefficients for solar system bodies are now extracted from JPL files headers
      </action>
      <action dev="luc" type="update" >
        the eventOccurred method in EventDetector interface and its various implementations
        has an additional parameter specifying if the switching function increases or
        decreases at event time. This allows simpler events identification has many switching
        functions have two switches (start/end, raising/setting, entry/exit ...). Note that
        this changes breaks compatibility for users that did implement their own events, but
        it is simple to deal with (simply add one parameter in the signature and ignore it)
        so its was considered acceptable.
      </action>
      <action dev="luc" type="fix" due-to="Christophe Pipo">
        fixed an error occurring when DE406 JPL ephemerides were loaded before DE405 ones
      </action>
      <action dev="luc" type="fix" due-to="Sébastien Herbinière">
        fixed an error in EGM potential file loader
      </action>
      <action dev="luc" type="update">
        trigger exceptions when no data can be loaded
      </action>
      <action dev="luc" type="update">
        remove predefined leap seconds, they are not useful anymore since other
        parts of the library do need configuration data (solar system bodies) and
        since data configuration has been vastly improved
      </action>
      <action dev="luc" type="add" >
        added support for the ICGEM format for gravity fields
      </action>
      <action dev="luc" type="update" >
        load gravity potential data using the same mechanism already used for Earth
        Orientation Parameters, UTC-TAI history and JPL ephemerides files
      </action>
      <action dev="luc" type="add" due-to="quinput and Kai Ruhl">
        re-activated a way to load data from the classpath using a
        data provider plugin.
      </action>
      <action dev="luc" type="add">
        added a way to load data directly from network (either
        locally or through a proxy server) using a data provider plugin.
      </action>
      <action dev="luc" type="add">
        added a small plugin-like mechanism to delegate data loading to a
        user-provided mechanism, thus enabling smooth integration in existing
        systems.
      </action>
      <action dev="luc" type="update">
        updated to latest version of commons-math.
      </action>
      <action dev="luc" type="add" due-to="Silvia Ríos Bergantiños">
        added galician localization for error messages.
      </action>
      <action dev="luc" type="fix" due-to="Guylaine Prat">
        improved javadoc comments in orbit classes.
      </action>
      <action dev="pascal" type="add">
        tidal corrections are now available for ITRF and TIRF frames. Both frames are
        provided in two versions, the standard one with tidal corrections and a stripped
        down one without tidal corrections. A cache/interpolation mechanism is used to
        keep the computation cost of tidal correction to a minimum. With this mechanism,
        the penalty to use tidal correction is slightly above 20% in run time for a
        transformation between GCRF and ITRF. A raw implementation without this mechanism
        would lead to a 550% penalty, or even a 1100% penalty if TIRF and ITRF parts were
        computed independently.
      </action>
    </release>
    <release version="4.0" date="2008-10-13"
             description="major upgrade with new features (GCRF and ITRF2005 frames, DE 405
             and DE 406 ephemerides support, improved and greatly simplified date/time support,
             vastly improved data configuration with zip files support, new tutorials, improved
             performances, more tests and all identified bugs fixed, new translation files for
             italian, spanish and norse.">
      <action dev="pascal" type="fix">
        The ephemeris produced by numerical propagator now checks date validity in
        propagate method.
      </action>
      <action dev="luc" type="fix">
        The EME2000/J2000 frame was slightly mis-oriented (about 20 milli arcseconds).
        It really was the GCRF frame. This has been fixed and now both the GCRF and
        the EME2000/J2000 are available.
      </action>
      <action dev="luc" type="fix">
        Dates in UTC within leap seconds are now displayed correctly (i.e. a 61st
        second is added to the minute).
      </action>
      <action dev="luc" type="fix" due-to="quinput">
        Fixed an overflow error in AbsoluteDate that generated an exception when any
        attempts was made to print dates far away like AbsoluteDate.JULIAN_EPOCH or
        AbsoluteDate.MODIFIED_JULIAN_EPOCH.
      </action>
      <action dev="luc" type="fix">
        Changed test configuration to always use a new JVM for each test. This prevents
        some false positive to be generated.
      </action>
      <action dev="luc" type="update">
        The GeodeticPoint constructor arguments has been reordered to reflect more
        traditional usage, latitude coming before longitude.
      </action>
      <action dev="luc" type="update">
        The low accuracy Sun model based on Newcomb theory and the Moon model based
        on Brown theory have been withdrawn as they are superseded by the support of JPL
        DE 405 binary ephemerides files.
      </action>
      <action dev="luc" type="update">
        The ThirdBody abstract class has been removed and its specific method
        getMu has been moved up into CelestialBody interface and
        renamed getGM.
      </action>
      <action dev="luc" type="update">
        Improved external data configuration. The java property is now called
        orekit.data.path and is a colon or semicolon separated path containing
        directories or zip archives, themselves containing embedded directories
        or zip archives and data files. This allows easy roll-out of system-wide
        configuration data that individual users can override by prepending their
        own data trees in front of the path. This also allows simple configuration
        since many data files can be stored in easy to handle zip archives.
      </action>
      <action dev="luc" type="update">
        Renamed the iers package into data, as it is not IERS specific anymore. Some
        classes where also moved out of the package and into the frame and time
        package and their visibility reduced to package only. This improves decoupling
        and reduces clutter on users by limiting the number of visible classes.
      </action>
      <action dev="luc" type="update">
        The performance of IAU-2000 precession-nutation model computation has been
        tremendously improved, using a combined caching and interpolation approach. The
        simplified model (which was quite inaccurate in version 3.1) has therefore been
        removed as it was not needed anymore.
      </action>
      <action dev="luc" type="update">
        The ITRF 2005 frame is now supported instead of the older ITRF 2000 frame. The
        Earth Orientation Parameters data handling classes have been updated to match
        this change and read the new file format provided by IERS.
      </action>
      <action dev="luc" type="update">
        The J2000 frame has been renamed as EME2000 as this name seems to be more
        widely accepted and reduces confusion with the J2000.0 epoch. The
        Frame.getJ2000() method is still available, but has been deprecated
        and will be removed in the future.
      </action>
      <action dev="luc" type="update">
        Changed TimeScale from base abstract class to interface only.
      </action>
      <action dev="luc" type="update">
        Renamed some classes for better understanding: ChunkedDate is now DateComponents,
        ChunkedTime is now TimeComponents, ChunksPair is now DateTimeComponents. The
        getChunks method from AbsoluteDate as also been renamed into getComponents accordingly.
      </action>
      <action dev="pascal" type="add">
        Added new tutorials.
      </action>
      <action dev="luc" type="add">
        Added predefined local orbital frames: the (t, n, w) frame aligned with velocity
        and the (q, s, w) frame aligned with position.
      </action>
      <action dev="luc" type="add">
        Added a predefined detector for altitude crossing events.
      </action>
      <action dev="luc" type="add">
        Added methods to get zenith, nadir, north, south, east and west direction for
        any GeodeticPoint.
      </action>
      <action dev="luc" type="add" due-to="Silvia Ríos Bergantiños">
        Added spanish localization for error messages.
      </action>
      <action dev="luc" type="add" due-to="Espen Bjørntvedt">
        Added norse localization for error messages.
      </action>
      <action dev="luc" type="add" due-to="Francesco Coccoluto">
        Added italian localization for error messages.
      </action>
      <action dev="luc" type="add" due-to="Derek Surka">
        Added support for mean motion first and second derivatives fields in TLE.
      </action>
      <action dev="luc" type="add" >
        Added a way to rebuild the two lines of TLE instances.
      </action>
      <action dev="luc" type="add" due-to="Derek Surka">
        Added constructor from already parsed elements for TLE.
      </action>
      <action dev="luc" type="add">
        Added a method to retrieve a body-centered inertial frame to the
        CelestialBody interface. As a consequence, thirteen new frames are
        predefined: Sun, Moon, planets and barycenters provided by JPL binary
        ephemerides.
      </action>
      <action dev="luc" type="add">
        Support for the JPL DE 405 and DE 406 binary ephemerides files has been added
        and a factory class SolarSystemBody uses these files to provide implementations
        of the CelestialBody interface for Sun, Moon, the eight solar system
        planets,the Pluto dwarf planet as well as the solar system barycenter and Earth-Moon
        barycenter points.
      </action>
      <action dev="luc" type="add">
        The CelestialBody interface now provides velocity as well as position.
      </action>
      <action dev="luc" type="add">
        A getCalls() method has been added to the NumericalPropagator class to count the
        number of calls to the differential equations computation method. This helps
        tuning the underlying integrator settings in order to improve performances.
      </action>
      <action dev="luc" type="add">
        A lot more classes and interfaces are now serializable, to help users embed
        instance in their own serializable classes.
      </action>
      <action dev="luc" type="add">
        Added predefined leap seconds to allow proper turn-key use of the library
        even without an already configured environment. All known leap seconds at
        time of writing (2008) are predefined, from 1972-01-01 to 2009-01-01 (the
        last one has been announced in Bulletin C 36 on 2008-07-04 and is not yet
        present in the UTC-TAI.history published file)
      </action>
      <action dev="luc" type="add">
        Improved user-friendliness of the time-scales by changing methods parameters
        types to more easily understandable ones.
      </action>
      <action dev="luc" type="add">
        Improved user-friendliness of the AbsoluteDate class by adding several
        new constructors and methods for common cases. It is in particular now possible
        to use offsets within a time scale, for example to build a date given as a
        fractional number of days since a reference date in UTC, explicitly ignoring
        intermediate leap seconds.
      </action>
      <action dev="luc" type="add">
        Improved the class handling date/time components: added a constructor to allow building
        from an offset with respect to a reference epoch, implemented Comparable interface and
        added equals and hashCode methods.
      </action>
      <action dev="luc" type="add">
        Improved the class handling date components: added a constructor to allow building
        from any reference epoch, not only J2000.0 (thus simplifying use of modified julian day),
        added getMJD() method, added several constants JULIAN_EPOCH, MODIFIED_JULIAN_EPOCH,
        FIFTIES_EPOCH, GPS_EPOCH, J2000_EPOCH and JAVA_EPOCH.
      </action>
      <action dev="luc" type="add">
        Added a new time scale: GPSScale.
      </action>
      <action dev="luc" type="add">
        Added the changes page to the generated site.
      </action>
    </release>
    <release version="3.1" date="2008-07-16"
             description="This release is the first public release of Orekit."/>
  </body>
</document><|MERGE_RESOLUTION|>--- conflicted
+++ resolved
@@ -20,7 +20,6 @@
     <title>Orekit Changes</title>
   </properties>
   <body>
-<<<<<<< HEAD
     <release version="13.0" date="TBD" description="TBD">
         <action dev="serrof" type="update" issue="1633">
             Introduce dedicated ResettableManeuverTriggers interface.
@@ -286,40 +285,39 @@
         <action dev="bryan" type="add" issue="1039">
             Added optional name for ObservableSatellite.
         </action>
-=======
+    </release>
     <release version="12.2.1" date="18/12/2024"
              description="Version 12.2.1 is a patch release of Orekit.
              It fixes bugs related to performance in TLEPropagator, mass update between measurements in Kalman models,
              longitude normalization in DSST, missing use of clock offsets in bi-static measurements, and wrong use
              of Kalman models in case of propagation parameters estimated together with 1 to 5 orbital parameters.">
-      <action dev="gegout" type="fix" issue="1624">
-        Fix deprecated abstract method in 12.2
-      </action>
-      <action dev="serrof" type="fix" issue="1620">
-        Fixed computation time regression by removing HashMap from (Field)TLEPropagator.
-      </action>
-      <action dev="derekkayhan" type="fix" issue="1587">
-        Fixed mass depletions not carried between measurements in KalmanModels.
-      </action>
+        <action dev="gegout" type="fix" issue="1624">
+            Fix deprecated abstract method in 12.2
+        </action>
+        <action dev="serrof" type="fix" issue="1620">
+            Fixed computation time regression by removing HashMap from (Field)TLEPropagator.
+        </action>
+        <action dev="derekkayhan" type="fix" issue="1587">
+            Fixed mass depletions not carried between measurements in KalmanModels.
+        </action>
         <action dev="vcucchie" type="fix" issue="1565">
             Fixed unchecked conversion warnings in tests after 12.2 release.
         </action>
-      <action dev="vcucchie" type="update" issue="1563">
-        Updated design UML diagrams.
-      </action>
-      <action dev="serrof" type="fix" issue="1551">
-        Fixed normalization exception in ThrustPropulsionModel with Field.
-      </action>
-      <action dev="markrutten" type="fix" issue="1543">
+        <action dev="vcucchie" type="update" issue="1563">
+            Updated design UML diagrams.
+        </action>
+        <action dev="serrof" type="fix" issue="1551">
+            Fixed normalization exception in ThrustPropulsionModel with Field.
+        </action>
+        <action dev="markrutten" type="fix" issue="1543">
             Fix EKF and UKF with 1-5 orbital parameters.
-      </action>
-      <action dev="serrof" type="fix" issue="1525">
-        Fixed conversion error with large values for arguments of longitude and latitude.
-      </action>
-      <action dev="serrof" type="fix" issue="1418">
-        Fixed ClockOffsetDriver not modifying the value of BistaticRange.
-      </action>
->>>>>>> 9d8ed640
+        </action>
+        <action dev="serrof" type="fix" issue="1525">
+            Fixed conversion error with large values for arguments of longitude and latitude.
+        </action>
+        <action dev="serrof" type="fix" issue="1418">
+            Fixed ClockOffsetDriver not modifying the value of BistaticRange.
+        </action>
     </release>
     <release version="12.2" date="18/10/2024" description="Version 12.2 is a minor release of Orekit.
              It includes both fixes and new features. Version 12.2 specifically introduces a new package dedicated to
