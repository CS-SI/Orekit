--- conflicted
+++ resolved
@@ -21,10 +21,9 @@
   </properties>
   <body>
     <release version="13.0" date="TBD" description="TBD">
-<<<<<<< HEAD
         <action dev="John Ajamian" type="fix" issue="1297" due-to="Brad Kelly">
             Add options for CCSDS writers to use 16 digits.
-=======
+        </action>
         <action dev="serrof" type="add" issue="1675">
             Added FieldEventShifter.
         </action>
@@ -33,7 +32,6 @@
         </action>
         <action dev="serrof" type="add" issue="1673">
             Add reset in (Field)EventDetector and use it in analytical propagation.
->>>>>>> 2435af12
         </action>
         <action dev="luc" type="fix" issue="1671">
             Improved javadoc on CCSDS containers.
