--- conflicted
+++ resolved
@@ -20,21 +20,16 @@
     <title>Orekit Changes</title>
   </properties>
   <body>
-<<<<<<< HEAD
     <release version="13.1" date="TBD" description="TBD">
-        <action dev="luc" type="add" issue="1704">
-            Vastly improved NeQuick models performances.
-        </action>
         <action dev="serrof" type="add" issue="1702">
             Add TimeInterval interface and some applications.
         </action>
-=======
+    </release>
     <release version="13.0.1" date="2025-04-23" description="Orekit 13.0.1 is a patch release.
         It fixes a huge performance bottleneck in NeQuick ionospheric models.">
         <action dev="luc" type="add" issue="1704">
             Vastly improved NeQuick models performances.
         </action>
->>>>>>> c0924890
     </release>
     <release version="13.0" date="2025-04-14" description="Orekit 13.0 is a major new release.
            It includes both new features, accuracy and performances improvements, and bug fixes.
