<?xml version="1.0" encoding="UTF-8" ?>
<!-- Copyright 2002-2020 CS GROUP
  Licensed to CS GROUP (CS) under one or more
  contributor license agreements.  See the NOTICE file distributed with
  this work for additional information regarding copyright ownership.
  CS licenses this file to You under the Apache License, Version 2.0
  (the "License"); you may not use this file except in compliance with
  the License.  You may obtain a copy of the License at

    http://www.apache.org/licenses/LICENSE-2.0

  Unless required by applicable law or agreed to in writing, software
  distributed under the License is distributed on an "AS IS" BASIS,
  WITHOUT WARRANTIES OR CONDITIONS OF ANY KIND, either express or implied.
  See the License for the specific language governing permissions and
  limitations under the License.
-->
<document>
  <properties>
    <title>Orekit Changes</title>
  </properties>
  <body>
    <release version="10.2" date="TBD" description="TBD">
<<<<<<< HEAD
      <action dev="clement" type="add" issue="656">
        Added CssiSpaceWeatherLoader which provides three-hourly space weather
        data and implements DTM2000InputParameters and NRLMSISE00InputParameters
=======
      <action dev="maxime" type="update" issue="690">
        Increased visibility of setters in CCSDS OEM related classes.
>>>>>>> 859118b0
      </action>
      <action dev="bryan" type="update" >
        Improved Orekit performance by using new Hipparchus' differentiation classes.
      </action>
      <action dev="bryan" type="update" issue="682">
        Changed visibility of OrbitType parameter drivers' names to public.
      </action>
      <action dev="evan" type="add" issue="684" due-to="Mikael">
        Fix infinite loop in event detection when a RESET_* event causes two other events
        to occur simultaneously and discontinuously.
      </action>
      <action dev="evan" type="add" issue="684">
        Add FieldFunctionalDetector.
      </action>
      <action dev="mikael" type="add">
        Added a configurable low thrust maneuver based on detectors.
      </action>
      <action dev="bryan" type="fix" issue="605">
        Added support for Rinex C0, L0, S0 and D0 observation types.
      </action>
      <action dev="bryan" type="fix" issue="641">
        Allow Pattern functionalities instead of String.replaceAll() and String.split().
      </action>
      <action dev="evan" type="fix" issue="658">
        Fix invalid hour when using TimeScale(double) or TimeScale(int, double) with a
        value in [86400, 86401]. Treat these values as indicating a leap second.
      </action>
      <action dev="evan" type="add" issue="677">
        Add AbsoluteDate.toStringRfc3339() and DateTimeComponents.toStringRfc3339().
      </action>
      <action dev="evan" type="fix" issue="681">
        Fix AbsoluteDate.getComponents(...) produces invalid times.
      </action>
      <action dev="evan" type="fix" issue="676">
        Fix AbsoluteDate.getComponents(utc) throws "non-existent time 23:59:61".
      </action>
      <action dev="bryan" type="fix" issue="651">
        Improved use of try with resources statement.
      </action>
      <action dev="bryan" type="fix" issue="679" due-to="luc, maxime">
        Improved testRetrogradeOrbit in CircularOrbit and KeplerianOrbit tests.
      </action>
      <action dev="bryan" type="fix" issue="680">
        Allowed ephemeris class to be used with absolute PV coordinates.
      </action>
      <action dev="bryan" type="fix" issue="674">
        Added an exception if eccentricity is negative for keplerian orbit.
      </action>
      <action dev="evan" type="fix" issue="667">
        Fix build on CentOS/RedHat 7.
      </action>
      <action dev="bryan" type="fix" issue="662">
        Fixed forgotten additional state in Ephemeris propagator.
      </action>
      <action dev="evan" type="update">
        Improve error message for TimeStampedCache by including requested date.
      </action>
      <action dev="bryan" type="fix" issue="663">
        Fixed initialization of the triggering event for ImpulseManeuver class.
      </action>
      <action dev="clement" type="fix" issue="664">
        Fix sign of RAAN and PA parameters in TLE constructor if negative, range check most other orbit parameters.
      </action>
      <action dev="bryan" type="add" issue="669">
        Added estimated ionospheric model.
      </action>
      <action dev="bryan" type="add" issue="645">
        Merged phase-measurement branch into develop.
      </action>
      <action dev="bryan" type="add" >
        Added a time span tropospheric estimated model.
      </action>
      <action dev="bryan" type="add" issue="646">
        Merged cr3bp branch into develop.
      </action>
      <action dev="bryan" type="add" issue="660">
        Improved exception handling in IODGibbs.
      </action>
      <action dev="bryan" type="add" issue="647">
        Improved package-info documentation.
      </action>
      <action dev="nick" type="update" >
        Upgrade maven-checkstyle-plugin to 3.1.1.
      </action>
      <action dev="bryan" type="add" issue="657">
        Added multiplexed Orekit fixed step handler.
      </action>
      <action dev="bryan" type="add" issue="655">
        Added support for CCSDS ADM files.
      </action>
      <action dev="maxime" type="add" issue="649">
        Added a piece wise drag force model: TimeSpanDragForce in forces package.
      </action>
      <action dev="yannick" type="fix" issue="654">
        Prevent divergence of Saastomoinen model pathDelay method at low elevation.
      </action>
      <action dev="bryan" type="fix" issue="542">
        Removed duplicated BUILDING.txt file.
      </action>
      <action dev="bryan" type="add" issue="504">
        Allowed Eckstein Hechler propagator to be initialized with a mean orbit.
      </action>
      <action dev="bryan" type="update" issue="644">
        Removed try and catch statements for ParameterDriver initialization.
      </action>
      <action dev="bryan" type="fix" issue="613">
        Allowed DSST propagation in osculating type with event detectors.
      </action>
    </release>
    <release version="10.1" date="2020-02-19"
             description="Version 10.1 is a minor release of Orekit.
             It includes both new features and bug fixes. New features introduced
             in 10.1 are: wind-up effect for phase measurement, NeQuick ionospheric model,
             support for Hatanaka compact RINEX format, methods for the combination
             of GNSS measurements, Laplace method for initial orbit determination,
             a new Field Of View package, comparison methods for absolute dates,
             a new multiplexed measurement, specialized propagators for GNSS constellation,
             default constructors for DSST force models, covariance matrices in OEM writer,
             a new data context implementation, connection with Gitlab CI, improved documentation,
             the migration of the tutorials to a separate sister project, as well as several other minor
             features and bug fixes. See the list below for a full description of the changes.">
      <action dev="ward" type="fix">
        Improve performance of loading CCSDS files.
      </action>
      <action dev="ward" type="fix" issue="639" due-to="qmor">
        In Ellipsoid.pointOnLimb(...) improved numerical stability by cancelling terms.
      </action>
      <action dev="maxime" type="fix" issue="639" due-to="qmor">
        Fixed pointOnLimb method in bodies.Ellipsoid class. Normalized equations should now avoid numerical issues.
      </action>
      <action dev="evan" type="fix" issue="627">
        Fix TimeScalesFactory.getGMST(conventions, simpleEop) always returning the same
        value.
      </action>
      <action dev="evan" type="fix" issue="636">
        Fix UT1 and Earth rotation during a leap second. Was off by 1 second.
      </action>
      <action dev="luc" type="fix" issue="635">
        Fixed inconsistency in constant thrust maneuver acceleration.
      </action>
      <action dev="evan" type="add" >
        Added an annotation and a compiler plugin that generates a warning
        when default context is used without being explicitly annotated.
      </action>
      <action dev="luc" type="fix" issue="632" due-to="Evan Ward">
        Fixed projection to ellipsoid at pole.
      </action>
      <action dev="evan,luc,yannick" type="add" issue="607">
        Add DataContext, a way to load separate sets of EOP, leap seconds, etc.
      </action>
      <action dev="luc" type="fix" issue="630">
        Improve performance of UnixCompressFilter.
      </action>
      <action dev="luc" type="fix" issue="631">
        Improve performance of HatanakaCompressFilter.
      </action>
      <action dev="evan" type="fix" issue="629">
        Improve performance of ZipJarCrawler.
      </action>
      <action dev="bryan" type="add" issue="625">
      	Added default constructors for DSSTZonal and DSSTTesseral. 
      </action>   
      <action dev="bryan" type="add" issue="622">
      	Added OrekitException for unknown number of frequencies in ANTEX files. 
      </action>
      <action dev="bryan" type="add" issue="621">
      	Added OrekitException in the case where IONEX header is corrupted. 
      </action>
      <action dev="dylan" type="add" issue="359">
      	Added a specific test for issue 359 in BatchLSEstimatorTest.
      	The test verifies that a Newtonian attraction is known
      	by both the propagator builder and the propagator when
      	it is not added explicitly.
      </action>
      <action dev="dylan" type="add" issue="367">
      	Added write of covariance matrices in OEMWriter.
      </action>
      <action dev="dylan" type="fix" issue="619">
        Fixed origin transform in CcsdsModifierFrame.
      </action>
      <action dev="bryan" type="add" issue="611">
        Added SBAS orbit propagator.
      </action>
      <action dev="bryan" type="fix" issue="617">
        Fixed null pointer exception in MultiplexedMeasurement.
      </action>
      <action dev="luc" type="fix" issue="575">
        Allow users to provide custom convergence checkers for
        batch least squares orbit determination.
      </action>
      <action dev="luc" type="add" issue="614">
        Added multiplexed measurements.
      </action>
      <action dev="luc" type="fix" issue="616">
        Fixed missed changes updates in ParameterDriversList embedding
        other ParameterDriversList instances.
      </action>
      <action dev="luc" type="update">
        Moved tutorials to a separate sister project.
      </action>
      <action dev="bryan" type="add" due-to="Shiva Iyer">
        Added Laplace method for initial orbit determination.
      </action>
      <action dev="bryan" type="fix" issue="612">
        Fixed DSST orbit determination tutorial.
      </action>
      <action dev="bryan" type="add" issue="610">
        Added IRNSS orbit propagator.
      </action>
      <action dev="bryan" type="add" issue="608">
        Added support for RINEX 3.04 files.
      </action>
      <action dev="gabb" type="fix" issue="533">
        Fixed bugs in the derivatives computation in IodGooding.
        Fixed bugs in IodLambert when there's more than an half revolution
        between start and final position.
      </action>
      <action dev="bryan" type="fix" issue="604">
        Fixed parsing of compact RINEX files with wrong key in header
        produced by some Septentrio receivers.
      </action>
      <action dev="luc" type="fix" issue="603">
        Fixed parsing of compact RINEX files with missing types in header
        produced by some Septentrio receivers.
      </action>
      <action dev="evan" type="fix" issue="589">
        Improve performance of AggregateBoundedPropagator by factor of 2.
      </action>
      <action dev="luc" type="fix" issue="600">
        Fixed parsing of compact RINEX files with many observation types.
      </action>
      <action dev="bryan" type="fix">
        Fixed poor design of GLONASS numerical propagator.
      </action>
      <action dev="luc" type="fix" issue="599">
        Fixed an issue in projection to flat ellipse.
      </action>
      <action dev="bryan" type="fix" issue="598">
        Added lazily addition of Newtonian attraction to the DSST and
        numerical propagator builders.
      </action>
      <action dev="luc" type="add" issue="595">
        Added EllipticalFieldOfView (with two different ways to define the
        ellipticity constraint) that can be used in FieldOfViewDetector,
        GroundFieldOfViewDetector and FootprintOverlapDetector.
      </action>
      <action dev="luc" type="add">
        Fields of view with regular polygonal shape can now be built either
        based on a defining cone inside the Fov and touching it at edges
        middle points, or based on a defining cone outside the Fov and touching
        it at vertices.
      </action>
      <action dev="luc" type="add" issue="594">
        Added CircularFieldOfView that can be used in FieldOfViewDetector,
        GroundFieldOfViewDetector and FootprintOverlapDetector.
      </action>
      <action dev="luc" type="add">
        Set up a general hierarchy for Field Of View with various shapes. At
        start, it includes DoubleDihedraFieldOfView and PolygonalFieldOfView.
      </action>
      <action dev="luc" type="add" issue="592">
        Added FilesListCrawler to load files from an explicit list.
      </action>
      <action dev="evan" type="fix" issue="583">
        Fix AbsoluteDate.compareTo() for future/past infinity.
      </action>
      <action dev="luc" type="fix" issue="588">
        Fixed wrong handling of spacecraft states in multi-satellites orbit determination
        and multi-satellite measurements generation.
      </action>
      <action dev="bryan" type="fix" issue="585">
        Improved contributing guide.
      </action>
      <action dev="petrus" type="fix" issue="570">
        Make FieldOfView.getFootprint public.
      </action>
      <action dev="bryan" type="add">
        Added combination of measurements.
      </action>
      <action dev="bryan" type="fix">
        Fix values of GPS C2D, L2D, D2D and S2D frequencies.
      </action>
      <action dev="bryan" type="add">
        Add Nequick ionospheric model.
      </action>
      <action dev="luc" type="fix" issue="581">
        Fixed spurious empty line insertion during Rinex 2 decompression
        when the number of observations per satellite is a multiple of 5
      </action>
      <action dev="luc" type="fix" issue="580">
        Fixed decompression of very small negative values in Hatanaka
        Compact RINEX format.
      </action>
      <action dev="luc" type="fix" issue="578">
        Orbit determination tutorials (and tests too) now supports compressed
        measurement files (gzip, Unix compress, Hatanaka Compact RINEX).
      </action>
      <action dev="luc" type="fix" issue="579">
        Handle properly special events flags in Hatanaka Compact RINEX format.
      </action>
      <action dev="luc" type="fix" issue="483">
        Reset additional state changed by event handlers and not managed by any
        additional state providers.
      </action>
      <action dev="luc" type="add" issue="472">
        Added support for Hatanaka Compact RINEX format.
      </action>
      <action dev="luc" type="fix" issue="574">
        Cope with input stream readers that keep asking for new bytes after end
        of Unix compressed files has been reached.
      </action>
      <action dev="luc" type="fix" issue="573">
        Added detection of some corrupted Unix-compressed files.
      </action>
      <action dev="bryan" type="fix" issue="572">
        Fixed the Saastamoinen model when station altitude is bigger than 5000.0 meters.
      </action>
      <action dev="luc" type="fix" issue="568">
        Fixed too fast step increase in a bracketing attempt.
      </action>
      <action dev="luc" type="add">
        Added phase measurement builder.
      </action>
      <action dev="luc" type="add">
        Added getWavelength in GNSS Frequency.
      </action>
    </release>
    <release version="10.0" date="2019-06-24"
             description="Orekit 10.0 is a major new release. It includes DSST OD,
             propagation in non-inertial frames, specialized propagators for GNSS
             constellations, a new ionospheric model, modeling for phase measurements, the
             LAMBDA method for phase ambiguity resolution, Shapiro effect for range
             measurements, improved documentation, as well as several other new features
             and bug fixes. This release fixes a security denial of service bug regarding
             itrf-versions.conf present since Orekit 9.2. Some APIs have incompatibly
             changed since the 9.X series including the format of itrf-versions.conf,
             removal of deprecated methods, reorganization of the models package, as well
             as updates to AbstractDetector, AbstractGNSSAttitudeProvider, DragSensitive,
             RadiationSensitive, and ZipJarCrawler. See the list below for a full
             description of the changes.">
      <action dev="evan" type="fix">
        Fix  name of GLONASS G2 frequency.
      </action>
      <action dev="luc" type="fix" >
        Fixed accuracy of dates conversions from java dates.
      </action>
      <action dev="evan" type="fix" issue="566">
        Make ITRFVersionLoader public.
      </action>
      <action dev="bryan" type="fix" issue="564">
        Fixed private argument of getLLimits() abstract method.
      </action>
      <action dev="bryan" type="fix" issue="565">
        Fixed static loading of UTC for GLONASS reference epoch.
      </action>
      <action dev="luc" type="fix" issue="547">
        Added a tile/sampling aiming direction that diverts singularity outside of a
        area of interest. This is mainly useful when sampling areas of interest that
        cover the pole as the pole is singular for classical aiming directions (constant
        azimuth or along track).
      </action>
      <action dev="luc" type="update" >
        Removed latitude limitation in AlongTrackAiming. If latitude is above (resp. below)
        the maximum (resp. minimum) latitude reached by the defining orbit, then aiming
        will be towards East for prograde orbits and towards West for retrograde orbits.
      </action>
      <action dev="bryan" type="fix">
        Fixes broken links on Orekit JavaDoc.
      </action>
       <action dev="pascal" type="fix" issue="558">
        Fixes broken links on Maven site.
      </action>
      <action dev="luc" type="fix" issue="559">
        Take into account changes in MSAFE files names published by NASA.
      </action>
      <action dev="bryan" type="add">
        Add Global Ionosphere Map model.
      </action>
      <action dev="maxime" type="add" issue="554">
        Added propagation in inertial frame.
      </action>
      <action dev="luc" type="fix" issue="557">
        Improved documentation about DatesSelector not being reusable across several
        schedulers during measurements generation.
      </action>
      <action dev="evan" type="fix">
        Fix some possible NPEs in AntexLoader, FieldAngularCoordinates.
      </action>
      <action dev="evan" type="fix">
        Fix locale dependent comparisons in SP3File, TDMParser, and YUMAParser.
      </action>
      <action dev="evan" type="fix">
        Ensure opened streams are closed in ZipJarCrawler, DTM2000, IERSConventions, and
        OceanLoadDeformationCoefficients.
      </action>
      <action dev="bryan" type="add">
        Add DSST Orbit Determination for both Kalman Filter and Batch Least Squares estimator.
      </action>
      <action dev="romaric" type="add">
        Add a events detector based on the geomagnetic field intensity at the satellite altitude
        or at sea level above the satellite, and the associated tests
      </action>
      <action dev="maxime" type="update" issue="549">
        Deleted deprecated methods in EclipseDetector.
      </action>
      <action dev="romaric" type="fix" issue="553">
        Fix the bug of attitude transition with Ephemeris propagator
        by adding a way for the LocalPVProvider to get the attitude at the end of the transition
      </action>
      <action dev="petrus" type="update" issue="518">
        Changing AbstractGNSSAttitudeProvider from public to package-private.
      </action>
      <action dev="romaric" type="fix" issue="551">
        Fix the bug of attitude transition with analytical propagator 
        by refreshing the attitude after the events triggering
      </action>
      <action dev="romaric" type="fix" issue="552">
        Fix the bug of attitude transition if a reset occurs during the transition
        by adding margins to the reset of TimeSpanMap to keep the one corresponding to the "after" attitude law.
      </action>
      <action dev="bryan" type="add" issue="522">
        Generalized the GPSPropagator class to handle all GNSS constellations using
        the same algorithm.
      </action>
      <action dev="bryan" type="add" issue="519">
        Added numerical and analytical GLONASS propagators.
      </action>
      <action dev="luc" type="add" >
        Added ambiguity resolution for phase measurements.
        This feature is not complete yet and is considered experimental.
      </action>
      <action dev="bryan" type="update" issue="548">
        Reorganized models package by adding new sub-packages.
      </action>
      <action dev="maxime" type="update" issue="546">
        Updated Hipparchus dependency to version 1.5 in pom.xml file.
      </action>
      <action dev="maxime" type="update" issue="514">
        Deleted unused DerivativeStructure acceleration computation methods.
        In interfaces radiationPressureAcceleration and dragAcceleration, and all their implementations and their tests.
      </action>
      <action dev="evan" type="update" issue="543">
        Change format of itrf-versions.conf to use prefix matching instead of Regular
        Expression matching. All existing itrf-versions.conf files will need to be
        updated. This is to avoid a potential denial of service where a crafted
        itrf-versions.conf could cause the application to hang.
      </action>
      <action dev="evan" type="update" issue="543">
        ZipJarCrawler now uses "!/" to denote the start of the path within the archive
        which matches the convention used by JarURLConnection. ZipJarCrawler used to use
        "!".
      </action>
      <action dev="bryan" type="fix" issue="544" due-to="Josef Probst">
        Fixed endless loop on GPSPropagator and (Field)KeplerianOrbit.
      </action>
      <action dev="maxime" type="add" issue="403">
        Added tests for class UnivariateProcessNoise.
        Working tests for non-Cartesian orbit propagation are still needed.
      </action>
      <action dev="maxime" type="fix" issue="514">
        Deprecated unused DerivativeStructure acceleration computation methods.
        In interfaces radiationPressureAcceleration and dragAcceleration, and all their implementations and their tests. 
      </action>
      <action dev="luc" type="add" issue="536">
        Take target radius into account in CircularFieldOfViewDetector and FieldOfViewDetector.
      </action>
      <action dev="maxime" type="fix" issue="539">
        Fixed DTM2000.getDensity method, made it independent of user time zone.
      </action>
      <action dev="luc" type="add" issue="535">
        Take occulting body flattening into account in eclipse detector.
      </action>
      <action dev="maxime" type="fix" issue="538" due-to="Dorian Gegout">
        Fixed default method compareTo in interface ComparableMeasurement.
      </action>
      <action dev="luc" type="add" issue="532">
        Added Shapiro effect modifier for Range and InterSatelliteRange measurements.
      </action>
      <action dev="evan" type="update" issue="389">
        Fix type parametrization of AbstractDetector so that multiple with* methods can be
        called when the type parameter is '?'.
      </action>
      <action dev="evan" type="remove" issue="506">
        Remove EventHandler.Action and FieldEventHandler.Action. Use
        org.hipparchus.ode.events.Action instead.
      </action>
      <action dev="bryan" type="update" issue="527">
        Changed API for magnetic field model to a SI base unit API.
      </action>
      <action dev="evan" type="fix">
        OrekitException preserves the stack trace when formatting the message throws
        another exception.
      </action>
      <action dev="luc" type="remove" issue="530">
        Event detectors, field of view and attitude providers are not serializable anymore.
      </action>
      <action dev="bryan" type="update" issue="526">
        Replaced private class BilinearInterpolatingFunction of Saastamoinen model
        by the one of Hipparchus
      </action>
      <action dev="evan" type="add" issue="507">
        Add Action.RESET_EVENTS to check all detectors for events without recomputing the
        propagation step.
      </action>
      <action dev="evan" type="add" issue="507">
        Add Action.RESET_EVENTS to check all detectors for events without recomputing the
        propagation step.
      </action>
      <action dev="evan" type="add" issue="507">
        Add toString() implementations to SpacecraftState, RecordAndContinue.Event and
        Field versions.
      </action>
      <action dev="evan" type="add" issue="507">
        Add Field version of RecordAndContinue.
      </action>
      <action dev="evan" type="add" issue="507">
        Add Field version of LatitudeCrossingDetector.
      </action>
      <action dev="luc" type="update">
        Removed classes and methods deprecated in the 9.X series.
      </action>
      <action dev="luc" type="fix" issue="528" due-to="Gowtham Sivaraman">
        Fixed parsing of clock in SP3 files.
      </action>
    </release>
    <release version="9.3.1" date="2019-03-16" description="Version 9.3.1 is a minor version of Orekit.
    It fixes an issue with GPS week rollover.">
      <action dev="luc" type="add" issue="534">
        Handle GPS week rollover in GPSDate.
      </action>
    </release>
    <release version="9.3" date="2019-01-25" description="Version 9.3 is a minor version of Orekit.
    It includes both new features and bug fixes. New features introduced in 9.3 are: a new GPSDate class,
    changed OrekitException from checked to unchecked exceptions, parameter drivers scales and reference
    value can be changed, access to Kalman filter internal matrices, position-only measurements in orbit determination,
    support for unofficial versions 2.12 and 2.20 of Rinex files (mainly for spaceborne receivers),
    direct building of appropriate attitude law with eclipses for all GNSS satellite types, inter-satellites
    view detector, measurement generation feature, possibility fo use Marshall Solar Activity Future Estimation
    to feed NRL MSISE 2000 atmosphere model, new tropospheric models: Mendes-Pavlis, Vienna 1, Vienna 3, estimated model,
    new mapping functions for tropospheric effect: Global Mapping Function, Niell Mapping Function, Global
    Pression Temperature Models GPT and GPT2, possibility to estimate tropospheric zenith delay,
    clock offset that can be estimated (both for ground station and satellite clocks).">
      <action dev="luc" type="add" issue="516">
        Added a way to manage clock corrections from GPSPropagator.
      </action>
      <action dev="bryan" type="add" issue="498">
        Added several tropospheric models: Mendes-Pavlis, Vienna 1, Vienna 3, estimated model
        where the total zenith delay can be estimated during Orbit Determination.
      </action>
      <action dev="bryan" type="add" issue="498">
        Added Global Mapping Function and Niell Mapping Function to be used with tropospheric
        models.
      </action>
      <action dev="luc" type="add" issue="515">
        Added clock offset parameter at satellites level for orbit determination.
      </action>
      <action dev="luc" type="add" issue="513">
        Added clock offset parameter at ground stations level for orbit determination.
      </action>
      <action dev="bryan" type="add" issue="512">
        Added weather model Global Pressure and Temperature 2.
      </action>
      <action dev="bryan" type="add" issue="511">
        Added weather model Global Pressure and Temperature.
      </action>
      <action dev="luc" type="fix" issue="510">
        Fixed dropped derivatives in TimeStampedFieldPVCoordinates.shiftedBy(dt).
      </action>
      <action dev="luc" type="fix" issue="509">
        Fixed scaling error in ParameterFunction differentiation.
      </action>
      <action dev="luc" type="fix" issue="508">
        Fixed inconsistency leading to inaccuracies in conversions from AbsoluteDate to FieldAbsoluteDate.
      </action>
      <action dev="pascal" type="fix" issue="495">
        The MarshallSolarActivityFutureEstimation class implements
        the NRLMSISE00InputParameters interface.
      </action>
      <action dev="evan" type="fix" issue="486">
        Make FieldTransform.shiftedBy(T) public.
      </action>
      <action dev="evan" type="fix" issue="496">
        Fix JavaDoc for TimeComponents.getSecond().
      </action>
      <action dev="evan" type="update" issue="501">
        Deprecate GFunction in favor of ToDoubleFunction.
      </action>
      <action dev="luc" type="add" issue="494">
        Added a measurements generation feature for use with orbit determination.
        Fixes issue #494
      </action>
      <action dev="luc" type="add">
        Added adapter for event detectors, allowing to wrap existing detector
        while changing their behaviour.
      </action>
      <action dev="luc" type="add">
        Added ground at night detector.
      </action>
      <action dev="luc" type="add">
        Added inter-satellites direct view detector.
      </action>
      <action dev="luc" type="add">
        Added constants defined by IAU 2015 resolution B3 for Sun, Earth and Jupiter.
      </action>
      <action dev="luc" type="add" issue="500">
        Added retrieval of full time span (start time, end time and data) containing
        a specified date in TimeSpanMap.
        Fixes issue #500
      </action>
      <action dev="luc" type="add">
        Added direct building of attitude provider from GNSS satellite type.
      </action>
      <action dev="luc" type="add">
        Added parsing of unofficial versions 2.12 and 2.20 of Rinex files
        (used by some spaceborne receivers like IceSat 1).
      </action>
      <action dev="luc" type="add">
        Added a way to retrieve Rinex header directly from the observations data set.
      </action>
      <action dev="luc" type="add">
        Added position-only measurements in orbit determination.
      </action>
      <action dev="luc" type="fix" issue="491">
        Allow parsing of SP3 files that use non-predefined orbit types.
        Fixes issue #491.
      </action>
	  <action dev="maxime" type="add" issue="485">
        Added access to Kalman filter matrices.
		KalmanEstimation interface now has methods returning the physical values of:
		state transition matrix phi, measurement matrix H, innovation matrix S and Kalman gain matrix K.
		The methods are implemented in Model class. A class ModelTest was added to test these values.
		Fixes issue #485
      </action>
      <action dev="luc" type="fix" issue="492" due-to="Lebas">
        Fixed error message for TLE with incorrect checksum.
        Fixes issue #492.
      </action>
      <action dev="maxime" type="fix" issue="490">
        Fixed reference value of parameter drivers updating in Kalman filter. 
        When resetting the orbit in the propagator builder, the reference values
        of the drivers are now reset too.
        Fixes issue #490.
      </action>
      <action dev="maxime" type="add" issue="489">
        Made ParameterDriver class fully mutable.
        By adding setters for attributes scale, reference, minimum and maximum values.
        Fixes issue #489.
      </action>
      <action dev="maxime" type="fix" issue="488">
        Fixed method unNormalizeStateVector in Model class of Kalman estimator.
        Previous value did not take into account the reference values of the drivers.
        Fixes issue #488.
      </action>
      <action dev="luc" type="fix" issue="484" due-to="Yannick Jeandroz">
        Changed OrekitException from checked to unchecked exception.
        Most functions do throw such exceptions. As they are unchecked, they are
        not advertised in either `throws` statements in the function signature or
        in the javadoc. So users must consider that as soon as they use any Orekit
        feature, an unchecked `OrekitException` may be thrown. In most cases, users
        will not attempt to recover for this but will only use them to display or
        log a meaningful error message.
        Fixes #484.
      </action>
      <action dev="luc" type="fix" issue="480">
        Added GPSDate class to convert back and forth with AbsoluteDate.
        Fixes #480.
      </action>
      <action dev="evan" type="fix" issue="476">
        Fix generics in EventEnablingPredicateFilter.
        Fixes #476.
      </action>
      <action dev="maxime" type="fix" issue="473">
        Fixed wrong values of radec generated in AngularRaDecMeasurementCreator.
        Fixed wrong values of range rate generated in RangeRateMeasurementCreator.
        Added tests that check the values of measurements for each type of measurement.
        Upgraded precision in Kalman and batch least-squares OD tests that are using range-rate and radec measurements.
        Fixes issue #473.
      </action>
      <action dev="luc" type="fix">
        Derivatives with respect to mass are not computed anymore since several versions,
        some remnants of former computation remained and have now been removed.
      </action>
    </release>
    <release version="9.2" date="2018-05-26" description="Version 9.2 is a minor release of Orekit.
    It introduces several new features and bug fixes. New features introduced in version 9.2 are
    Kalman filter for orbit determination, loading of RINEX files, loading of ANTEX files, loading
    of version d of SP3 files (version a to c were already supported), on-the-fly decompression of .Z
    files, code measurements, phase measurements (but only a very basic implementation for now),
    specific attitude laws (GPS, GLONASS, GALILEO, BEIDOU) with midnight/noon turns, possibility to
    use backward propagation in LS orbit determination, support for any ITRF version, even if EOP
    files do not match the desired version, attitude overriding in constant thrust maneuvers,
    FunctionalDetector, filtering mechanism to insert specific decompression or deciphering algorithms
    during data loading, frames for Lagrange L1 and L2 point for any two related celestial bodies.
    WARNING: phase measurements, GNSS attitude and time-dependent process noise are considered
    experimental features for now, they should not be used yet for operational systems.
    Several bugs have been fixed.">
      <action dev="luc" type="fix">
        Fixed missing eclipse detectors in field version of Solar radiation pressure.
        Fixes issue #366.
      </action>
      <action dev="evan" type="fix">
        Fixed issue where EventHandler.init() was never called.
        Fixes issue #471.
      </action>
      <action dev="luc" type="fix">
        Fixed error in relative humidity units in Marini-Murray tropospheric model.
        Fixes issue #352.
      </action>
      <action dev="luc" type="fix">
        Fixed DSST events detection in the osculating case.
        Fixes issue #398.
      </action>
      <action dev="luc" type="fix">
        Allow several TLE with same date in TLESeries.
        Fixes issue #411.
      </action>
      <action dev="luc" type="fix">
        Fixed compilation problems with JDK 1.8
        Fixes issue #462.
      </action>
      <action dev="luc" type="add" >
        Added specific attitude mode for GNSS satellites: GPS (block IIA, block IIF, block IIF),
        GLONASS, GALILEO, BEIDOU (GEO, IGSO, MEO). This is still considered experimental as there
        are some problems when Sun crosses the orbital plane during a midnight/noon turn maneuver
        (which is a rare event but nevertheless occurs)
      </action>
      <action dev="luc" type="add" >
        Added natural order for observed measurements primarily based on
        chronological order, but with also value comparisons if measurements
        are simultaneous (which occurs a lot in GNSS), and ensuring no
        measurements are lost if stored in SortedSet
      </action>
      <action dev="luc" type="add" due-to="Albert Alcarraz García">
        Added GNSS code measurements
      </action>
      <action dev="luc" type="add" due-to="Albert Alcarraz García">
        Added GNSS phase measurements (very basic implementation for now, not usable as is)
      </action>
      <action dev="luc" type="add" due-to="Albert Alcarraz García">
        Added loading of RINEX observation files (versions 2 and 3)
      </action>
      <action dev="luc" type="fix">
        Fixed compression table reset problem in .Z files
        Fixes issue #450.
      </action>
      <action dev="maxime" type="fix">
        Fixed de-activation of event detection.
        In the propagate(startDate, endDate) function of class "AbstractIntegratedPropagator",
        for dates out of the time interval defined by ]startDate, endDate].
        Fixes issue #449.
      </action>
      <action dev="luc" type="add">
        Added support for loading Unix-compressed files (ending in .Z).
        This file compression algorithm is still widely used in the GNSS
        community (SP3 files, clock files, Klobuchar coefficients...)
        Fixes issue #447.
      </action>
      <action dev="luc" type="add">
        Added a customizable filtering capability in data loading.
        This allows users to insert layers providing features like
        custom decompression algorithms, deciphering, monitoring...
        Fixes issue #446.
      </action>
      <action dev="luc" type="add">
        Allow direct retrieval of rotation part without derivatives from
        LOFType without computing the full transform from inertial frame.
      </action>
      <action dev="maxime" type="fix">
        Added a provider for time-dependent process noise in Kalman estimator.
        This providers allow users to set up realistic models where the process
        noise increases in the along track direction.
        Fixes issue #403.
      </action>
      <action dev="maxime" type="add">
        Increased visibility of attributes in ConstantThrustManeuver class.
        Added getters for all attributes. Also added an attribute name that
        allows the differentiation of the maneuvers, both from a parameter driver
        point of view and from a force model point of view.
        Fixes issue #426.
      </action>
      <action dev="maxime" type="add">
        Increased visibility of attributes in propagator builders.
        By adding getters for all attributes in NumericalPropagatorBuilder
        and AbstractPropagatorBuilder.
        Also made the method findByName in ParameterDriversList public.
        Fixes issue #425.
      </action>
      <action dev="luc" type="fix">
        Ensure the correct ITRF version is used in CCSDS files, regardless
        of the EOP source chosen, defaulting to ITRF-2014.
      </action>
      <action dev="luc" type="fix">
        Split initial covariance matrix and process noise matrix in two
        methods in the covariance matrix provider interface.
      </action>
      <action dev="luc" type="add">
        Added VersionedITRF frame that allow users with needs for very high
        accuracy to specify which ITRF version they want, and stick to it
        regardless of their EOP source.
        Fixes issue #412.
      </action>
      <action dev="luc" type="add">
        Added an itrf-versions.conf configuration file allowing to specify
        which ITRF version each EOP file defines for which date
      </action>
      <action dev="luc" type="add">
        EOP history now contains the ITRF version corresponding to each
        EOP entry on a per date basis
      </action>
      <action dev="luc" type="add">
        Added an ITRFVersion enumerate to simplify conversion between ITRF frames,
        even when no direct Helmert transformation is available
      </action>
      <action dev="luc" type="add">
        Added TransformProviderUtility to reverse or combine TransformProvider instances.
      </action>
      <action dev="luc" type="add">
        Allow attitude overriding during constant-thrust maneuvers.
        Fixes issue #410.
      </action>
      <action dev="luc" type="fix">
        Fixed out-of-sync attitude computation near switch events in AttitudeSequence.
        Fixes issue #404.
      </action>
      <action dev="luc" type="add">
        Added a method to extract sub-ranges from TimeSpanMap instances.
      </action>
      <action dev="luc" type="fix">
        Fixed TLE creation with B* coefficients having single digits like 1.0e-4.
        Fixes issue #388.
      </action>
      <action dev="evan" type="add">
        Add FunctionalDetector.
      </action>
      <action dev="luc" type="add">
        Added handling of IGS ANTEX GNSS antenna models file.
      </action>
      <action dev="luc" type="add">
        Added support for SP3-d files.
      </action>
      <action dev="luc" type="fix">
        Improved SP3 files parsing.
        Some files already operationally produced by IGS Multi-GNSS Experiment (MGEX)
        exceed the maximum number of satellites supported by the regular SP3-c file
        format (which is 85 satellites) and extended the header, without updating the
        format version to SP3-d, which specifically raises the 85 satellites limitation.
        Fixes issue #376.
      </action>
      <action dev="maxime" type="add">
        Allow backward propagation in batch LS orbit determination.
        Fixes issue #375.
      </action>
      <action dev="maxime" type="add">
        Added covariance matrix to PV measurements.
        Fixes issue #374.
      </action>
      <action dev="luc" type="fix">
        Fixed issue when converting very far points (such as Sun center) to geodetic coordinates.
        Fixes issue #373.
      </action>
      <action dev="luc" type="add" >
        Added more conversions between PV coordinates and DerivativeStructure.
        This simplifies for example getting the time derivative of the momentum.
      </action>
      <action dev="maxime" type="fix">
        Fixed weights for angular measurements in W3B orbit determination.
        Fixed in test and tutorial.
        Fixes issue #370.
      </action>
      <action dev="luc" type="add" due-to="Julio Hernanz">
        Added frames for L1 and L2 Lagrange points, for any pair of celestial bodies.
      </action>
    </release>
    <release version="9.1" date="2017-11-26"
             description="Version 9.1 is a minor release of Orekit. It introduces a few new
             features and bug fixes. New features introduced in version 9.1 are some
             frames in OEM parser, retrieval of EOP from frames and ground station displacements
             modelling (both displacements due to tides and displacements due to ocean loading),
             and retrieval of covariance matrix in orbit determination. Several bugs have been fixed.
             Version 9.1 depends on Hipparchus 1.2.">
      <action dev="evan" type="add">
        Added ITRF2005 and ITRF2008 to the frames recognized by OEMParser.
        Fixes issue #361.
      </action>
      <action dev="evan" type="fix">
        Fixed FiniteDifferencePropagatorConverter so that the scale factor is only applied
        once instead of twice.
        Fixes issue #362.
      </action>
      <action dev="maxime" type="fix">
        Fixed derivatives computation in turn-around range ionospheric delay modifier.
        Fixes issue #369.
      </action>
      <action dev="evan" type="fix">
        Disabled XML external resources when parsing rapid XML TDM files.
        Part of issue #368.
      </action>
      <action dev="evan" type="fix">
        Disabled XML external resources when parsing rapid XML EOP files.
        Part of issue #368.
      </action>
      <action dev="evan" type="fix">
        Fixed NPE in OrekitException when localized string is null.
      </action>
      <action dev="luc" type="fix">
        Fixed a singularity error in derivatives for perfectly circular orbits in DSST third body force model.
        Fixes issue #364.
      </action>
      <action dev="luc" type="fix" due-to="Lucian Bărbulescu">
        Fixed an error in array size computation for Hansen coefficients.
        Fixes issue #363.
      </action>
      <action dev="luc" type="add">
        Added a way to retrieve EOP from frames by walking the frames hierarchy tree
        using parent frame links. This allows to retrieve EOP from topocentric frames,
        from Earth frames, from TOD...
      </action>
      <action dev="luc" type="add">
        Take ground stations displacements into account in orbit determination.
        The predefined displacement models are the direct effect of solid tides
        and the indirect effect of ocean loading, but users can add their own models
        too.
      </action>
      <action dev="luc" type="add">
        Added ground stations displacements due to ocean loading as per IERS conventions,
        including all the 342 tides considered in the HARDISP.F program.
        Computation is based on Onsala Space Observatory files in BLQ format.
      </action>
      <action dev="luc" type="add">
        Added ground points displacements due to tides as per IERS conventions.
        We have slightly edited one entry in table 7.3a from IERS 2010 conventions
        to fix a sign error identified by Dr. Hana Krásná from TU Wien (out of phase
        radial term for the P₁ tide, which is -0.07mm in conventions when it should be
        +0.07mm). This implies that our implementation may differ up to 0.14mm from
        other implementations.
      </action>
      <action dev="luc" type="fix">
        Avoid intermixed ChangeForwarder instances calling each other.
        Fixes issue #360.
      </action>
      <action dev="maxime" type="fix">
        Modified the way the propagation parameter drivers are mapped in the
        Jacobian matrix in class "Model".
        Added a test for multi-sat orbit determination with estimated
        propagation parameters (µ and SRP coefficients).
        Fixes issue #354.
      </action>
      <action dev="luc" type="fix">
         Added a convenience method to retrieve covariance matrix in
         physical units in orbit determination.
         Fixes issue #353.
      </action>
      <action dev="luc" type="fix" due-to="Rongwang Li">
         Fixed two errors in Marini-Murray model implementation.
         Fixes issue #352.
      </action>
      <action dev="luc" type="fix">
         Prevent duplicated Newtonian attraction in FieldNumericalPropagator.
         Fixes issue #350.
      </action>
      <action dev="luc" type="fix">
         Copy additional states through impulse maneuvers.
         Fixes issue #349.
      </action>
      <action dev="luc" type="fix">
         Removed unused construction parameters in ShiftingTransformProvider
         and InterpolatingTransformProvider.
         Fixes issue #356.
      </action>
      <action dev="luc" type="fix">
         Fixed wrong inertial frame for Earth retrieved from CelestialBodyFactory.
         Fixes issue #355.
      </action>
      <action dev="luc" type="update">
        Use a git-flow like branching workflow, with a develop branch for bleeding-edge
        development, and master branch for stable published versions.
      </action>
    </release>
    <release version="9.0.1" date="2017-11-01"
            description="Version 9.0.1 is a patch release of Orekit.
            It fixes security issus 368.">
      <action dev="evan" type="fix">
        Disabled XML external resources when parsing rapid XML TDM files.
        Part of issue #368.
      </action>
      <action dev="evan" type="fix">
        Disabled XML external resources when parsing rapid XML EOP files.
        Part of issue #368.
      </action>
    </release>
    <release version="9.0" date="2017-07-26"
             description="Version 9.0 is a major release of Orekit. It introduces several new
             features and bug fixes. New features introduced in version 9.0 are Taylor algebra
             propagation (for high order uncertainties propagation or very fast Monte-Carlo
             studies), multi-satellites orbit determination, parallel multi-satellites propagation,
             parametric accelerations (polynomial and harmonic), turn-around measurements,
             inter-satellite range measurements, rigth ascension/declination measurements,
             Antenna Phase Center measurements modifiers, EOP estimation in precise orbit
             determination, orbit to attitude coupling in partial derivatives, parsing of CCSDS
             Tracking Data Messages, parsing of university of Bern Astronomical Institute files
             for Klobuchar coefficients, ITRF 2014, preservation of non-Keplerian orbits derivatives,
             JB2008 atmosphere model, NRL MSISE 2000 atmosphere model, boolean combination of events
             detectors, ephemeris writer, speed improvements when tens of thousands of measurements
             are used in orbit determination, Danish translations. Several bugs have been fixed.">
     <action dev="luc" type="add">
       Added on-board antenna phase center effect on inter-satellites range measurements.
     </action>
     <action dev="luc" type="add">
       Added on-board antenna phase center effect on turn-around range measurements.
     </action>
     <action dev="luc" type="add">
       Added on-board antenna phase center effect on range measurements.
     </action>
     <action dev="luc" type="update">
       Moved Bias and OutlierFilter classes together with the other estimation modifiers.
     </action>
     <action dev="luc" type="update">
       Forced states derivatives to be dimension 6 rather than either 6 or 7. The
       additional mass was not really useful, it was intended for maneuvers calibration,
       but in fact during maneuver calibration we adjust either flow rate or specific
       impulse but not directly mass itself. 
     </action>
      <action dev="luc" type="add">
        Added parametric acceleration force models, where acceleration amplitude is a
        simple parametric function. Acceleration direction is fixed in either inertial
        frame, or spacecraft frame, or in a dedicated attitude frame overriding spacecraft
        attitude. The latter could for example be used to model solar arrays orientation if
        the force is related to solar arrays). Two predefined implementations are provided,
        one for polynomial amplitude and one for harmonic amplitude. Users can add other
        cases at will. This allows for example to model the infamous GPS Y-bias, which is
        thought to be related to a radiator thermal radiation.
      </action>
      <action dev="luc" type="remove">
        Removed obsolete Cunningham and Droziner attraction models. These models have
        been superseded by Holmes-Featherstone attraction model available since 2013
        in Orekit.
      </action>
      <action dev="luc" type="update">
        Take orbit to attitude coupling into account in the partial derivatives for all attitude modes.
        Fixes issue #200.
      </action>
      <action dev="luc" type="update">
        Merged FieldAttitudeProvider into AttitudeProvider.
      </action>
      <action dev="luc" type="update">
        Simplified ForceModel interface. It does not require dedicated methods anymore for
        computing derivatives with respect to either state or parameters.
      </action>
      <action dev="luc" type="remove">
        Removed Jacchia-Bowman 2006 now completely superseded by Jacchia-Bowman 2008.
      </action>
      <action dev="luc" type="update">
        Make Jacchia-Bowman 2008 thread-safe and field-aware.
      </action>
      <action dev="luc" type="update">
        Make NRL MSISE 2000 thread-safe and field-aware.
      </action>
      <action dev="luc" type="update">
        Make DTM2000 thread-safe and field-aware.
      </action>
      <action dev="luc" type="add">
        Added support for ITRF 2014.
        As of mid-2017, depending on the source of EOP, the ITRF retrieved using
        FramesFactory.getITRF will be either ITRF-2014 (if using EOP 14 C04) or
        ITRF-2008 (if using EOP 08 C04, bulletins A, bulletins B, or finals .all).
        If another ITRF is needed, it can be built using HelmertTransformation.
      </action>
      <action dev="luc" type="remove">
        Removed classes and methods deprecated in 8.0.
      </action>
      <action dev="luc" type="add">
        Added coordinates of all intermediate participants in estimated measurements.
        This will allow estimation modifiers to get important vectors (sighting
        directions for example) without recomputing everything from the states.
      </action>
      <action dev="luc" type="add">
        Added a multi-satellites orbit determination feature.
      </action>
      <action dev="luc" type="add">
        Added one-way and two-way inter-satellites range measurements.
      </action>
      <action dev="luc" type="fix" due-to="Glenn Ehrlich">
        Avoid clash with Python reserved keywords and, or and not in BooleanDetector.
      </action>
      <action dev="luc" type="add" due-to="Maxime Journot">
        Added right ascension and declination angular measurements.
      </action>
      <action dev="luc" type="add">
        Added a parallel propagation feature for addressing multi-satellites needs.
        Propagators of different types (analytical, semi-analytical, numerical,
        ephemerides ...) can be mixed at will.
      </action>
      <action dev="luc" type="fix">
        Fixed Gaussian quadrature inconsistent with DSST theory when orbit derivatives are present.
        Fixes issue #345.
      </action>
      <action dev="luc" type="fix">
        Fixed infinite recursion when attempting two orbit determinations in row.
        Fixes issue #347.
      </action>
      <action dev="luc" type="add" due-to="Lars Næsbye Christensen">
        Added Danish translations.
        Fixes issue #346.
      </action>
      <action dev="luc" type="add" >
        Allow estimation of polar motion (offset plus linear drift) and prime meridian
        correction (offset plus linear drift) in orbit determination. This is essentially
        equivalent to add correction to the xp, yp, dtu1 and lod Earth Orientation Parameters.
      </action>
      <action dev="luc" type="add">
        Parameters in orbit determination can be associated with a per-parameter reference date.
      </action>
      <action dev="luc" type="fix">
        Fixed wrong generation of FieldTransforms by time stamped cache, when generation
        happens backward in time.
        Fixes issue #344.
      </action>
      <action dev="luc" type="update">
        Improved computation ground station parameters derivatives
        in orbit determination.
      </action>
      <action dev="luc" type="update" >
        Use automatic differentiation for all orbit determination measurements types.
        This allows simpler evolutions to estimate parameters for which derivatives
        are not straightforward to compute; some of these parameters are needed for
        precise orbit determination.
      </action>
      <action dev="luc" type="add" due-to="Maxime Journot">
        Added parsing of University of Bern Astronomical Institute files for α and β Klobuchar coefficients.
      </action>
      <action dev="luc" type="add" due-to="Maxime Journot">
        Added parsing of CCSDS TDM (Tracking Data Messages) files, both text and XML.
      </action>
      <action dev="luc" type="fix" due-to="Florentin-Alin Butu">
        Fixed lighting ratio in solar radiation pressure for interplanetary trajectories.
      </action>
      <action dev="hank" type="fix">
        Allow small extrapolation before and after ephemeris.
        Fixes issue #261.
      </action>
      <action dev="luc" type="fix">
        Fixed missing attitude in DSST mean/osculating conversions.
        Fixes issue #339.
      </action>
      <action dev="luc" type="fix">
        Optionally take lift component of the drag force into account in BoxAndSolarArraySpacecraft.
        Fixes issue #324.
      </action>
      <action dev="luc" type="fix" due-to="James Schatzman">
        Change visibility of getTargetPV in GroundPointing to public so it can be subclassed by
        users in other packages.
        Fixes issue #341.
      </action>
      <action dev="luc" type="update">
        Deprecated the TLESeries class. The file format used was considered to be too specific and
        the API not really well designed. Users are encouraged to use their own parser for series of TLE.
      </action>
      <action dev="luc" type="fix" due-to="Gavin Eadie">
        Removed dead code in deep SDP4 propagation model.
        Fixes issue #342.
      </action>
      <action dev="luc" type="fix" due-to="Quentin Rhone">
        Added a way to prefix parameters names when estimating several maneuvers
        in one orbit determination.
        Fixes issue #338.
      </action>
      <action dev="luc" type="fix" due-to="Pascal Parraud">
        Removed unneeded reset at end of sample creation in propagators conversion.
        Fixes issue #335.
      </action>
      <action dev="luc" type="fix" due-to="Michiel Zittersteijn">
        Fixed wrong angle wrapping computation in IodLambert.
      </action>
      <action dev="luc" type="fix" due-to="Lucian Barbulescu">
        Fixed boundaries of thrust parameter driver in ConstantThrustManeuver.
        Fixes issue #327.
      </action>
      <action dev="luc" type="fix" due-to="Hao Peng">
        Allow some old version of TLE format to be parsed correctly.
        Fixes issue #330.
      </action>
      <action dev="luc" type="fix" due-to="James Schatzman">
        Fixed ArrayOutOfBoundException appearing when converting dates at past or future infinity
        to string.
        Fixes issue #340.
      </action>
      <action dev="luc" type="fix">
        Extended range of DateComponents to allow the full integer range as days offset
        from J2000.
      </action>
      <action dev="luc" type="fix">
        Prevent NaN appearing in UTC-TAI offsets for dates at past or future infinity.
      </action>
      <action dev="luc" type="fix">
        Prevent central attraction coefficient from being adjusted in TLEPropagatorBuilder,
        as it is specified by the TLE theory.
        Fixes issue #313.
      </action>
      <action dev="luc" type="fix" due-to="Hao Peng">
        Added a flag to prevent resetting initial state at the end of integrating propagators.
        Fixes issue #251.
      </action>
      <action dev="luc" type="fix">
        Tutorials now all rely on orekit-data being in user home folder.
        Fixes issue #245.
      </action>
       <action dev="luc" type="fix">
        Apply delay corresponding to h = 0 when station altitude is below 0 in SaastamoinenModel.
        Fixes issue #202.
      </action>
      <action dev="luc" type="add">
        Added derivatives to orbits computed from non-Keplerian models, and use
        these derivatives when available. This improves shiftedBy() accuracy,
        and as a consequence also the accuracy of EventShifter. As example, when
        comparing shiftedBy and numerical model on a low Earth Sun Synchronous Orbit,
        with a 20x20 gravity field, Sun and Moon third bodies attractions, drag and
        solar radiation pressure, shifted position errors without derivatives are 18m
        after 60s, 72m after 120s, 447m after 300s; 1601m after 600s and 3141m after
        900s, whereas the shifted position errors with derivatives are 1.1m after 60s,
        9.1m after 120s, 140m after 300s; 1067m after 600s and 3307m after 900s.
      </action>
      <action dev="luc" type="fix">
        Preserved non-Keplerian acceleration in spacecraft state when computed from numerical propagator.
        Fixes issue #183.
      </action>
      <action dev="luc" type="fix">
        Fixed accuracy of FieldAbsoluteDate.
        Fixes issue #337.
      </action>
      <action dev="luc" type="fix">
        Fixed eccentricity computation for hyperbolic Cartesian orbits.
        Fixes issue #336.
      </action>
      <action dev="luc" type="fix">
        Fixed an array out of bounds error in DSST zonal short periodics terms.
      </action>
      <action dev="luc" type="fix" due-to="Maxime Journot">
        Fixed a factor two error in tropospheric and ionospheric modifiers.
      </action>
      <action dev="luc" type="add" due-to="Maxime Journot">
        Added turn-around (four-way range) measurements to orbit determination.
      </action>
      <action dev="luc" type="update">
        Updated dependency to Hipparchus 1.1, released on 2017, March 16th.
        Fixes issue #329.
      </action>
      <action dev="evan" type="add">
        Added simple Boolean logic with EventDetectors.
      </action>
      <action dev="luc" type="add">
        Added getGMSTRateFunction to IEEEConventions to compute accurately Earth rotation rate.
      </action>
      <action dev="luc" type="update">
        OneAxisEllipsoid can now transform FieldGeodeticPoint from any field
        and not only DerivativeStructure.
      </action>
      <action dev="luc" type="add">
        Completed field-based Cartesian and angular coordinates with missing
        features that were only in the double based versions.
      </action>
      <action dev="luc" type="update" due-to="Maxime Journot">
        Use DerivativeStructure to compute derivatives for Range measurements.
      </action>
      <action dev="luc" type="update">
        Improved conversion speed from Cartesian coordinates to geodetic coordinates
        by about 15%.
      </action>
      <action dev="evan" type="add">
        Replace OrbitFile interface with EphemerisFile, adding support for multiple
        ephemeris segments and the capability to create a propagator from an ephemeris.
      </action>
      <action dev="hank" type="add">
        Added EphemerisFileWriter interface for serializing EphemerisFiles to external
        file formats, and implemented the OEMWriter for CCSDS OEM file export support.
      </action>
      <action dev="hank" type="add">
        Added OrekitEphemerisFile object for encapsulating propagator outputs into an 
        EphemerisFile which can then be exported with EphemerisFileWriter classes.
      </action>
      <action dev="luc" type="fix">
        Fixed thread-safety issues in DTM2000 model.
        Fixes issue #258.
      </action>
      <action dev="pascal" type="add">
        Added JB2008 atmosphere model.
      </action>
      <action dev="pascal" type="add">
        Added NRLMSISE-00 atmosphere model.
      </action>
      <action dev="luc" type="fix" due-to="Hao Peng">
        Fixed outliers configuration parsing in orbit determination tutorial and test.
        Fixes issue #249
      </action>
       <action dev="luc" type="fix" >
        Greatly improved orbit determination speed when a lot of measurements are used
        (several thousands).
      </action>
      <action dev="luc" type="fix" >
        Fixed ant build script to run Junit tests.
        Fixes issue #246.
      </action>
      <action dev="luc" type="update">
        Added a protection against zero scale factors for parameters drivers.
      </action>
      <action dev="evan" type="fix">
        Fix AbsoluteDate.createMJDDate when the time scale is UTC and the date
        is during a leap second.
        Fixes issue #247
      </action>
      <action dev="luc" type="fix" >
        Fixed ant build script to retrieve Hipparchus dependencies correctly.
        Fixes issue #244.
      </action>
    </release>
    <release version="8.0.1" date="2017-11-01"
            description="Version 8.0.1 is a patch release of Orekit.
            It fixes security issus 368.">
      <action dev="evan" type="fix">
        Disabled XML external resources when parsing rapid XML EOP files.
        Part of issue #368.
      </action>
    </release>
    <release version="8.0" date="2016-06-30"
             description="Version 8.0 is a major release of Orekit. It introduces several new
             features and bug fixes as well as a major dependency change. New features introduced
             in version 8.0 are orbit determination, specialized propagator for GPS satellites
             based on SEM or YUMA files, computation of Dilution Of Precision and a new angular
             separation event detector. Several bugs have been fixed. A major change introduced
             with version 8.0 is the switch from Apache Commons Math to Hipparchus as the
             mathematical library, which also implied switching from Java 6 to Java 8.">
      <action dev="luc" type="fix" due-to="Andrea Antolino">
        Improved accuracy of orbits Jacobians.
        Fixes issue #243.
      </action>
      <action dev="luc" type="update">
        Deprecated PropagationException, replaced by OrekitException.
      </action>
      <action dev="evan" type="fix" due-to="Greg Carbott">
        Fix bug in restarting propagation with a ConstantThrustManeuver with an
        updated initial condition.
      </action>
      <action dev="luc" type="fix">
        Fixed a display error for dates less than 0.5ms before a leap second.
      </action>
      <action dev="luc" type="update">
        Use ParameterDriver with scale factor for both orbit determination, conversion,
        and partial derivatives computation when finite differences are needed.
      </action>
      <action dev="luc" type="fix">
        Apply impulse maneuver correctly in backward propagation.
        Fixes issue #241.
      </action>
      <action dev="luc" type="add">
        Added angular separation detector. This is typically used to check separation
        between spacecraft and the Sun as seen from a ground station, to avoid interferences
        or damage.
      </action>
      <action dev="luc" type="update">
        All class and methods that were deprecated in the 7.X series have been removed.
      </action>
      <action dev="luc" type="update">
        Allow ICGEM gravity field reader to parse non-Earth gravity fields.
      </action>
      <action dev="evan" type="add">
        Add methods for a integration step handler to tell if the start/end of the step is
        interpolated due to event detection. Also added ability to add a step handler in
        ephemeris mode.
      </action>
      <action dev="evan" type="fix">
        Switch to a continuous Ap to Kp geomagnetic index conversion.
        Fixes issue #240.
      </action>
      <action dev="pascal" type="add">
        Added computation of Dilution Of Precision (DOP).
      </action>
      <action dev="pascal" type="add">
        Added a specialized propagator for GPS spacecrafts, based on
        SEM or YUMA files.
      </action>
      <action dev="luc" type="update">
        Ported the new Hipparchus event handling algorithm to Orekit.
        This improves robustness in corner cases, typically when different
        event detectors triggers at very close times and one of them
        resets the state such that it affects the other detectors.
      </action>
      <action dev="luc" type="update">
        Simplified step interpolators API, replacing the setDate/getState
        pair with an interpolated state getter taking a date argument.
      </action>
      <action dev="luc" type="update">
        Switched from Apache Commons Math to Hipparchus library.
      </action>
      <action dev="luc" type="add">
        Added an orbit determination feature!
      </action>
      <action dev="evan" type="add">
        Add EventHandler to record all events.
      </action>
      <action dev="evan" type="fix">
        Fix exception during event detection using
        NumericalPropagator.getGeneratedEphemeris() near the start/end date of
        the generated ephemeris.
        Fixes issue #238
      </action>
    </release>
    <release version="7.2.1" date="2017-11-01"
            description="Version 7.2.1 is a patch release of Orekit.
            It fixes security issus 368.">
      <action dev="evan" type="fix">
        Disabled XML external resources when parsing rapid XML EOP files.
        Part of issue #368.
      </action>
    </release>
    <release version="7.2" date="2016-04-05"
             description="Version 7.2 is a minor release of Orekit. It introduces several new
             features and bug fixes. The most important features introduced in version 7.2
             are handling of GLONASS and QZSS time scales, support for local time zones
             according to ISO-8601 standard, and finer tuning of short period terms in
             DSST propagator. Version 7.2 depends on version 3.6.1 of Apache Commons Math,
             which also fixes a bug related to close events detection.">
      <action dev="luc" type="add">
        Added GLONASS and QZSS time scales. These time scales my be used in SP3-c files.
      </action>
      <action dev="luc" type="add">
        Added parsing and displaying of local time according to ISO-8601 standard.
      </action>
      <action dev="luc" type="fix">
        Added some protections against malformed SP3 files.
      </action>
      <action dev="luc" type="fix">
        Fixed Newcomb operators generation in DSST for high degree gravity fields.
        Fixes issue #237
      </action>
      <action dev="luc" type="update">
        Improved tuning of DSST tesseral force models. Users can now tune max degree,
        max eccentricity power and max frequency in mean longitude for short
        period terms, as well as for m-daily terms.
      </action>
      <action dev="luc" type="update">
        Improved tuning of DSST zonal force models. Users can now tune max degree,
        max eccentricity power and max frequency in true longitude for short
        period terms.
      </action>
      <action dev="luc" type="fix">
        Fixed wrong continuous maneuver handling in backward propagation.
        Fixes issue #236
      </action>
    </release>
    <release version="7.1" date="2016-02-07"
             description="Version 7.1 is a minor release of Orekit. It introduces several new
             features and bug fixes. The most important features introduced in version 7.1
             are a lot of new event detectors (field of view based detectors supporting any FoV
             shape, either on ground targetting spacecraft or on spacecraft and targetting
             ground defined zones with any shape, extremum elevation detector, anomaly,
             latitude argument, or longitude argument crossing detectors, either true, mean
             or eccentric, latitude and longitude extremum detectors, latitude and longitude
             crossing detectors), new event filtering capability based on user-provided
             predicate function, ability to customize DSST interpolation grid for short period
             elements, ability to retrieve DSS short periodic coefficients, removed some arbitrary
             limitations in DSST tesseral and zonal contribution, ability to set short period
             degree/order to smaller values than mean elements in DSST, vastly improved
             frames transforms efficiency for various Earth frames, three different types of
             solar radiation pressure coefficients, new tabulated attitudes related to Local
             Orbital Frame, smooth attitude transitions in attitudes sequences, with derivatives
             continuity at both endpoint, ground zone sampling either in tiles or grid with fixed
             or track-based orientation, derivatives handling in geodetic points, parsing of TLE
             with non-unclassified modifiers, support for officiel WMM coefficients from NOAA,
             support for tai-utc.dat file from USNO, tropospheric refraction model following
             Recommendation ITU-R P.834-7, geoid model based on gravity field, and use of the new
             Apache Commons Math rotation API with either Frame transform convention or vector
             operator convention. Numerous bugs were also fixed.
             Version 7.1 depends on version 3.6 of Apache Commons Math.">
      <action dev="thierry" type="add">
        Added tropospheric refraction correction angle following Recommendation ITU-R P.834-7.
      </action>
      <action dev="luc" type="add">
        Added a way to configure max degree/order for short periods separately
        from the mean elements settings in DSST tutorial.
      </action>
      <action dev="luc" type="fix">
        Fixed limitation to degree 12 on zonal short periods, degree/order 8 on
        tesseral short periods, and degree/order 12 for tesseral m-dailies in DSST.
      </action>
      <action dev="luc" type="fix">
        Fixed wrong orbit type in propagator conversion. The type specified by
        user was ignored when computing variable stepsize integrator tolerances.
      </action>
      <action dev="luc" type="add">
        Set up three different implementations of radiation pressure coefficients,
        using either a single reflection coefficient, or a pair of absorption
        and specular reflection coefficients using the classical convention about
        specular reflection, or a pair of absorption and specular reflection
        coefficients using the legacy convention from the 1995 CNES book.
        Fixes issue #170
      </action>
      <action dev="luc" type="fix">
        Fixed wrong latitude normalization in FieldGeodeticPoint.
      </action>
      <action dev="luc" type="fix">
        Fixed blanks handling in CCSDS ODM files.
        Fixes issue #232
      </action>
      <action dev="luc" type="fix">
        Fixed FramesFactory.getNonInterpolatingTransform working only
        in one direction.
        Fixes issue #231
      </action>
      <action dev="evan" type="add">
        Added Field of View based event detector for ground based sensors.
      </action>
      <action dev="luc" type="add">
        Added a getFootprint method to FieldOfView for projecting Field Of View
        to ground, taking limb of ellipsoid into account (including flatness) if
        Field Of View skims over horizon.
      </action>
      <action dev="luc" type="add">
        Added a pointOnLimb method to Ellipsoid for computing points that lie
        on the limb as seen from an external observer.
      </action>
      <action dev="luc" type="add">
        Added an isInside predicate method to Ellipsoid for checking points location.
      </action>
      <action dev="evan" type="fix">
        Support parsing lowercase values in CCSDS orbit data messages.
        Fixes issue #230
      </action>
      <action dev="luc" type="add">
        Added a generic FieldOfViewDetector that can handle any Field Of View shape.
        The DihedralFieldOfViewDetector is deprecated, but the CircularFieldOfViewDetector
        which corresponds to a common case that can be computed more accurately and faster
        than the new generic detector is preserved.
      </action>
      <action dev="luc" type="add">
        Added a FieldOfView class to model Fields Of View with any shape.
      </action>
      <action dev="luc" type="add">
        Added a FootprintOverlapDetector which is triggered when a sensor
        Field Of View (any shape, even split in non-connected parts or
        containing holes) overlaps a geographic zone, which can be non-convex,
        split in different sub-zones, have holes, contain the pole...
        Fixes issue #216
      </action>
      <action dev="luc" type="fix" due-to="Carlos Casas">
        Added a protection against low altitudes in JB2006 model.
        Fixes issue #214
      </action>
      <action dev="luc" type="fix" due-to="Petrus Hyvönen">
        Enlarged access to SGP4 and DeepSDP4 propagators.
        Fixes issue #207
      </action>
      <action dev="luc" type="fix">
        Fixed covariance matrices units when read from CCSDS ODM files. The
        data returned at API level are now consistent with SI units, instead of being
        kilometer-based.
        Fixes issue #217
      </action>
      <action dev="luc" type="fix">
        Fixed DSST ephemeris generation.
        Fixes issue #222
      </action>
      <action dev="luc" type="update">
        Vastly improved DSS short period terms interpolation.
      </action>
      <action dev="luc" type="fix">
        Use new Rotation API from Apache Commons Math 3.6.
        This API allows to use both vector operator convention and frames
        transform convention naturally. This is useful when axis/angles are
        involved, or when composing rotations. This probably fixes one of
        the oldest stumbling blocks for Orekit users.
      </action>
      <action dev="luc" type="fix">
        Fixed state partial derivatives in drag force model.
        Fixes issue #229
      </action>
      <action dev="evan" type="fix">
        Fixed incorrect density in DTM2000 when the input position is not in ECI
        or ECEF.
        Fixes issue #228
      </action>
      <action dev="evan" type="add">
        Added capability to use a single EventHandler with multiple types of
        EventDetectors.
      </action>
      <action dev="luc" type="add" >
        Added a way to customize interpolation grid in DSST, either using a fixed number
        of points or a maximum time gap between points, for each mean elements integration
        step.
      </action>
      <action dev="luc" type="add" >
        Added TabulatedLofOffset for attitudes defined by tabulating rotations between Local Orbital Frame
        and spacecraft frame.
        Fixes issue #227
      </action>
      <action dev="luc" type="fix" >
        Fixed wrong ephemeris generation for analytical propagators with maneuvers.
        Fixes issue #224.
      </action>
       <action dev="luc" type="fix" >
        Fixed date offset by one second for TLE built from their components,
        if a leap second was introduced earlier in the same year.
        Fixes issue #225.
      </action>
      <action dev="luc" type="fix" >
        Allow parsing TLE with non-unclassified modifier.
      </action>
      <action dev="luc" type="add" >
        As a side effect of fixing issue #223, KeplerianPropagator and
        Eckstein-Hechler propagator are now serializable.
      </action>
      <action dev="luc" type="fix" >
        Fixed missing additional states handling in ephemeris propagators
        created from analytical propagators.
      </action>
      <action dev="luc" type="fix" >
        Fixed NPE and serialization issues in ephemeris propagators created
        from analytical propagators.
        Fixes issue #223.
      </action>
      <action dev="luc" type="fix" >
        Fixed time scale issues in JPL ephemerides and IAU pole models.
        The time used for internal computation should be TDB, not TT.
      </action>
      <action dev="luc" type="fix" >
        Fixed an issue with backward propagation on analytical propagator.
        During first step, the analytical interpolator wrongly considered the
        propagation was forward.
      </action>
      <action dev="luc" type="add" >
        Added a way to retrieve short period coefficients from DSST as
        spacecraft state additional parameters. This is mainly intended
        for test and validation purposes.
      </action>
      <action dev="luc" type="fix" >
        Prevent small overshoots of step limits in event detection.
        Fixes issue #218.
      </action>
      <action dev="luc" type="fix" >
        Handle string conversion of dates properly for dates less than 1 millisecond
        before midnight (they should not appear as second 60.0 of previous minute but
        should rather wrap around to next minute).
        Partly fixes issue #218.
      </action>
      <action dev="luc" type="fix" >
        Enforce Lexicographical order in DirectoryCrawler, to ensure reproducible
        loading. Before this changes, some tests could fail in one computer while
        succeeding in another computer as we use a mix of DE-4xx files, some having
        a different EMRAT (81.30056907419062 for DE-431, 81.30056 for DE-405 and DE-406).
      </action>
      <action dev="luc" type="add" >
        Added EventEnablingPredicateFilter to filter event based on an user-provided
        enabling predicate function. This allow for example to dynamically turn some
        events on and off during propagation or to set up some elaborate logic like
        triggering on elevation first time derivative (i.e. one elevation maximum)
        but only when elevation itself is above some threshold.
      </action>
      <action dev="luc" type="update" >
        Renamed EventFilter into EventSlopeFilter.
      </action>
      <action dev="luc" type="add" >
        Added elevation extremum event detector.
      </action>
      <action dev="luc" type="fix" >
        Fixed ellipsoid tessellation with large tolerances.
        Fixes issue #215.
      </action>
      <action dev="evan" type="fix" >
        Fixed numerical precision issues for start/end dates of generated
        ephemerides.
        Fixes issues #210
      </action>
      <action dev="luc" type="add" >
        Added anomaly, latitude argument, or longitude argument crossings detector,
        either true, mean or eccentric.
        Fixes issue #213.
      </action>
      <action dev="luc" type="add" >
        Added latitude and longitude extremum detector.
      </action>
      <action dev="luc" type="add" >
        Added latitude and longitude crossing detector.
      </action>
      <action dev="luc" type="add" >
        Added a way to convert between PVA and geodetic points with time derivatives.
      </action>
      <action dev="luc" type="add" >
        Allow truncation of tiles in ellipsoid tessellation.
      </action>
      <action dev="luc" type="add" >
        Propagator builders can now be configured to accept any orbit types
        and any position angle types in the input flat array.
        Fixes issue #208.
      </action>
      <action dev="luc" type="add" >
        Added smooth attitude transitions in attitudes sequences, with derivatives
        continuity at both endpoints of the transition that can be forced to match
        rotation, rotation rate and rotation acceleration.
        Fixes issue #6.
      </action>
      <action dev="luc" type="fix" >
        Fixed attitudes sequence behavior in backward propagation.
        Fixes issue #206.
      </action>
      <action dev="luc" type="add" >
        Added factory methods to create AbsoluteDate instances from MJD or JD.
        Fixes issue #193.
      </action>
      <action dev="luc" type="fix" due-to="Joris Olympio">
        Fixed wrong attitude switches when an event occurs but the active attitude mode
        is not the one it relates to.
        Fixes issue #190.
      </action>
      <action dev="luc" type="add"  due-to="Joris Olympio">
        Added a way to be notified when attitude switches occur.
        Fixes issue #190.
      </action>
      <action dev="luc" type="fix" >
        Ensure Keplerian propagator uses the specified mu and not only the one from the initial orbit.
        Fixes issue #184.
      </action>
      <action dev="luc" type="update" >
        Improved frames transforms efficiency for various Earth frames.
      </action>
      <action dev="luc" type="fix" >
        Specify inertial frame to compute orbital velocity for ground pointing laws.
        Fixes issue #115.
      </action>
      <action dev="luc" type="fix" >
        Activated two commented-out tests for DTM2000, after ensuring we
        get the same results as the original fortran implementation.
        Fixes issue #204.
      </action>
      <action dev="luc" type="fix" due-to="Javier Martin Avila">
        Fixed resetting of SecularAndHarmonic fitting.
        Fixes issue #205.
      </action>
      <action dev="luc" type="add">
        Added a way to sample a zone on an ellipsoid as grids of inside points.
        Fixes issue #201.
      </action>
      <action dev="luc" type="fix">
        Fixed an event detection problem when two really separate events occur within
        the event detector convergence threshold.
        Fixes issue #203.
      </action>
      <action dev="luc" type="fix">
        Added protections against TLE parameters too large to fit in the format.
        Fixes issue #77.
      </action>
      <action dev="luc" type="fix">
        Allowed slightly malformed TLE to be parsed.
        Fixes issue #196.
      </action>
      <action dev="luc" type="fix">
        Fixed overlapping issue in ellipsoid tessellation, typically for independent
        zones (like islands) close together.
        Fixes issue #195.
      </action>
      <action dev="tn" type="add">
        Added support to load WMM coefficients from the official model file
        provided by NOAA.
      </action>
      <action dev="tn" type="fix">
        Fixed javadoc of method "GeoMagneticField#calculateField(...)": 
        the provided altitude is expected to be a height above the WGS84 ellipsoid.
      </action>
      <action dev="luc" type="update">
        Added a simpler interface for creating custom UTC-TAI offsets loaders.
      </action>
      <action dev="luc" type="add">
        Added support for USNO tai-utc.dat file, enabled by default, in
        addition to the legacy support for IERS UTC-TAI.history file
        which is still supported and also enabled by default.
      </action>
      <action dev="luc" type="add">
        Added a way to load TAI-UTC data from Bulletin A. Using this feature
        is however NOT recommended as there are known issues in TAI-UTC data
        in some bulletin A (for example bulletina-xix-001.txt from 2006-01-05
        has a wrong year for last leap second and bulletina-xxi-053.txt from
        2008-12-31 has an off by one value for TAI-UTC on MJD 54832). This
        feature is therefore not enabled by default, and users wishing to
        rely on it should do it carefully and take their own responsibilities.
      </action>
      <action dev="luc" type="add">
        Added ellipsoid tessellation, with tiles either oriented along track
        (ascending or descending) or at constant azimuth.
      </action>
      <action dev="luc" type="fix">
        Added customization of EOP continuity check threshold.
        Fixes issue #194.
      </action>
      <action dev="evan" type="add">
        Added geoid model based on gravity field.
        Fixes issue #192.
      </action>
      <action dev="luc" type="fix">
        Added automatic loading of Marshall Solar Activity Future Estimation data.
        Fixes issue #191.
      </action>
      <action dev="luc" type="update">
        Simplified Cartesian to ellipsoidal coordinates transform and greatly improved its performances.
      </action>
      <action dev="luc" type="fix">
        Fixed target point in BodyCenterPointing attitude.
        Fixes issue #100.
      </action>
    </release>
    <release version="7.0" date="2015-01-11"
             description="Version 7.0 is a major release of Orekit. It introduces several new
             features and bug fixes. New features introduced in version 7.0 are the complete
             DSST semi-analytical propagator with short-periodics terms (only mean elements
             were available in previous version), extension to second order derivatives for
             many models (Cartesian coordinates, angular coordinates, attitude modes, ...),
             bilinear interpolator in Saastamoinen model, attitude overriding during impulsive
             maneuvers, general relativity force model, geographic zone detector, and ecliptic
             frame.
             Several bugs have been fixed. One noteworthy fix concerns an inconsistency in
             Eckstein-Hechler propagator velocity, which leads to a change of the generated
             orbit type.">
      <action dev="hankg" type="add">
        Added bilinear interpolator and use it on Saastamoinen model.
        Implements feature #182.
      </action>
      <action dev="luc" type="update">
        Removed old parts that were deprecated in previous versions.
      </action>
      <action dev="luc" type="update">
        Updated dependency to Apache Commons Math 3.4, released on 2014-12-26.
      </action>
      <action dev="luc" type="fix">
        Fixed null vector normalization when attempting to project to ground a point already on ground.
        Fixes issue #181.
      </action>
      <action dev="luc" type="add" due-to="Lucian Barbulescu">
        Added Romanian localization for error messages.
      </action>
      <action dev="luc" type="fix">
        Fixed velocity inconsistency in orbit generation in Eckstein-Hechler propagator.
        The Eckstein-Hechler propagator now generated Cartesian orbits, with velocity
        computed to be fully consistent with model evolution. A side effect is that
        if users rebuild circular parameters from the generated orbits, they will
        generally not math exactly the input circular parameters (but position will
        match exactly).
        Fixes issue #180.
      </action>
      <action dev="luc" type="fix">
        Improved acceleration output in Eckstein-Hechler model.
      </action>
      <action dev="luc" type="add">
        Added projection of moving point (i.e. position and derivatives too) to
        ground surface.
      </action>
      <action dev="luc" type="add">
        Added a general 3 axes ellipsoid class, including a feature to compute
        any plane section (which result in a 2D ellipse).
      </action>
      <action dev="luc" type="add">
        Added support for IERS bulletin A (rapid service and prediction)
      </action>
      <action dev="tn" type="fix">
        Fixed various issues in geomagnetic fields models:
        GeoMagneticField.getDecimalYear() returned a slightly wrong result: e.g. for 1/1/2005
        returned 2005.0020 instead of 2005.0, GeoMagneticFieldFactory.getModel() returned
        wrong interpolation near models validity endpoints, GeoMagneticField.transformModel(double)
        method did not check year validity. Added more unit tests and adapted existing tests for
        IGRF/WMM with sample values / results as they have changed slightly.
        Fixes issue #178.
      </action>
      <action dev="luc" type="fix" due-to="Patrice Mathieu">
        Fixed closest TLE search. When filtering first from satellite ID and
        then extracting closest date, the returned satellite was sometime wrong.
      </action>
      <action dev="luc" type="add" due-to="Hank Grabowski">
        Allow attitude overriding during impulsive maneuvers.
        Fixes issue #176.  
      </action>
      <action dev="evan" type="add">
          Added general relativity force model.
      </action>
      <action dev="luc" type="add" due-to="Ioanna Stypsanelli">
        added Greek localization for error messages.
      </action>
      <action dev="evan" type="fix">
          Fixed incorrect partial derivatives for force models that depend on satellite velocity.
          Fixes #174.
      </action>
      <action dev="evan" type="fix">
          Fixed incorrect parameters set in NumericalPropagatorBuilder.
          Fixes #175.
      </action>
      <action dev="luc" type="update" >
        Significantly reduced size of various serialized objects.
      </action>
      <action dev="luc" type="update" >
        PVCoordinatesProvider now produces time-stamped position-velocities.
      </action>
      <action dev="luc" type="update" >
        Tabulated attitude provider can be built directly from time-stamped angular coordinates
        lists, in addition to attitudes lists.
      </action>
      <action dev="luc" type="add" >
        Added time-stamped versions of position-velocity and angular coordinates.
      </action>
      <action dev="luc" type="fix" due-to="Daniel Aguilar Taboada">
        Fixed wrong rotation interpolation for rotations near π.
        Fixes issue #173.
      </action>
      <action dev="luc" type="update" >
        Updated dependency to Apache Commons Math 3.3.
      </action>
      <action dev="luc" type="update" due-to="Lucian Barbulescu, Nicolas Bernard">
        Added short periodics for DSST propagation.
      </action>
      <action dev="luc" type="add" >
        Added a GeographicZoneDetector event detector for complex geographic zones traversal.
        Fixes issue #163.
      </action>
      <action dev="evan" type="fix">
        Add Ecliptic frame. Agrees with JPL ephemerides to within 0.5 arcsec.
        Issue #166.
      </action>
      <action dev="evan" type="fix">
        Fix cache exception when propagating backwards with an interpolated
        gravity force model.
        Fixes issue #169.
      </action>
      <action dev="luc" type="fix">
        Fixed parsing of dates very far in the future.
        Fixes issue #171.
      </action>
      <action dev="luc" type="fix">
        Trigger an exception when attempting to interpolate attitudes without rotation rate
        using only one data point.
      </action>
      <action dev="evan" type="fix">
        Fixed SpacecraftState date mismatch exception with some attitude providers.
      </action>
      <action dev="luc" type="fix" >
        Fixed wrong scaling in JPL ephemeris when retrieving coordinates in a frame
        that is not the defining frame of the celestial body.
        Fixes issue #165.
      </action>
      <action dev="luc" type="update" due-to="Lucian Barbulescu">
        Prepare generation of either mean or osculating orbits by DSST propagator.
        The short periodics terms are not computed yet, but there is ongoing work
        to add them.
      </action>
      <action dev="luc" type="update" due-to="Lucian Barbulescu">
        Avoid recomputing Chi and Chi^2 in Hansen coefficients for tesseral.
      </action>
      <action dev="luc" type="update" due-to="Nicolas Bernard">
        Added better handling of Hansen kernel computation through use of PolynomialFunction.
      </action>
      <action dev="luc" type="update" due-to="Petre Bazavan">
        Compute Hansen coefficients using linear transformation.
      </action>
      <action dev="luc" type="fix" >
        Fixed a non-bracketing exception in event detection, in some rare cases of noisy g function.
        Fixes issue #160.
      </action>
      <action dev="luc" type="fix" >
        Fixed a missing reset of resonant tesseral terms in DSST propagation.
        Fixes issue #159.
      </action>
      <action dev="luc" type="fix" >
        Improved default max check interval for NodeDetector, so it handles correctly
        highly eccentric orbits.
        Fixes issue #158.
      </action>
    </release>
    <release version="6.1" date="2013-12-13"
             description="Version 6.1 is a minor release of Orekit. It introduces several new
             features and bug fixes. The most important features introduced in version 6.1
             are solid tides force model, including pole tide at user choice, and following
             either IERS 1996, IERS 2003 or IERS 2010 conventions ; ocean tides force model,
             including pole tide at user choice, loading a user provided model ; simultaneous
             support for IERS 1996, 2003 and 2010 for frames definition, which is very
             important to support legacy systems and to convert coordinates between older and
             newer reference systems ; greatly improved accuracy of celestial/terrestrial
             frames transforms (we are now at sub-micro arcsecond level for IERS 2003/2010,
             both with equinox based and Non-Rotating Origin, at a sub-milli arcseconds for
             IERS 1996, both with equinox based and Non-Rotating Origin) ; classical
             equinox-based paradigm and new non-rotating origin paradigm for inertial and
             terrestrial frames are now supported with all IERS conventions ; automatic
             conversion of IERS Earth Orientation Paramters from equinoxial to non-rotating
             paradigm ; support for CCSDS Orbit Data Message ; improved API for events,
             allowing separation of event detection and event handling (the older API is still
             available for compatibility) ; merged all the elevation related events, allowing
             to use both refraction model and antenna mask at the same time if desired ;
             new attitude mode based on interpolation on a table. Numerous bugs were also fixed.
             Version 6.1 depends on version 3.2 of Apache commons math.">
      <action dev="luc" type="fix" >
        Reduced number of calls to the g function in event detectors.
        Fixes issue #108.
      </action>
      <action dev="luc" type="fix" >
        Fixed a spurious backward propagation.
        Fixes issue #107.
      </action>
      <action dev="luc" type="fix" >
        Improved error detection for numerical and DSST propagation for cases
        where user attempts to compute integrator tolerances with an orbit for
        which Jacobian is singular (for example equatorial orbit while using
        Keplerian representation).
        Fixes issue #157.
      </action>
      <action dev="luc" type="add" >
        Added a method to get the number or calls to getNeighbors in the generic time stamped cache,
        to allow performing measurements while tuning the cache.
      </action>
      <action dev="luc" type="add" >
        Added high degree ocean load deformation coefficients computed by Pascal
        Gégout (CNRS / UMR5563 - GET).
      </action>
      <action dev="luc" type="add" >
        Time scales are now serializable.
      </action>
      <action dev="luc" type="add" due-to="Nicolas Bernard">
        Improved DSST tesseral computation efficiency by caching Jacobi polynomials.
      </action>
      <action dev="luc" type="fix" due-to="Daniel Aguilar Taboada">
        Fixed yaw steering attitude law, which didn't project spacecraft velocity correctly.
        Fixes issue #156.
      </action>
      <action dev="luc" type="add" >
        Added a way to set the maximum number of iterations for events detection.
        Fixes issue #155.
      </action>
      <action dev="luc" type="add">
        Added an attitude provider from tabulated attitudes.
        Fixes issue #154.
      </action>
      <action dev="luc" type="add" due-to="Hank Grabowski">
        Improved test coverage.
        Fixes issue #153.
      </action>
      <action dev="luc" type="add" due-to="Hank Grabowski">
        Merged all elevation detectors into one. The new detector supports all
        features from the previous (and now deprecated) ApparentElevationDetector
        and GroundMaskElevationDetector.
        Fixes issue #144.  
      </action>
      <action dev="luc" type="add" due-to="Hank Grabowski">
        Added a DetectorEventHandler interface aimed at handling only the
        event occurrence part in propagation. This allows to separate the
        event detection itself (which is declared by the EventDetector interface)
        from the action to perform once the event has been detected. This also
        allows to avoid subclassing of events, which was cumbersome. It also allows
        to share a single handler for several events.
        The previous behavior with eventOccurred declared at detector level and
        subclassing is still available but is deprecated and will be removed in
        the next major release.
      </action>
      <action dev="luc" type="fix" due-to="Christophe Le Bris">
        Fixed an indexing error in Harris-Priester model.
        Fixes issue #152.
      </action>
      <action dev="luc" type="add">
        Added a new force model for ocean tides in numerical propagation, including pole tides.
        Fixes issue #11.
      </action>
      <action dev="luc" type="fix" due-to="Lucian Barbulescu">
        Fixed conversion from position-velocity to Keplerian, when the orbit is
        perfectly equatorial.
        Fixes issue #151.
      </action>
      <action dev="luc" type="add">
        Added a new force model for solid tides in numerical propagation, including pole tides.
        Fixes issue #10.
      </action>
      <action dev="luc" type="add">
        Added a way to select IERS conventions for non-rotating origin
        based ITRF.
      </action>
      <action dev="luc" type="update">
        Greatly improved accuracy of celestial/terrestrial frames transforms.
        We are now at sub-micro arcsecond level for IERS 2003/2010, both with
        equinox based and Non-Rotating Origin, at a sub-milli arcseconds
        for IERS 1996, both with equinox based and Non-Rotating Origin.
      </action>
      <action dev="luc" type="fix">
        Fixed missing nutation correction in Equation Of Equinoxes.
        Fixes issue #150.
      </action>
      <action dev="luc" type="fix">
        Fixed rate for TCB time scale.
      </action>
      <action dev="luc" type="add">
        Added new definition of astronomical unit from IAU-2012 resolution B2.
      </action>
      <action dev="luc" type="fix">
        Fixed Date/Time split problem when date is a few femto-seconds before the end of the day.
        Fixes issue #149.
      </action>
      <action dev="luc" type="fix">
        Fixed overflow problem in TimeComponents.
        Fixes issue #148.
      </action>
      <action dev="luc" type="update">
        Separate parsing from using Poisson series.
      </action>
      <action dev="luc" type="add" due-to="Steven Ports">
        Added support for parsing CCSDS ODM files (OPM, OMM and OEM).
      </action>
      <action dev="luc" type="update">
        Flattened ITRF frames tree so all supported ITRF realizations (2005, 2000, 97, 93) share the same
        parent ITRF2008. Previously, the tree was 2008 &lt;- 2005 &lt;- 2000 &lt;- {93,97} and the reference dates
        for Helmert transforms were all different. We now use the parameters provided at epoch 2000.0 and
        with respect to ITRF2008 at http://itrf.ensg.ign.fr/doc_ITRF/Transfo-ITRF2008_ITRFs.txt.
      </action>
      <action dev="luc" type="fix">
        Fixed azimuth parameter in the TopocentricFrame.pointAtDistance method.
        Fixes issue #145.
      </action>
      <action dev="luc" type="fix"  due-to="Matt Edwards">
        Fixed location of JAVA_EPOCH. As we now take the linear models between UTC and TAI
        that were used between 1961 and 1972, we have to consider the offset that was in
        effect on 1970-01-01 and which was precisely 8.000082s. Fixes issue #142.
      </action>
      <action dev="luc" type="update" >
        Vastly improved performances for Poisson series computations. Poisson series are often
        evaluated several components together (x/y/s in new non-rotating paradigm, ∆ψ/∆ε in old
        equinox paradigm for example). As the components are built from a common model, they
        share many nutation terms. We now evaluate these shared terms only once, as we evaluate
        the components in parallel thanks to a preliminary "compilation" phase performed when
        the Poisson series are set up. This dramatically improves speed: on a test case based
        on x/y/s evaluations over a one year time span without any caching,  we noticed a
        more than two-fold speedup: mean computation time reduced from 6.75 seconds (standard
        deviation 0.49s) to 3.07 seconds (standard deviation 0.04s), so it was a 54.5% reduction
        in mean computation time. At the same time, accuracy was also improved thanks to the
        Møller-Knuth TwoSum algorithm without branching now used for summing all series terms.
      </action>
      <action dev="luc" type="fix" >
        When UT1 time scale is used, it is now possible to choose which Earth Orientation
        Parameters history to use (formerly, only EOP compatible with IAU-2000/2006 was
        used, even for systems relying only on older conventions).
      </action>
      <action dev="luc" type="add" >
        Added Greenwich Mean Sidereal Time and Greenwich Apparent Sidereal Time
        to all supported IERS conventions (i.e. IERS 1996, IERS 2003 and IERS 2010).
      </action>
      <action dev="luc" type="add" >
        Classical equinox-based paradigm and new non-rotating origin paradigm for
        inertial and terrestrial frames are now supported with all IERS conventions.
        This means it is now possible to use MOD/TOD/GTOD with the recent precession/nutation
        models from recent conventions, and it is also possible to use CIRF/TIRF/ITRF with
        the older precession nutation models from ancient conventions. Of course, all these
        conventions and frames can be used at the same time, which is very important to
        support legacy systems and to convert coordinates between older and newer reference
        systems.
      </action>
      <action dev="luc" type="add" >
        Added IERS 1996 in the list of supported IERS conventions.
      </action>
      <action dev="luc" type="add" >
        Added factory methods to compute arbitrary Julian Epochs (J1900.0, J2000.0 ...)
        and Besselian Epochs (B1900.0, B1950.0 ...) that are used as reference dates
        in some models and frames.
      </action>
      <action dev="luc" type="fix" >
        Fixed non-bracketing exception while converting Cartesian points very close to equator into geodetic
        coordinates. Fixes issue #141.
      </action>
      <action dev="evan" type="add" >
        Added getAngularVelocity() to PVCoordinates.
      </action>
      <action dev="luc" type="add" >
        Added back serialization for some ephemerides produced by integration-based propagators.
        The ephemerides produced by NumericalPropagator are always serializable, and the ones
        produced by DSSTPropagator may be serializable or not depending on the force models used.
      </action>
      <action dev="luc" type="fix" >
        Fixed missing events detection when two events occurred at exactly the same time using an analytical
        propagator (like generated ephemerides for example). Fixes issue #138.
      </action>
      <action dev="luc" type="fix" >
        Fixed data loading from zip/jar. A more streamlined architecture has been set up, and each zip entry
        now uses its own input stream. Closing the stream triggers the switch to the next entry, and duplicate
        close are handled gracefully. Fixes issue #139.
      </action>
      <action dev="luc" type="fix" >
        Improved event bracketing by backporting changes made in Apache Commons Math (may fix issues #110
        and #136, but we cannot be sure as neither issues were reproducible even before this change...).
      </action>
      <action dev="luc" type="fix" >
        Fixed GTOD and Veis frame that did apply UT1-UTC correction when they should not (fixes issue #131).
      </action>
      <action dev="luc" type="fix" >
        Completely rewrote conversion from Cartesian to geodetic coordinates to improve
        numerical stability for very far points (typically when computing coordinates
        of Sun). Fixes issue #137.
      </action>
    </release>
    <release version="6.0" date="2013-04-23"
             description="Version 6.0 is a major release of Orekit. It introduces several new
             features and bug fixes. Several incompatibilities with respect to previous
             versions 5.x have been introduced. Users are strongly advised to upgrade to this
             version. The major features introduced in version 6.0 are the inclusion of the DSST
             semi-analytical propagator, an improved propagator architecture where all propagators
             can use events and step handlers, much better and faster gravity field force model,
             Jacobians availability for all force models, converters between different propagation
             models (which can be used to convert between mean and osculating elements), thread
             safety for many parts (mainly frames, but still excluding propagators) while still
             preserving caching for performances even in multi-threaded environments, time-dependent
             gravity fields, support for IERS 2010 conventions, support for INPOP and all DExxx
             ephemerides, new frames, new time scales, support for user-defined states in spacecraft
             state, availability of additional states in events, interpolators for many components
             like position-velocity, spacecraft state and attitude allowing to compute high order
             derivatives if desired, filtering of events, orphan frames, magnetic fields models,
             SP3 files support, visibility circles, support for Marshall Solar Activity Future
             Estimation of solar activity. Numerous bugs were also fixed. Version 6.0 now depends
             on version 3.2 of Apache commons math.">
      <action dev="pascal" type="fix" >
        Fixed conversion of mean anomaly to hyperbolic eccentric anomaly (fixes issue #135).
      </action>
      <action dev="luc" type="add" >
        Extracted fundamental nutation arguments from CIRF frame. This allows both reuse of
        the arguments for other computations (typically tides), and also allows to use
        convention-dependent arguments (they are similar for IERS conventions 2003 and 2010,
        but have changed before and may change in the future).
      </action>
      <action dev="luc" type="fix" >
        Fixed event g function correction when starting exactly at 0 with a backward
        propagation (fixes issue #125).
      </action>
      <action dev="luc" type="update" >
        Error messages properties are now loaded directly in UTF-8.
      </action>
      <action dev="luc" type="add" >
        Added a way to know which tide system is used in gravity fields (zero-tide,
        tide-free or unknown).
      </action>
      <action dev="luc" type="add" >
        Added orphan frame, i.e. trees that are not yet connected to the main
        frame tree but attached later on. This allows building frame trees
        from leaf to root. This change fixes feature request #98.
      </action>
      <action dev="luc" type="add" >
        Added a way to filter only increasing or decreasing events. The filtering
        occurs a priori, i.e. the filtered out events do not trigger a search.
        Only the interesting events are searched for and contribute to computation
        time. This change fixes feature request #104.
      </action>
      <action dev="pascal" type="add" >
        Added a semianalytical propagator based on the Draper Semianalytic
        Satellite Theory. The DSST accounts for all significant perturbations
        (central body including tesseral harmonics, third-body, drag, solar
        radiation pressure) and is applicable to all orbit classes.
        To begin with, only mean elements propagation is available.
      </action>
      <action dev="evan" type="update" >
        Greatly improved performance of time-stamped caches for data that is
        read only once (like UTC leap seconds history or EOP).
      </action>
      <action dev="luc" type="add" >
        Additional states can now be used in events. Note that waiting for the
        fix for issue MATH-965 in Apache Commons Math to be been officially
        published, a workaround has been used in Orekit. This workaround
        implies that events that should be triggered based on additional equations
        for integration-based propagator will be less accurate on the first step
        (full accuracy is recovered once the first step is accepted).
        So in these corner cases, users are advised to start propagation at least
        one step before the first event (or to use a version of Apache Commons Math
        that includes the fix, which has been added to the development version as
        of r1465654). This change fixes feature request #134.
      </action>
      <action dev="luc" type="add" >
        AdditionalStateProviders can now be used for all propagators, not
        only analytical ones. Note that when both state providers and
        additional differential equations are used in an integration-based
        propagator, they must used different states names. A state can only
        be handled by one type at a time, either already integrated or
        integrated by the propagator (fixes feature request #133).
      </action>
      <action dev="luc" type="add" >
        Added a way to store user data into SpacecraftState. User data are
        simply double arrays associated to a name. They are handled properly
        by interpolation, event handlers, ephemerides and adapter propagators.
        Note that since SpacecraftState instances are immutable, adding states
        generates a new instance, using a fluent API principle (fixes feature request #132).
      </action>
      <action dev="luc" type="add" >
        Added a way to retrieve all additional states at once from a step interpolator.
      </action>
      <action dev="luc" type="fix" >
        Fixed wrong orientation for ICRF and all IAU pole and prime meridians
        (a few tens milli-arcseconds). This error mainly induced an error in
        celestial bodies directions, including the Sun which is used in many
        places in Orekit (fixes bug #130).
      </action>
      <action dev="luc" type="add" >
        Added support for IERS conventions 2010. Note that Orekit still also
        support conventions 2003 in addition to conventions 2010. However, as
        IERS does not provide anymore data to link TIRF 2003 with ITRF, ITRF
        based on 2003 convention is not available. ITRF can only be based on
        either 2010 conventions for CIO-based paradigm or on 1996 conventions
        for equinox-based paradigm. 
      </action>
      <action dev="luc" type="add" >
        Atmosphere models now provide their central body frame.
      </action>
      <action dev="luc" type="add" >
        Added versions of angular coordinates and position-velocity that use
        any field instead of double (classes FieldAngularCoordinates and
        FieldPVCoordinates). This allows to compute derivatives of these quantities
        with respect to any number of variables and to any order (using DerivativeStructure
        for the field elements), or to compute at arbitrary precision (using Dfp for
        the field elements). Regular transforms as produced by frames
        handle these objects properly and compute partial derivatives for them.
      </action>
      <action dev="luc" type="update" >
        Converted Cunningham and Droziner force models to use the API of the new
        partial derivatives framework, despite they STILL USE finite differences.
        These two force models are now considered obsolete, they have been
        largely superseded by the Holmes-Featherstone model, which can be used
        for much larger degrees (Cunnigham and Droziner use un-normalized
        equations and coefficients which underflow at about degree 90), which
        already provides analytical derivatives, and which is twice faster. It
        was therefore considered a waste of time to develop analytical derivatives
        for them. As a consequence, they use finite differences to compute their
        derivatives, which adds another huge slow down factor when derivatives are
        requested. So users are strongly recommended to avoid these models when
        partial derivatives are desired...
      </action>
      <action dev="luc" type="add" >
        Added analytical computation of partial derivatives for third-body
        attraction.
      </action>
      <action dev="luc" type="add" >
        Added analytical computation of partial derivatives for constant
        thrust maneuvers.
      </action>
      <action dev="luc" type="update" >
        Converted Newtonian force model to use the new partial derivatives
        framework.
      </action>
      <action dev="luc" type="update" >
        Converted Holmes-Featherstone force model to use the new partial derivatives
        framework.
      </action>
      <action dev="luc" type="add" >
        Added analytical computation of partial derivatives for surface forces
        (drag and radiation pressure) for all supported spacecraft body shapes.
      </action>
      <action dev="luc" type="update" >
        Streamlined the force models partial derivatives computation for numerical
        propagation. It is now far simpler to compute analytically the derivatives
        with respect to state and with respect to force models specific parameters,
        thanks to the new Apache Commons Math differentiation framework. 
      </action>
      <action dev="luc" type="add" >
        Added a new force model for central body gravity field, based on Holmes and Featherstone
        algorithms. This model is a great improvement over Cunningham and Droziner models. It
        allows much higher degrees (it uses normalized coefficients and carefully crafted
        recursions to avoid overflows and underflows). It computes analytically all partial
        derivatives and hence can be used to compute accurate state transition matrices. It is
        also much faster than the other models (for example a 10 days propagation of a low Earth
        orbit with a 1cm tolerance setting and a 69x69 gravity field was about 45% faster with
        Holmes and Featherstone than with Cunningham).
      </action>
      <action dev="luc" type="fix" >
        Improved gravity field un-normalization to allow higher degrees/order with Cunningham and
        Droziner models. Formerly, the coefficients computation underflowed for square fields
        degree = order = 85, and for non-square fields at degree = 130 for order = 40. Now square
        fields can go slightly higher (degree = order = 89) and non-square fields can go much
        higher (degree = 393 for order = 63 for example). Attempts to use un-normalization past
        the underflow limit now raises an exception.
      </action>
      <action dev="luc" type="update" >
        Updated Orekit to version 3.1.1 of Apache Commons Math.
      </action>
      <action dev="luc" type="add" >
        Added support for time-dependent gravity fields. All recent gravity
        fields include time-dependent coefficients (linear trends and pulsations
        at several different periods). They are now properly handled by Orekit.
        For comparison purposes, it is still possible to retrieve only the constant
        part of a field even if the file contains time-dependent coefficients too.
      </action>
      <action dev="luc" type="update" >
        Added a way to speed up parsing and reduce memory consumption when
        loading gravity fields. Now the user can specify the maximal degree
        and order before reading the file.
      </action>
      <action dev="luc" type="fix" >
        The EGM gravity field reader did not complain when files with missing
        coefficients were provided, even when asked to complain.
      </action>
      <action dev="luc" type="fix" >
        Fixed serialization of all predefined frames. This fix implied
        also fixing serialization of celestial bodies as the predefined
        ICRF frame relies on them. Note for both types of objects, only
        some meta-data are really serialized in such a way that at
        deserialization time we retrieve singletons. So the serialized
        data are small (less than 500 bytes) and exchanging many time
        these objects in a distributed application does not imply anymore
        lots of duplication.
      </action>
      <action dev="tn" type="fix" due-to="Yannick Tanguy">
        Throw an exception if the conversion of mean anomaly to hyperbolic
        eccentric anomaly does not converge in KeplerianOrbit (fixes bug #114).
      </action>
      <action dev="luc" type="fix" due-to="Evan Ward">
        Removed weak hash maps in frames (fixes bug #122).
      </action>
        <action dev="luc" type="fix" due-to="Bruno Revelin">
        Improved documentation of interpolation methods (fixes bug #123).
      </action>
      <action dev="tn" type="fix" due-to="Evan Ward">
        Make TIRF2000Provider class thread-safe (fixes bug #118).
      </action>
      <action dev="tn" type="fix" due-to="Christophe Le Bris">
        Correct spelling of the inner class QuadratureComputation (fixes bug #120).
      </action>
      <action dev="tn" type="fix" due-to="Evan Ward">
        Remove unnecessary synchronization in UT1Scale (fixes bug #119).
      </action>
      <action dev="tn" type="fix" due-to="Carlos Casas">
        Clear caches in CelestialBodyFactory when removing CelestialBodyLoaders
        (fixes bug #106).
      </action>
      <action dev="tn" type="fix" due-to="Yannick Tanguy">
        Fix loading of JPL ephemerides files with overlapping periods
        (fixes bug #113).
      </action>
      <action dev="tn" type="fix" due-to="Simon Billemont">
        Prevent initialization exception in UTCScale in case no user-defined
        offsets are provided. (fixes bug #111).
      </action>
      <action dev="luc" type="fix" due-to="Evan Ward">
        Improved performance by caching EME2000 frame in AbstractCelestialBody
        (fixes bug #116).
      </action>
      <action dev="tn" type="fix" due-to="Evan Ward">
        Make TidalCorrections class thread-safe by using the new TimeStampedCache. 
        (fixes bug #117).
      </action>
      <action dev="tn" type="fix" due-to="Evan Ward">
        Convert position entries contained in SP3 files to meters instead of km
        (fixes bug #112).
      </action>
      <action dev="luc" type="add" >
        Added support for version 2011 of ICGEM gravity field format. Orekit
        still ignore the time-dependent part of these fields, though.
      </action>
      <action dev="luc" type="update" >
        Greatly simplified CelestialBodyLoader interface, now it is not related
        to DataLoader anymore (which implies users can more easily provide
        analytical models instead of the JPL/IMCCE ephemerides if they want)
      </action>
      <action dev="luc" type="fix" >
        Use the new thread-safe caches and the new Hermite interpolation feature on
        Transform, Earth Orientation Parameters, JPL/IMCCE ephemerides, UTC-TAI
        history and Ephemeris to remove thread-safety issues in all classes using
        cache (fixes #3).
      </action>
      <action dev="luc" type="add" >
        Added Hermite interpolation features for position-velocity coordinates,
        angular coordinates, orbits, attitudes, spacecraft states and transforms.
        Hermite interpolation matches sample points value and optionally first derivative.
      </action>
      <action dev="luc" type="add" >
        Added an AngularCoordinates as an angular counterpart to PVCoordinates.
      </action>
      <action dev="luc" type="add" >
        Transform now implements both TimeStamped and TimeShiftable. Note that this change
        implied adding an AbsoluteDate parameter to all transform constructors, so this
        is a backward incompatible change.
      </action>
      <action dev="luc" type="fix" >
        Fixed wrong transform for 3D lines (fixes bug #101).
      </action>
      <action dev="luc" type="add" >
        Upgraded support of CCSDS Unsegmented Time Code (CUC) to version 4 of the
        standard published in November 2010 (fixes bug #91), this includes support for
        an extended preamble field and longer time codes.
      </action>
      <action dev="luc" type="add" due-to="Francesco Rocca">
        Added a way to build TLE propagators with attitude providers and mass (fixes bug #84).
      </action>
      <action dev="luc" type="fix" >
        Fixed numerical stability errors for high order gravity field in Cunningham model (fixes bug #97).
      </action>
      <action dev="luc" type="fix" due-to="Yannick Tanguy">
        Fixed an error in radiation pressure for BoxAndSolarArraySpacecraft (fixes bug #92).
      </action>
      <action dev="thomas" type="add">
        Added models for tropospheric delay and geomagnetic field.
      </action>
      <action dev="luc" type="update">
        The existing general mechanism for shifting objects in time has been
        formalized as a parameterized interface implemented by AbsoluteDate, Attitude,
        Orbit, PVCoordinates and SpacecraftState.
      </action>
      <action dev="luc" type="update">
        Time scales are not serializable anymore (this induced problems for the UTC scale
        and its caching feature).
      </action>
      <action dev="luc" type="fix">
        Fixed TLE propagation in deep space when inclination is exactly 0 (fixes bug #88).
      </action>
      <action dev="pascal" type="add" due-to="Francesco Rocca">
        Added a package for spacecraft states to propagators conversion extending an
        original contribution for TLE (Orbit Converter for Two-Lines Elements) to all
        propagators.
      </action>
      <action dev="luc" type="fix">
        Improved testing of error messages.
      </action>
      <action dev="luc" type="fix">
        Removed too stringent test on trajectory in TLE propagator (fixes bug #86).
      </action>      
      <action dev="thomas" type="fix">
      	Set the initial state for a TLEPropagator (fixes bug #85).
      </action>
      <action dev="luc" type="update">
        Improved testing of error messages.
      </action>
      <action dev="luc" type="update">
        Updated IAU poles for celestial bodies according to the 2009 report and the
        2011 erratum from the IAU/IAG Working Group on Cartographic Coordinates and
        Rotational Elements of the Planets and Satellites (WGCCRE).
      </action>
      <action dev="luc" type="update">
        Removed code deprecated before 5.0.
      </action>
      <action dev="thomas" type="add">
        Added support for more recent JPL DExxx and INPOP ephemerides files (fixes feature #23).
      </action>
      <action dev="luc" type="fix">
        Fixed formatting of very small values in TLE lines (fixes bug #77).
      </action>
      <action dev="thomas" type="fix">
        Fixed formatting of TLE epoch (fixes bug #74).
      </action>
      <action dev="thomas" type="fix">
        Fixed performance issues when using the singleton UTCScale instance from
        multiple threads. Use a prototype pattern instead (fixes bug #33).
      </action>
      <action dev="luc" type="add">
        Added J2 effect on small maneuvers model.
      </action>
      <action dev="luc" type="fix">
        Fixed attitudeProvider field masking in IntegratedEphemeris.
      </action>
      <action dev="luc" type="add">
        Added a tutorial to compute Earth phased, Sun synchronous orbits.
      </action>
      <action dev="luc" type="add">
        Added a fitter for osculating parameters, allowing conversion to mean parameters.
      </action>
      <action dev="luc" type="update">
        Made Greenwich mean and apparent sidereal time publicly visible in GTOD frame.
      </action>
      <action dev="luc" type="update">
        Made equation of equinoxes sidereal time publicly visible in TOD frame.
      </action>
      <action dev="thomas" type="update">
        Added more german translations for error messages.
      </action>
      <action dev="luc" type="fix">
        Allow ClasspathCrawler and ZipJarCrawler data providers to work in
        OSGi environments by providing an explicit class loader (fixes bug #54).
      </action>
      <action dev="luc" type="update">
        Improved the small maneuvers analytical model to compute orbit Jacobian
        with respect to maneuver parameters.
      </action>
      <action dev="luc" type="fix">
        Force impulse maneuver to preserve orbit type and orbit frame.
      </action>
      <action dev="thomas" type="add">
        Added sp3 file parser.
      </action>
      <action dev="luc" type="add">
        Added a method to compute frames transforms Jacobians in the Transform class.
      </action>
      <action dev="luc" type="fix">
        Fixed a problem with propagation over null or negative ranges.
      </action>
      <action dev="luc" type="add">
        Added a multiplexer for step handlers.
      </action>
      <action dev="luc" type="add">
        Added init methods to step handlers and event handlers.
      </action>
      <action dev="luc" type="add">
        Added an adapter propagator that can add small maneuvers to any propagator, including
        ephemeris based ones.
      </action>
      <action dev="luc" type="add">
        Added an analytical model for the effect at date t1 of a small maneuver performed at date t0.
      </action>
      <action dev="luc" type="fix">
        Fixed a missing reinitialization of start date when state was reset in numerical propagator.
      </action>
      <action dev="luc" type="update">
        Added detection of attempts to create hyperbolic orbits as circular or equinoctial
        instances.
      </action>
      <action dev="pascal" type="fix">
        Fixed potential numerical failure in lightning ratio computation.
      </action>
      <action dev="luc" type="update">
        Simplified construction of atmosphere models, the Earth fixed frame is already present
        in the body shape, there was no need to pass a separate argument for it.
      </action>
      <action dev="pascal" type="add">
        Added Harris-Priester atmosphere model.
      </action>
      <action dev="luc" type="update">
        Changed the return value of eventOccurred method from an int to an enumerate.
      </action>
      <action dev="pascal" type="fix">
        Fixed frame for TLEPropagator (fixes bug #31).
      </action>
      <action dev="luc" type="add">
        Added getters/setters for impulse maneuvers.
      </action>
      <action dev="luc" type="add">
        Added getters/setters for attitude provider in all orbit propagators.
      </action>
      <action dev="luc" type="add">
        Added a method to compute visibility circles in TopocentricFrame.
      </action>
      <action dev="luc" type="add">
        Added an equinox-based version of ITRF.
      </action>
      <action dev="luc" type="add">
        Added getters for thrust, Isp and flow rate in constant thrust maneuvers.
      </action>
      <action dev="luc" type="add">
        Allow use of any supported Local Orbital Frames as the reference frame
        for LofOffset attitude modes.
      </action>
      <action dev="luc" type="add">
        Added support for LVLH, VVLH and VNC local orbital frames.
      </action>
      <action dev="luc" type="fix">
        Fixed a performance bug implying that some frames reloaded all EOP history files
        each time a transform was computed (fixes bug #26).
      </action>
      <action dev="luc" type="add" >
        Added support for columns-based IERS Rapid Data and Prediction files (finals.daily, finals.data
        and finals.all), the XML version was already supported since a few months
      </action>
      <action dev="luc" type="fix" >
        Fixed numerical issue in eccentricity computation (fixes bug #25)
      </action>
      <action dev="luc" type="update" >
        Changed step handling of abstract propagators, now they use a single step
        equal to the duration of the propagation in all cases except when a fixed step
        is requested in master mode. Previously, they arbitrarily used on hundredth of
        the Keplerian period as the step size, hence performing many steps even if not
        strictly required
      </action>
      <action dev="luc" type="add" >
        Added propagation of Jacobians matrices in circular, Keplerian and equinoctial
        parameters, using either true, eccentric or mean position angles. Formerly,
        propagation of Jacobians matrices was possible only in Cartesian parameters
      </action>
      <action dev="luc" type="add" >
        Added a way to propagate additional state along with orbit in abstract
        propagators, as an analytical counterpart to the additional equations that
        can be integrated by numerical propagators
      </action>
      <action dev="luc" type="fix" >
        Fixed missing partial derivatives data in ephemerides produced by a numerical
        propagator despite it was set up to computed them (fixes bug #16)
      </action>
      <action dev="luc" type="fix" >
        Added a new much simpler way to log events occurrences all at once (or
        only a subset of the events if desired)
      </action>
      <action dev="pascal" type="add" >
        Added alternative default name for ICGEM files
      </action>
      <action dev="pascal" type="fix" >
        Fixed EventState reset on propagation direction change (fixes bug #19)
      </action>
      <action dev="luc" type="fix" >
        Fixed Jacobianizer so it can handle force models that do change the spacecraft mass,
        like ConstantThrustManeuver (fixes bug #18)
      </action>
      <action dev="luc" type="add" >
        Added Jacobians between orbital parameters and Cartesian parameters for all orbits
        types (including hyperbolic orbits), all angles types (mean, eccentric, true) and in
        both directions
      </action>
      <action dev="luc" type="update" >
        Replaced the integers parameters used in orbit constructors (MEAN_ANOMALY, ECCENTRIC_ANOMALY ...)
        by a new PositionAngle enumerate for better value safety. The old public constants and the
        corresponding constructors are still available but are deprecated
      </action>
      <action dev="luc" type="fix" >
        Fixed ephemeris generation in numerical propagation. After getEphemeris has been
        called,  later calls to the numerical propagator did reset the already computed
        and returned ephemeris (fixes bug #14)
      </action>
      <action dev="luc" type="add" due-to="Bruno Revelin">
        Added support for the Marshall Solar Activity Future Estimation files
      </action>
      <action dev="luc" type="fix">
        TLEPropagator now implements the Propagator interface, and hence can benefit from all
        events detection and mode handling features (fixes features request #4)
      </action>
      <action dev="luc" type="update">
        improved events detection robustness, by decoupling events handling from adaptive step
        sizes in numerical integrators and  (fix contributed to Apache Commons Math) and from
        classical propagation in analytical and tabulated propagators. This implies the events
        will NOT reduce integration step sizes anymore, thus also increasing speed and in corner
        cases reducing local precision at event occurrence, reducing max step size is often
        sufficient to compensate for this drawback
      </action>
      <action dev="v&#233;ronique" type="add" >
        all propagators, including analytical ones or tabulated ones can now be used for
        event detection. Of course for tabulated propagators, setting up an event that
        would try to reset the state triggers an error when the event occurs
      </action>
      <action dev="v&#233;ronique" type="add" >
        propagation can now be done between two dates, regardless of the date of the initial state
      </action>
      <action dev="v&#233;ronique" type="add" >
        attitude can be specified either using a date only thanks to a new AttitudeLaw interface
        or using a date, a position-velocity provider and a frame (which can be any frame) thanks
        to a new AttitudeProvider interface, wrappers have been added to convert between the two
        interfaces. A side effect of this change is that LofOffset constructor now needs a reference
        to an inertial reference frame, otherwise the attitude woud be wrong if a non-inertial frame
        were passed to getAttitude, due to velocity composition (the computed LOF would not really
        be a LOF)
      </action>
      <action dev="luc" type="update">
        the notion of quasi-inertial frames has been renamed as pseudo-inertial because
        quasi-inertial has a precise relativistic meaning that is not considered here. We
        only consider these frames to be suitable for Newtonian mechanics.
      </action>
      <action dev="luc" type="update">
        the equinox based frames have been renamed to more standard names (MOD, and GTOD
        instead of MEME, and PEF). The implementation of TEME was also wrong (it was
        really a TOD), so now there are both a TOD with a proper name and a TEME with a
        proper implementation.
      </action>
      <action dev="luc" type="update">
        celestial bodies now provide both an inertially oriented body centered
        frame and a body oriented body centered frame, the bodies managed by
        CelestialBodyFactory use the IAU poles and prime meridian definitions
        to build the two frames
      </action>
      <action dev="luc" type="add">
        added the ICRF frame at the solar system barycenter
      </action>
      <action dev="luc" type="add">
        added the ITRF93, ITRF97, ITRF2000 and ITRF2008 frames (previously, only
        the ITRF2005 frame was available)
      </action>
      <action dev="luc" type="add">
        added a getPoint method to TopocentricFrame
      </action>
      <action dev="luc" type="add">
        added the Galileo System Time Scales and the Galileo start epoch.
      </action>
      <action dev="luc" type="add">
        added the UT1, TCB and GMST time scales used in CCSDS Orbit Data Messages
      </action>
      <action dev="luc" type="fix">
        fixed an error when parsing a date occurring during a leap second introduction
      </action>
      <action dev="luc" type="fix">
        fixed a dut1 interpolation error for the day just before a leap second introduction
      </action>
      <action dev="luc" type="fix">
        fixed an error in JPL ephemerides: they are in TDB time scale
      </action>
      <action dev="luc" type="fix">
        fixed an error in date creation/parsing for UTC dates which occur during a
        leap second
      </action>
      <action dev="luc" type="fix">
        fixed UTC time scale between 1961-01-01 and 1971-12-31 ; in this time range
        the offset between UTC and TAI was piecewise linear
      </action>
      <action dev="luc" type="add">
        added an enumerate for specifying months in dates and for simplifying parsing
        of some data files
      </action>
      <action dev="luc" type="add">
        completed support for CCSDS Time Code Format (CCSDS 301.0-B-3) ; now in addition
        to ASCII Calendar Segmented Time Code which has been supported for a while,
        Orekit also supports CCSDS Unsegmented Time Code (CUC), CCSDS Day Segmented
        Time Code (CDS) and CCSDS Calendar Segmented Time Code (CCS)
      </action>
      <action dev="luc" type="add">
        added a freeze method to the Frame and Transform classes, in order to build fixed
        frames from moving ones, this is useful for example to build a launch frame
        at launcher inertial navigation system reset time, or to build an equinox-based
        frame at a specific epoch
      </action>
      <action dev="luc" type="fix">
        fixed an out of memory error when lots of temporary frames were created in loops
        and discarded
      </action>
      <action dev="luc" type="update">
        use the new FastMath class from commons-math instead of the standard java.util.Math
        class for increased accuracy and speed
      </action>
      <action dev="luc" type="add">
        added support for the new bulletinB data published by Paris-Meudon observatory
        for IAU-1980 precession-nutation model (IERS has ceased publishing bulletinB
        files for both IAU-1980 precession-nutation model and IAU-2000
        precession-nutation model as of early 2010).
      </action>
      <action dev="luc" type="add">
        added support for the new XML files containing both bulletinA and bulletinB data
        published by IERS (both the finals and daily files are supported).
      </action>
      <action dev="luc" type="update">
        Orekit now depends on at least version 3.0 of Apache commons-math
      </action>
      <action dev="luc" type="add">
        added a way to list what data have been loaded through DataProvidersManager
      </action>
      <action dev="luc" type="add">
        PropagationException can now be created directly from OrekitException, thus simplifying
        wrapping lower Orekit errors in step handlers
      </action>
      <action dev="luc" type="update">
        improved exception propagation from low level java runtime and Apache commons-math libraries
        preserving initial error stack trace
      </action>
      <action dev="luc" type="update">
        changed exception localization framework to simplify messages handling
      </action>
      <action dev="luc" type="fix">
        greatly improved AbsoluteDate accuracy by shifting epoch when needed and separating
        long/double computations to avoid too large offsets and numerical cancellations, it is
        now possible to still have an absolute date accurate to about 1.0e-13s after shifting
        it 10000 times by 0.1s steps
      </action>
      <action dev="luc" type="fix">
        fixed an error in TopocentricFrame.getPVCoordinates: the coordinates returned were not the
        coordinates of the topocentric frame origin with respect to the specified frame, but were the
        coordinates of the specified frame origin with respect to the topocentric frame.
      </action>
      <action dev="luc" type="fix">
        fixed an errors in data loading in tutorials when one of the path in the classpath
        contained a space
      </action>
      <action dev="luc" type="fix">
        improved CelestialBodyPointed attitude mode: the spin now correctly includes
        the coupling effect of the phasing reference
      </action>
      <action dev="luc" type="fix">
        fixed an error in SpinStabilized attitude mode: the spin was reversed
        with respect to the specification
      </action>
      <action dev="pascal" type="add">
        added a GroundMaskElevationDetector dealing with local physical mask for visibility
      </action>
      <action dev="pascal" type="add">
        added an ApparentElevationDetector taking refraction into account in a terrestrial
        environment
      </action>
      <action dev="pascal" type="update">
        enhanced DateDetector behaviour to allow adding new event dates on the fly
      </action>
      <action dev="pascal" type="fix" due-to="Derek Surka">
        fixed an error in FramesFactory when getting ITRF2005 and TIRF2000 frames:
        ignoreTidalEffects was handled wrong.
      </action>
      <action dev="luc" type="update" >
        removed serialization of some cached data in frames
      </action>
      <action dev="luc" type="fix" >
        fixed deserialization problems of frame singletons, they were not unique any more
      </action>
      <action dev="v&#233;ronique" type="add" >
        numerical propagation can now be done either using Cartesian parameters, circular
        parameters, equinoctial parameters, or Keplerian parameters (elliptical or hyperbolic)
        and using mean, eccentric or true position angles for the parameters where it is relevant.
        So there are now 10 possible configurations for state vector. This allows propagation
        of any kind of trajectories, including hyperbolic orbits used for interplanetary missions,
        or atmospheric re-entry trajectories
      </action>
      <action dev="v&#233;ronique" type="update" >
        completely revamped the partial derivatives matrices computation using the additional
        equations mechanism
      </action>
      <action dev="v&#233;ronique" type="add" >
        added a mechanism to integrate user-supplied additional equations alongside with
        orbital parameters during numerical propagation
      </action>
      <action dev="luc" type="update">
        use A. W. Odell and R. H. Gooding (1986) fast and robust solver for Kepler equation
      </action>
      <action dev="luc" type="add">
        keplerian and cartesian orbits now support hyperbolic orbits (i.e. eccentricity greater
        than 1, and in this case negative semi major axis by convention)
      </action>
      <action dev="luc" type="fix">
        fixed an error in LofOffset attitude mode: the computed attitude was reversed
        with respect to the specification
      </action>
      <action dev="luc" type="add">
        added an AttitudesSequence class which can handle several laws, only one of
        which being active at any time. The active law changes as switch events are
        triggered. This can be used for example to alternate between daylight attitude mode
        and eclipse attitude mode, or between normal observing mode and special modes
        for ground contact or maneuvers.
      </action>
      <action dev="pascal" type="fix" due-to="Bruno Revelin">
        fixed an error when crawling a classpath or a directory a zip file was found.
        This might lead to select an inappropriate data provider.
      </action>
    </release>
    <release version="5.0.3" date="2011-07-12"
             description="version 5.0.3 is a bug-fix release.">
      <action dev="luc" type="fix">
        Fixed a performance bug implying that some frames reloaded all EOP history files
        each time a transform was computed  (fixes bug #26).
      </action>
      <action dev="luc" type="fix">
        Fixed a parsing bug in IERS Rapid Data and Prediction files for dates between 2000 and 2009.
      </action>
    </release>
    <release version="5.0.2" date="2011-07-11"
             description="version 5.0.2 is an interim release of Orekit with support for IERS
                          Rapid Data and Prediction files.">
      <action dev="luc" type="update">
        Added support for IERS Rapid Data and Prediction files finals.all, finals.data and finals.daily,
        for both IAU-1980 and IAU-2000 and with both columns and XML formats.
      </action>
    </release>
    <release version="5.0.1" date="2011-04-15"
             description="version 5.0.1 is a minor release of Orekit without any functional changes.
             The differences with respect to 5.0 are only related to packaging and deployement to
             maven central. There are NO bug fixes and NO evolutions.">
      <action dev="luc" type="update">
        updated packaging to allow deployment to maven central.
      </action>
    </release>
    <release version="5.0" date="2010-05-06"
             description="version 5.0 is a major release of Orekit. It introduces several new
             features and bug fixes. Some slight incompatibilities with respect to previous
             versions have been introduced, but they should be easy to overcome to users. Users
             are strongly advised to upgrade to this version. The major points introduced in version
             5.0 are a very general PVCoordinatesProvider interface, a new shiftedBy method allowing
             many time-dependent instances (AbsoluteDate, Orbit, PVCoordinates, Attitude and SpacecraftState)
             to be slightly shifted in time using simple evolution models (keplerian for orbit, fixed
             angular rate for attitude, fixed translation for position/velocity), a redesign of the
             attitude interfaces and an experimental (read subject to change) numerical propagator
             able to compute jacobians of the state with respect to both initial state and force
             models parameters. Version 5.0 now depends on version 2.1 of Apache commons math.">
      <action dev="pascal" type="add">
        a new experimental numerical propagator has been added, in addition to computing
        the spacecraft state at target time, it also computes the partial derivatives of
        this state with respect to the initial state (one jacobian) and with respect to
        models parameters (another jacobian). The jacobians are integrated alongside with
        the state, using variational equations for better accuracy and numerical robustness.
        This will help further implementation of orbit determination or optimization
        algorithms. This code is still considered to be experimental as of 5.0 and the API
        could change in the future.
      </action>
      <action dev="luc" type="add">
        a new SpacecraftFrame class has been added, taking into account orbit and
        attitude thanks to an underlying propagator. This allows to see the spacecraft just
        as another known geometrical object automatically handled and connected to all
        other frames. For an instantaneous view, Transform instances can also be built
        directly by SpacecraftState instances.
      </action>
      <action dev="luc" type="add">
        frames can now be flagged as quasi-inertial or not; only quasi-inertial frames
        are suitable for defining orbits
      </action>
      <action dev="luc" type="add">
        the Topocentric frame now provides a way to retrieve the body shape on which the
        frame is defined
      </action>
      <action dev="pascal" type="update">
        changed the way Veis 1950 frame is constructed.
        Now, its parent is the PEF frame with no EOP corrections applied.
      </action>
      <action dev="luc" type="fix" due-to="John Pritchard">
        fixed a parameters inversion in Earth Orientation Parameters for IAU-1980 models.
        The error could introduce up to a few meters error in position during transformations
        between TEME and MEME
      </action>
      <action dev="luc" type="add" >
        factories have been introduced for handling all data formats. Their default configuration
        correspond to the legacy formats used in previous versions (IERS format for UTC-TAI, EOPC04
        and bulletins B for Earth Orientation Parameters, JPL format for celestial bodies ...).
        Users can now add support for their own formats if they want (for example if they prefer
        using bulletins A instead of EOPC04 and bulletins B, or if they have their own gravity
        field format ...). Consequences of these changes are that the SolarSystemBody and
        the PotentialReaderFactory classes have been deprecated (replaced by CelestialBodyFactory and
        GravityFieldFactory) and that TimeScalesFactory and FramesFactory have been extended. All these
        factories follow the same generic pattern.
      </action>
      <action dev="luc" type="fix" >
        improved thread safety (however, Orekit is still NOT completely thread-safe).
      </action>
      <action dev="luc" type="add" >
        the loaders for gravity fields now can optionally allow missing coefficients (they will be
        replaced by 0.0 except c[0][0] which will be replaced by 1.0).
      </action>
      <action dev="luc" type="fix" >
        the loader for gravity fields in the ICGEM format now support empty lines in the file
        (there is for example one blank line at the end of the file in the orekit-data zip archive).
      </action>
      <action dev="luc" type="add" >
        added support for the GRGS gravity field files formats.
      </action>
      <action dev="luc" type="add" >
        added a way to list the available satellite numbers in TLE files.
      </action>
      <action dev="luc" type="update" >
        improved TLE elements loading. Now TLE lines are loaded using the standard data loading
        mechanism (thus allowing loading from disk files, network, classpath ...), they can
        contain TLE for several objects in one file, and they may contain some non-TLE lines
        if desired.
      </action>
      <action dev="v&#233;ronique" type="add" >
        a new PVCoordinatesProvider interface has been created on top of several existing classes
        and interfaces (orbit propagator, celestial bodies, some moving frames ...). This is a
        major generalization that allows to use either satellites or celestial bodies in many
        algorithms (attitude pointing target, eclipses and field of view events ...)
      </action>
      <action dev="luc" type="fix" >
        improved numerical propagator efficiency when used from an outside loop: the initial
        state is automatically set to the last state at propagation end, thus allowing to
        restart from here without recomputing everything
      </action>
      <action dev="luc" type="add" >
        added a reset feature in all propagators, allowing to reuse an already configured
        propagator for several different orbits
      </action>
      <action dev="luc" type="fix" >
        fixed a mode handling error in NumericalPropagator: when a propagator was reused
        with a new mode setting, the previous step handlers were still used in addition to
        the new ones instead of replacing them
      </action>
      <action dev="luc" type="fix" >
        fixed an interpolation error for orbits crossing the -PI/+PI singularity between
        entries in the Ephemeris class
      </action>
      <action dev="luc" type="update" >
        KeplerianPropagator now preserve orbits types
      </action>
      <action dev="luc" type="add" >
        AbsoluteDate, Orbit, PVCoordinates, Attitude and SpacecraftState instances can now all
        be slightly shifted in time using simple evolution models (keplerian for orbit, fixed
        angular rate for attitude, fixed translation for position/velocity). This is not a
        replacement for proper propagation but is useful for known simple motions or small
        time shifts or when coarse accuracy is sufficient
      </action>
      <action dev="luc" type="fix" >
        changed AttitudeLaw.getState signature to use complete orbit. This is an incompatible
        change introduced to fix a major bug in spin computation for some attitude laws. The laws
        for which orientation depends on satellite velocity have a spin vector that depends on
        acceleration. This can be computed only if complete orbit is available. This change
        should be simple to handle from a users point of view, as the caller generally already
        has the orbit available and attitude laws implementations can retrieve all the former
        parameters (date, position/velocity, frame) directly from orbit.
      </action>
      <action dev="luc" type="fix" >
        fixed spin rate computation errors in almost all attitude modes
      </action>
      <action dev="luc" type="add" >
        added a new simple linear attitude mode: FixedRate
      </action>
      <action dev="luc" type="fix" >
        fixed an error in event detection: when two events were very close (for example a very
        short ground station visibility), the second one may be ignored despite the first one
        was detected.
      </action>
      <action dev="luc" type="fix" >
        fixed corner cases in event detection during orbit propagation, sometimes
        an already detected and handled event prevented the propagator to go further in time.
      </action>
      <action dev="luc" type="add" >
        added an EventShifter wrapper allowing to slightly shift raw events in time. This is useful
        for example to switch an attitude mode from solar pointing to something else a few minutes
        before eclipse entry and going back to solar pointing mode a few minutes after eclipse exit.
      </action>
      <action dev="pascal" type="add">
        added a new AlignmentDetector.
      </action>
      <action dev="pascal" type="add" >
        added a new EclipseDetector handling either umbra or penumbra entry and exit events.
      </action>
      <action dev="v&#233;ronique" type="add" >
        added new CircularFieldOfViewDetector and DihedralFieldOfViewDetector handling
        field of view entry and exit events for any type of target.
      </action>
      <action dev="luc" type="add" >
        added an experimental implementation of a BoxAndSolarArray spacecraft model considering a convex
        body (either parallelepipedic or defined by a set of facets) and a rotating solar array, for
        accurate modeling of surface forces with attitude. Beware that this class is still considered
        experimental, so use it with care!
      </action>
      <action dev="luc" type="update" >
        completely changed the RadiationSensitive and DragSensitive interfaces to be more comprehensive
        and handle properly lift and side force effects when used with non-symmetric spacecrafts/flux geometry
      </action>
      <action dev="luc" type="fix" due-to="Christelle Blandin">
        fixed denormalization of gravity field coefficients, the last coefficient
        was not initialized
      </action>
      <action dev="luc" type="add" >
        added a relative constructor and a getMomentum method to PVCoordinates
      </action>
      <action dev="luc" type="add">
        added a special implementation improving performances for the frequent case of identity transform
      </action>
      <action dev="luc" type="fix">
        fixed forgotten radians to degrees conversions for inclination and RAAN in CircularOrbit.toString()
      </action>
      <action dev="luc" type="add">
        added a Constants interface including a few useful physical constants.
      </action>
      <action dev="luc" type="add">
        added a way to build date components from week components (this can be used
        for scheduled operations with week-related periods)
      </action>
      <action dev="luc" type="add">
        added string parsing features for dates and times components supporting ISO-8601 formats
      </action>
      <action dev="luc" type="add">
        Orekit is now packaged as an OSGi bundle
      </action>
      <action dev="pascal" type="add">
        added some pieces of an UML model for the library (available in the source distribution)
      </action>
      <action dev="luc" type="update" >
        updated error message localization to be more consistent with Java exception. Now getMessage
        returns a non-localized message and only getLocalizedMessage returns a message localized for
        the platform default locale. A new getMessage(Locale) method has also been added to
        retrieve the message in any desired locale, not only the platform default one. The messages
        are also built and translated only when needed, so if an exception is triggered and
        never displayed, the message will never be built.
      </action>
    </release>
    <release version="4.1" date="2009-08-18"
             description="version 4.1 is an upgrade bringing some new features and fixing a
             few bugs. The equinox-based frames family with IAU1980 precession-nutation
             models that are still used by many legacy systems are now supported. This
             simplifies interoperability with legacy systems and helps migrating from this
             old frames family to the new CIO-based ones that is supported by orekit since its
             first versions. The data loading mechanism used to retrieve IERS data (Earth
             Orientation Parameters, UTC-TAI history) and JPL ephemerides is now also used
             to retrieve gravity potential files. This mechanism has also been vastly improved
             to support new use cases (loading from disk, from classpath, from network delegating
             loading to an external library ...). Another change is the addition of the TDB
             time scale. Some minor incompatibilities have been introduced but they are easy
             to solve for users, the explanations are provided in detailed changes report.">
      <action dev="aude" type="add" >
        added TDB time scale
      </action>
      <action dev="luc" type="update" >
        the RadiationSensitive and DragForce interfaces now have an
        additional SpacecraftState parameter in all their get methods.
        This allows to implement models that take into account solar
        arrays rotation. Note that this changes breaks compatibility
        for users that did add their own implementations, but it is
        simple to deal with (simply add one parameter in the signature
        and ignore it) so its was considered acceptable.
       </action>
      <action dev="luc" type="add" due-to="James Housden">
        added german localization for error messages
      </action>
      <action dev="luc" type="update">
        added a feature allowing all tests to clear the already built reference
        objects (frames, time scales, solar system bodies ...) between each tests,
        thus removing the need to launch tests in separate JVMS. This allows to
        launch all tests directly from eclipse, and this speeds up maven tests by
        a factor 4 at least
      </action>
      <action dev="luc" type="update">
        set up a custom ant build independent from the maven 2 build
      </action>
      <action dev="luc" type="update">
        changed all tests from Junit 3 to Junit 4
      </action>
      <action dev="thierry" type="fix">
        fixed accuracy of PEF frame
      </action>
      <action dev="luc" type="fix" due-to="Aude Privat">
        fixed configuration problems on Windows systems
      </action>
      <action dev="luc" type="fix" due-to="Sébastien Herbinière">
        fixed a reversed sign in solar radiation pressure
      </action>
      <action dev="pascal" type="update" >
        Orekit supports the two different naming patterns for bulletins B provided by IERS
        on http://www.iers.org/ and http://hpiers.obspm.fr/eop-pc/.
      </action>
      <action dev="luc" type="update" >
        the predefined times scales (TAI, UTC ...) are now built using a factory. The various
        XXXScale.getInstance() methods defined in each predefined time scales classes
        are still available, but have been deprecated and will be removed in the future,
        they are replaced by TimeScalesFactory.getXXX().
      </action>
      <action dev="pascal" type="update" >
        the Frame class was split into a FramesFactory class, dealing with the predefined
        reference frames, and a Frame class for the creation of new frames and the navigation
        through any frames tree. The Frame.getXXX() methods for the predefined reference
        frames are still available, but have been deprecated and will be removed in the future,
        they are replaced by FramesFactory.getXXX().
      </action>
      <action dev="pascal" type="add" >
        3 new predefined reference frames have been added in Orekit : MEME, TEME and PEF. They
        implement the classical paradigm of equinox-based transformations including the IAU-76
        precession model, the IAU-80 nutation model and the IAU-82 sidereal time model, with
        the capability to apply the nutation corrections provided by IERS through the EOP data
        files for better agreement with the IAU 2000 precession-nutation model.
      </action>
      <action dev="luc" type="update" >
        the ChronologicalComparator class is not a singleton anymore, this didn't really make sense
      </action>
      <action dev="luc" type="fix" >
        fixed a state reset error: orbital state changed by event detectors like
        ImpulseManeuver were overwritten by other event detectors
      </action>
      <action dev="luc" type="fix" >
        fixed stop date of abstract propagators (Keplerian and Eckstein-Heschler). They used to
        stop at the first event after target date when an event detector was set up, instead of
        stopping at the target date
      </action>
      <action dev="luc" type="fix" >
        the gravity coefficients for solar system bodies are now extracted from JPL files headers
      </action>
      <action dev="luc" type="update" >
        the eventOccurred method in EventDetector interface and its various implementations
        has an additional parameter specifying if the switching function increases or
        decreases at event time. This allows simpler events identification has many switching
        functions have two switches (start/end, raising/setting, entry/exit ...). Note that
        this changes breaks compatibility for users that did implement their own events, but
        it is simple to deal with (simply add one parameter in the signature and ignore it)
        so its was considered acceptable.
      </action>
      <action dev="luc" type="fix" due-to="Christophe Pipo">
        fixed an error occurring when DE406 JPL ephemerides were loaded before DE405 ones
      </action>
      <action dev="luc" type="fix" due-to="Sébastien Herbinière">
        fixed an error in EGM potential file loader
      </action>
      <action dev="luc" type="update">
        trigger exceptions when no data can be loaded
      </action>
      <action dev="luc" type="update">
        remove predefined leap seconds, they are not useful anymore since other
        parts of the library do need configuration data (solar system bodies) and
        since data configuration has been vastly improved
      </action>
      <action dev="luc" type="add" >
        added support for the ICGEM format for gravity fields
      </action>
      <action dev="luc" type="update" >
        load gravity potential data using the same mechanism already used for Earth
        Orientation Parameters, UTC-TAI history and JPL ephemerides files
      </action>
      <action dev="luc" type="add" due-to="quinput and Kai Ruhl">
        re-activated a way to load data from the classpath using a
        data provider plugin.
      </action>
      <action dev="luc" type="add">
        added a way to load data directly from network (either
        locally or through a proxy server) using a data provider plugin.
      </action>
      <action dev="luc" type="add">
        added a small plugin-like mechanism to delegate data loading to a
        user-provided mechanism, thus enabling smooth integration in existing
        systems.
      </action>
      <action dev="luc" type="update">
        updated to latest version of commons-math.
      </action>
      <action dev="luc" type="add" due-to="Silvia Ríos Bergantiños">
        added galician localization for error messages.
      </action>
      <action dev="luc" type="fix" due-to="Guylaine Prat">
        improved javadoc comments in orbit classes.
      </action>
      <action dev="pascal" type="add">
        tidal corrections are now available for ITRF and TIRF frames. Both frames are
        provided in two versions, the standard one with tidal corrections and a stripped
        down one without tidal corrections. A cache/interpolation mechanism is used to
        keep the computation cost of tidal correction to a minimum. With this mechanism,
        the penalty to use tidal correction is slightly above 20% in run time for a
        transformation between GCRF and ITRF. A raw implementation without this mechanism
        would lead to a 550% penalty, or even a 1100% penalty if TIRF and ITRF parts were
        computed independently.
      </action>
    </release>
    <release version="4.0" date="2008-10-13"
             description="major upgrade with new features (GCRF and ITRF2005 frames, DE 405
             and DE 406 ephemerides support, improved and greatly simplified date/time support,
             vastly improved data configuration with zip files support, new tutorials, improved
             performances, more tests and all identified bugs fixed, new translation files for
             italian, spanish and norse.">
      <action dev="pascal" type="fix">
        The ephemeris produced by numerical propagator now checks date validity in
        propagate method.
      </action>
      <action dev="luc" type="fix">
        The EME2000/J2000 frame was slightly mis-oriented (about 20 milli arcseconds).
        It really was the GCRF frame. This has been fixed and now both the GCRF and
        the EME2000/J2000 are available.
      </action>
      <action dev="luc" type="fix">
        Dates in UTC within leap seconds are now displayed correctly (i.e. a 61st
        second is added to the minute).
      </action>
      <action dev="luc" type="fix" due-to="quinput">
        Fixed an overflow error in AbsoluteDate that generated an exception when any
        attempts was made to print dates far away like AbsoluteDate.JULIAN_EPOCH or
        AbsoluteDate.MODIFIED_JULIAN_EPOCH.
      </action>
      <action dev="luc" type="fix">
        Changed test configuration to always use a new JVM for each test. This prevents
        some false positive to be generated.
      </action>
      <action dev="luc" type="update">
        The GeodeticPoint constructor arguments has been reordered to reflect more
        traditional usage, latitude coming before longitude.
      </action>
      <action dev="luc" type="update">
        The low accuracy Sun model based on Newcomb theory and the Moon model based
        on Brown theory have been withdrawn as they are superseded by the support of JPL
        DE 405 binary ephemerides files.
      </action>
      <action dev="luc" type="update">
        The ThirdBody abstract class has been removed and its specific method
        getMu has been moved up into CelestialBody interface and
        renamed getGM.
      </action>
      <action dev="luc" type="update">
        Improved external data configuration. The java property is now called
        orekit.data.path and is a colon or semicolon separated path containing
        directories or zip archives, themselves containing embedded directories
        or zip archives and data files. This allows easy roll-out of system-wide
        configuration data that individual users can override by prepending their
        own data trees in front of the path. This also allows simple configuration
        since many data files can be stored in easy to handle zip archives.
      </action>
      <action dev="luc" type="update">
        Renamed the iers package into data, as it is not IERS specific anymore. Some
        classes where also moved out of the package and into the frame and time
        package and their visibility reduced to package only. This improves decoupling
        and reduces clutter on users by limiting the number of visible classes.
      </action>
      <action dev="luc" type="update">
        The performance of IAU-2000 precession-nutation model computation has been
        tremendously improved, using a combined caching and interpolation approach. The
        simplified model (which was quite inaccurate in version 3.1) has therefore been
        removed as it was not needed anymore.
      </action>
      <action dev="luc" type="update">
        The ITRF 2005 frame is now supported instead of the older ITRF 2000 frame. The
        Earth Orientation Parameters data handling classes have been updated to match
        this change and read the new file format provided by IERS.
      </action>
      <action dev="luc" type="update">
        The J2000 frame has been renamed as EME2000 as this name seems to be more
        widely accepted and reduces confusion with the J2000.0 epoch. The
        Frame.getJ2000() method is still available, but has been deprecated
        and will be removed in the future.
      </action>
      <action dev="luc" type="update">
        Changed TimeScale from base abstract class to interface only.
      </action>
      <action dev="luc" type="update">
        Renamed some classes for better understanding: ChunkedDate is now DateComponents,
        ChunkedTime is now TimeComponents, ChunksPair is now DateTimeComponents. The
        getChunks method from AbsoluteDate as also been renamed into getComponents accordingly.
      </action>
      <action dev="pascal" type="add">
        Added new tutorials.
      </action>
      <action dev="luc" type="add">
        Added predefined local orbital frames: the (t, n, w) frame aligned with velocity
        and the (q, s, w) frame aligned with position.
      </action>
      <action dev="luc" type="add">
        Added a predefined detector for altitude crossing events.
      </action>
      <action dev="luc" type="add">
        Added methods to get zenith, nadir, north, south, east and west direction for
        any GeodeticPoint.
      </action>
      <action dev="luc" type="add" due-to="Silvia Ríos Bergantiños">
        Added spanish localization for error messages.
      </action>
      <action dev="luc" type="add" due-to="Espen Bjørntvedt">
        Added norse localization for error messages.
      </action>
      <action dev="luc" type="add" due-to="Francesco Coccoluto">
        Added italian localization for error messages.
      </action>
      <action dev="luc" type="add" due-to="Derek Surka">
        Added support for mean motion first and second derivatives fields in TLE.
      </action>
      <action dev="luc" type="add" >
        Added a way to rebuild the two lines of TLE instances.
      </action>
      <action dev="luc" type="add" due-to="Derek Surka">
        Added constructor from already parsed elements for TLE.
      </action>
      <action dev="luc" type="add">
        Added a method to retrieve a body-centered inertial frame to the
        CelestialBody interface. As a consequence, thirteen new frames are
        predefined: Sun, Moon, planets and barycenters provided by JPL binary
        ephemerides.
      </action>
      <action dev="luc" type="add">
        Support for the JPL DE 405 and DE 406 binary ephemerides files has been added
        and a factory class SolarSystemBody uses these files to provide implementations
        of the CelestialBody interface for Sun, Moon, the eight solar system
        planets,the Pluto dwarf planet as well as the solar system barycenter and Earth-Moon
        barycenter points.
      </action>
      <action dev="luc" type="add">
        The CelestialBody interface now provides velocity as well as position.
      </action>
      <action dev="luc" type="add">
        A getCalls() method has been added to the NumericalPropagator class to count the
        number of calls to the differential equations computation method. This helps
        tuning the underlying integrator settings in order to improve performances.
      </action>
      <action dev="luc" type="add">
        A lot more classes and interfaces are now serializable, to help users embed
        instance in their own serializable classes.
      </action>
      <action dev="luc" type="add">
        Added predefined leap seconds to allow proper turn-key use of the library
        even without an already configured environment. All known leap seconds at
        time of writing (2008) are predefined, from 1972-01-01 to 2009-01-01 (the
        last one has been announced in Bulletin C 36 on 2008-07-04 and is not yet
        present in the UTC-TAI.history published file)
      </action>
      <action dev="luc" type="add">
        Improved user-friendliness of the time-scales by changing methods parameters
        types to more easily understandable ones.
      </action>
      <action dev="luc" type="add">
        Improved user-friendliness of the AbsoluteDate class by adding several
        new constructors and methods for common cases. It is in particular now possible
        to use offsets within a time scale, for example to build a date given as a
        fractional number of days since a reference date in UTC, explicitly ignoring
        intermediate leap seconds.
      </action>
      <action dev="luc" type="add">
        Improved the class handling date/time components: added a constructor to allow building
        from an offset with respect to a reference epoch, implemented Comparable interface and
        added equals and hashCode methods.
      </action>
      <action dev="luc" type="add">
        Improved the class handling date components: added a constructor to allow building
        from any reference epoch, not only J2000.0 (thus simplifying use of modified julian day),
        added getMJD() method, added several constants JULIAN_EPOCH, MODIFIED_JULIAN_EPOCH,
        FIFTIES_EPOCH, GPS_EPOCH, J2000_EPOCH and JAVA_EPOCH.
      </action>
      <action dev="luc" type="add">
        Added a new time scale: GPSScale.
      </action>
      <action dev="luc" type="add">
        Added the changes page to the generated site.
      </action>
    </release>
    <release version="3.1" date="2008-07-16"
             description="This release is the first public release of Orekit."/>
  </body>
</document><|MERGE_RESOLUTION|>--- conflicted
+++ resolved
@@ -21,14 +21,12 @@
   </properties>
   <body>
     <release version="10.2" date="TBD" description="TBD">
-<<<<<<< HEAD
       <action dev="clement" type="add" issue="656">
         Added CssiSpaceWeatherLoader which provides three-hourly space weather
         data and implements DTM2000InputParameters and NRLMSISE00InputParameters
-=======
+      </action>
       <action dev="maxime" type="update" issue="690">
         Increased visibility of setters in CCSDS OEM related classes.
->>>>>>> 859118b0
       </action>
       <action dev="bryan" type="update" >
         Improved Orekit performance by using new Hipparchus' differentiation classes.
