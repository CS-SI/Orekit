<?xml version="1.0" encoding="UTF-8" ?>
<!-- Copyright 2002-2025 CS GROUP
  Licensed to CS GROUP (CS) under one or more
  contributor license agreements.  See the NOTICE file distributed with
  this work for additional information regarding copyright ownership.
  CS licenses this file to You under the Apache License, Version 2.0
  (the "License"); you may not use this file except in compliance with
  the License.  You may obtain a copy of the License at

    http://www.apache.org/licenses/LICENSE-2.0

  Unless required by applicable law or agreed to in writing, software
  distributed under the License is distributed on an "AS IS" BASIS,
  WITHOUT WARRANTIES OR CONDITIONS OF ANY KIND, either express or implied.
  See the License for the specific language governing permissions and
  limitations under the License.
-->
<document>
  <properties>
    <title>Orekit Changes</title>
  </properties>
  <body>
<<<<<<< HEAD
    <release version="13.1" date="TBD" description="TBD">
        <action dev="serrof" type="add" issue="1706">
            Add FieldGroundAtNightDetector.
        </action>
        <action dev="serrof" type="add" issue="1705">
            Add TimeIntervalsManeuverTrigger.
        </action>
        <action dev="serrof" type="add" issue="1702">
            Add TimeInterval interface and some applications.
        </action>
        <action dev="serrof" type="add" issue="1683">
            Add (Field)ExtremumAngularSeparationDetector.
=======
    <release version="13.0.2" date="2025-04-30" description="Orekit 13.0.2 is a patch release.
        It fixes several issues related to GNSS, data loading and indirect shooting.">
        <action dev="luc" type="fix" issue="1713">
            Decompose path from file name when building a DataSource from a String.
        </action>
        <action dev="luc" type="fix" issue="1712">
            Allow using the last date from GlobalIonosphereMapModel ionex files.
        </action>
        <action dev="luc" type="fix" issue="1711">
            Improved robustness of NeQuick models equations for line-of-sight in the meridian plane.
        </action>
        <action dev="luc" type="fix" issue="1710">
            Improved robustness of NeQuick models equations for line-of-sight close to zenith.
        </action>
        <action dev="luc" type="fix" issue="1708">
            Fixed interpolation error in Rinex clock splicing.
        </action>
        <action dev="serrof" type="fix" issue="1707">
            Wrong treatment of adjoint singularity in indirect shooting.
>>>>>>> c6b1b4b6
        </action>
    </release>
    <release version="13.0.1" date="2025-04-23" description="Orekit 13.0.1 is a patch release.
        It fixes a huge performance bottleneck in NeQuick ionospheric models.">
        <action dev="luc" type="add" issue="1704">
            Vastly improved NeQuick models performances.
        </action>
    </release>
    <release version="13.0" date="2025-04-14" description="Orekit 13.0 is a major new release.
           It includes both new features, accuracy and performances improvements, and bug fixes.
           The main new features introduced in 13.0 are: revamp of tropospheric models, revamp
           of {Field}ImpulseManeuver, revamp of absolute dates with attoseconds precision,
           revamp of numerical integration tolerances, many improvements in optimal control
           (min time Hamiltonian, cost evaluation, differential information at control switches,
           linear system tuning, logarithmic barrier for fuel cost, cost/penalty barrier for
           indirect fuel optimization, scales in Newton updates), new Kalman/unscented smoother,
           many improvements in GNSS (Rinex files, Sinex files, partial derivatives in GNSS
           propagators, handling of ambiguities, non-standard signals and systems), new ITU models
           (ITU-R P.531 NeQuick 2 ionospheric model, ITU-R P.834 tropospheric model), replacement
           of AdditionalStateProvider by AdditionalDataProvider, builders for
           {Field}SpacecraftState, moved position angles conversions methods, IIRV messages
           reader/writer, sexagesimal angles, moving transition dates in TimeSpanMap, new
           East-North-Up (ENU) and North-East-Down (NED) local orbital frames,
           {Field}EventDetectionSettings, Walker constellation for star pattern, magnetic field
           loading from DataSource, removed orbit-related chained getters in (Field)SpacecraftState,
           a posteriori filtering feature for generated measurements, switched default
           PositionAngleType in (Field)NumericalPropagator to ECCENTRIC, improvement in the conversion
           of osculating elements into mean elements for analytical theories: Brouwer-Lyddane,
           Eckstein-Hechler, DSST, SGP4/SDP4 (i.e. forTLE), generalized ProfileThrustPropulsionModel,
           all ForceModel and AttitudeProvider working with AbsolutePVCoordinates, alternative to
           AttitudesSequence with instantaneous switches, AttitudeProvider now inheriting from
           EventDetectorsProvider and ParameterDriverProvider, {Field}Orbit always containing rates
           (possibly Keplerian), ThirdBodyAttraction can be defined without CelestialBody,
           AdaptableInterval now taking boolean argument on direction of propagation,
           native AdaptableInterval for date detection, changed production branch name in the git
           repository from master to main.
           See the list below for a full description of the changes.">
        <action dev="luc" type="add" issue="1700">
            Removed dependency to default data context in RtcmMessageType.
        </action>
        <action dev="luc" type="add" issue="1696">
            Improved Knocke Earth Albedo and IR emission force model efficiency.
        </action>
        <action dev="luc" type="add" issue="1695">
            Allowed retrieval of Rinex observations bundled by dates.
        </action>
        <action dev="luc" type="add" issue="1690">
            Fixed dates formatting in some files format using fixed accuracy.
        </action>
        <action dev="luc" type="add" issue="1686">
            Added partial support for Rinex 4.02 files
            (NavIC ionosphere type L1NV, GLONASS L1OC, L3OC and LXOC messages are still missing).
        </action>
        <action dev="luc" type="update" issue="1688">
            Renamed IRNSS into NavIC.
        </action>
        <action dev="luc" type="add" issue="1684">
            Added East-North-Up (ENU) and North-East-Down (NED) local orbital frames.
        </action>
        <action dev="luc" type="add" issue="1685">
            Added support for Rinex 4.01.
        </action>
        <action dev="luc" type="add" issue="1653">
            Added OrekitConfiguration.getOrekitVersion().
        </action>
        <action dev="serrof" type="add" issue="1679">
            Add builder in (Field)EventDetectionSettings.
        </action>
        <action dev="serrof" type="update" issue="1678">
            Prevent from using withHandler on EventShifter, EventSloperFilter and EventPredicateEnablingFilter!.
        </action>
        <action dev="serrof" type="update" issue="1677">
            Generalize event detectors in StartStopFiringEventsTrigger and IntervalEventTrigger.
        </action>
        <action dev="bryan" type="update" issue="1676">
            Allowed initialization of minGap in DataDetector constructors.
        </action>
        <action dev="John Ajamian" type="fix" issue="1297" due-to="Brad Kelly">
            Add options for CCSDS writers to use 16 digits.
        </action>
        <action dev="serrof" type="add" issue="1675">
            Added FieldEventShifter.
        </action>
        <action dev="serrof" type="add" issue="1674">
            Use detector reset mechanism in integrator-based propagation.
        </action>
        <action dev="serrof" type="add" issue="1673">
            Add reset in (Field)EventDetector and use it in analytical propagation.
        </action>
        <action dev="luc" type="fix" issue="1671">
            Improved javadoc on CCSDS containers.
        </action>
        <action dev="serrof" type="add" issue="1669">
            Add builder for (Field)SpacecraftState.
        </action>
        <action dev="bryan" type="update" issue="1668">
            Generalized FieldAdditionalDataProvider to any object.
        </action>
        <action dev="serrof" type="update" issue="1667">
            Use non-Field Transform when possible in getTransformTo.
        </action>
        <action dev="serrof" type="update" issue="1666">
            Generalized hasZeroField in FieldAbsoluteDate.
        </action>
        <action dev="luc" type="add" issue="1665">
            Fixed parsing of week number in Rinex CNAV/CNAV2 messages.
        </action>
        <action dev="luc" type="add" issue="1663">
            Take civilian navigation messages rates into account in GNSS propagators.
        </action>
        <action dev="pascal" type="add" issue="1662">
            Update WalkerConstellation to handle the Star pattern in addition to the Delta pattern.
        </action>
        <action dev="luc" type="add" issue="1658">
            Added GeoMagneticModelParser.
        </action>
        <action dev="luc" type="add" issue="1657">
            Allow setting satellite names in measurements generation.
        </action>
        <action dev="serrof" type="fix" issue="1656">
            Fix wrong derivatives computation in indirect shooting when control has switches.
        </action>
        <action dev="serrof" type="add" issue="1655">
            Add propagation history recorder as step handler.
        </action>
        <action dev="serrof" type="add" issue="1654">
            Add easy way to integrate cost with indirect control.
        </action>
        <action dev="bryan" type="add" issue="1645">
            Replaced FieldAdditionalStateProvider by FieldAdditionalDataProvider
            for consistency with non-field feature.
        </action>
        <action dev="luc" type="add" issue="1652">
            Added createMedian factory method to {Field}AbsoluteDate.
        </action>
        <action dev="quentin" type="add" issue="1651">
            Modified the 7th toCartesian method of OrbitElementsType.
        </action>
        <action dev="serrof" type="update" issue="1650">
            Removed orbit-related chained getters in (Field)SpacecraftState.
        </action>
        <action dev="luc" type="add" issue="1649">
            Adding parsing of SITE/GPS_PHASE_CENTER, SITE/GAL_PHASE_CENTER,
            and SATELLITE/PHASE_CENTER from Sinex files.
        </action>
        <action dev="bryan" type="add" issue="1645">
            Removed AdditionalStateProvider to use AdditionalDataProvider.
        </action>
        <action dev="bryan" type="add" issue="1645">
            Updated StateCovarianceMatrixProvider to be an AdditionalDataProvider
            of RealMatrix.
        </action>
        <action dev="anne-laure" type="add" issue="1645">
            Extends additional state to any type of data
        </action>
        <action dev="serrof" type="add" issue="1644">
            Add duration flight cost for indirect shooting.
        </action>
        <action dev="serrof" type="add" issue="1641">
            Add tuning option for LU decomposition in Newton-based indirect shooting.
        </action>
        <action dev="serrof" type="add" issue="1640">
            Add logarithmic barrier for fuel cost with indirect control.
        </action>
        <action dev="luc" type="fix" issue="1625">
            Added implementation of ITU version of NeQuick ionosphere model.
        </action>
        <action dev="markrutten" type="add" issue="1639">
            Add Kalman smoother.
        </action>
        <action dev="luc" type="fix" issue="1638">
            Fixed field implementation of Galileo NeQuick ionosphere model.
        </action>
        <action dev="evan" type="update" issue="1364">
          Update ComparableMeasurement.compareTo(...) to return a valid result
          for equal objects.
        </action>
        <action dev="evan" type="update" issue="1623">
            Update OCM parsing, so it is possible to know when a value is not present in a
            OCM file. Updated OCM writing so values that are not present are not written.
        </action>
        <action dev="serrof" type="add" issue="1634">
            Add penalized fuel cost for indirect control.
        </action>
        <action dev="serrof" type="update" issue="1633">
            Introduce dedicated ResettableManeuverTriggers interface.
        </action>
        <action dev="serrof" type="update" issue="1631">
            Generalize ProfileThrustPropulsionModel with ThrustSegment.
        </action>
        <action dev="serrof" type="update" issue="1628">
            Remove ThrustDirectionAndAttitudeProvider and ConfigurableLowThrustManeuver.
        </action>
        <action dev="serrof" type="update" issue="1627">
            Remove DataTransferObject implementations (removing many Serializable implementations).
        </action>
        <action dev="serrof" type="update" issue="1626">
            Use ExtendedPositionProvider in YawSteering.
        </action>
        <action dev="serrof" type="add" issue="1622">
            Add (Field)DetectorModifier interface, deprecating (Field)AdapterDetector.
        </action>
        <action dev="serrof" type="add" issue="1621">
            Add get(Field)DateDetector in EventDetectorsProvider.
        </action>
        <action dev="serrof" type="update" issue="1619">
            Generalize (Field)ImpulseManeuver.
        </action>
        <action dev="serrof" type="update" issue="1618">
            Made all force models compatible with AbsolutePVCoordinates.
        </action>
        <action dev="serrof" type="add" issue="1617">
            Add ForceModelModifier.
        </action>
        <action dev="serrof" type="add" issue="1616">
            Add way to construct (Field)AdaptableInterval from other instances.
        </action>
        <action dev="serrof" type="add" issue="1615">
            Add option for custom detection settings in DateBasedManeuverTrigger.
        </action>
        <action dev="bryan" type="update" issue="1614">
            Updated default interpolation samples of ephemeris files parser to be public.
        </action>
        <action dev="serrof" type="update" issue="1613">
            Introduced generic for abstract integrator builders.
        </action>
        <action dev="serrof" type="update" issue="1612">
            Introduced generic for abstract propagator builders.
        </action>
        <action dev="luc" type="fix" issue="1611">
            Fixed loxodrome computation in perfect East-West direction.
        </action>
        <action dev="serrof" type="add" issue="1609">
            Add AttitudeRotationModel and use it in Maneuver.
        </action>
        <action dev="serrof" type="add" issue="1608">
            Add AttitudesSwitcher (like AttitudesSequence but with instantaneous switches).
        </action>
        <action dev="serrof" type="update" issue="1607">
            Extract switch handler from AttitudesSequence.
        </action>
        <action dev="serrof" type="update" issue="1605">
            Modify constructor of (Field)IntegratedEphemeris to explicitly pass original AttitudeProvider.
        </action>
        <action dev="serrof" type="update" issue="1604">
            Have AttitudeModifierProvider wrap underlying provider by default.
        </action>
        <action dev="serrof" type="add" issue="1602">
            Make AttitudeProvider inherit from ParametersDriversProvider.
        </action>
        <action dev="serrof" type="add" issue="1601">
            Add withCachedPositionAngleType in PositionAngleBased.
        </action>
        <action dev="serrof" type="add" issue="1600">
            Add static getExhaustVelocity method in ThrustPropulsionModel.
        </action>
        <action dev="bryan" type="fix" issue="1599">
            Fixed typo in measurement modifiers.
        </action>
        <action dev="serrof" type="update" issue="1598">
            Uniform naming of DEFAULT_MAX_CHECK in event detectors.
        </action>
        <action dev="luc" type="update" issue="1595">
            Added getDayOfYear to {Field}AbsoluteDate.
        </action>
        <action dev="serrof" type="add" issue="1593">
            Add custom eclipse detection settings in AbstractRadiationForceModel and inheritors.
        </action>
        <action dev="luc" type="add" issue="1591">
            Added ITU-R P.834 tropospheric model
            (including path delay, weather parameters and mapping function).
        </action>
        <action dev="luc" type="update" issue="1590">
            Renamed EarthITU453AtmosphereRefraction into EarthITU834AtmosphereRefraction.
        </action>
        <action dev="serrof" type="update" issue="1586">
            Add reference inertial frame in AlignedAndConstrained.
        </action>
        <action dev="serrof" type="update" issue="1585">
            Add default implementation for theoreticalEvaluationWithoutDerivatives in AbstractMeasurement.
        </action>
        <action dev="serrof" type="add" issue="1584">
            Add fuel cost for Cartesian adjoint dynamics.
        </action>
        <action dev="serrof" type="add" issue="1583">
            Add counting event handler.
        </action>
        <action dev="serrof" type="update" issue="1582">
            Made LoggingWrapper in (Field)EventsLogger inherit from (Field)AdapterDetector rather than (Field)AbstractDetector.
        </action>
        <action dev="serrof" type="add" issue="1581">
            Add withFrame method in (Field)Orbit.
        </action>
        <action dev="serrof" type="update" issue="1580">
            Moved (Field)AdaptableInterval.
        </action>
        <action dev="serrof" type="update" issue="1577">
            Simplify use of AttitudesSequence.
        </action>
        <action dev="serrof" type="update" issue="1576">
            Deprecate ExtentedPVCoordinatesProvider.
        </action>
        <action dev="serrof" type="update" issue="1575">
            Revamp (Field)ImpulseManeuver.
        </action>
        <action dev="serrof" type="update" issue="1574">
            Deprecate tolerances in (Field)NumericalPropagator and (Field)DSSTPropagator.
        </action>
        <action dev="serrof" type="update" issue="1569">
            Moved initialization of (Field)Handler in (Field)EventDetector.
        </action>
        <action dev="luc" type="fix" issue="1567">
            Fixed interpolation of phase center variations in Antex files.
        </action>
        <action dev="luc" type="fix" issue="1561">
            Allow moving a transition between two spans in a TimeSpanMap.
        </action>
        <action dev="pascal" type="fix" issue="1558">
            Fixed Brouwer-Lyddane non converging for perfect circular orbit.
        </action>
        <action dev="serrof" type="update" issue="1553">
            Make AttitudeProvider implement EventDetectorsProvider.
        </action>
        <action dev="luc" type="fix" issue="1550">
            Added getEffectName to EstimationModifier.
        </action>
        <action dev="luc" type="fix" issue="1549">
            Fixed wrong default time scale when parsing Rinex observation files.
        </action>
        <action dev="luc" type="fix" issue="1548">
            Added toString to SatInSystem.
        </action>
        <action dev="serrof" type="update" issue="1546">
            Use Keplerian rates by default in (Field)Orbit.
        </action>
        <action dev="serrof" type="fix" issue="1545">
            Convert frame in resetOrbit of AbstractPropagatorBuilder.
        </action>
        <action dev="luc" type="fix" issue="1542">
            Use SatInSystem in SatelliteAntenna.
        </action>
        <action dev="serrof" type="update" issue="1541">
            Removed deprecated signature of create in (Field)AbstractDetector.
        </action>
        <action dev="serrof" type="add" issue="1540">
            New interface for integration tolerances.
        </action>
        <action dev="luc" type="fix" issue="1538">
            Revamped Sinex and Sinex-bias parsing.
        </action>
        <action dev="luc" type="update">
          Allow building SatInSystem directly for Rinex-formatted string.
        </action>
        <action dev="luc" type="fix" issue="1535">
            Fixed parsing of slightly non-conformant SINEX-bias files.
        </action>
        <action dev="luc" type="fix" issue="1534">
            Fixed parsing of IONEX files with jammed TEC fields.
        </action>
        <action dev="luc" type="fix" issue="1531">
            Fixed Global Pressure Temperature models GPT2, GPT2w and GPT3.
        </action>
        <action dev="luc" type="add" issue="1528">
            Added elevationSwitchSup to ElevationDetectionAdaptableIntervalFactory.
        </action>
        <action dev="serrof" type="update" issue="1523">
            Improve performance of indirect shooting via step-by-step Field propagation.
        </action>
        <action dev="serrof" type="add" issue="1519">
            Allow to define body attraction without CelestialBody.
        </action>
        <action dev="nicklafarge" type="add" issue="1515">
            Add support for IIRV ephemeris files.
        </action>
        <action dev="serrof" type="add" issue="1514">
            Add scales for differentiation in indirect shooting.
        </action>
        <action dev="luc" type="add" issue="707">
            Properly parse dates during the 1961 leap that was 1.422818s long.
        </action>
        <action dev="luc" type="add" issue="1454">
            Revamped dates handling to avoid rounding errors, improve accuracy
            up to attoseconds and improve robustness.
        </action>
        <action dev="luc" type="add" issue="1498">
            Allow roundtrip write/read for Rinex observation files with non-standard
            satellite systems.
        </action>
        <action dev="luc" type="add" issue="1496">
            Declared two-way time transfer entry in MeasurementType (measurement not implemented yet).
        </action>
        <action dev="luc" type="add" issue="1495">
            Allow computation of angular wind-up without modifying a measurement.
        </action>
        <action dev="serrof" type="add" issue="1484">
          Add toODEIntegratorBuilder in FieldODEIntegratorBuilder.
        </action>
        <action dev="luc" type="add" issue="1468">
            Renamed signalTimeOfFlight → signalTimeOfFlightAdjustableEmitter and
            added signalTimeOfFlightAdjustableReceiver.
        </action>
        <action dev="serrof" type="add" issue="1440">
            Add some getters in PropagatorBuilder.
        </action>
        <action dev="maxime" type="update" issue="1430">
            Changed methods visibility in (Field)Abstract(Analytical)Propagator.
        </action>
        <action dev="serrof" type="update" issue="1241">
            Use Field date in Sun's position for atmosphere when applicable.
        </action>
        <action dev="serrof" type="fix" issue="1428">
            Compute rotation rate in LOF transform.
        </action>
        <action dev="serrof" type="update" issue="1421">
            Use UnivariateDerivative2 instead of DerivativeStructure in OneAxisEllispoid.
        </action>
        <action dev="serrof" type="update" issue="1411">
            Use Field date when possible in CelestialBodyPointed.
        </action>
        <action dev="luc" type="add">
            Allow reading and writing Rinex files with custom satellite systems and observation types.
        </action>
        <action dev="luc" type="update" issue="1456">
            Changed ObservationType to an interface, PredefinedObservationType being a new enum.
        </action>
        <action dev="luc" type="add" issue="1443">
            Added support for sexagesimal angles.
        </action>
        <action dev="luc" type="update" >
            Removed all classes and methods that were deprecated in 12.X.
        </action>
        <action dev="luc" type="update" issue="1439">
            Added a posteriori filtering feature for generated measurements.
        </action>
        <action dev="luc" type="update" issue="1438">
            Added upgrade instructions for major versions.
        </action>
        <action dev="luc" type="update" issue="1434">
            Replaced Frequency by RadioWave, GnssSignal or PredefinedGnssSignal
            where relevant.
        </action>
        <action dev="serrof" type="update" issue="1382">
          Add direction of propagation as argument in (Field)AdaptableInterval.
        </action>
        <action dev="serrof" type="add" issue="1377">
            Add adaptable interval for (Field)DateDetector.
        </action>
        <action dev="serrof" type="update" issue="1373">
            Change default position angle type to ECCENTRIC in (Field)NumericalPropagator.
        </action>
        <action dev="luc" type="update" issue="1350">
          Allow measurement generation feature to return estimated measurements,
          with fully populated states.
        </action>
        <action dev="serrof" type="update" issue="1270">
          Rename getEventsDetectors as getEventDetectors in (Field)Propagator.
        </action>
        <action dev="bryan" type="fix" issue="1166">
            Added a new IOD Gooding algorithm without the need of range initial guesses.
        </action>
        <action dev="bryan" type="add" issue="1039">
            Added optional name for ObservableSatellite.
        </action>
        <action dev="serrof" type="add" issue="879">
            Added clearing method for ephemeris generators in integrator-based propagators.
        </action>
    </release>
    <release version="12.2.1" date="18/12/2024"
             description="Version 12.2.1 is a patch release of Orekit.
             It fixes bugs related to performance in TLEPropagator, mass update between measurements in Kalman models,
             longitude normalization in DSST, missing use of clock offsets in bi-static measurements, and wrong use
             of Kalman models in case of propagation parameters estimated together with 1 to 5 orbital parameters.">
        <action dev="gegout" type="fix" issue="1624">
            Fix deprecated abstract method in 12.2
        </action>
        <action dev="serrof" type="fix" issue="1620">
            Fixed computation time regression by removing HashMap from (Field)TLEPropagator.
        </action>
        <action dev="derekkayhan" type="fix" issue="1587">
            Fixed mass depletions not carried between measurements in KalmanModels.
        </action>
        <action dev="vcucchie" type="fix" issue="1565">
            Fixed unchecked conversion warnings in tests after 12.2 release.
        </action>
        <action dev="vcucchie" type="update" issue="1563">
            Updated design UML diagrams.
        </action>
        <action dev="serrof" type="fix" issue="1551">
            Fixed normalization exception in ThrustPropulsionModel with Field.
        </action>
        <action dev="markrutten" type="fix" issue="1543">
            Fix EKF and UKF with 1-5 orbital parameters.
        </action>
        <action dev="serrof" type="fix" issue="1525">
            Fixed conversion error with large values for arguments of longitude and latitude.
        </action>
        <action dev="geckonoid" type="fix" issue="1418">
            Fixed ClockOffsetDriver not modifying the value of BistaticRange.
        </action>
    </release>
    <release version="12.2" date="18/10/2024" description="Version 12.2 is a minor release of Orekit.
             It includes both fixes and new features. Version 12.2 specifically introduces a new package dedicated to
             optimal control (indirect). It implements several methods that were missing in field
             equivalent classes. Also, new quality of life methods are introduced to improve code conciseness and
             readability. It is worth mentioning that a long standing bug regarding the Brouwer-Lyddane analytical
             propagator has been fixed. See the list below for a full description of the changes.">
      <action dev="serrof" type="add" issue="1555">
        Add init methods in LightFluxModel.
      </action>
      <action dev="manny" type="fix" issue="1554">
        Updated conference paper URL in JB2008 class documentation.
      </action>
      <action dev="luc" type="fix" issue="1552">
        Fixed wrong interpolation of clock models when parsing
        SP3 files with default clock entries.
      </action>
      <action dev="serrof" type="add" issue="1547">
        Add generic conversion routines for position angles.
      </action>
      <action dev="serrof" type="add" issue="1544">
        Add addImpulseManeuver to relevant propagator builder.
      </action>
      <action dev="serrof" type="add" issue="1539">
        Add abstract class for solar flux model with spherical body.
      </action>
      <action dev="serrof" type="fix" issue="1537" due-to="markrutten">
        Fix crash of EKF without orbital parameters and at least one propagation parameter to estimate.
      </action>
      <action dev="serrof" type="update" issue="1536">
        Override methods in (Field) static transform identity.
      </action>
      <action dev="serrof" type="update" issue="1533">
        Override more methods in (Field) transform identity.
      </action>
      <action dev="serrof" type="update" issue="1530">
        Deprecate getBody in AbstractBodyAttraction.
      </action>
      <action dev="luc" type="fix" issue="1526">
        Fixed position accuracy in spliced SP3 files.
      </action>
      <action dev="serrof" type="add" issue="1518">
        Add light flux model for spherical occulting and occulted bodies.
      </action>
      <action dev="serrof" type="add" issue="1516">
        Add scales for defect in indirect shooting.
      </action>
      <action dev="serrof" type="update" issue="1512">
        Make easier implementation of user-defined adjoint.
      </action>
      <action dev="serrof" type="add" issue="1511">
        Add (Field)ResetDerivativesOnEvent.
      </action>
      <action dev="serrof" type="add" issue="1510">
        Add adaptive step integration for indirect shooting.
      </action>
      <action dev="serrof" type="update" issue="1509">
        Add Cartesian covariance conversions.
      </action>
      <action dev="serrof" type="update" issue="1508">
        Use (Field)EventDetectionSettings in cylindrical shadow.
      </action>
      <action dev="serrof" type="update" issue="1506">
        Deprecated a few methods in (Field)AbstractDetector to increase use of (Field)EventDetectionSettings.
      </action>
      <action dev="serrof" type="add" issue="1506">
        Add toGeodeticPoint in FieldGeodeticPoint.
      </action>
      <action dev="serrof" type="update" issue="1505">
        Pass propagation frame as argument when evaluating adjoint contribution.
      </action>
      <action dev="serrof" type="add" issue="1500">
        Add evaluation of Hamiltonian in adjoint dynamics.
      </action>
      <action dev="serrof" type="add" issue="1493">
        Add direct access to lighting ratio from state in AbstractLightFluxModel.
      </action>
      <action dev="luc" type="update" issue="1487">
        Additional protection for zenith line-of-sight in NeQuick-G model.
      </action>
      <action dev="serrof" type="add" issue="1483">
        Add constructor with dV error in adaptive step integrator builder.
      </action>
      <action dev="serrof" type="add" issue="1482">
        Add adjoint dynamics for single absolute attraction.
      </action>
      <action dev="serrof" type="add" issue="1481">
        Add non-orbit build in (Field)IntegratorBuilder.
      </action>
      <action dev="serrof" type="add" issue="1479">
        Add (Field)EventDetectionSettings class.
      </action>
      <action dev="luc" type="fix" issue="1478">
        Added AlignedAndConstrained attitude mode.
      </action>
      <action dev="serrof" type="add" issue="1477">
        Add adjoint dynamics for inertial force.
      </action>
      <action dev="serrof" type="add" issue="1476">
        Add adjoint dynamics for third body force.
      </action>
      <action dev="luc" type="fix" issue="1475">
        Added getOneLetterCode and getTwoLettersCode to TimeSystem.
      </action>
      <action dev="luc" type="fix" issue="1473">
        Protected AmbiguityCache against concurrent modifications.
      </action>
      <action dev="serrof" type="add" issue="1472">
        Add indirect single shooting method for fixed time fixed boundaries with Cartesian coordinates.
      </action>
      <action dev="serrof" type="add" issue="1471">
        Add bounded energy cost for Cartesian adjoint dynamics.
      </action>
      <action dev="serrof" type="add" issue="1470">
        Create Jacobian of (Field)KinematicTransform and use it in (Field)StateCovariance.
      </action>
      <action dev="serrof" type="add" issue="1469">
        Add adjoint dynamics from J2 term.
      </action>
      <action dev="serrof" type="add" issue="1466">
        Add unbounded energy cost for Cartesian adjoint dynamics.
      </action>
      <action dev="serrof" type="add" issue="1465">
        Add finish method in (Field)EventHandler.
      </action>
      <action dev="serrof" type="add" issue="1464">
        Add analytical solar ephemerides.
      </action>
      <action dev="serrof" type="add" issue="1457">
        Add indirect control package with Cartesian adjoint dynamics for Keplerian motion.
      </action>
      <action dev="bryan" type="update" issue="1390">
        J2-squared model can now implement their own short period model.
      </action>
      <action dev="vincent" type="add" issue="1387">
        Added getter for switches in AttitudesSequence.
      </action>
      <action dev="bryan" type="update" issue="1378">
        PropagatorBuilder are now Cloneable.
      </action>
      <action dev="rafa" type="add" issue="1368">
        Added a parser for gravity models in SHA format.
      </action>
      <action dev="serrof" type="add" issue="1349">
        Add more overrides of getAttitudeRotation.
      </action>
      <action dev="maxime" type="fix" issue="1104">
        Use proper body-fixed frame in DSSTZonal and refactored DSSTGravityContext.
      </action>
      <action dev="pascal" type="fix" issue="947">
        Fix negative eccentricity issue with Brouwer-Lyddane propagator.
      </action>
    </release>
    <release version="12.1.3" date="04/09/2024"
             description="Version 12.1.3 is a patch release of Orekit.
             It fixes bugs related to thread-safety, measurements status in UKF, inter-satellite measurements
             and GNSS ambiguity solver, DSST osculating propagation, NeQuick ionospheric model,
             numerical noises in covariance transformation and parsing of RINEX and CCSDS files.
             Version 12.1.3 also include Checkstyle fixes.">
      <action dev="luc" type="fix" issue="643">
        Removed non thread-safe use of DecimalFormat.
      </action>
      <action dev="serrof" type="fix" issue="1501">
        Pass Status in UKF theoretical measurement.
      </action>
      <action dev="luc" type="fix" issue="1499">
        Fixed mixed up frames in inter-satellites measurements.
      </action>
      <action dev="luc" type="fix" issue="1489">
        Protected several maps against concurrent modifications.
      </action>
      <action dev="luc" type="fix" issue="1487">
        Fixed NeQuick ionospheric model for perfect zenith observation.
      </action>
      <action dev="vincent" type="fix" issue="1485">
        Fixed introduced noises when changing covariance frame with identical frame.
      </action>
      <action dev="luc" type="fix" issue="1480">
        Fixed wrong agency name length in Rinex observation writer.
      </action>
      <action dev="luc" type="fix" issue="1448">
        Greatly reduced computation time of NeQuick ionospheric model.
      </action>
      <action dev="luc" type="fix" issue="1475">
        Added getOneLetterCode and getTwoLettersCode to TimeSystem.
      </action>
      <action dev="luc" type="fix" issue="1473">
        Protected AmbiguityCache against concurrent modifications.
      </action>
      <action dev="maxime" type="fix" issue="1467">
        Fixed checkstyle error in SolarRadiationPressure.
      </action>
      <action dev="maxime" type="fix" issue="1461">
        Fixed update of initial state's prop type after a propagation in DSST.
      </action>
    </release>
    <release version="12.1.2" date="13/07/2024"
             description="Version 12.1.2 is a patch release of Orekit.
             It fixes multiple issues related to the parsing of CCSDS CDM, the generation of
             IntelsatElevenElements, the initialization of the IntervalEventTrigger, and the
             parsing of IGS related files.
             Version 12.1.2 also include multiple JavaDoc fixes.">
      <action dev="bryan" type="fix" issue="1459">
        Fixed JavaDoc typo in WalkerConstellationSlot.
      </action>
      <action dev="vincent" type="update" issue="1453">
        Increased validation coverage on branching conditions.
      </action>
      <action dev="dorian" type="fix" issue="1458">
        Fixed parsing of CDM in case of empty unit value.
      </action>
      <action dev="dorian" type="fix" issue="1319">
        Fixed parsing of CDM in case of empty optional value.
      </action>
      <action dev="bryan" type="fix" issue="1452">
        Fixed inappropriate DefaultDataContext annotations in ModifiedSaatamoinenModel.
      </action>
      <action dev="serrof" type="fix" issue="1445">
        IntervalEventTrigger should initialize firingIntervalDetector in init.
      </action>
      <action dev="serrof" type="fix" issue="1444">
        Fixed performance issue in HolmesFeatherstoneAttractionModel.
      </action>
      <action dev="bryan" type="fix" issue="1451">
        Allow accessing generated elements of Intelsat 11 elements propagator.
      </action>
      <action dev="luc" type="fix" issue="1449">
        Allow IER91 orIGb08 as valid ITRF names in SP3 files.
      </action>
      <action dev="bryan" type="update" issue="1442">
        Updated release guide according to new sonatype token generation process.
      </action>
      <action dev="laura" type="add" issue="1413">
        Added method getMJD and getJD in AbsoluteDate.
      </action>
      <action dev="serrof" type="add" issue="959">
        Add finish method in (Field)EventDetector and call it in propagators.
      </action>
    </release>
    <release version="12.1.1" date="25/06/2024"
             description="Version 12.1.1 is a patch release of Orekit.
             It fixes one incompatible change introduced in 12.1 on ModifiedSaastamoinenModel.">
      <action dev="luc" type="fix" issue="1446">
        Fixed API incompatible change introduced in 12.1.
      </action>
    </release>
    <release version="12.1" date="24/06/2024"
             description="Version 12.1 is a minor release of Orekit.
             It includes both fixes and new features. Version 12.1 also includes major
             performance improvements in Orekit features related to orbit propagation,
             orbit determination, frame transformations, etc. New features introduced
             in 12.1 are new implementations of AdaptableInterval for elevation detector
             and apside detector, support for post-seismic deformation available in
             Sinex files, splicing of Rinex clock files, major improvements in GNSS clock
             modelling, new detectors for the relative distance between two objects
             and the beta angle, support for Walker constellations handling, a new
             propagation model for Intelsat 11 elements, a new solar radiation pressure
             model with cylindrical shadow model, a new architecture for tropospheric
             models etc. Finally, since version 12.1 support for Ant has been removed.
             See the list below for a full description of the changes.">
      <action dev="serrof" type="update" issue="1441">
        Use automatic differentiation when possible in nadir pointing.
      </action>
      <action dev="maxime" type="update" issue="1257" due-to="lucian">
        Updated Romanian translation.
      </action>
      <action dev="serrof" type="add" issue="1437">
        Add extended position provider.
      </action>
      <action dev="luc" type="add" issue="1436">
        Use SI units for frequencies (Hz instead of MHz).
      </action>
      <action dev="davidgondelach" type="add" issue="1262">
        Enable changing the comments in CCSDS messages.
      </action>
      <action dev="luc" type="add" issue="1433">
        Added RadioWave and GnssSignal interfaces above the Frequency enumerate.
      </action>
      <action dev="davidgondelach" type="fix" issue="1408">
        Fixed FixedPointTleGenerationAlgorithm to not depend on gravity parameter of input orbit.
      </action>
      <action dev="serrof" type="update" issue="1429">
        Remove unnecessary computations of attitude rates in numerical propagator.
      </action>
      <action dev="davidgondelach" type="add" issue="1402">
        Enabled setting altitude limit of atmosphere in DSSTAtmosphericDrag.
      </action>
      <action dev="serrof" type="update" issue="1427">
        Remove unnecessary computations in transformFromInertial for frozen LOF.
      </action>
      <action dev="serrof" type="update" issue="1426">
        Extend use of (Field)KinematicTransform.
      </action>
      <action dev="serrof" type="update" issue="1425">
        Override getAttitudeRotation in all AttitudeProviderModifier.
      </action>
      <action dev="serrof" type="update" issue="1424">
        Use toStaticTransform in FieldOfViewDetector.
      </action>
      <action dev="serrof" type="add" issue="1423">
        Add constructor for (Field)ApsideDetector without an Orbit needed.
      </action>
      <action dev="luc" type="fix" issue="1422">
        Promoted Dipole constructor to public visibility.
      </action>
      <action dev="bryan" type="add" issue="1379">
        Added constructor in {Field}SpacecraftStateInterpolator to defined extrapolation threshold.
      </action>
      <action dev="bryan" type="add" issue="1420">
        Deprecated AngularTroposphericDelayModifier because computation is wrong.
      </action>
      <action dev="serrof" type="add" issue="1419">
        Add option for automatic differentiation of density for numerical and DSST drag forces.
      </action>
      <action dev="serrof" type="update" issue="1416">
        Take advantage of dependsOnAtittudeRate in DSST.
      </action>
      <action dev="serrof" type="add" issue="1417">
        Override getTargetPosition in LofOffSetPointing and NadirPointing.
      </action>
      <action dev="luc" type="fix" issue="1414" due-to="sohnny">
        Fixed interior point finder in ellipsoid tesselation.
      </action>
      <action dev="serrof" type="add" issue="1412">
        Override getTargetPosition in some GroundPointing inheritors.
      </action>
      <action dev="serrof" type="add" issue="1410">
        Add override for getAttitudeRotation in CelestialBodyPointed.
      </action>
      <action dev="serrof" type="add" issue="1409">
        Add dependsOnAttitudeRate in ForceModel and use it in AbstractGradientConverter.
      </action>
      <action dev="luc" type="add" issue="1407">
        Added ElevationDetectionAdaptableIntervalFactory for elevation detector.
      </action>
      <action dev="serrof" type="update" issue="1406">
        Check for constant FieldAbsoluteDate when building FieldKinematicTransform.
      </action>
      <action dev="serrof" type="update" issue="1405">
        Add automatic differentiation for atmospheric density gradient in numerical drag.
      </action>
      <action dev="serrof" type="add" issue="1401">
        Added public, light-weight routines for Keplerian motion with Cartesian coordinates.
      </action>
      <action dev="luc" type="update" issue="1404">
        Added support for parsing/writing SP3 files in inertial frames.
      </action>
      <action dev="maxime" type="fix" issue="1385">
        Updated SonarQube configuration in contribution guide.
      </action>
      <action dev="maxime" type="fix" issue="1365">
        Fixed NaN appearing in atmospheric models.
      </action>
      <action dev="luc" type="fix" issue="1403">
        Added Post Seismic Deformation models, and parse ITRF2020 PSD sinex files
        to retrieve their parameters.
      </action>
      <action dev="serrof" type="fix" issue="1386">
        Removed measurement Jacobian computation in UKF.
      </action>
      <action dev="serrof" type="add" issue="1383">
        Add simpler signature for estimateWithoutDerivatives.
      </action>
      <action dev="vincent" type="fix" issue="1282">
        Fixed mismatch between LOFType.EQW javadoc and code.
      </action>
      <action dev="vincent" type="fix" issue="1316">
        Fixed regression in EphemerisPropagatorBuilder API.
      </action>
      <action dev="vincent" type="add" issue="1330">
        Added FieldExtremumApproachDetector and improved detector efficiency.
      </action>
      <action dev="luc" type="fix" issue="1400">
        Fixed station eccentricity reference system in tests.
      </action>
      <action dev="serrof" type="update" issue="1398">
        Change cached angle type in (Field)KeplerianPropagator.
      </action>
      <action dev="serrof" type="update" issue="1397">
        Override getPosition in (Field)Orbit.
      </action>
      <action dev="serrof" type="add" issue="1391">
        Add SRP with cylindrical shadow.
      </action>
      <action dev="serrof" type="fix" issue="1395">
        Retrieve states from derivative providers in init of (Field)AbstractIntegratedIntegrator.
      </action>
      <action dev="serrof" type="update" issue="1396">
        Improved performance of STM when there is no force model not dependent on position only.
      </action>
      <action dev="luc" type="fix" issue="1394">
        Fixed ignored coordinates system in SP3 parser.
      </action>
      <action dev="serrof" type="add" issue="1391">
        Add method to create constant (Field)AdaptableInterval.
      </action>
      <action dev="serrof" type="add" issue="1389">
        Add eclipse detector for cylindrical shadow model.
      </action>
      <action dev="bryan" type="update" issue="1263">
        Removed support for Ant.
      </action>
      <action dev="serrof" type="add" issue="1392">
        Add event handler remembering last occurrence.
      </action>
      <action dev="serrof" type="fix" issue="1292">
        Switched to (Field)UnivariateDerivative1 instead of 1 in (Field)BrouwerLyddanePropagator.
      </action>
      <action dev="serrof" type="add" issue="1375">
        Add wrapper for back and forth conversions from osculating elements for averaging theories.
      </action>
      <action dev="maxime" type="fix" issue="1310">
        Fixed creating an AbsoluteDate from JD in TDB timescale.
      </action>
      <action dev="luc" type="update" issue="1380">
        Allow parsing of ocean loading coefficients (BLQ files) from a DataSource.
      </action>
      <action dev="maxime" type="update" issue="1374">
        Added method build() in PropagatorBuilder.
      </action>
      <action dev="serrof" type="update" issue="1340">
        Made dependsOnlyOnPosition check RadiationSensitive in SolarRadiationPressure.
      </action>
      <action dev="luc" type="add" issue="1371">
        Added PerfectClockModel.
      </action>
      <action dev="luc" type="add" issue="1370">
        Fixed wrong attitude overriding in AggregateBoundedPropagator.
      </action>
      <action dev="luc" type="add" issue="1369">
        Allow {Field}AdditionalStateProvider to modify the basic
        components of main state (orbit, attitude and mass).
      </action>
      <action dev="maxime" type="update" issue="1351">
        Removed inner static class JacobiKey in JacobiPolynomials.
      </action>
      <action dev="serrof" type="add" due-to="tmills">
        Added getTopocentricPosition from (Field)TrackingCoordinates.
      </action>
      <action dev="serrof" type="add" issue="1331">
        Added (Field)RelativeDistanceDetector.
      </action>
      <action dev="serrof" type="add" issue="1358">
        Added native AdaptableInterval for ApsideDetector.
      </action>
      <action dev="luc" type="fix" issue="1363">
        Fixed wrong datation of measurements in Rinex observation
        files with offsets not applied.
      </action>
      <action dev="luc" type="fix" issue="1362">
        Added extraction of clock models from Rinex observation files.
      </action>
      <action dev="luc" type="fix" issue="1361">
        Added splicing of Rinex clock files.
      </action>
      <action dev="luc" type="fix" issue="1360">
        Added AggregatedClockModel.
      </action>
      <action dev="luc" type="fix" issue="1359">
        Added get{First|Last}NonNullSpan to TimeSpanMap.
      </action>
      <action dev="tmills" type="fix" issue="1293">
        Added getters to LofOffset.
      </action>
      <action dev="luc" type="fix" issue="1356">
        Fixed parsing of Rinex clock files with mixed satellite system.
      </action>
      <action dev="serrof" type="add" issue="1283">
        Restored previous API for MeasurementBuilder with SpacecraftState.
      </action>
      <action dev="luc" type="fix" issue="1355">
        Added validity range to clock models.
      </action>
      <action dev="luc" type="fix" issue="1354">
        Fixed parsing of SP3 files with missing agency in header.
      </action>
      <action dev="luc" type="add" >
        Added IGSUtils.guessFrame() to retrieve Earth frames with proper
        year and associated IERS conventions.
      </action>
      <action dev="luc" type="fix" issue="1353">
        Fixed parsing of ITR## frames with post-Y2K years on two digits.
      </action>
      <action dev="luc" type="add">
        Allow retrieval of clock model from Rinex clock and SP3 files.
      </action>
      <action dev="luc" type="add" issue="1352">
        Added SampledClockModel.
      </action>
      <action dev="luc" type="add" >
        Added {Field}ClockOffset.
      </action>
      <action dev="serrof" type="add" issue="1345">
        Added J2-only ForceModel for performance.
      </action>
      <action dev="serrof" type="fix" issue="1344">
        Fixed hasNonKeplerianAcceleration in FieldOrbit and improved performance.
      </action>
      <action dev="luc" type="update" issue="1333">
        Deprecated InterSatellitesPhaseAmbiguityModifier, OneWayGNSSPhaseAmbiguityModifier
        and PhaseAmbiguityModifier.
      </action>
      <action dev="luc" type="add" >
        Added AmbiguityDriver and AmbiguityCache.
      </action>
      <action dev="luc" type="update" issue="1343">
        Allow generation of Rinex observation files in receiver clock time scale.
      </action>
      <action dev="luc" type="update" issue="1342">
        Added ClockTimeScale.
      </action>
      <action dev="luc" type="update" issue="1341">
        {get|set}ClkOffset → {get|set}ClockOffsetApplied.
      </action>
      <action dev="serrof" type="add" issue="1336">
        Added getBodyName in body-based attraction models, as well as common abstract class.
      </action>
      <action dev="maxime" type="update" issue="1335">
        Added constructors with orbit type in SmallManeuverAnalyticalModel.
      </action>
      <action dev="serrof" type="add" issue="1258">
        Added get(Un)normalizedC20.
      </action>
      <action dev="luc" type="add" issue="1338">
        Added separate access to original estimation and modifications in estimated measurements.
      </action>
      <action dev="luc" type="add" issue="1332">
        Added InterSatellitesOneWayRangeRate measurements.
      </action>
      <action dev="luc" type="add" >
        Added constant and quadratic clock models for GNSS measurements.
      </action>
      <action dev="serrof" type="update" issue="1198">
        Removed redundant code to create FieldOrbit from Orbit.
      </action>
      <action dev="serrof" type="update" issue="1201">
        Improved performance with PositionAngleType in (Field)NumericalPropagator.
      </action>
      <action dev="serrof" type="update" issue="1307">
        Removed unnecessary calls to (Field)Transform in (Field)ShortTermEncounter2DDefinition.
      </action>
      <action dev="serrof" type="add" issue="1288">
        Added cache for position angle in FieldOrbit when applicable.
      </action>
      <action dev="luc" type="fix" issue="1329">
        Manage clock offset as an additional state in propagators built from SP3 files.
      </action>
      <action dev="luc" type="fix">
        Added TimeStampedDoubleAndDerivative and associated interpolator.
      </action>
      <action dev="luc" type="fix" issue="1325">
        Allow direction-dependent phase centers in inter-satellites measurements.
      </action>
      <action dev="alfe" type="add" issue="1215">
        Create two new EventDetector: LatitudeRangeCrossingDetector and LongitudeRangeCrossingDetector.
      </action>
      <action dev="serrof" type="add" issue="1214">
        Added cache for position angle in Orbit when applicable.
      </action>
      <action dev="serrof" type="add" issue="1306">
        Implement resetIntermediateState in (Field)TLEPropagator.
      </action>
      <action dev="serrof" type="add" issue="1318">
        Add default implementation of getPosition in (Field)Propagator.
      </action>
      <action dev="serrof" type="add" issue="1259">
        Add (Field)KinematicTransform.
      </action>
      <action dev="luc" type="add" issue="1315">
        Added support for Walker constellations, including in-orbit spares with shifted position.
      </action>
      <action dev="serrof" type="update">
        Moved getFieldDate up from FieldTransform to FieldStaticTransform.
      </action>
      <action dev="serrof" type="update" issue="1302">
        Added getStaticInverse to (Field)StaticTransform.
      </action>
      <action dev="luc" type="update" issue="1304">
        Make access to raw albedo and infrared radiation pressure in KnockeRediffusedForceModel public.
      </action>
      <action dev="serrof" type="update" issue="1249">
        Reduce code duplication in (Field)Propagator inheritors.
      </action>
      <action dev="luc" type="update">
        Take azimuthal asymmetry into account in Vienna tropospheric models.
      </action>
      <action dev="luc" type="add">
        Added GlobalPressureTemperature3 model.
      </action>
      <action dev="luc" type="add">
        Added GlobalPressureTemperature2w (i.e. wet) model.
      </action>
      <action dev="luc" type="add">
        Allow to use any GPT grid file (GPT2, GPT2w, GPT3) in GlobalPressureTemperature2 model.
      </action>
      <action dev="luc" type="add">
        Added providers for horizontal gradient.
      </action>
      <action dev="luc" type="add">
        Added Askne-Nordius tropospheric model.
      </action>
      <action dev="luc" type="add">
        Replaced Vienna{One|Three}Model by Vienna{One|Three}.
      </action>
      <action dev="luc" type="add">
        Added ConstantTroposphericModel.
      </action>
      <action dev="luc" type="add">
        Added ChaoMappingFunction for tropospheric mapping function.
      </action>
      <action dev="luc" type="add">
        Added ModifiedHopfieldModel for tropospheric delay.
      </action>
      <action dev="luc" type="add">
        Added CanonicalSaastamoinenModel for tropospheric delay.
      </action>
      <action dev="luc" type="update">
        Replaced SaastamoinenModel by ModifiedSaastamoinenModel for tropospheric delay.
      </action>
      <action dev="luc" type="add">
        Added NBS/NRC steam table model for water vapor pressure.
      </action>
      <action dev="luc" type="add">
        Added Wang1988 model for water vapor pressure.
      </action>
      <action dev="luc" type="add">
        Added CIPM2007 model for water vapor pressure.
      </action>
      <action dev="luc" type="add">
        Added WaterVaporPressureProvider interface.
      </action>
      <action dev="luc" type="add">
        Added HeightDependentPressureTemperatureHumidityConverter for converting weather parameters.
      </action>
      <action dev="luc" type="update" issue="1287">
        Replaced WeatherModel by {Field}PressureTemperatureHumidityProvider.
      </action>
      <action dev="luc" type="add" issue="1287">
        Added {Field}PressureTemperature and {Field}PressureTemperatureHumidity containers.
      </action>
      <action dev="luc" type="update" issue="1287">
        Replaced GlobalPressureTemperature2Model by GlobalPressureTemperature2.
      </action>
      <action dev="luc" type="update" issue="1287">
        Replaced GlobalPressureTemperatureModel by GlobalPressureTemperature.
      </action>
      <action dev="luc" type="update" issue="1287">
        Replaced MappingFunction by TroposphereMappingFunction.
      </action>
      <action dev="luc" type="update" issue="1287">
        Replaced EstimatedTroposphericModel by EstimatedModel.
      </action>
      <action dev="luc" type="update" issue="1287">
        Replaced DiscreteTroposphericModel by TroposphericModel.
      </action>
      <action dev="bryan" type="add" issue="1299">
        Added support for Intelsat's 11 elements propagation.
      </action>
      <action dev="luc" type="add" issue="1294">
        Added NsgfV00Filter to allow parsing some wrong SP3 files.
      </action>
      <action dev="serrof" type="add" issue="1260">
        Started using new square method for Field.
      </action>
      <action dev="luc" type="add" issue="1286">
        Fixed parsing of SP3 files with partly missing standard deviations.
      </action>
      <action dev="luc" type="update" issue="1285">
        Added field versions of unit conversions from and to SI units.
      </action>
      <action dev="serrof" type="update" issue="1276">
        Removed uses of scalar multiply on Field one.
      </action>
      <action dev="serrof" type="add" issue="1275">
        Added utility classes for position angle conversions for (Field) CircularOrbit and EquinoctialOrbit.
      </action>
      <action dev="luc" type="add" issue="1278">
        Fixed exceptions occurring in EOP prediction with ill chosen fitting parameters.
      </action>
      <action dev="luc" type="add" due-to="Elisabet Cid Borobia">
        Added translation of error messages in Catalan language.
      </action>
      <action dev="greyskyy" type="add" issue="1295">
        Added EventDetector implementations for detecting beta angle crossing events.
      </action>
    </release>
    <release version="12.0.2" date="15/03/2024"
             description="Version 12.0.2 is a patch release of Orekit.
           It fixes issues related to SP3 files, interpolation, measurements, multi-threading
           and DSST jacobian setup. Copyright year has been updated.">
      <action dev="luc" type="fix" issue="1347">
        Change visibility of InertiaAxis and Inertia constructors to public.
      </action>
      <action dev="luc" type="fix" issue="1346">
        Allow Rinex V4 observation files to have either "ANTENNA: DELTA X/Y/Z"
        or "ANTENNA: DELTA H/E/N" header line.
      </action>
      <action dev="luc" type="fix" issue="1328">
        Field versions of Frame.getStaticTransformTo don't allow
        null dates (they never did, but the javadoc wrongly stated this was allowed).
      </action>
      <action dev="markrutten" type="fix" issue="1327">
        Removed blank lines in SP3 file generation.
      </action>
      <action dev="luc" type="fix" issue="1322">
        Fixed forbidden SBAS System Time in SP3 files.
      </action>
      <action dev="luc" type="fix" issue="1321">
        Fixed wrong key for Beidou System Time in SP3 files.
      </action>
      <action dev="luc" type="update" issue="1314">
        Fixed wrong parsing of some time systems in SP3 files.
      </action>
      <action dev="markrutten" type="fix" issue="1309">
        Fixed incorrect transmitter location in BistaticRange measurement.
      </action>
      <action dev="evan" type="fix" issue="1300" due-to="Sander Cochran">
        Fix regression in Ephemeris with interpolationPoints=1.
      </action>
      <action dev="Christopher Schank " type="fix" issue="1296">
        Fixed loading of UTC (now thread safe).
      </action>
      <action dev="evan" type="fix" issue="986">
        Fix DSST Jacobian setup.
      </action>
    </release>
    <release version="12.0.1" date="31/12/2023"
             description="Version 12.0.1 is a patch release of Orekit.
           It fixes several issues related to the Ephemeris class, interpolation and caching behaviours.
           Checkstyle configuration for IntelliJ is added and some javadocs have been updated. Finally, missing
           contributions have been added to the changes.">
      <action dev="luc" type="add" issue="1286">
        Fixed parsing of SP3 files with partly missing standard deviations.
      </action>
      <action dev="maxime" type="update" issue="1280">
        Added missing contributions for 12.0 in changes.xml.
      </action>
      <action dev="luc" type="add" issue="1278">
        Fixed exceptions occurring in EOP prediction with ill chosen fitting parameters.
      </action>
      <action dev="vincent" type="fix" issue="1277">
        Fixed regression in computation speed when using Ephemeris.
      </action>
      <action dev="bryan" type="add" issue="1271">
        Added checkstyle configuration for Intellij in contributing.md.
      </action>
      <action dev="vincent" type="fix" issue="1269">
        Fixed infinite loop when using specific date with CssiSpaceWeatherData.
      </action>
      <action dev="vincent" type="fix" issue="1266">
        SpacecraftStateInterpolator now takes into account the extrapolation threshold given at construction.
      </action>
      <action dev="tmills" type="update" issue="1261">
        Updated JavaDoc for references to the yields method where applicable.
      </action>
      <action dev="maxime" type="fix" issue="1254">
        Fixed bad dates in ephemeris when reset-at-end is set to false.
      </action>
      <action dev="maxime" type="fix" issue="1253">
        Fixed covariance computation with ephemeris propagation.
      </action>
      <action dev="bryan" type="update" issue="1230">
        AberrationModifier shall be used with user defined DataContext.
      </action>
      <action dev="bryan" type="fix" issue="1055">
        Fixed bad caching of the ocean tides model.
      </action>
    </release>
    <release version="12.0" date="2023-11-08"
             description="Orekit 12.0 is a major new release.
           It includes both new features and bug fixes. The main new features
           introduced in 12.0 are: the Zeis model for DSST J2-squared terms, RTCM orbit
           and clock correction messages, new filtering capabilities for CCSDS parsing,
           central body flatness is now taken into account for eclipse detector and solar
           radiation pressure, the static transform for {Field} elements, measurements
           can now be evaluated without derivatives, panel dependent coefficients in BoxAndSolarArraySpacecraft,
           prediction of Earth Orientation Parameters, replacement of TimeInterpolable by
           TimeInterpolator, Gauss Initial Orbit Determination algorithm, a {Field} version
           of StateCovariance  and ImpulseManeuver, a new FDOA measurements model, a new
           API for TLE generation including a new method based on a least squares fitting,
           a writer for CCSDS OCM, a new ssa package containing probability of collision
           computation methods (Laas, Alfano,  Alfriend, Patera, and Chan), blending algorithms
           for orbit and covariance interpolation, a torque-free attitude mode for
           general (non-symmetrical) body, a writer for SP3 files, and support for new
           formats: EOP C04, STK ephemeris files, Rinex 3.05 and 4.0, Rinex 2 navigation
           messages, CCSDS ADM v2, and Sinex Differential Code Bias (DCB).
           See the list below for a full description of the changes.">
      <action dev="theo611 " type="update" issue="1203">
        Added new method addSupportedParameters in AbstractPropagatorBuilder.
      </action>
      <action dev="jasquier" type="add" issue="982">
        Added Gauss angles-only initial orbit determination method.
      </action>
      <action dev="lirw1984" type="update" issue="938">
        Enhanced parsing of CRD files.
      </action>
      <action dev="luc" type="update" issue="1256">
        Limit use of synchronization in LazyLoadedTimeScales.
      </action>
      <action dev="serrof" type="update" issue="1242">
        Removed unused static variables in DTM2000.
      </action>
      <action dev="tmills" type="update" issue="1213">
        Changed "absPva == null" to "isOrbitDefined()" in (Field)SpacecraftState.
      </action>
      <action dev="serrof" type="add" issue="1247">
        Add toStaticTransform to (Field)SpacecraftState.
      </action>
      <action dev="serrof" type="add" issue="1245">
        Introduce individual methods for tracking coordinates in TopocentricFrame.
      </action>
      <action dev="luc" type="fix" issue="1246">
        Allow loading IONEX files from DataSource for Global Ionosphere Model.
      </action>
      <action dev="luc" type="fix" issue="1212">
        Use Ionospĥere Pierce Point in Global Ionosphere Model.
      </action>
      <action dev="luc" type="add" >
        Added getCartesianPoint to TopocentricFrame.
      </action>
      <action dev="serrof" type="fix" issue="1173">
        Fixed wrong uses of AbsoluteDate for Field transformations in Atmosphere and FieldElevationDetector.
      </action>
      <action dev="serrof" type="add" issue="1240">
        Add toStaticTransform to (Field)Transform.
      </action>
      <action dev="luc" type="add" issue="1239">
        Added derivatives to EOP when they are missing in the files.
      </action>
      <action dev="luc" type="add" issue="1238">
        Allow customization of interpolation degree in EOP.
      </action>
      <action dev="luc" type="add" >
        Added support for XML and csv versions of bulletin A, bulletin B and EOP C04.
      </action>
      <action dev="alfe" type="fix"  issue="1233">
        Set InterSatVisibilityDetector global constructor from private to protected.
      </action>
      <action dev="alfe" type="fix"  issue="1231">
        Fix bug on buildBox constructor coefficients order.
      </action>
      <action dev="alfe" type="add" issue="1225">
        Adding {Field}LongitudeCrossingDetector.
      </action>
      <action dev="luc" type="add" issue="1227">
        Added support for CCSDS/SANA geodetic orbital elements.
      </action>
      <action dev="serrof" type="add" issue="1211">
        Added method to create new instance without rates from position-angled based (Field)Orbit, with new Interface.
      </action>
      <action dev="luc" type="add" issue="1229">
        Added {Field}TrackingCoordinates.
      </action>
      <action dev="luc" type="add" issue="1228">
        Added lowestAltitudeIntermediate method to OneAxisEllipsoid.
      </action>
      <action dev="luc" type="fix" issue="1226">
        Fixed Sun radius.
      </action>
      <action dev="serrof" type="add" issue="1217">
        Added getter for resetAtEnd in (Field)AbstractIntegratedIntegrator.
      </action>
      <action dev="luc" type="add" issue="1224">
        Fixed NaN appering in one axis ellipsoid Cartesian to geodetic transform in rare cases.
      </action>
      <action dev="luc" type="add" issue="1222">
        Added configurable skimming altitude to inter-satellite direct view detector.
      </action>
      <action dev="luc" type="add" issue="1223">
        Added wind-up effect for inter-satellites phase measurements.
      </action>
      <action dev="luc" type="add" issue="1219">
        Added builders for OneWayGNSSPhase and OneWayGNSSRange.
      </action>
      <action dev="luc" type="add" issue="1220">
        Use step interpolators for measurements generation requiring time shifts.
      </action>
      <action dev="luc" type="add" issue="1221">
        {Field}OrekitStepInterpolator now implement {Field}PVCoordinatesProvider.
      </action>
      <action dev="bryan" type="add" issue="1216">
        Added Az/El based initial orbit determination.
      </action>
      <action dev="bryan" type="fix" issue="1196">
        Fixed multiple issues in initial orbit determination.
      </action>
      <action dev="serrof" type="update" issue="1210">
        Fixed missing up- and down-stream inheritance of FieldTimeShiftable.
      </action>
      <action dev="serrof" type="update" issue="1209">
        Renamed PositionAngle into PositionAngleType
      </action>
      <action dev="serrof" type="add" issue="1172">
        Added access to integrator's name for (Field)AbstractIntegratedPropagator
      </action>
      <action dev="vincent" type="fix" issue="1205">
        Fixed failing tests after correction of Hipparchus issue 253.
      </action>
      <action dev="vincent" type="update" issue="1169">
        Refactored MarshallSolarActivityFutureEstimation so that it follows the same architecture as CssiSpaceWeatherData
      </action>
      <action dev="vincent" type="fix" issue="1168">
        Fixed Marshall Solar Activity website link in MarshallSolarActivityFutureEstimation javadoc
      </action>
      <action dev="vincent" type="fix" issue="1072">
        Fixed thread interference using CssiSpaceWeatherData and MarshallSolarActivityFutureEstimation
      </action>
      <action dev="vincent" type="update" issue="1195">
        Updated OrbitBlender API and improved javadoc.
      </action>
      <action dev="serrof" type="fix" issue="1197">
        Use of FieldOrbit in gradient converters only when applicable.
      </action>
      <action dev="luc" type="update" >
        Improved (a lot) performance of GNSS attitude models.
      </action>
      <action dev="luc" type="update" >
        Replaced {Field}DerivativeStructure by {Field}UnivariateDerivative2 in GNSS attitude context.
      </action>
      <action dev="serrof" type="add" issue="1194">
        Added ways to create FieldOrbit from Orbit.
      </action>
      <action dev="luc" type="fix" issue="1014" due-to="Li Rongwang">
        Added support for more weird dates in SP3 files.
      </action>
      <action dev="serrof" type="update" issue="1192">
        Cleaned (Field)SpacecraftState and changed default Attitude from LofOffset to FrameAlignedProvider.
      </action>
      <action dev="serrof" type="add" issue="1185">
        Added direct call to (Field)Rotation for AttitudeProviders.
      </action>
      <action dev="luc" type="fix" issue="1191">
        Added SP3CoordinateHermiteInterpolator.
      </action>
      <action dev="luc" type="fix" issue="1049">
        Added SP3Writer.
      </action>
      <action dev="luc" type="fix" issue="1190">
        Revamped SP3 data hierarchy, with header and separated ephemeris segments.
      </action>
      <action dev="luc" type="fix" issue="1187">
        Fixed units in SP3 files.
      </action>
      <action dev="vincent" type="add">
        Added getter for filter in EventSlopeFilter.
      </action>
      <action dev="serrof" type="update">
        Various renaming across maneuvers package.
      </action>
      <action dev="serrof" type="fix" issue="1165">
        Added non-Euclidean norms for mass flow rates of finite-valued burn.
      </action>
      <action dev="maxime" type="update" issue="1167">
        Refactored ForceModel, DSSTForceModel and ParametersDriversProvider.
      </action>
      <action dev="serrof" type="update" issue="1171">
        Removed unnecessary computations (velocity and acceleration) from JPL ephemerides when possible.
      </action>
      <action dev="vincent" type="fix" issue="1108">
        Fixed corruption of GenericTimeStampedCache when propagating from infinity by preventing a propagation to start from infinity
      </action>
      <action dev="luc" type="add" issue="1178">
        Max check interval in events detectors can now depend on current state.
      </action>
      <action dev="bryan" type="update" issue="1182">
        Moved Rinex parsing/writing into files package.
      </action>
      <action dev="serrof" type="fix" issue="1170">
        Fixed wrong calls in Field acceleration for some gravitational force models.
      </action>
      <action dev="markrutten" type="add" issue="1069">
        Added FDOA measurements.
      </action>
      <action dev="bryan" type="add" issue="887">
        Added possibility to freeze gravity field from user defined epoch.
      </action>
      <action dev="luc" type="add" issue="993">
        Added EphemerisOcmWriter and StreamingOcmWriter.
      </action>
      <action dev="luc" type="update">
        Renamed EphemerisWriter → EphemerisOemWriter.
      </action>
      <action dev="bryan" type="fix" issue="859">
        Created a new API for TLE generation allowing user defined setting.
      </action>
      <action dev="luc" type="add" issue="1177">
        Fixed writing of Rinex observation files with empty GLONASS SLOT / FRQ #.
      </action>
      <action dev="luc" type="add" issue="1176">
        Fixed parsing of Rinex observation files with QZSS satellites in SYS / PHASE SHIFT.
      </action>
      <action dev="luc" type="add" issue="1175">
        Fixed parsing of Rinex observation files with continuation lines in SYS / PHASE SHIFT.
      </action>
      <action dev="luc" type="add" issue="1174">
        Added getPropagators to AggregateBoundedPropagator.
      </action>
      <action dev="bryan" type="update" issue="1123">
        Generalized unscented Kalman filter to work with any PropagatorBuilder.
      </action>
      <action dev="maxime" type="update" issue="1151">
        Increased performance of orbit determination when using solar radiation pressure.
      </action>
      <action dev="bryan" type="add" issue="950">
        Added getOrbitType() and getPositionAngle in MatricesHarvester.
      </action>
      <action dev="bryan" type="add" issue="1118">
        Verified that MSAFE data can be loaded from a DataSource.
      </action>
      <action dev="bryan" type="add" issue="1116">
        Allowed loading JB2008 space wheater data from a DataSource.
      </action>
      <action dev="bryan" type="add" issue="1117">
        Allowed loading CSSI space wheater data from a DataSource.
      </action>
      <action dev="bryan" type="fix" issue="1150">
        Fixed wrong validity interval in Sinex files.
      </action>
      <action dev="louis" type="add" issue="893">
        Added support for loading DCB data from Sinex files.
      </action>
      <action dev="vincent" type="fix" issue="1164">
        Classes extending AbstractTimeInterpolator and AbstractFieldTimeInterpolator are now thread safe.
      </action>
      <action dev="vincent" type="update" issue="1144">
        Changed methods computing rotation in LOF to expect date as argument in addition to the PVCoordinates.
      </action>
      <action dev="luc" type="update" issue="1157">
        Improved parallelism in measurements generation.
      </action>
      <action dev="luc" type="update" issue="1156">
        Moved getBuilder from AbstractScheduler base class to Scheduler interface.
      </action>
      <action dev="luc" type="fix" issue="1152">
        Fixed ArrayIndexOutOfBoundException in {Field}NeQuickParameters.
      </action>
      <action dev="luc" type="fix" issue="1134">
        Fixed missing enumerate entries needed for recent antex files.
      </action>
      <action dev="luc" type="update" issue="1150">
        Fixed default validity intervals in Sinex files.
      </action>
      <action dev="luc" type="update" issue="1149">
        Fixed parsing of Sinex files without agency codes.
      </action>
      <action dev="luc" type="update" issue="1147">
        Allow custom satellite systems in GNSS.
      </action>
      <action dev="sebastien" type="update" issue="1154">
        Moved orekit-performance project to official forge and updated CI.
      </action>
      <action dev="luc" type="add" issue="1064">
        Allow estimating measurements values without computing derivatives.
      </action>
      <action dev="maxime" type="fix" issue="1153">
        Fixed failing tests on Windows in probability of collision package.
      </action>
      <action dev="serrof" type="add" issue="1061">
        Added a Field implementation of impulsive maneuvers.
      </action>
      <action dev="luc" type="add" issue="1028" due-to="Lucas Girodet">
        Added torque-free attitude mode for general (non-symmetrical) body.
      </action>
      <action dev="maxime" type="add" issue="1023">
        Forbid Python keywords in method, class, interface and enum names.
      </action>
      <action dev="vincent" type="update" issue="1148">
        Added getName method in LOF interface and moved toOrbitRelativeFrame from LOF to LOFType
      </action>
      <action dev="maxime" type="update" issue="854">
        Moved method AbstractManeuverTriggers.addResetter to interface level, in ManeuverTriggers.
      </action>
      <action dev="vincent" type="update" issue="1143">
        Changed all EventDetector (including field version) complete constructors to protected.
      </action>
      <action dev="bryan" type="add" issue="1107">
        Added constructor of AbsoluteDate using Instant.
      </action>
      <action dev="bryan" type="add" issue="1139">
        Added {Field}TimeStamped#durationFrom({Field}TimeStamped) method.
      </action>
      <action dev="bryan" type="add" issue="1137">
        Allowed creating static BodyFacade with DataContext.
      </action>
      <action dev="vincent" type="update" issue="1136">
        Replace expected LOFType arguments by recently implemented LOF interface in LocalOrbitalFrame, LofOffset,
        TabulatedLofOffset and ThrustDirectionAndAttitudeProvider
      </action>
      <action dev="vincent" type="update" issue="1136">
        Changed Fieldifier to return fielded orbit in the same orbit type as input orbit
      </action>
      <action dev="luc" type="add" issue="1135">
        Parse SITE/ANTENNA block in Sinex files.
      </action>
      <action dev="vincent" type="add" issue="979">
        Added the space situational awareness (ssa) package.
      </action>
      <action dev="vincent" type="fix" issue="1133">
        Cdm metadata now consider that the Earth is the default orbit center if not explicitly defined.
      </action>
      <action dev="vincent" type="add" issue="987">
        Added field version of StateCovariance.
      </action>
      <action dev="luc" type="fix" issue="1130">
        Fixed API inconsistencies in antenna phase center handling.
      </action>
      <action dev="maxime" type="fix" issue="1105">
        Fixed deadlock in threads when successively calling PropagatorsParallelizer.propagate(...).
      </action>
      <action dev="luc" type="remove" issue="1125">
        Removed EventBasedManeuverTriggers, obsoleted by StartStopEventsTriggers since Orekit 11.1.
      </action>
      <action dev="luc" type="add" issue="1126">
        Added FieldBooleanDetector.
      </action>
      <action dev="luc" type="add" issue="1127">
        Added FieldEventEnablingPredicateFilter.
      </action>
      <action dev="luc" type="add" issue="1128">
        Added FieldElevationExtremumDetector.
      </action>
      <action dev="luc" type="add" issue="1129">
        Added FieldEventSlopeFilter.
      </action>
      <action dev="luc" type="add">
        Replaced PhaseCentersPhaseModifier by PhaseCentersPhaseModifier.
      </action>
      <action dev="luc" type="add" issue="1121">
        Replaced PhaseCentersRangeModifier by PhaseCentersRangeModifier.
      </action>
      <action dev="luc" type="add" issue="1124">
        Allow retrieving ground station transforms at date already considering clock offset.
      </action>
      <action dev="luc" type="add" issue="1120">
        Added MultiplexedMeasurementBuilder.
      </action>
      <action dev="vincent" type="update" issue="1114">
        Replaced KeplerianOrbit with CartesianOrbit in Gauss, Lambert and Gibbs IOD.
      </action>
      <action dev="luc" type="add" issue="1113">
        Allow loading ANTEX files from a DataSource.
      </action>
      <action dev="luc" type="add" issue="1115">
        Added stations displacements due to plate tectonics.
      </action>
      <action dev="luc" type="update" issue="1102">
        Fixed wrong decoding of scaled double values.
      </action>
      <action dev="luc" type="update" issue="1111">
        Allow on-the-fly handling of generated measurements.
      </action>
      <action dev="luc" type="update" issue="1110">
        Customize attitude provider when parsing an ephemeris.
      </action>
      <action dev="vincent" type="fix" issue="970">
        Added the equivalent of an "interpolateCovariance" method to the Ephemeris class.
      </action>
      <action dev="vincent" type="fix" issue="1067">
        Replaced TimeInterpolable interface with TimeInterpolator.
      </action>
      <action dev="pascal" type="update" issue="1053">
        Rename InertialProvider into FrameAlignedProvider.
      </action>
      <action dev="serrof" type="add" issue="1089">
        Introduced Enumerate for norm of control vectors, used by impulses.
      </action>
      <action dev="luc" type="add">
        Added HexadecimalSequenceEncodedMessage.
      </action>
      <action dev="luc" type="add">
        Added a truncating filter for line-oriented files.
      </action>
      <action dev="vincent" type="fix" issue="1096">
        Fix null reference frame when parsing CDM using "ITRF" as a reference frame.
      </action>
      <action dev="vincent" type="add" issue="1093">
        Added method to get the CCSDS compatible name of given PocMethodType.
      </action>
      <action dev="vincent" type="fix" issue="1092">
        Fixed typos in parameters name and associated getters when impacted.
      </action>
      <action dev="luc" type="add" issue="1091">
        Added support for old Rinex 2 navigation files.
      </action>
      <action dev="luc" type="add" issue="1088">
        Added piecewise-polynomial thrust model.
      </action>
      <action dev="luc" type="add" issue="1087">
        Accept some slightly invalid Rinex navigation files.
      </action>
      <action dev="luc" type="add" issue="1080">
        Added MultiSatFixedStepHandler.
      </action>
      <action dev="vincent" type="add" issue="1081">
        Added "toOrbitRelativeFrame" method in LOFType enum to allow for a better compatibility between Orekit and CCSDS
        files
        Added new error message when trying to convert LVLH and LVLH_INERTIAL LOFType enum to OrbitRelativeFrame as they use
        a different definition than the one expected in CCSDS files
      </action>
      <action dev="vincent" type="fix" issue="1079">
        Fixed OrbitRelativeFrame enum as some instances were not built using their recently introduced inertial LOFType
        equivalent
      </action>
      <action dev="luc" type="add" issue="1060">
        Added support for CCSDS ADM V2.
      </action>
      <action dev="luc" type="add">
        Added PrecessionFinder to recover precession parameters from
        vector first and second derivatives (used by some CCSDS ADM modes).
      </action>
      <action dev="vincent" type="update" issue="1058">
        Refactored FieldODEIntegratorBuilder interface and its implementing classes
      </action>
      <action dev="luc" type="add" issue="1047">
        Added support for Rinex 4.00 (currently only navigation).
      </action>
      <action dev="luc" type="add" issue="1050">
        Added prediction of Earth Orientation Parameters.
      </action>
      <action dev="luc" type="add" issue="1051">
        Added creation of ITRF from custom Earth Orientation Parameters history.
      </action>
      <action dev="luc" type="update" issue="860">
        Added support for Rinex 3.05 (observation and navigation).
      </action>
      <action dev="luc" type="update">
        Replaced RinexObservationLoader by RinexObservationParser.
      </action>
      <action dev="luc" type="add">
        Allow to write relative dates in CCSDS files, when dates are close enough to a reference.
      </action>
      <action dev="luc" type="update">
        Properly manage known inconsistency between CCSDS and TLE
        concerning units of MEAN_MOTION_DOT and MEAN_MOTION_DDOT.
      </action>
      <action dev="vincent" type="fix" issue="1052">
        Fixed error message when propagating state covariance expressed in LOF. Changed behaviour of
        StateCovarianceMatrixProvider to return the propagated state covariance in same frame/LOF as
        initial state covariance
      </action>
      <action dev="vincent" type="add" issue="1044">
        Added getter for secondaryPVCoordinatesProvider in ExtremumApproachDetector and made computeDeltaPV method public.
      </action>
      <action dev="vincent" type="add" issue="1042">
        Added copy() method in PropagatorBuilder interface.
      </action>
      <action dev="vincent" type="fix" issue="623">
        Improved architecture consistency between propagators and propagator builders
      </action>
      <action dev="qmor" type="fix" issue="1045">
        Fix error TLE serialization when time is close to next day e.g. 23:59:59.999999999 (also for Field version).
      </action>
      <action dev="vincent" type="update" issue="1046">
        Updated getDirection method in ThrustPropulsionModel interface to handle case where thrust vector norm is zero.
      </action>
      <action dev="andrewsgoetz" type="add" issue="1038">
        Added support for STK ephemeris files.
      </action>
      <action dev="luc" type="add" issue="1031">
        Added support for new EOP C04 format published by IERS starting 2023-02-14
      </action>
      <action dev="afossa" type="add" issue="876">
        Added scaling of linear system and allowed different arc duration in multiple shooting.
      </action>
      <action dev="afossa" type="fix" issue="876">
        Avoided computation of inverse of Jacobian, allowed under-determined
        linear systems and fixed sign of epoch partials in multiple shooting.
      </action>
      <action dev="luc" type="add">
        Added DragSensitive.GLOBAL_DRAG_FACTOR as a new global multiplication
        factor that can be applied to all drag coefficients
      </action>
      <action dev="luc" type="add">
        Added RadiationSensitive.GLOBAL_RADIATION_FACTOR as a new global multiplication
        factor that can be applied to all radiation coefficients
      </action>
      <action dev="luc" type="fix" issue="989">
        Added panel dependent coefficients in BoxAndSolarArraySpacecraft.
      </action>
      <action dev="bryan" type="update" issue="1018">
        Improved documentation of glonass propagators.
      </action>
      <action dev="bryan" type="add" issue="1019">
        Added getPropagator() methods for GNSS almanacs and navigation messages.
      </action>
      <action dev="pascal" type="fix" issue="1021">
        Fixed regression introduced in EventEnablingPredicateFilter when fixing issue 1017.
      </action>
      <action dev="luc" type="fix" issue="1020">
        Fixed regression introduced in ImpulseManeuver when fixing issue 1017.
      </action>
      <action dev="luc" type="update" issue="1017">
        Removed generics in EventHandler.
      </action>
      <action dev="luc" type="update" issue="1013">
        Use SI units (i.e. seconds) in GNSSDate.
      </action>
      <action dev="bryan" type="update" issue="1008">
        Removed OrbitDeterminationPropagatorBuilder class.
      </action>
      <action dev="bryan" type="update" issue="1007">
        Removed AbstractKalmanModel and moved functions in KalmanModel.
      </action>
      <action dev="bryan" type="update" issue="899">
        MagneticFieldDetector shall use magnetic field in SI units.
      </action>
      <action dev="bryan" type="update" issue="1003">
        GeoMagneticElements returns magnetic field in SI units.
      </action>
      <action dev="luc" type="add" issue="1001">
        Avoid evaluating derivatives when possible.
      </action>
      <action dev="luc" type="add">
        Added FieldStaticTransform.
      </action>
      <action dev="vincent" type="add" issue="1006">
        Added FieldODEIntegratorBuilder interface and its implementing classes.
      </action>
      <action dev="luc" type="add" issue="1004">
        Removed deprecated methods and classes.
      </action>
      <action dev="luc" type="add" issue="1000">
        Take occulting body flattness into account in solar radiation pressure.
      </action>
      <action dev="luc" type="add" issue="999">
        Added a user-customizable margin to eclipse detectors.
      </action>
      <action dev="luc" type="add" issue="998">
        Take central body flattness into account in FieldEclipseDetector.
      </action>
      <action dev="luc" type="add" issue="991">
        Added filtering capability to CCSDS parsers at token level,
        allowing to fix on fly CCSDS messages.
      </action>
      <action dev="vincent" type="fix" issue="957">
        Removed duplicate exception message for negative mass.
      </action>
      <action dev="julien" type="fix" issue="988">
        Fixed CDM's fields about force model that are set to NO if absent (solar radiation pressure, earth tides, intrack thrust).
      </action>
      <action dev="bryan" type="fix" issue="840">
        Fixed typo in class name of AttitudeEndpoints.
      </action>
      <action dev="bryan" type="fix" issue="841">
        Fixed unsafe cast in CSSISpaceWeatherDataLoader.
      </action>
      <action dev="bryan" type="add" issue="941">
        Added RTCM orbit and clock messages for GPS, GLONASS, and Galileo.
      </action>
      <action dev="luc" type="fix" issue="1002">
        Added adapters in both directions between ExtendedPVCoordinatesProvider and Frame.
      </action>
      <action dev="luc" type="fix" issue="997">
        Fixed longitude crossing detection in stepless propagators.
      </action>
      <action dev="alfe" type="add" issue="995">
        Added attitude provider: BdotPointing.
      </action>
      <action dev="luc" type="fix" issue="994">
        Fixed typo in method name OcmData.getTrajectoryBlocks().
      </action>
      <action dev="luc" type="fix" issue="992">
        Make several OCM sub-components constructors public to allow building an OCM from scratch.
      </action>
      <action dev="bryan" type="add" issue="931">
        Added Zeis model for DSST J2-squared second order terms.
      </action>
      <action dev="vincent" type="add" issue="981">
        Added ability to consider LOFType as pseudo-inertial frame.
      </action>
    </release>
    <release version="11.3.3" date="2023-06-30"
             description="Version 11.3.3 is a patch release of Orekit.
             It fixes several issues related to the semi-analytical propagation using DSST model.
             Specifically, it fixes the propagation using 3x3 geopotential terms. It also fixes
             the osculating propagation using luni-solar perturbation. Finally, it fixes a performance
             issue in tesseral terms when high order values are used.">
      <action dev="maxime" type="fix" issue="1106">
        Improved performances for (Field)DSSTPropagatorTest.
      </action>
      <action dev="maxime" type="fix" issue="672">
        Fixed DSST tesseral force model short period terms update when order of gravity potential is lower or equal to 3.
      </action>
      <action dev="maxime" type="fix" issue="1098">
        Fixed DSST osculating performance issues with high degree and order of geopotential.
      </action>
      <action dev="bryan" type="fix" issue="1100">
        Fixed thread safety issue in CoefficientFactory.
      </action>
      <action dev="bryan" type="fix" issue="1029">
        Fixed crash of DSST during propagation with osculating and 3rd body.
      </action>
    </release>
    <release version="11.3.2" date="2023-02-17"
             description="Version 11.3.2 is a patch release of Orekit.
             It fixes issues related to the measurement covariance used by the Unscented Kalman Filter,
             the theoritical evaluation of angulare Ra-Dec measurements, the epoch used for Glonass
             navigation messages, and the numerical accuracy of the shiftedBy method of cartesian orbits.
             Finally, it includes some improvements in the class documentation">
      <action dev="Jonathan Hood" type="fix" issue="1033">
        Fixed GLONASS parser to set ToC and Date directly to ingested date instead of rounded GPS date.
      </action>
      <action dev="andrewsgoetz" type="fix" issue="1015">
        Fixed numerical issue in CartesianOrbit#shiftedBy().
      </action>
      <action dev="bryan" type="fix" issue="1034" due-to="Dimuthu Jayasingha">
        Fixed convergence of unscented kalman filter by using measurement covariance.
      </action>
      <action dev="bryan" type="add" issue="984">
        Added missing Onsala Space Observatory BLQ file formats.
      </action>
      <action dev="bryan" type="fix" issue="1032">
        Fixed ambiguous propagation type for numerical orbit propagators.
      </action>
      <action dev="bryan" type="fix" issue="977">
        Removed reference to old Orekit mailing list in LocalOrbitalFrame.
      </action>
      <action dev="serrof" type="fix" issue="1026">
        Fixed theoretical evaluation of AngularRaDec when the reference frame is not Earth-centered.
      </action>
      <action dev="serrof" type="fix" issue="980">
        Fixed wrong wrapper in deprecated KeplerianOrbit's and FieldKeplerianOrbit's methods for anomaly conversions.
      </action>
      <action dev="bryan" type="update" issue="1018">
        Improved documentation of glonass propagators.
      </action>
      <action dev="pascal" type="fix" issue="996">
        Fixed HolmesFeatherstoneAttractionModel error with a degree 0 gravity field.
      </action>
    </release>
    <release version="11.3.1" date="2022-12-24"
             description="Version 11.3.1 is a patch release of Orekit.
             It fixes an issue related to the parsing of dates in the Rinex navigation files.
             It also fixes discontinuity issues in the Brouwer-Lyddane orbit propagator.
             Finally, it includes some improvements in the class documentation">
      <action dev="luc" type="fix" issue="1012">
        Fixed JavaDoc in IsotropicRadiationClassicalConvention class.
      </action>
      <action dev="luc" type="fix" issue="1009">
        Fixed week number parsing in Rinex Navigation files.
      </action>
      <action dev="jvalet" type="fix" issue="966">
        Fixed discontinuity issues in Brouwer-Lyddane orbit propagator.
      </action>
      <action dev="vincent" type="update" issue="978">
        Improved documentation of StateCovariance class.
      </action>
    </release>
    <release version="11.3" date="2022-10-25"
             description="Version 11.3 is a minor release of Orekit.
             It includes both new features and bug fixes. New features introduced in 11.3 are:
             the unscented Kalman filter (numerical version), the semi-analytical unscented Kalman filter (DSST version),
             a new PVCoordinatesProvider modelling waypoints on an ellipsoid following a loxodrome (commonly, a rhumb line),
             a new method to compute hyperbolic anomaly based on Gooding and Odell algorithm,
             a new built-in additional state for covariance propagation (linear method based on the state transition matrix computation),
             with a new state covariance object allowing covariance transformation between frames and orbit types,
             the extrapolation of the state covariance matrix using a Keplerian model,
             a new ExtremumApproachDetector for close encounter computation,
             the migration of all JUnit tests from JUnit 4 to JUnit 5,
             the ability to estimate measurement parameters (station position or clock biases) from an ephemeris,
             new methods to convert from/to Orekit frames and CCSDS frames,
             improvements of CCSDS CDM (Collision Data Message) parsers,
             improvements in date handling and aggregate bounded propagators,
             several bug fixes and documentation improvements.
             See the list below for a full description of the changes.">
      <action dev="bryan" type="add" issue="972">
        Added shiftedBy method for covariance matrix.
      </action>
      <action dev="bryan" type="add" issue="971">
        Added new class to handle covariance matrix.
      </action>
      <action dev="luc" type="fix" issue="974">
        Use Véronique Dehant table for station displacements due to tides.
      </action>
      <action dev="luc" type="fix" issue="973">
        Avoid losing last measurements in Kalman filter.
      </action>
      <action dev="gc" type="add" issue="940">
        Accept new fields in CCSDS CDM files.
      </action>
      <action dev="vincent" type="add" issue="964">
        Added covariance transformation between local orbital frames.
      </action>
      <action dev="andrewsgoetz" type="fix" issue="951">
        Moved Keplerian anomaly conversion methods to KeplerianAnomalyUtility
        and FieldKeplerianAnomalyUtility, deprecating the methods in
        KeplerianOrbit and FieldKeplerianOrbit. Incorporated Gooding and Odell
        algorithm for solving the hyperbolic Kepler equation.
      </action>
      <action dev="gaetanpierre" type="add" issue="961">
        Added Unscented Semi-analytical Kalman Estimator.
      </action>
      <action dev="gaetanpierre" type="add" issue="960">
        Added Unscented Kalman Estimator.
      </action>
      <action dev="maxime" type="fix" issue="967">
        Fixed documentation in BulletinAFilesLoader.
      </action>
      <action dev="serrof" type="fix" issue="963">
        Fixed rejection of irregular TDM PATH field.
      </action>
      <action dev="bryan" type="update" issue="726">
        Added ephemeris based estimation.
      </action>
      <action dev="maxime" type="update" issue="955">
        Added method to get measurement types.
      </action>
      <action dev="gc" type="fix" issue="943">
        Improved AbsoluteDate.equals method with management of past and future infinity.
      </action>
      <action dev="bryan" type="add" issue="901">
        Added additional state provider for covariance matrix propagation.
      </action>
      <action dev="vincent" type="update" issue="956">
        Migrated all tests from JUnit4 to JUnit5.
      </action>
      <action dev="vincent" type="add" issue="953">
        Added method to convert to/from an Orekit frame and a CCSDS Frame.
      </action>
      <action dev="vincent" type="add" issue="952">
        Added ExtremumApproachEventDetector.
      </action>
      <action dev="evan" type="add">
        Added constructor to AggregateBoundedPropagator for more control over which
        propagator is used.
      </action>
      <action dev="greyskyy" type="add">
        Added waypoint interpolation of PVCoordinatesProvider.
      </action>
      <action dev="evan" type="add" issue="954">
        Added method to round DateTimeComponents for custom formatting.
      </action>
    </release>
    <release version="11.2.1" date="2022-08-01"
             description="Version 11.2.1 is a patch release of Orekit.
             It fixes issues related to the parsing and writing of CCSDS CDM files.
             It also fixes issues related to date management.
             Finally it includes some improvements in the class documentation">
      <action dev="gc" type="fix" issue="945">
        Fixed documentation issue, RTNCovariance constructor initializes the covariance matrix with NaN.
      </action>
      <action dev="gc" type="fix" issue="944">
        Fixed wrong parsing of Area_DRG and Area_SRP from CDM.
      </action>
      <action dev="gc" type="fix" issue="942">
        Fixed N/A value not recognized for field MANEUVERABLE when parsing CDMs.
      </action>
      <action dev="luc" type="fix" issue="939">
        Fixed negative offset when shifting an AbsoluteDate.
      </action>
      <action dev="luc" type="fix" issue="935">
        Fixed internal error on DateEvent capture events in v11.1.2.
      </action>
    </release>
    <release version="11.2" date="2022-06-20"
             description="Version 11.2 is a minor release of Orekit.
             It includes both new features and bug fixes. New features introduced
             in 11.2 are: the Hatch filter for GNSS measurements smoothing, the parsing
             and writing of CCSDS CDM in both KVN and XML formats, the parsing of SOLFSMY
             and DTC data for JB2008 atmospheric model, the parsing of EOP in Sinex
             files, new measurements for orbit determination: TDOA, bi-static range and
             range rate, support for ITRF 2020 version, the computation of mean orbital
             parameters in the sense of Eckstein-Hechler or Brouwer-Lyddane models. It
             also includes an update of the CCSDS ODM format to latest draft version and an
             improvement of the frame transformation.
             See the list below for a full description of the changes.">
      <action dev="bryan" type="update">
        Added possibility to custom analytical mean parameters conversion.
      </action>
      <action dev="louis" type="add" issue="666">
        Added Hatch filters for smoothing of GNSS measurements.
      </action>
      <action dev="bryan" type="update" issue="895">
        Allowed parsing of SP3 files without EOF key.
      </action>
      <action dev="gc" type="add" issue="790">
        Added writing of velocity record in CPF file writers.
      </action>
      <action dev="bryan" type="update" issue="804">
        Added support for loading EOP from Sinex files.
      </action>
      <action dev="luc" type="fix" issue="936">
        Raised a too stringent convergence threshold in Eackstein-Hechler model.
      </action>
      <action dev="bryan" type="add" issue="932">
        Added a way to compute mean parameters in Brouwer-Lyddane model.
      </action>
      <action dev="markrutten" type="add" issue="922">
        Added bistatic range measurement.
      </action>
      <action dev="luc" type="add" issue="933">
        Added a way to compute mean parameters in Eckstein-Hechler model.
      </action>
      <action dev="luc" type="update" issue="934">
        Updated CCSDS ODM to latest draft version (pink book).
      </action>
      <action dev="luc" type="fix" issue="930">
        Prevents zero max check intervals in maneuvers triggers detectors.
      </action>
      <action dev="luc" type="add">
        Added detection of non-positive max check interval and threshold.
      </action>
      <action dev="luc" type="add" issue="929">
        Allow additional derivatives providers to update main state derivatives.
      </action>
      <action dev="luc" type="fix" issue="928">
        Fixed indexing error when estimating a subset of orbital parameters.
      </action>
      <action dev="luc" type="update" issue="925">
        Don't loose additional derivatives when generating ephemeris.
      </action>
      <action dev="gc" type="fix" issue="889">
        Fixed unexpected behavior of two tests in OrekitMessagesTest.
      </action>
      <action dev="mvanel" type="add" issue="777">
        Added support for parsing and writing CDM files in both KVN and XML formats.
      </action>
      <action dev="luc" type="add" issue="918">
        Added support for ITRF-2020.
      </action>
      <action dev="pascal" type="add" issue="911">
        Added TDOA and bistatic range rate measurements.
      </action>
      <action dev="bryan" type="add" issue="900">
        Added init method in {Field}AdditionalStateProvider.
      </action>
      <action dev="louis" type="add" issue="888">
        Added J2-contribution for relativistic clock correction.
      </action>
      <action dev="evan" type="update">
        Allow creating Geoid without default data context.
      </action>
      <action dev="louis" type="add" issue="759">
        Added data loaders for Space Environment's JB2008 data.
      </action>
      <action dev="bryan" type="add" issue="898">
        Added static method to create a BodyFacade from a CenterName.
      </action>
      <action dev="evan" type="update" issue="903">
        Added Frame.getStaticTransformTo(...) and supporting methods to improve
        performance.
      </action>
    </release>
    <release version="11.1.2" date="2022-04-27"
             description="Version 11.1.2 is a patch release of Orekit.
             It fixes issues related to the parsing and writing of CCSDS and ILRS files.
             It also fixes issues in ECOM2 solar radiation pressure model, event bracketing,
             ephemeris generation, and NTW local orbital frame.
             Finally it includes some improvements in the class documentation">
      <action dev="luc" type="fix" issue="917">
        Fixed missing tags in XML generation by EphemerisWriter.
      </action>
      <action dev="louis" type="fix" issue="886">
        Fixed rollover in CRD parser.
      </action>
      <action dev="louis" type="fix" issue="786">
        Fixed NaNs when constructing Keplerian orbit from PV
        computed from KeplerianOrbit.
      </action>
      <action dev="louis" type="fix" issue="826">
        Fixed ephemeris generation using PropagatorParallelizer.
      </action>
      <action dev="luc" type="fix" issue="921">
        Fixed event bracketing problem induced by numerical noise at end of search interval.
      </action>
      <action dev="luc" type="fix" issue="919">
        Fixed ephemeris generation with several derivatives providers.
      </action>
      <action dev="maxime" type="fix" issue="909">
        Fixed wrong implementation of NTW LOF frame.
      </action>
      <action dev="bryan" type="fix" issue="910">
        Fixed eD and eY equation in ECOM2 model.
      </action>
      <action dev="pascal" type="fix" issue="908">
        Fixed unmanaged comment in OMM.
      </action>
      <action dev="pascal" type="fix" issue="906">
        Fixed unmanaged units in OMM.
      </action>
      <action dev="evan" type="fix" issue="882">
        Fix StreamingOemWriter in ITRF and without optional fields.
      </action>
      <action dev="evan" type="fix" issue="912">
        Fix StreamingOemWriter without acceleration.
      </action>
      <action dev="luc" type="fix" issue="184">
        Fixed non-bracketing issue when RESET_STATE slightly moves an event at the start
        of a step and another regular event happens in the first half of the same step
      </action>
    </release>
    <release version="11.1.1" date="2022-03-17"
             description="Version 11.1.1 is a patch release of Orekit.
             It fixes issues related to the parsing of SP3 and Rinex files. It also takes
             additional derivatives into account in {Field}SpacecraftState.shiftedBy method.
             Finally it includes some improvements in the class documentation">
      <action dev="lars" type="add" issue="896">
        Added Git configuration instructions in contributing guide.
      </action>
      <action dev="lars" type="fix" issue="897">
        Corrected wrong path in release guide.
      </action>
      <action dev="bryan" type="fix" issue="894">
        Fixed dead link in contributing guidelines.
      </action>
      <action dev="bryan" type="fix" issue="698">
        Added missing BDS-3 signal for Rinex 3.04.
      </action>
      <action dev="bryan" type="fixed" issue="892">
        Removed check of not supported keys in RinexLoader.
      </action>
      <action dev="lirw1984" type="update" issue="895">
        Enhanced parsing of SP3 files.
      </action>
      <action dev="luc" type="add" issue="902">
        Take additional derivatives into account in {Field}SpacecraftState.shiftedBy.
      </action>
    </release>
    <release version="11.1" date="2022-02-14"
             description="Version 11.1 is a minor release of Orekit.
             It includes both new features and bug fixes. New features introduced
             in 11.1 are: the estimation of maneuver start/stop time, the Brouwer-Lyddane
             orbit propagation model with Warren Phipps’ correction for the critical
             inclination of 63.4° and the perturbative acceleration due to atmospheric
             drag, the Extended Semi-analytical Kalman Filter, a new API for
             State Transition Matrix and Jacobian matrices computation, orbit
             determination  using analytical propagation models, parsing of ICGEM V2.0 format.
             This release includes important fixes in CCSDS files, TimeSpanMap, and
             display of dates. See the list below for a full description of the changes.">
      <action dev="luc" type="fix" issue="722">
        Prefer values from Bulletin B rather than Bulletin A if both are present
        in rapid data column format. This handling of priority was already in
        place for XML file, but not for column format.
      </action>
      <action dev="luc" type="fix" issue="448">
        Added support for ICGEM V2.0 format for piecewise gravity fields
        that contain discontinuities around major earthquakes, like
        Eigen 6S4 V2.
      </action>
      <action dev="andrewsgoetz" type="add">
        Added Automatic-Module-Name "org.orekit" to JAR manifest to improve usability
        of Orekit by modular Java projects.
      </action>
      <action dev="julie,bryan,maxime" type="add" issue="823">
        Added the Extended Semi-analytical Kalman Filter.
      </action>
      <action dev="luc" type="fix" issue="875">
        Allow empty comments in CCSDS messages
      </action>
      <action dev="luc" type="fix" issue="884">
        Deprecated TimeSpanMap.getTransitions()
      </action>
      <action dev="luc" type="fix" issue="832,885">
        Allow to enter the same transition date in TimeSpanMap several times
      </action>
      <action dev="luc" type="fix" issue="833">
        Added a way to erase all earlier/later transitions when adding an entry
        and added addValidBetween to TimeSpanMap.
      </action>
      <action dev="bryan" type="add">
        Added a new and simpler API for State Transition Matrix and Jacobian
        matrix computation for analytical orbit propagators.
      </action>
      <action dev="bryan" type="fix" issue="878">
        Fixed writing of ITRF frames before 2000 when generating CCSDS files.
      </action>
      <action dev="luc" type="fix" issue="836">
        Use the orbit normalization feature to reduce discontinuities across impulsive maneuvers.
      </action>
      <action dev="luc" type="add">
        Added an orbit normalization feature.
      </action>
      <action dev="evan" type="add" issue="881">
        Add AbsoluteDate.toStringWithoutUtcOffset(TimeScale, int) and
        DateTimeComponents.toStringWithoutUtcOffset(int, int) to emulate
        AbsoluteDate.toString() from Orekit 10.
      </action>
      <action dev="evan" type="fix" issue="880">
        Fix UTC offset in DateTimeComponents.toString(int, int)
      </action>
      <action dev="luc" type="fix" issue="849">
        Added detector to FieldEventHandler.init arguments list.
      </action>
      <action dev="luc" type="fix" issue="837">
        Added getters for raw detectors in event shifter, slope filter and predicate filter.
      </action>
      <action dev="bryan" type="fix" issue="874">
        Fixed initialization of maneuver trigger events when using EventBasedManeuverTriggers.
      </action>
      <action dev="luc" type="fix" issue="872">
        Fixed multiple detection of events when using propagate(start, target) with
        integration-based propagators.
      </action>
      <action dev="bryan" type="add" issue="871">
        Added atmospheric drag effect for Brouwer-Lyddane model.
      </action>
      <action dev="bryan" type="add" issue="869">
        Allowed Brouwer-Lyddane model to work for the critical inclination.
      </action>
      <action dev="bryan" type="fix" issue="867">
        Fixed handling of multiple historical eccentricities for a same station.
      </action>
      <action dev="bryan" type="fix" issue="868">
        Fixed writing of whitespace characters in CPF writer.
      </action>
      <action dev="bryan" type="fix" issue="864">
        Fixed BStar estimation in TLE-based orbit determination.
      </action>
      <action dev="mvanel" type="add" issue="653">
        Added Brouwer-Lyddane orbit propagator.
      </action>
      <action dev="luc" type="add" issue="865">
        Added derivatives with respect to maneuvers start/stop dates
        or median date/duration.
      </action>
      <action dev="luc" type="add" >
        Added observers for maneuvers triggers.
      </action>
      <action dev="luc" type="fix" issue="853">
        Added field-based init method in ForceModel and DSSTForceModel.
      </action>
      <action dev="luc" type="fix" >
        Added ParameterDrivenDateIntervalDetector and FieldParameterDrivenDateIntervalDetector.
      </action>
      <action dev="luc" type="add" >
        Added DateDriver to drive dates using a ParameterDriver.
      </action>
      <action dev="luc" type="fix" issue="848">
        Allow backward propagation in EventBasedManeuverTriggers.
      </action>
      <action dev="luc" type="add" >
        Added IntervalEventTrigger and StartStopEventsTrigger to streamline
        several ways to trigger maneuvers.
      </action>
      <action dev="luc" type="add" >
        When propagating with integrated additional equations, the generated
        spacecraft states now also contain both state and derivatives
        managed by the equations.
      </action>
      <action dev="luc" type="add" >
        Replaced AdditionalEquations by AdditionalDerivativesProvider with
        support for dimension retrieval and yield feature between providers.
      </action>
      <action dev="luc" type="add" issue="856">
        Added a new and simpler API for State Transition Matrix and Jacobian
        matrix computation. This new API is for now only used with NumericalPropagator
        and DSSTPropagator (both in batch least squares and in Kalman filter), but it
        is expected to be generalized to analytical propagators as well when it is
        stabilized.
      </action>
      <action dev="luc" type="add" >
        Added DoubleArrayDictionary and FieldArrayDictionary as replacements
        for HashMap when the number of keys is very small (such as in spacecraft
        states).
      </action>
      <action dev="luc" type="add">
        Manage dependencies between additional states in propagators using a yield
        feature between providers.
      </action>
      <action dev="luc" type="add" >
        SpacecraftState now handle derivatives of additional states.
      </action>
      <action dev="luc" type="add" issue="862">
        PropagatorParallelizer now preserves existing step handlers in the propagators it runs.
      </action>
      <action dev="ShippingEnjoyer" type="add">
        Get rid of StringBuffer for logging without unnecessary synchronization (bias-locking disabled at jdk18)
      </action>
    </release>
    <release version="11.0.2" date="2021-11-24"
             description="Version 11.0.2 is a patch release of Orekit.
             It fixes an important issue related to the handling of indexes
             when building the state transition matrix in multi satellites
             orbit determination. It also fixes bugs in TLE and CRD files.
             Finally it includes an update of the release guide.">
      <action dev="bryan" type="fix" issue="859" due-to="Emmanuel Papanagiotou">
        Allowed custom setting of state to TLE conversion in propagator builder.
      </action>
      <action dev="bryan" type="fix" issue="847">
        Fixed handling of comments in CRD files.
      </action>
      <action dev="bryan" type="fix" issue="851">
        Fixed deserialization of TLE caused by the bStarParameterDriver.
      </action>
      <action dev="bryan" type="fix" issue="850">
        Fixed indexes when build state transition matrix for multi sat Kalman.
      </action>
      <action dev="sdinot" type="update">
        Updated the release guide to remove actions that are no longer required.
      </action>
    </release>
    <release version="11.0.1" date="2021-10-22"
             description="Version 11.0.1 is a patch release of Orekit.
             It fixes an important issue related to the calculation of the relativistic
             clock correction for GNSS measurements. It also fixes bugs in OEM and CPF
             files writing. Finally it includes some improvements in the class documentation">
      <action dev="bryan" type="fix" issue="846">
        Fixed wrong computation of relativistic clock correction for GNSS measurements.
      </action>
      <action dev="bryan" type="fix" issue="845">
        Fixed parsing of Rinex clock files.
      </action>
      <action dev="bryan" type="fix" issue="844">
        Fixed null pointer exception when constructing CPF from coordinates.
      </action>
      <action dev="bryan" type="update" issue="843">
        Improved documentation of solar radiation pressure class to include
        additional information about osculating bodies.
      </action>
      <action dev="sdinot" type="update" issue="842">
        Used the latest version of Maven available in RedHat 8.
      </action>
      <action dev="pascal" type="fix" issue="839">
        Fixed handling of time system in OemWriter.
      </action>
      <action dev="bryan" type="update" issue="838" due-to="Kendra Hale">
        Improved documentation of ImpulseManeuver class.
      </action>
    </release>
    <release version="11.0" date="2021-09-20"
             description="Orekit 11.0 is a major new release.
             It includes both new features and bug fixes. New features introduced
             in 11.0 are: orbit determination using SGP4/SDP4 models, a sequential
             batch least squares estimator using initial covariance and state vector,
             writer and parser for all CCSDS Navigation Data Messages in both KVN
             and XML formats, version 2 of CCSDS Tracking Data Messages, version 3
             of CCSDS Orbit Data Messages, support for Rinex navigation files,
             support for IGS clock correction files, support for IGS real time
             data including both SSR and RTCM messages, NTrip protocole, eclipses
             by Moon in solar radiation pressure force, a new API for analytical
             GNSS orbit propagators, removal of propagation modes, possibility
             to add several step handlers for the same orbit propagation, a new
             event detector for angular separation as seen from the spacecraft.
             See the list below for a full description of the changes.">
      <action dev="bryan" type="update" issue="766" due-to="Gowtham Sivaraman">
        Allowed setting of AttitudeProvider to the BoundedPropagator
        generated via propagation.
      </action>
      <action dev="bryan" type="fix" issue="835">
        Fixed format symbols for year, month, day in DateComponents#toString().
      </action>
      <action dev="thomas" type="fix" issue="668">
        Added a new event detector for angular separation as seen from the spacecraft.
      </action>
      <action dev="maxime" type="fix" issue="829">
        Fixed DataSourceTest.testFileName for Windows users.
      </action>
      <action dev="bryan" type="fix" issue="818">
        Use observed solar flux instead of adjusted in DTM2000 model.
      </action>
      <action dev="evan" type="fix" issue="798">
        Allow DSST event detection when propagating backwards.
      </action>
      <action dev="bryan" type="fix" issue="717" due-to="evan">
        Fixed DSST orbit determination when propagating backwards.
      </action>
      <action dev="evan" type="remove" issue="586">
        Remove InertialProvider.EME2000_ALIGNED, Propagator.DEFAULT_LAW. Use
        InertialProvider.of(Frame).
      </action>
      <action dev="evan" type="update" issue="586">
        Change default attitude provider to be aligned with propagation frame for all
        analytic propagators and GLONASS propagator. Backward incompatible.
      </action>
      <action dev="evan" type="update" issue="586">
        Improve performance of IntertialProvider(Frame)
      </action>
      <action dev="anne-laure" type="update" issue="797">
        Add information if a detector failed during propagation
      </action>
      <action dev="bryan" type="fix" issue="788" due-to="luc">
        Fixed missing call to setMuCreated() in OemParser.
      </action>
      <action dev="evan" type="update" issue="618">
        Fix supportedNames matching in ClasspathCrawler. Backwards incompatible.
      </action>
      <action dev="bryan" type="fix" issue="828">
        Fixed missing file types in SP3Parser.
      </action>
      <action dev="bryan" type="fix" issue="827">
        Fixed time system used in SP3 files.
      </action>
      <action dev="evan" type="fix" issue="685">
        Fix AnalyticalPropagator RESET_STATE when new state is null.
      </action>
      <action dev="bryan" type="fix" issue="803">
        Fixed parsing of clock values in SP3 files.
      </action>
      <action dev="bryan" type="fix" issue="820">
        TLE Jacobians are now calculated in cartesian elements.
      </action>
      <action dev="evan" type="update" issue="825">
        Improve exception messages with two AbsoluteDates by including duration between
        them.
      </action>
      <action dev="evan" type="update" issue="637" due-to="Piotr">
        Add trailing "Z" to AbsoluteDate.toString() to indicate UTC.
        Backwards incompatible.
      </action>
      <action dev="evan" type="update" issue="825">
        In AbsoluteDate.toString() fallback to TAI when no leap seconds are loaded.
      </action>
      <action dev="evan" type="update" issue="591">
        Fix TimeComponents.toString(): correct ISO 8601 with UTC offset, rounding issues.
        Backwards incompatible.
      </action>
      <action dev="evan" type="update" issue="590">
        Fix DateTimeComponents.toString(): correct ISO 8601, leap second, rounding issues.
        Backwards incompatible.
      </action>
      <action dev="evan" type="update" issue="637" due-to="Piotr">
        Fix AbsoluteDate.toString(timeZone) and toString(minutesFromUtc) to include the
        UTC offset when it is zero.
      </action>
      <action dev="evan" type="add">
        Add DateTimeComponents.toString(...) method with correct rounding for user
        specified precision.
      </action>
      <action dev="bryan" type="update" issue="626">
        Used a separate Comparator for sorting integer least square solutions.
      </action>
      <action dev="bryan" type="update" issue="799">
        Used the field-specific value of π.
      </action>
      <action dev="evan" type="update" issue="830" due-to="skyrex">
        Remove step size limitations in analytic propagators. Backwards incompatible.
      </action>
      <action dev="evan" type="fix">
        Fix part of step passed to the step handler twice in analytic propagators with
        event handlers.
      </action>
      <action dev="bryan" type="fix" issue="795" due-to="guylaine">
        Fixed output of NRLMSISE00 for altitude at 32.5 km.
      </action>
      <action dev="luc" type="add" issue="821">
        Added support for CCSDS TDM V2.0.
      </action>
      <action dev="luc" type="add" issue="819">
        Allow data filtering upon loading to be used for explicit loading by applications.
      </action>
      <action dev="julie" type="add" issue="745">
        Added sequential batch least squares estimator.
      </action>
      <action dev="luc" type="add" issue="814" due-to="Valerian">
        Fixed additional states handling in ephemeris generated by analytical propagator.
      </action>
      <action dev="luc" type="add" issue="809">
        Dropped master/slave/ephemeris generation propagation modes, replaced by a
        versatile step handler multiplexer fulfilling all these needs
        simultaneously during a single propagation run
      </action>
      <action dev="luc" type="add" issue="812">
        Dropped master/slave terminology in turn-around and inter-satellite measurements.
      </action>
      <action dev="luc" type="add" issue="813">
        Fixed derivatives with respect to secondary station in turn-around modifiers.
      </action>
      <action dev="luc" type="add" issue="811">
        Allow on-the-fly add/remove/clean for step handlers.
      </action>
      <action dev="luc" type="add" issue="810">
        Merged multiplexers for fixed steps and variable steps.
      </action>
      <action dev="luc" type="fix" issue="808">
        Moved isLast argument in step handler handleStep method to a separate method.
      </action>
      <action dev="luc" type="fix" issue="807">
        Fixed scheduling between calls to step handlers and events handlers.
      </action>
      <action dev="luc" type="fix" issue="806">
        Added restrictStep method to FieldOrekitStepInterpolator interface.
      </action>
      <action dev="bryan" type="fix" issue="801">
        Added getter for meteorological data used in CRD data block.
      </action>
      <action dev="bryan" type="fix" issue="796">
        Fixed writing of line H2 in CPF file header.
      </action>
      <action dev="thomas" type="fix" issue="702">
        Added possibility to take in account several bodies while computing SRP perturbation.
      </action>
      <action dev="bryan" type="update" issue="793">
        Updated SP3File visibility to public.
      </action>
      <action dev="bryan" type="update" issue="784">
        Updated architecture of GNSS orbit propagators.
      </action>
      <action dev="bryan" type="update" issue="782">
        Updated error message of Orekit internal error exception.
      </action>
      <action dev="luc" type="add">
        Added support for reading and writing CCSDS NDM composite messages.
      </action>
      <action dev="afossa" type="fix" issue="781">
        Fixed parsing in buildLine2() method of FieldTLE.
      </action>
      <action dev="luc" type="fix" issue="776">
        Fixed associativity in units parsing.
      </action>
      <action dev="bryan" type="update" issue="773">
        TimeStampedFieldAngularCoordinates now implements FieldTimeStamped.
      </action>
      <action dev="bryan" type="update" issue="774">
        TimeStampedFieldPVCoordinates now implements FieldTimeStamped.
      </action>
      <action dev="nfialton" type="fix" issue="775">
        Fixed NullPointerException in FieldSpacecraftState when orbit is not defined.
      </action>
      <action dev="bryan" type="add" issue="763">
        Added support for RTCM ephemeris messages.
      </action>
      <action dev="bryan" type="add" issue="769">
        Added ionospheric model based on IM201 SSR message.
      </action>
      <action dev="bryan" type="add" issue="763">
        Added support for Ntrip protocol.
      </action>
      <action dev="bryan" type="add" issue="763">
        Added support for IGS SSR messages.
      </action>
      <action dev="afossa" type="fix" issue="772">
        Fixed computation of velocity derivative in FieldNumericalPropagator.Main.addKeplerContribution()
        with superGetOrbitType() == null.
      </action>
      <action dev="luc" type="add" >
        Added AccurateFormatter to output double numbers and dates
        with adaptive number of digits, preserving one ULP accuracy.
      </action>
      <action dev="luc" type="add" >
        Added a units converter.
      </action>
      <action dev="luc" type="update" >
        INCOMPATIBLE CHANGE! Now observations parsed from TDM files are in SI units.
      </action>
      <action dev="luc" type="update" issue="768">
        Allow parsing several variations of ITRF specifications (like itrf-97, ITRF2000, ITRF_2014…).
      </action>
      <action dev="luc" type="add" >
        Added a time scale for drifting on-board clocks.
      </action>
      <action dev="bryan" type="add" issue="523">
        Added support for RINEX 3.X navigation files.
      </action>
      <action dev="bryan" type="update" issue="691">
        Improved consistency between getParametersDrivers() method signatures.
      </action>
      <action dev="andrewsgoetz" type="add" issue="764">
        Added new method to UTCScale which exposes the raw UTC-TAI offset data.
      </action>
      <action dev="bryan" type="fix" issue="670">
        Fixed call to ForceModel.init() in AbstractGaussianContribution class.
      </action>
      <action dev="thomas" type="add" issue="712">
        Added IGS clock file support.
      </action>
      <action dev="bryan" type="update" issue="650">
        Methods computeMeanState() and computeOsculatingState()
        of FieldDSSTPropagator are now statics.
      </action>
      <action dev="bryan" type="update" issue="762">
        TabulatelofOffset now implements BoundedAttitudeProvider.
      </action>
      <action dev="luc" type="update" issue="761">
        TabulateProvider now implements BoundedAttitudeProvider.
      </action>
      <action dev="luc" type="fix" issue="760">
        Fixed reference frame in tabulated attitude provider.
      </action>
      <action dev="luc" type="update" >
        Renamed SINEXLoader into SinexLoader.
      </action>
      <action dev="luc" type="update" >
        Use DataSource in RinexLoader and SinexLoader.
      </action>
      <action dev="luc" type="update" >
        Renamed NamedData into DataSource.
      </action>
      <action dev="luc" type="add" issue="474">
        Added support for CCSDS ODM V3, with the new
        Orbit Comprehensive Message format.
      </action>
      <action dev="luc" type="update">
        Overhauled generic Ephemeris and AttitudeEphemeris writing.
      </action>
      <action dev="luc" type="update">
        Overhauled CCSDS messages handling, both parsing and writing.
      </action>
      <action dev="amir" type="fix" issue="746">
        Fixed combination of measurements using GNSS phase measurements.
      </action>
      <action dev="bryan" type="add" issue="756">
        Added new method signature in IodGooding using AngularRaDec measurement.
      </action>
      <action dev="thomas" type="fix" issue="688">
        Fixed ignored fields from TLE template in TLEPropagatorBuilder.
      </action>
      <action dev="thomas" type="fix" issue="372">
        Added TLE generation.
      </action>
      <action dev="bryan" type="fix" issue="624">
        Allowed dynamic station coordinates when calculating tropospheric delay.
      </action>
      <action dev="bryan" type="update" issue="755">
        Modified IodGooding constructor to be consistent with other IOD methods.
      </action>
      <action dev="bryan" type="add" issue="753">
        Added new method signature in IodLaplace using AngularRaDec measurement.
      </action>
      <action dev="bryan" type="add" issue="752">
        Added new method signature in IodLambert using Position measurement.
      </action>
      <action dev="bryan" type="add" issue="751">
        Added new method signature in IodGibbs using Position measurement.
      </action>
      <action dev="luc" type="fix" issue="749">
        Allow building PVCoordinates and AngularCoordinates (as well as their Field,
        Absolute and TimeStamped variations) to be build from UnivariateDerivative1
        and UnivariateDerivative2 in addition to DerivativeStructure.
      </action>
      <action dev="bryan" type="fix" issue="736">
        Fixed NullPointerException in DSSTTesseral Hansen object.
      </action>
      <action dev="bryan" type="update" issue="601">
        Changed getPVInPZ90() method to private.
      </action>
      <action dev="bryan" type="fix" issue="744">
        Fixed calculation of CR3BP constants.
      </action>
      <action dev="bryan" type="update" issue="743">
        Updated JUnit version to 4.13.1.
      </action>
    </release>
    <release version="10.3.1" date="2021-06-16"
             description="Version 10.3.1 is a patch release of Orekit.
             It fixes one critical bug that could cause potential infinite loops in tesselation
             in very rare cases due to numerical noise.">
      <action dev="luc" type="fix" issue="792">
        Fixed potential infinite loops in tesselation in very rare cases due to numerical noise.
      </action>
    </release>
    <release version="10.3" date="2020-12-21"
             description="Version 10.3 is a minor release of Orekit.
             It includes both new features and bug fixes. New features introduced
             in 10.3 are: relativistic clock correction for range, phase, and range rate
             measurements, piece wise models for empirical forces, one-way GNSS code
             and phase measurements, support for laser ranging data (both CPF and
             CRD formats), Lense-Thirring and De Sitter relativistic corrections to
             satellite acceleration, support for AGI leap second files, new interfaces
             for attitude ephemeris files, Knocke model for Earth's albedo and infrared,
             as well as several other new features. This release includes an important
             fix in DSST orbit determination allowing to used short period Jacobian
             during state transition matrix calculation. It also fixes issues in Kalman
             orbit determination and CCSDS ADM format. See the list below for a full
             description of the changes.">
      <action dev="bryan" type="update" issue="741">
        Updated Hipparchus version to 1.8 and updated code with new functionalities.
      </action>
      <action dev="bryan" type="add" issue="740">
        Added aggregator for bounded attitude providers.
      </action>
      <action dev="thomas" type="add" issue="8">
        Added Knocke's Earth rediffused radiation pressure force model.
      </action>
      <action dev="bryan" type="add" issue="739">
        Allowed initialization of attitude provider from attitude segment.
      </action>
      <action dev="raphael" type="add" issue="705">
        Allowed writing an AEM file from a list of SpacecraftStates.
      </action>
      <action dev="luc" type="add" issue="738">
        Added user-defined max iteration and convergence criterion in SecularAndHarmonic.
      </action>
      <action dev="luc" type="add" issue="737">
        Added loading of AGI LeapSecond.dat files.
      </action>
      <action dev="raphael" type="add" issue="686">
        Allowed user-defined format for ephemeris data lines in
        StreamingAemWriter, AEMWriter, StreamingOemWriter and OEMWriter.
      </action>
      <action dev="bryan" type="fix" issue="683">
        Updated building instructions.
      </action>
      <action dev="bryan" type="add" issue="734">
        Added getters for phase measurement ambiguity driver.
      </action>
      <action dev="bryan" type="fix" issue="696">
        Allowed to configure initial covariance for measurements in Kalman Filter.
      </action>
      <action dev="thomas, bryan" type="add" issue="709">
        Added clock drift contribution to range rate measurements.
      </action>
      <action dev="bryan" type="fix" issue="687">
        Fixed Javadoc of ElevationMask.
      </action>
      <action dev="raphael" type="fix" issue="711">
        Allowed definition of a default interpolation degree in both AEMParser and OEMParser.
      </action>
      <action dev="bryan" type="add" issue="733">
        Added Lense-Thirring and De Sitter relativistic effects.
      </action>
      <action dev="melanisti" type="fix" issue="725">
        Fixed missing measurement parameter in InterSatellitesRange measurement.
      </action>
      <action dev="bryan" type="add" issue="732">
        Added documentation for checkstyle configuration.
      </action>
      <action dev="thomas" type="fix" issue="730">
        Removed useless loop over an empty list
      </action>
      <action dev="luc" type="fix" issue="731">
        Fixed parsing of some ICGEM gravity fields files.
      </action>
      <action dev="raphael" type="fix" issue="720">
        Added support for measurements parameters in UnivariateProcessNoise
      </action>
      <action dev="luc" type="fix" issue="729">
        Fixed wrong handling of RESET-STATE in analytical propagators.
      </action>
      <action dev="luc" type="add" issue="728">
        Allow creating a node detector without an orbit.
      </action>
      <action dev="bryan" type="add" issue="671">
        Added support for laser ranging file formats.
      </action>
      <action dev="clement" type="fix" issue="724">
        Remove range checks in TLE constructor.
      </action>
      <action dev="bryan" type="fix" issue="723">
        Allowed AEM and OEM writers to write header comments.
      </action>
      <action dev="bryan" type="add" issue="719">
        Added one-way GNSS range and phase measurements for LEO satellite
        orbit determination applications.
      </action>
      <action dev="bryan" type="add" issue="716">
        Added piecewise empirical force model.
      </action>
      <action dev="bryan" type="add" >
        Considered a new implementation for empirical forces, to allow piecewise model.
      </action>
      <action dev="bryan" type="add" issue="703">
        Added inter-satellites phase measurement.
      </action>
      <action dev="bryan" type="fix" issue="695">
        Considered covariance matrix from Position measurement in Kalman estimator.
      </action>
      <action dev="bryan" type="fix" issue="718">
        Fixed orbital state used for short periodic Jacobian computation.
      </action>
      <action dev="bryan" type="add" issue="704">
        Allow using user specified velocity error for computing
        tolerance vectors for integrators.
      </action>
      <action dev="bryan" type="add" issue="714">
        Added frequency deviation for range-rate measurements.
      </action>
      <action dev="bryan" type="add" issue="715">
        Added relativistic clock correction for range, phase and
        inter-satellite range measurements.
      </action>
      <action dev="bryan" type="fix" issue="706">
        Fixed missing measurement parameter in inter-satellites range measurement.
      </action>
      <action dev="thomas" type="fix" issue="713">
        Fixed computation of DSST short period Jacobian.
      </action>
      <action dev="luc" type="fix" issue="699">
        Fixed missing measurement parameter in Phase measurement
      </action>
      <action dev="luc" type="fix" issue="701">
        Fixed wrong handling of propagation parameters by Kalman filter in multi-satellite
        context
      </action>
    </release>
    <release version="10.2" date="2020-07-14"
             description="Version 10.2 is a minor release of Orekit.
             It includes both new features and bug fixes. New features introduced
             in 10.2 are: support for CCSDS ADM files, modelling of trajectories
             around Lagrangian points using CR3BP model, a piece wise drag force model,
             a time span tropospheric estimated model, an estimated ionospheric model,
             an improved modelling of the GNSS phase measurement, several bug fixes
             for date functionnalities, a new organization of the maneuvers package,
             a configurable low thrust maneuver model based on detectors,
             support for CSSI space weather data, , as well as several other minor
             features and bug fixes. See the list below for a full description
             of the changes.">
      <action dev="bryan" type="fix" issue="661">
        Fixed visibility of WindUpFactory.
      </action>
      <action dev="bryan" type="update" >
        Increased visibility of setters in CCSDS ADM related classes.
      </action>
      <action dev="clement" type="add" issue="656">
        Added CssiSpaceWeatherLoader which provides three-hourly space weather
        data and implements DTM2000InputParameters and NRLMSISE00InputParameters
      </action>
      <action dev="maxime" type="update" issue="690">
        Increased visibility of setters in CCSDS OEM related classes.
      </action>
      <action dev="bryan" type="update" >
        Improved Orekit performance by using new Hipparchus' differentiation classes.
      </action>
      <action dev="bryan" type="update" issue="682">
        Changed visibility of OrbitType parameter drivers' names to public.
      </action>
      <action dev="evan" type="add" issue="684" due-to="Mikael">
        Fix infinite loop in event detection when a RESET_* event causes two other events
        to occur simultaneously and discontinuously.
      </action>
      <action dev="evan" type="add" issue="684">
        Add FieldFunctionalDetector.
      </action>
      <action dev="mikael" type="add">
        Added a configurable low thrust maneuver based on detectors.
      </action>
      <action dev="bryan" type="fix" issue="605">
        Added support for Rinex C0, L0, S0 and D0 observation types.
      </action>
      <action dev="bryan" type="fix" issue="641">
        Allow Pattern functionalities instead of String.replaceAll() and String.split().
      </action>
      <action dev="evan" type="fix" issue="658">
        Fix invalid hour when using TimeScale(double) or TimeScale(int, double) with a
        value in [86400, 86401]. Treat these values as indicating a leap second.
      </action>
      <action dev="evan" type="add" issue="677">
        Add AbsoluteDate.toStringRfc3339() and DateTimeComponents.toStringRfc3339().
      </action>
      <action dev="evan" type="fix" issue="681">
        Fix AbsoluteDate.getComponents(...) produces invalid times.
      </action>
      <action dev="evan" type="fix" issue="676">
        Fix AbsoluteDate.getComponents(utc) throws "non-existent time 23:59:61".
      </action>
      <action dev="bryan" type="fix" issue="651">
        Improved use of try with resources statement.
      </action>
      <action dev="bryan" type="fix" issue="679" due-to="luc, maxime">
        Improved testRetrogradeOrbit in CircularOrbit and KeplerianOrbit tests.
      </action>
      <action dev="bryan" type="fix" issue="680">
        Allowed ephemeris class to be used with absolute PV coordinates.
      </action>
      <action dev="bryan" type="fix" issue="674">
        Added an exception if eccentricity is negative for keplerian orbit.
      </action>
      <action dev="evan" type="fix" issue="667">
        Fix build on CentOS/RedHat 7.
      </action>
      <action dev="bryan" type="fix" issue="662">
        Fixed forgotten additional state in Ephemeris propagator.
      </action>
      <action dev="evan" type="update">
        Improve error message for TimeStampedCache by including requested date.
      </action>
      <action dev="bryan" type="fix" issue="663">
        Fixed initialization of the triggering event for ImpulseManeuver class.
      </action>
      <action dev="clement" type="fix" issue="664">
        Fix sign of RAAN and PA parameters in TLE constructor if negative, range check most other orbit parameters.
      </action>
      <action dev="bryan" type="add" issue="669">
        Added estimated ionospheric model.
      </action>
      <action dev="bryan" type="add" issue="645">
        Merged phase-measurement branch into develop.
      </action>
      <action dev="bryan" type="add" >
        Added a time span tropospheric estimated model.
      </action>
      <action dev="bryan" type="add" issue="646">
        Merged cr3bp branch into develop.
      </action>
      <action dev="bryan" type="add" issue="660">
        Improved exception handling in IODGibbs.
      </action>
      <action dev="bryan" type="add" issue="647">
        Improved package-info documentation.
      </action>
      <action dev="nick" type="update" >
        Upgrade maven-checkstyle-plugin to 3.1.1.
      </action>
      <action dev="bryan" type="add" issue="657">
        Added multiplexed Orekit fixed step handler.
      </action>
      <action dev="bryan" type="add" issue="655">
        Added support for CCSDS ADM files.
      </action>
      <action dev="maxime" type="add" issue="649">
        Added a piece wise drag force model: TimeSpanDragForce in forces package.
      </action>
      <action dev="yannick" type="fix" issue="654">
        Prevent divergence of Saastomoinen model pathDelay method at low elevation.
      </action>
      <action dev="bryan" type="fix" issue="542">
        Removed duplicated BUILDING.txt file.
      </action>
      <action dev="bryan" type="add" issue="504">
        Allowed Eckstein Hechler propagator to be initialized with a mean orbit.
      </action>
      <action dev="bryan" type="update" issue="644">
        Removed try and catch statements for ParameterDriver initialization.
      </action>
      <action dev="bryan" type="fix" issue="613">
        Allowed DSST propagation in osculating type with event detectors.
      </action>
    </release>
    <release version="10.1" date="2020-02-19"
             description="Version 10.1 is a minor release of Orekit.
             It includes both new features and bug fixes. New features introduced
             in 10.1 are: wind-up effect for phase measurement, NeQuick ionospheric model,
             support for Hatanaka compact RINEX format, methods for the combination
             of GNSS measurements, Laplace method for initial orbit determination,
             a new Field Of View package, comparison methods for absolute dates,
             a new multiplexed measurement, specialized propagators for GNSS constellation,
             default constructors for DSST force models, covariance matrices in OEM writer,
             a new data context implementation, connection with Gitlab CI, improved documentation,
             the migration of the tutorials to a separate sister project, as well as several other minor
             features and bug fixes. See the list below for a full description of the changes.">
      <action dev="ward" type="fix">
        Improve performance of loading CCSDS files.
      </action>
      <action dev="ward" type="fix" issue="639" due-to="qmor">
        In Ellipsoid.pointOnLimb(...) improved numerical stability by cancelling terms.
      </action>
      <action dev="maxime" type="fix" issue="639" due-to="qmor">
        Fixed pointOnLimb method in bodies.Ellipsoid class. Normalized equations should now avoid numerical issues.
      </action>
      <action dev="evan" type="fix" issue="627">
        Fix TimeScalesFactory.getGMST(conventions, simpleEop) always returning the same
        value.
      </action>
      <action dev="evan" type="fix" issue="636">
        Fix UT1 and Earth rotation during a leap second. Was off by 1 second.
      </action>
      <action dev="luc" type="fix" issue="635">
        Fixed inconsistency in constant thrust maneuver acceleration.
      </action>
      <action dev="evan" type="add" >
        Added an annotation and a compiler plugin that generates a warning
        when default context is used without being explicitly annotated.
      </action>
      <action dev="luc" type="fix" issue="632" due-to="Evan Ward">
        Fixed projection to ellipsoid at pole.
      </action>
      <action dev="evan,luc,yannick" type="add" issue="607">
        Add DataContext, a way to load separate sets of EOP, leap seconds, etc.
      </action>
      <action dev="luc" type="fix" issue="630">
        Improve performance of UnixCompressFilter.
      </action>
      <action dev="luc" type="fix" issue="631">
        Improve performance of HatanakaCompressFilter.
      </action>
      <action dev="evan" type="fix" issue="629">
        Improve performance of ZipJarCrawler.
      </action>
      <action dev="bryan" type="add" issue="625">
        Added default constructors for DSSTZonal and DSSTTesseral.
      </action>
      <action dev="bryan" type="add" issue="622">
        Added OrekitException for unknown number of frequencies in ANTEX files.
      </action>
      <action dev="bryan" type="add" issue="621">
        Added OrekitException in the case where IONEX header is corrupted.
      </action>
      <action dev="dylan" type="add" issue="359">
        Added a specific test for issue 359 in BatchLSEstimatorTest.
        The test verifies that a Newtonian attraction is known
        by both the propagator builder and the propagator when
        it is not added explicitly.
      </action>
      <action dev="dylan" type="add" issue="367">
        Added write of covariance matrices in OEMWriter.
      </action>
      <action dev="dylan" type="fix" issue="619">
        Fixed origin transform in CcsdsModifierFrame.
      </action>
      <action dev="bryan" type="add" issue="611">
        Added SBAS orbit propagator.
      </action>
      <action dev="bryan" type="fix" issue="617">
        Fixed null pointer exception in MultiplexedMeasurement.
      </action>
      <action dev="luc" type="fix" issue="575">
        Allow users to provide custom convergence checkers for
        batch least squares orbit determination.
      </action>
      <action dev="luc" type="add" issue="614">
        Added multiplexed measurements.
      </action>
      <action dev="luc" type="fix" issue="616">
        Fixed missed changes updates in ParameterDriversList embedding
        other ParameterDriversList instances.
      </action>
      <action dev="luc" type="update">
        Moved tutorials to a separate sister project.
      </action>
      <action dev="bryan" type="add" due-to="Shiva Iyer">
        Added Laplace method for initial orbit determination.
      </action>
      <action dev="bryan" type="fix" issue="612">
        Fixed DSST orbit determination tutorial.
      </action>
      <action dev="bryan" type="add" issue="610">
        Added IRNSS orbit propagator.
      </action>
      <action dev="bryan" type="add" issue="608">
        Added support for RINEX 3.04 files.
      </action>
      <action dev="gabb" type="fix" issue="533">
        Fixed bugs in the derivatives computation in IodGooding.
        Fixed bugs in IodLambert when there's more than an half revolution
        between start and final position.
      </action>
      <action dev="bryan" type="fix" issue="604">
        Fixed parsing of compact RINEX files with wrong key in header
        produced by some Septentrio receivers.
      </action>
      <action dev="luc" type="fix" issue="603">
        Fixed parsing of compact RINEX files with missing types in header
        produced by some Septentrio receivers.
      </action>
      <action dev="evan" type="fix" issue="589">
        Improve performance of AggregateBoundedPropagator by factor of 2.
      </action>
      <action dev="luc" type="fix" issue="600">
        Fixed parsing of compact RINEX files with many observation types.
      </action>
      <action dev="bryan" type="fix">
        Fixed poor design of GLONASS numerical propagator.
      </action>
      <action dev="luc" type="fix" issue="599">
        Fixed an issue in projection to flat ellipse.
      </action>
      <action dev="bryan" type="fix" issue="598">
        Added lazily addition of Newtonian attraction to the DSST and
        numerical propagator builders.
      </action>
      <action dev="luc" type="add" issue="595">
        Added EllipticalFieldOfView (with two different ways to define the
        ellipticity constraint) that can be used in FieldOfViewDetector,
        GroundFieldOfViewDetector and FootprintOverlapDetector.
      </action>
      <action dev="luc" type="add">
        Fields of view with regular polygonal shape can now be built either
        based on a defining cone inside the Fov and touching it at edges
        middle points, or based on a defining cone outside the Fov and touching
        it at vertices.
      </action>
      <action dev="luc" type="add" issue="594">
        Added CircularFieldOfView that can be used in FieldOfViewDetector,
        GroundFieldOfViewDetector and FootprintOverlapDetector.
      </action>
      <action dev="luc" type="add">
        Set up a general hierarchy for Field Of View with various shapes. At
        start, it includes DoubleDihedraFieldOfView and PolygonalFieldOfView.
      </action>
      <action dev="luc" type="add" issue="592">
        Added FilesListCrawler to load files from an explicit list.
      </action>
      <action dev="evan" type="fix" issue="583">
        Fix AbsoluteDate.compareTo() for future/past infinity.
      </action>
      <action dev="luc" type="fix" issue="588">
        Fixed wrong handling of spacecraft states in multi-satellites orbit determination
        and multi-satellite measurements generation.
      </action>
      <action dev="bryan" type="fix" issue="585">
        Improved contributing guide.
      </action>
      <action dev="petrus" type="fix" issue="570">
        Make FieldOfView.getFootprint public.
      </action>
      <action dev="bryan" type="add">
        Added combination of measurements.
      </action>
      <action dev="bryan" type="fix">
        Fix values of GPS C2D, L2D, D2D and S2D frequencies.
      </action>
      <action dev="bryan" type="add">
        Add Nequick ionospheric model.
      </action>
      <action dev="luc" type="fix" issue="581">
        Fixed spurious empty line insertion during Rinex 2 decompression
        when the number of observations per satellite is a multiple of 5
      </action>
      <action dev="luc" type="fix" issue="580">
        Fixed decompression of very small negative values in Hatanaka
        Compact RINEX format.
      </action>
      <action dev="luc" type="fix" issue="578">
        Orbit determination tutorials (and tests too) now supports compressed
        measurement files (gzip, Unix compress, Hatanaka Compact RINEX).
      </action>
      <action dev="luc" type="fix" issue="579">
        Handle properly special events flags in Hatanaka Compact RINEX format.
      </action>
      <action dev="luc" type="fix" issue="483">
        Reset additional state changed by event handlers and not managed by any
        additional state providers.
      </action>
      <action dev="luc" type="add" issue="472">
        Added support for Hatanaka Compact RINEX format.
      </action>
      <action dev="luc" type="fix" issue="574">
        Cope with input stream readers that keep asking for new bytes after end
        of Unix compressed files has been reached.
      </action>
      <action dev="luc" type="fix" issue="573">
        Added detection of some corrupted Unix-compressed files.
      </action>
      <action dev="bryan" type="fix" issue="572">
        Fixed the Saastamoinen model when station altitude is bigger than 5000.0 meters.
      </action>
      <action dev="luc" type="fix" issue="568">
        Fixed too fast step increase in a bracketing attempt.
      </action>
      <action dev="luc" type="add">
        Added phase measurement builder.
      </action>
      <action dev="luc" type="add">
        Added getWavelength in GNSS Frequency.
      </action>
    </release>
    <release version="10.0" date="2019-06-24"
             description="Orekit 10.0 is a major new release. It includes DSST OD,
             propagation in non-inertial frames, specialized propagators for GNSS
             constellations, a new ionospheric model, modeling for phase measurements, the
             LAMBDA method for phase ambiguity resolution, Shapiro effect for range
             measurements, improved documentation, as well as several other new features
             and bug fixes. This release fixes a security denial of service bug regarding
             itrf-versions.conf present since Orekit 9.2. Some APIs have incompatibly
             changed since the 9.X series including the format of itrf-versions.conf,
             removal of deprecated methods, reorganization of the models package, as well
             as updates to AbstractDetector, AbstractGNSSAttitudeProvider, DragSensitive,
             RadiationSensitive, and ZipJarCrawler. See the list below for a full
             description of the changes.">
      <action dev="evan" type="fix">
        Fix  name of GLONASS G2 frequency.
      </action>
      <action dev="luc" type="fix" >
        Fixed accuracy of dates conversions from java dates.
      </action>
      <action dev="evan" type="fix" issue="566">
        Make ITRFVersionLoader public.
      </action>
      <action dev="bryan" type="fix" issue="564">
        Fixed private argument of getLLimits() abstract method.
      </action>
      <action dev="bryan" type="fix" issue="565">
        Fixed static loading of UTC for GLONASS reference epoch.
      </action>
      <action dev="luc" type="fix" issue="547">
        Added a tile/sampling aiming direction that diverts singularity outside of a
        area of interest. This is mainly useful when sampling areas of interest that
        cover the pole as the pole is singular for classical aiming directions (constant
        azimuth or along track).
      </action>
      <action dev="luc" type="update" >
        Removed latitude limitation in AlongTrackAiming. If latitude is above (resp. below)
        the maximum (resp. minimum) latitude reached by the defining orbit, then aiming
        will be towards East for prograde orbits and towards West for retrograde orbits.
      </action>
      <action dev="bryan" type="fix">
        Fixes broken links on Orekit JavaDoc.
      </action>
      <action dev="pascal" type="fix" issue="558">
        Fixes broken links on Maven site.
      </action>
      <action dev="luc" type="fix" issue="559">
        Take into account changes in MSAFE files names published by NASA.
      </action>
      <action dev="bryan" type="add">
        Add Global Ionosphere Map model.
      </action>
      <action dev="maxime" type="add" issue="554">
        Added propagation in inertial frame.
      </action>
      <action dev="luc" type="fix" issue="557">
        Improved documentation about DatesSelector not being reusable across several
        schedulers during measurements generation.
      </action>
      <action dev="evan" type="fix">
        Fix some possible NPEs in AntexLoader, FieldAngularCoordinates.
      </action>
      <action dev="evan" type="fix">
        Fix locale dependent comparisons in SP3File, TDMParser, and YUMAParser.
      </action>
      <action dev="evan" type="fix">
        Ensure opened streams are closed in ZipJarCrawler, DTM2000, IERSConventions, and
        OceanLoadDeformationCoefficients.
      </action>
      <action dev="bryan" type="add">
        Add DSST Orbit Determination for both Kalman Filter and Batch Least Squares estimator.
      </action>
      <action dev="romaric" type="add">
        Add a events detector based on the geomagnetic field intensity at the satellite altitude
        or at sea level above the satellite, and the associated tests
      </action>
      <action dev="maxime" type="update" issue="549">
        Deleted deprecated methods in EclipseDetector.
      </action>
      <action dev="romaric" type="fix" issue="553">
        Fix the bug of attitude transition with Ephemeris propagator
        by adding a way for the LocalPVProvider to get the attitude at the end of the transition
      </action>
      <action dev="petrus" type="update" issue="518">
        Changing AbstractGNSSAttitudeProvider from public to package-private.
      </action>
      <action dev="romaric" type="fix" issue="551">
        Fix the bug of attitude transition with analytical propagator
        by refreshing the attitude after the events triggering
      </action>
      <action dev="romaric" type="fix" issue="552">
        Fix the bug of attitude transition if a reset occurs during the transition
        by adding margins to the reset of TimeSpanMap to keep the one corresponding to the "after" attitude law.
      </action>
      <action dev="bryan" type="add" issue="522">
        Generalized the GPSPropagator class to handle all GNSS constellations using
        the same algorithm.
      </action>
      <action dev="bryan" type="add" issue="519">
        Added numerical and analytical GLONASS propagators.
      </action>
      <action dev="luc" type="add" >
        Added ambiguity resolution for phase measurements.
        This feature is not complete yet and is considered experimental.
      </action>
      <action dev="bryan" type="update" issue="548">
        Reorganized models package by adding new sub-packages.
      </action>
      <action dev="maxime" type="update" issue="546">
        Updated Hipparchus dependency to version 1.5 in pom.xml file.
      </action>
      <action dev="maxime" type="update" issue="514">
        Deleted unused DerivativeStructure acceleration computation methods.
        In interfaces radiationPressureAcceleration and dragAcceleration, and all their implementations and their tests.
      </action>
      <action dev="evan" type="update" issue="543">
        Change format of itrf-versions.conf to use prefix matching instead of Regular
        Expression matching. All existing itrf-versions.conf files will need to be
        updated. This is to avoid a potential denial of service where a crafted
        itrf-versions.conf could cause the application to hang.
      </action>
      <action dev="evan" type="update" issue="543">
        ZipJarCrawler now uses "!/" to denote the start of the path within the archive
        which matches the convention used by JarURLConnection. ZipJarCrawler used to use
        "!".
      </action>
      <action dev="bryan" type="fix" issue="544" due-to="Josef Probst">
        Fixed endless loop on GPSPropagator and (Field)KeplerianOrbit.
      </action>
      <action dev="maxime" type="add" issue="403">
        Added tests for class UnivariateProcessNoise.
        Working tests for non-Cartesian orbit propagation are still needed.
      </action>
      <action dev="maxime" type="fix" issue="514">
        Deprecated unused DerivativeStructure acceleration computation methods.
        In interfaces radiationPressureAcceleration and dragAcceleration, and all their implementations and their tests.
      </action>
      <action dev="luc" type="add" issue="536">
        Take target radius into account in CircularFieldOfViewDetector and FieldOfViewDetector.
      </action>
      <action dev="maxime" type="fix" issue="539">
        Fixed DTM2000.getDensity method, made it independent of user time zone.
      </action>
      <action dev="luc" type="add" issue="535">
        Take occulting body flattening into account in eclipse detector.
      </action>
      <action dev="maxime" type="fix" issue="538" due-to="Dorian Gegout">
        Fixed default method compareTo in interface ComparableMeasurement.
      </action>
      <action dev="luc" type="add" issue="532">
        Added Shapiro effect modifier for Range and InterSatelliteRange measurements.
      </action>
      <action dev="evan" type="update" issue="389">
        Fix type parametrization of AbstractDetector so that multiple with* methods can be
        called when the type parameter is '?'.
      </action>
      <action dev="evan" type="remove" issue="506">
        Remove EventHandler.Action and FieldEventHandler.Action. Use
        org.hipparchus.ode.events.Action instead.
      </action>
      <action dev="bryan" type="update" issue="527">
        Changed API for magnetic field model to a SI base unit API.
      </action>
      <action dev="evan" type="fix">
        OrekitException preserves the stack trace when formatting the message throws
        another exception.
      </action>
      <action dev="luc" type="remove" issue="530">
        Event detectors, field of view and attitude providers are not serializable anymore.
      </action>
      <action dev="bryan" type="update" issue="526">
        Replaced private class BilinearInterpolatingFunction of Saastamoinen model
        by the one of Hipparchus
      </action>
      <action dev="evan" type="add" issue="507">
        Add Action.RESET_EVENTS to check all detectors for events without recomputing the
        propagation step.
      </action>
      <action dev="evan" type="add" issue="507">
        Add Action.RESET_EVENTS to check all detectors for events without recomputing the
        propagation step.
      </action>
      <action dev="evan" type="add" issue="507">
        Add toString() implementations to SpacecraftState, RecordAndContinue.Event and
        Field versions.
      </action>
      <action dev="evan" type="add" issue="507">
        Add Field version of RecordAndContinue.
      </action>
      <action dev="evan" type="add" issue="507">
        Add Field version of LatitudeCrossingDetector.
      </action>
      <action dev="luc" type="update">
        Removed classes and methods deprecated in the 9.X series.
      </action>
      <action dev="luc" type="fix" issue="528" due-to="Gowtham Sivaraman">
        Fixed parsing of clock in SP3 files.
      </action>
    </release>
    <release version="9.3.1" date="2019-03-16" description="Version 9.3.1 is a minor version of Orekit.
    It fixes an issue with GPS week rollover.">
      <action dev="luc" type="add" issue="534">
        Handle GPS week rollover in GPSDate.
      </action>
    </release>
    <release version="9.3" date="2019-01-25" description="Version 9.3 is a minor version of Orekit.
    It includes both new features and bug fixes. New features introduced in 9.3 are: a new GPSDate class,
    changed OrekitException from checked to unchecked exceptions, parameter drivers scales and reference
    value can be changed, access to Kalman filter internal matrices, position-only measurements in orbit determination,
    support for unofficial versions 2.12 and 2.20 of Rinex files (mainly for spaceborne receivers),
    direct building of appropriate attitude law with eclipses for all GNSS satellite types, inter-satellites
    view detector, measurement generation feature, possibility to use Marshall Solar Activity Future Estimation
    to feed NRL MSISE 2000 atmosphere model, new tropospheric models: Mendes-Pavlis, Vienna 1, Vienna 3, estimated model,
    new mapping functions for tropospheric effect: Global Mapping Function, Niell Mapping Function, Global
    Pression Temperature Models GPT and GPT2, possibility to estimate tropospheric zenith delay,
    clock offset that can be estimated (both for ground station and satellite clocks).">
      <action dev="luc" type="add" issue="516">
        Added a way to manage clock corrections from GPSPropagator.
      </action>
      <action dev="bryan" type="add" issue="498">
        Added several tropospheric models: Mendes-Pavlis, Vienna 1, Vienna 3, estimated model
        where the total zenith delay can be estimated during Orbit Determination.
      </action>
      <action dev="bryan" type="add" issue="498">
        Added Global Mapping Function and Niell Mapping Function to be used with tropospheric
        models.
      </action>
      <action dev="luc" type="add" issue="515">
        Added clock offset parameter at satellites level for orbit determination.
      </action>
      <action dev="luc" type="add" issue="513">
        Added clock offset parameter at ground stations level for orbit determination.
      </action>
      <action dev="bryan" type="add" issue="512">
        Added weather model Global Pressure and Temperature 2.
      </action>
      <action dev="bryan" type="add" issue="511">
        Added weather model Global Pressure and Temperature.
      </action>
      <action dev="luc" type="fix" issue="510">
        Fixed dropped derivatives in TimeStampedFieldPVCoordinates.shiftedBy(dt).
      </action>
      <action dev="luc" type="fix" issue="509">
        Fixed scaling error in ParameterFunction differentiation.
      </action>
      <action dev="luc" type="fix" issue="508">
        Fixed inconsistency leading to inaccuracies in conversions from AbsoluteDate to FieldAbsoluteDate.
      </action>
      <action dev="pascal" type="fix" issue="495">
        The MarshallSolarActivityFutureEstimation class implements
        the NRLMSISE00InputParameters interface.
      </action>
      <action dev="evan" type="fix" issue="486">
        Make FieldTransform.shiftedBy(T) public.
      </action>
      <action dev="evan" type="fix" issue="496">
        Fix JavaDoc for TimeComponents.getSecond().
      </action>
      <action dev="evan" type="update" issue="501">
        Deprecate GFunction in favor of ToDoubleFunction.
      </action>
      <action dev="luc" type="add" issue="494">
        Added a measurements generation feature for use with orbit determination.
        Fixes issue #494
      </action>
      <action dev="luc" type="add">
        Added adapter for event detectors, allowing to wrap existing detector
        while changing their behaviour.
      </action>
      <action dev="luc" type="add">
        Added ground at night detector.
      </action>
      <action dev="luc" type="add">
        Added inter-satellites direct view detector.
      </action>
      <action dev="luc" type="add">
        Added constants defined by IAU 2015 resolution B3 for Sun, Earth and Jupiter.
      </action>
      <action dev="luc" type="add" issue="500">
        Added retrieval of full time span (start time, end time and data) containing
        a specified date in TimeSpanMap.
        Fixes issue #500
      </action>
      <action dev="luc" type="add">
        Added direct building of attitude provider from GNSS satellite type.
      </action>
      <action dev="luc" type="add">
        Added parsing of unofficial versions 2.12 and 2.20 of Rinex files
        (used by some spaceborne receivers like IceSat 1).
      </action>
      <action dev="luc" type="add">
        Added a way to retrieve Rinex header directly from the observations data set.
      </action>
      <action dev="luc" type="add">
        Added position-only measurements in orbit determination.
      </action>
      <action dev="luc" type="fix" issue="491">
        Allow parsing of SP3 files that use non-predefined orbit types.
        Fixes issue #491.
      </action>
      <action dev="maxime" type="add" issue="485">
        Added access to Kalman filter matrices.
        KalmanEstimation interface now has methods returning the physical values of:
        state transition matrix phi, measurement matrix H, innovation matrix S and Kalman gain matrix K.
        The methods are implemented in Model class. A class ModelTest was added to test these values.
        Fixes issue #485
      </action>
      <action dev="luc" type="fix" issue="492" due-to="Lebas">
        Fixed error message for TLE with incorrect checksum.
        Fixes issue #492.
      </action>
      <action dev="maxime" type="fix" issue="490">
        Fixed reference value of parameter drivers updating in Kalman filter.
        When resetting the orbit in the propagator builder, the reference values
        of the drivers are now reset too.
        Fixes issue #490.
      </action>
      <action dev="maxime" type="add" issue="489">
        Made ParameterDriver class fully mutable.
        By adding setters for attributes scale, reference, minimum and maximum values.
        Fixes issue #489.
      </action>
      <action dev="maxime" type="fix" issue="488">
        Fixed method unNormalizeStateVector in Model class of Kalman estimator.
        Previous value did not take into account the reference values of the drivers.
        Fixes issue #488.
      </action>
      <action dev="luc" type="fix" issue="484" due-to="Yannick Jeandroz">
        Changed OrekitException from checked to unchecked exception.
        Most functions do throw such exceptions. As they are unchecked, they are
        not advertised in either `throws` statements in the function signature or
        in the javadoc. So users must consider that as soon as they use any Orekit
        feature, an unchecked `OrekitException` may be thrown. In most cases, users
        will not attempt to recover for this but will only use them to display or
        log a meaningful error message.
        Fixes #484.
      </action>
      <action dev="luc" type="fix" issue="480">
        Added GPSDate class to convert back and forth with AbsoluteDate.
        Fixes #480.
      </action>
      <action dev="evan" type="fix" issue="476">
        Fix generics in EventEnablingPredicateFilter.
        Fixes #476.
      </action>
      <action dev="maxime" type="fix" issue="473">
        Fixed wrong values of radec generated in AngularRaDecMeasurementCreator.
        Fixed wrong values of range rate generated in RangeRateMeasurementCreator.
        Added tests that check the values of measurements for each type of measurement.
        Upgraded precision in Kalman and batch least-squares OD tests that are using range-rate and radec measurements.
        Fixes issue #473.
      </action>
      <action dev="luc" type="fix">
        Derivatives with respect to mass are not computed anymore since several versions,
        some remnants of former computation remained and have now been removed.
      </action>
    </release>
    <release version="9.2" date="2018-05-26" description="Version 9.2 is a minor release of Orekit.
    It introduces several new features and bug fixes. New features introduced in version 9.2 are
    Kalman filter for orbit determination, loading of RINEX files, loading of ANTEX files, loading
    of version d of SP3 files (version a to c were already supported), on-the-fly decompression of .Z
    files, code measurements, phase measurements (but only a very basic implementation for now),
    specific attitude laws (GPS, GLONASS, GALILEO, BEIDOU) with midnight/noon turns, possibility to
    use backward propagation in LS orbit determination, support for any ITRF version, even if EOP
    files do not match the desired version, attitude overriding in constant thrust maneuvers,
    FunctionalDetector, filtering mechanism to insert specific decompression or deciphering algorithms
    during data loading, frames for Lagrange L1 and L2 point for any two related celestial bodies.
    WARNING: phase measurements, GNSS attitude and time-dependent process noise are considered
    experimental features for now, they should not be used yet for operational systems.
    Several bugs have been fixed.">
      <action dev="luc" type="fix">
        Fixed missing eclipse detectors in field version of Solar radiation pressure.
        Fixes issue #366.
      </action>
      <action dev="evan" type="fix">
        Fixed issue where EventHandler.init() was never called.
        Fixes issue #471.
      </action>
      <action dev="luc" type="fix">
        Fixed error in relative humidity units in Marini-Murray tropospheric model.
        Fixes issue #352.
      </action>
      <action dev="luc" type="fix">
        Fixed DSST events detection in the osculating case.
        Fixes issue #398.
      </action>
      <action dev="luc" type="fix">
        Allow several TLE with same date in TLESeries.
        Fixes issue #411.
      </action>
      <action dev="luc" type="fix">
        Fixed compilation problems with JDK 1.8
        Fixes issue #462.
      </action>
      <action dev="luc" type="add" >
        Added specific attitude mode for GNSS satellites: GPS (block IIA, block IIF, block IIF),
        GLONASS, GALILEO, BEIDOU (GEO, IGSO, MEO). This is still considered experimental as there
        are some problems when Sun crosses the orbital plane during a midnight/noon turn maneuver
        (which is a rare event but nevertheless occurs)
      </action>
      <action dev="luc" type="add" >
        Added natural order for observed measurements primarily based on
        chronological order, but with also value comparisons if measurements
        are simultaneous (which occurs a lot in GNSS), and ensuring no
        measurements are lost if stored in SortedSet
      </action>
      <action dev="luc" type="add" due-to="Albert Alcarraz García">
        Added GNSS code measurements
      </action>
      <action dev="luc" type="add" due-to="Albert Alcarraz García">
        Added GNSS phase measurements (very basic implementation for now, not usable as is)
      </action>
      <action dev="luc" type="add" due-to="Albert Alcarraz García">
        Added loading of RINEX observation files (versions 2 and 3)
      </action>
      <action dev="luc" type="fix">
        Fixed compression table reset problem in .Z files
        Fixes issue #450.
      </action>
      <action dev="maxime" type="fix">
        Fixed de-activation of event detection.
        In the propagate(startDate, endDate) function of class "AbstractIntegratedPropagator",
        for dates out of the time interval defined by ]startDate, endDate].
        Fixes issue #449.
      </action>
      <action dev="luc" type="add">
        Added support for loading Unix-compressed files (ending in .Z).
        This file compression algorithm is still widely used in the GNSS
        community (SP3 files, clock files, Klobuchar coefficients...)
        Fixes issue #447.
      </action>
      <action dev="luc" type="add">
        Added a customizable filtering capability in data loading.
        This allows users to insert layers providing features like
        custom decompression algorithms, deciphering, monitoring...
        Fixes issue #446.
      </action>
      <action dev="luc" type="add">
        Allow direct retrieval of rotation part without derivatives from
        LOFType without computing the full transform from inertial frame.
      </action>
      <action dev="maxime" type="fix">
        Added a provider for time-dependent process noise in Kalman estimator.
        This providers allow users to set up realistic models where the process
        noise increases in the along track direction.
        Fixes issue #403.
      </action>
      <action dev="maxime" type="add">
        Increased visibility of attributes in ConstantThrustManeuver class.
        Added getters for all attributes. Also added an attribute name that
        allows the differentiation of the maneuvers, both from a parameter driver
        point of view and from a force model point of view.
        Fixes issue #426.
      </action>
      <action dev="maxime" type="add">
        Increased visibility of attributes in propagator builders.
        By adding getters for all attributes in NumericalPropagatorBuilder
        and AbstractPropagatorBuilder.
        Also made the method findByName in ParameterDriversList public.
        Fixes issue #425.
      </action>
      <action dev="luc" type="fix">
        Ensure the correct ITRF version is used in CCSDS files, regardless
        of the EOP source chosen, defaulting to ITRF-2014.
      </action>
      <action dev="luc" type="fix">
        Split initial covariance matrix and process noise matrix in two
        methods in the covariance matrix provider interface.
      </action>
      <action dev="luc" type="add">
        Added VersionedITRF frame that allow users with needs for very high
        accuracy to specify which ITRF version they want, and stick to it
        regardless of their EOP source.
        Fixes issue #412.
      </action>
      <action dev="luc" type="add">
        Added an itrf-versions.conf configuration file allowing to specify
        which ITRF version each EOP file defines for which date
      </action>
      <action dev="luc" type="add">
        EOP history now contains the ITRF version corresponding to each
        EOP entry on a per date basis
      </action>
      <action dev="luc" type="add">
        Added an ITRFVersion enumerate to simplify conversion between ITRF frames,
        even when no direct Helmert transformation is available
      </action>
      <action dev="luc" type="add">
        Added TransformProviderUtility to reverse or combine TransformProvider instances.
      </action>
      <action dev="luc" type="add">
        Allow attitude overriding during constant-thrust maneuvers.
        Fixes issue #410.
      </action>
      <action dev="luc" type="fix">
        Fixed out-of-sync attitude computation near switch events in AttitudeSequence.
        Fixes issue #404.
      </action>
      <action dev="luc" type="add">
        Added a method to extract sub-ranges from TimeSpanMap instances.
      </action>
      <action dev="luc" type="fix">
        Fixed TLE creation with B* coefficients having single digits like 1.0e-4.
        Fixes issue #388.
      </action>
      <action dev="evan" type="add">
        Add FunctionalDetector.
      </action>
      <action dev="luc" type="add">
        Added handling of IGS ANTEX GNSS antenna models file.
      </action>
      <action dev="luc" type="add">
        Added support for SP3-d files.
      </action>
      <action dev="luc" type="fix">
        Improved SP3 files parsing.
        Some files already operationally produced by IGS Multi-GNSS Experiment (MGEX)
        exceed the maximum number of satellites supported by the regular SP3-c file
        format (which is 85 satellites) and extended the header, without updating the
        format version to SP3-d, which specifically raises the 85 satellites limitation.
        Fixes issue #376.
      </action>
      <action dev="maxime" type="add">
        Allow backward propagation in batch LS orbit determination.
        Fixes issue #375.
      </action>
      <action dev="maxime" type="add">
        Added covariance matrix to PV measurements.
        Fixes issue #374.
      </action>
      <action dev="luc" type="fix">
        Fixed issue when converting very far points (such as Sun center) to geodetic coordinates.
        Fixes issue #373.
      </action>
      <action dev="luc" type="add" >
        Added more conversions between PV coordinates and DerivativeStructure.
        This simplifies for example getting the time derivative of the momentum.
      </action>
      <action dev="maxime" type="fix">
        Fixed weights for angular measurements in W3B orbit determination.
        Fixed in test and tutorial.
        Fixes issue #370.
      </action>
      <action dev="luc" type="add" due-to="Julio Hernanz">
        Added frames for L1 and L2 Lagrange points, for any pair of celestial bodies.
      </action>
    </release>
    <release version="9.1" date="2017-11-26"
             description="Version 9.1 is a minor release of Orekit. It introduces a few new
             features and bug fixes. New features introduced in version 9.1 are some
             frames in OEM parser, retrieval of EOP from frames and ground station displacements
             modelling (both displacements due to tides and displacements due to ocean loading),
             and retrieval of covariance matrix in orbit determination. Several bugs have been fixed.
             Version 9.1 depends on Hipparchus 1.2.">
      <action dev="evan" type="add">
        Added ITRF2005 and ITRF2008 to the frames recognized by OEMParser.
        Fixes issue #361.
      </action>
      <action dev="evan" type="fix">
        Fixed FiniteDifferencePropagatorConverter so that the scale factor is only applied
        once instead of twice.
        Fixes issue #362.
      </action>
      <action dev="maxime" type="fix">
        Fixed derivatives computation in turn-around range ionospheric delay modifier.
        Fixes issue #369.
      </action>
      <action dev="evan" type="fix">
        Disabled XML external resources when parsing rapid XML TDM files.
        Part of issue #368.
      </action>
      <action dev="evan" type="fix">
        Disabled XML external resources when parsing rapid XML EOP files.
        Part of issue #368.
      </action>
      <action dev="evan" type="fix">
        Fixed NPE in OrekitException when localized string is null.
      </action>
      <action dev="luc" type="fix">
        Fixed a singularity error in derivatives for perfectly circular orbits in DSST third body force model.
        Fixes issue #364.
      </action>
      <action dev="luc" type="fix" due-to="Lucian Bărbulescu">
        Fixed an error in array size computation for Hansen coefficients.
        Fixes issue #363.
      </action>
      <action dev="luc" type="add">
        Added a way to retrieve EOP from frames by walking the frames hierarchy tree
        using parent frame links. This allows to retrieve EOP from topocentric frames,
        from Earth frames, from TOD...
      </action>
      <action dev="luc" type="add">
        Take ground stations displacements into account in orbit determination.
        The predefined displacement models are the direct effect of solid tides
        and the indirect effect of ocean loading, but users can add their own models
        too.
      </action>
      <action dev="luc" type="add">
        Added ground stations displacements due to ocean loading as per IERS conventions,
        including all the 342 tides considered in the HARDISP.F program.
        Computation is based on Onsala Space Observatory files in BLQ format.
      </action>
      <action dev="luc" type="add">
        Added ground points displacements due to tides as per IERS conventions.
        We have slightly edited one entry in table 7.3a from IERS 2010 conventions
        to fix a sign error identified by Dr. Hana Krásná from TU Wien (out of phase
        radial term for the P₁ tide, which is -0.07mm in conventions when it should be
        +0.07mm). This implies that our implementation may differ up to 0.14mm from
        other implementations.
      </action>
      <action dev="luc" type="fix">
        Avoid intermixed ChangeForwarder instances calling each other.
        Fixes issue #360.
      </action>
      <action dev="maxime" type="fix">
        Modified the way the propagation parameter drivers are mapped in the
        Jacobian matrix in class "Model".
        Added a test for multi-sat orbit determination with estimated
        propagation parameters (µ and SRP coefficients).
        Fixes issue #354.
      </action>
      <action dev="luc" type="fix">
        Added a convenience method to retrieve covariance matrix in
        physical units in orbit determination.
        Fixes issue #353.
      </action>
      <action dev="luc" type="fix" due-to="Rongwang Li">
        Fixed two errors in Marini-Murray model implementation.
        Fixes issue #352.
      </action>
      <action dev="luc" type="fix">
        Prevent duplicated Newtonian attraction in FieldNumericalPropagator.
        Fixes issue #350.
      </action>
      <action dev="luc" type="fix">
        Copy additional states through impulse maneuvers.
        Fixes issue #349.
      </action>
      <action dev="luc" type="fix">
        Removed unused construction parameters in ShiftingTransformProvider
        and InterpolatingTransformProvider.
        Fixes issue #356.
      </action>
      <action dev="luc" type="fix">
        Fixed wrong inertial frame for Earth retrieved from CelestialBodyFactory.
        Fixes issue #355.
      </action>
      <action dev="luc" type="update">
        Use a git-flow like branching workflow, with a develop branch for bleeding-edge
        development, and master branch for stable published versions.
      </action>
    </release>
    <release version="9.0.1" date="2017-11-01"
             description="Version 9.0.1 is a patch release of Orekit.
            It fixes security issus 368.">
      <action dev="evan" type="fix">
        Disabled XML external resources when parsing rapid XML TDM files.
        Part of issue #368.
      </action>
      <action dev="evan" type="fix">
        Disabled XML external resources when parsing rapid XML EOP files.
        Part of issue #368.
      </action>
    </release>
    <release version="9.0" date="2017-07-26"
             description="Version 9.0 is a major release of Orekit. It introduces several new
             features and bug fixes. New features introduced in version 9.0 are Taylor algebra
             propagation (for high order uncertainties propagation or very fast Monte-Carlo
             studies), multi-satellites orbit determination, parallel multi-satellites propagation,
             parametric accelerations (polynomial and harmonic), turn-around measurements,
             inter-satellite range measurements, rigth ascension/declination measurements,
             Antenna Phase Center measurements modifiers, EOP estimation in precise orbit
             determination, orbit to attitude coupling in partial derivatives, parsing of CCSDS
             Tracking Data Messages, parsing of university of Bern Astronomical Institute files
             for Klobuchar coefficients, ITRF 2014, preservation of non-Keplerian orbits derivatives,
             JB2008 atmosphere model, NRL MSISE 2000 atmosphere model, boolean combination of events
             detectors, ephemeris writer, speed improvements when tens of thousands of measurements
             are used in orbit determination, Danish translations. Several bugs have been fixed.">
      <action dev="luc" type="add">
        Added on-board antenna phase center effect on inter-satellites range measurements.
      </action>
      <action dev="luc" type="add">
        Added on-board antenna phase center effect on turn-around range measurements.
      </action>
      <action dev="luc" type="add">
        Added on-board antenna phase center effect on range measurements.
      </action>
      <action dev="luc" type="update">
        Moved Bias and OutlierFilter classes together with the other estimation modifiers.
      </action>
      <action dev="luc" type="update">
        Forced states derivatives to be dimension 6 rather than either 6 or 7. The
        additional mass was not really useful, it was intended for maneuvers calibration,
        but in fact during maneuver calibration we adjust either flow rate or specific
        impulse but not directly mass itself.
      </action>
      <action dev="luc" type="add">
        Added parametric acceleration force models, where acceleration amplitude is a
        simple parametric function. Acceleration direction is fixed in either inertial
        frame, or spacecraft frame, or in a dedicated attitude frame overriding spacecraft
        attitude. The latter could for example be used to model solar arrays orientation if
        the force is related to solar arrays). Two predefined implementations are provided,
        one for polynomial amplitude and one for harmonic amplitude. Users can add other
        cases at will. This allows for example to model the infamous GPS Y-bias, which is
        thought to be related to a radiator thermal radiation.
      </action>
      <action dev="luc" type="remove">
        Removed obsolete Cunningham and Droziner attraction models. These models have
        been superseded by Holmes-Featherstone attraction model available since 2013
        in Orekit.
      </action>
      <action dev="luc" type="update">
        Take orbit to attitude coupling into account in the partial derivatives for all attitude modes.
        Fixes issue #200.
      </action>
      <action dev="luc" type="update">
        Merged FieldAttitudeProvider into AttitudeProvider.
      </action>
      <action dev="luc" type="update">
        Simplified ForceModel interface. It does not require dedicated methods anymore for
        computing derivatives with respect to either state or parameters.
      </action>
      <action dev="luc" type="remove">
        Removed Jacchia-Bowman 2006 now completely superseded by Jacchia-Bowman 2008.
      </action>
      <action dev="luc" type="update">
        Make Jacchia-Bowman 2008 thread-safe and field-aware.
      </action>
      <action dev="luc" type="update">
        Make NRL MSISE 2000 thread-safe and field-aware.
      </action>
      <action dev="luc" type="update">
        Make DTM2000 thread-safe and field-aware.
      </action>
      <action dev="luc" type="add">
        Added support for ITRF 2014.
        As of mid-2017, depending on the source of EOP, the ITRF retrieved using
        FramesFactory.getITRF will be either ITRF-2014 (if using EOP 14 C04) or
        ITRF-2008 (if using EOP 08 C04, bulletins A, bulletins B, or finals .all).
        If another ITRF is needed, it can be built using HelmertTransformation.
      </action>
      <action dev="luc" type="remove">
        Removed classes and methods deprecated in 8.0.
      </action>
      <action dev="luc" type="add">
        Added coordinates of all intermediate participants in estimated measurements.
        This will allow estimation modifiers to get important vectors (sighting
        directions for example) without recomputing everything from the states.
      </action>
      <action dev="luc" type="add">
        Added a multi-satellites orbit determination feature.
      </action>
      <action dev="luc" type="add">
        Added one-way and two-way inter-satellites range measurements.
      </action>
      <action dev="luc" type="fix" due-to="Glenn Ehrlich">
        Avoid clash with Python reserved keywords and, or and not in BooleanDetector.
      </action>
      <action dev="luc" type="add" due-to="Maxime Journot">
        Added right ascension and declination angular measurements.
      </action>
      <action dev="luc" type="add">
        Added a parallel propagation feature for addressing multi-satellites needs.
        Propagators of different types (analytical, semi-analytical, numerical,
        ephemerides ...) can be mixed at will.
      </action>
      <action dev="luc" type="fix">
        Fixed Gaussian quadrature inconsistent with DSST theory when orbit derivatives are present.
        Fixes issue #345.
      </action>
      <action dev="luc" type="fix">
        Fixed infinite recursion when attempting two orbit determinations in row.
        Fixes issue #347.
      </action>
      <action dev="luc" type="add" due-to="Lars Næsbye Christensen">
        Added Danish translations.
        Fixes issue #346.
      </action>
      <action dev="luc" type="add" >
        Allow estimation of polar motion (offset plus linear drift) and prime meridian
        correction (offset plus linear drift) in orbit determination. This is essentially
        equivalent to add correction to the xp, yp, dtu1 and lod Earth Orientation Parameters.
      </action>
      <action dev="luc" type="add">
        Parameters in orbit determination can be associated with a per-parameter reference date.
      </action>
      <action dev="luc" type="fix">
        Fixed wrong generation of FieldTransforms by time stamped cache, when generation
        happens backward in time.
        Fixes issue #344.
      </action>
      <action dev="luc" type="update">
        Improved computation ground station parameters derivatives
        in orbit determination.
      </action>
      <action dev="luc" type="update" >
        Use automatic differentiation for all orbit determination measurements types.
        This allows simpler evolutions to estimate parameters for which derivatives
        are not straightforward to compute; some of these parameters are needed for
        precise orbit determination.
      </action>
      <action dev="luc" type="add" due-to="Maxime Journot">
        Added parsing of University of Bern Astronomical Institute files for α and β Klobuchar coefficients.
      </action>
      <action dev="luc" type="add" due-to="Maxime Journot">
        Added parsing of CCSDS TDM (Tracking Data Messages) files, both text and XML.
      </action>
      <action dev="luc" type="fix" due-to="Florentin-Alin Butu">
        Fixed lighting ratio in solar radiation pressure for interplanetary trajectories.
      </action>
      <action dev="hank" type="fix">
        Allow small extrapolation before and after ephemeris.
        Fixes issue #261.
      </action>
      <action dev="luc" type="fix">
        Fixed missing attitude in DSST mean/osculating conversions.
        Fixes issue #339.
      </action>
      <action dev="luc" type="fix">
        Optionally take lift component of the drag force into account in BoxAndSolarArraySpacecraft.
        Fixes issue #324.
      </action>
      <action dev="luc" type="fix" due-to="James Schatzman">
        Change visibility of getTargetPV in GroundPointing to public so it can be subclassed by
        users in other packages.
        Fixes issue #341.
      </action>
      <action dev="luc" type="update">
        Deprecated the TLESeries class. The file format used was considered to be too specific and
        the API not really well designed. Users are encouraged to use their own parser for series of TLE.
      </action>
      <action dev="luc" type="fix" due-to="Gavin Eadie">
        Removed dead code in deep SDP4 propagation model.
        Fixes issue #342.
      </action>
      <action dev="luc" type="fix" due-to="Quentin Rhone">
        Added a way to prefix parameters names when estimating several maneuvers
        in one orbit determination.
        Fixes issue #338.
      </action>
      <action dev="luc" type="fix" due-to="Pascal Parraud">
        Removed unneeded reset at end of sample creation in propagators conversion.
        Fixes issue #335.
      </action>
      <action dev="luc" type="fix" due-to="Michiel Zittersteijn">
        Fixed wrong angle wrapping computation in IodLambert.
      </action>
      <action dev="luc" type="fix" due-to="Lucian Barbulescu">
        Fixed boundaries of thrust parameter driver in ConstantThrustManeuver.
        Fixes issue #327.
      </action>
      <action dev="luc" type="fix" due-to="Hao Peng">
        Allow some old version of TLE format to be parsed correctly.
        Fixes issue #330.
      </action>
      <action dev="luc" type="fix" due-to="James Schatzman">
        Fixed ArrayOutOfBoundException appearing when converting dates at past or future infinity
        to string.
        Fixes issue #340.
      </action>
      <action dev="luc" type="fix">
        Extended range of DateComponents to allow the full integer range as days offset
        from J2000.
      </action>
      <action dev="luc" type="fix">
        Prevent NaN appearing in UTC-TAI offsets for dates at past or future infinity.
      </action>
      <action dev="luc" type="fix">
        Prevent central attraction coefficient from being adjusted in TLEPropagatorBuilder,
        as it is specified by the TLE theory.
        Fixes issue #313.
      </action>
      <action dev="luc" type="fix" due-to="Hao Peng">
        Added a flag to prevent resetting initial state at the end of integrating propagators.
        Fixes issue #251.
      </action>
      <action dev="luc" type="fix">
        Tutorials now all rely on orekit-data being in user home folder.
        Fixes issue #245.
      </action>
      <action dev="luc" type="fix">
        Apply delay corresponding to h = 0 when station altitude is below 0 in SaastamoinenModel.
        Fixes issue #202.
      </action>
      <action dev="luc" type="add">
        Added derivatives to orbits computed from non-Keplerian models, and use
        these derivatives when available. This improves shiftedBy() accuracy,
        and as a consequence also the accuracy of EventShifter. As example, when
        comparing shiftedBy and numerical model on a low Earth Sun Synchronous Orbit,
        with a 20x20 gravity field, Sun and Moon third bodies attractions, drag and
        solar radiation pressure, shifted position errors without derivatives are 18m
        after 60s, 72m after 120s, 447m after 300s; 1601m after 600s and 3141m after
        900s, whereas the shifted position errors with derivatives are 1.1m after 60s,
        9.1m after 120s, 140m after 300s; 1067m after 600s and 3307m after 900s.
      </action>
      <action dev="luc" type="fix">
        Preserved non-Keplerian acceleration in spacecraft state when computed from numerical propagator.
        Fixes issue #183.
      </action>
      <action dev="luc" type="fix">
        Fixed accuracy of FieldAbsoluteDate.
        Fixes issue #337.
      </action>
      <action dev="luc" type="fix">
        Fixed eccentricity computation for hyperbolic Cartesian orbits.
        Fixes issue #336.
      </action>
      <action dev="luc" type="fix">
        Fixed an array out of bounds error in DSST zonal short periodics terms.
      </action>
      <action dev="luc" type="fix" due-to="Maxime Journot">
        Fixed a factor two error in tropospheric and ionospheric modifiers.
      </action>
      <action dev="luc" type="add" due-to="Maxime Journot">
        Added turn-around (four-way range) measurements to orbit determination.
      </action>
      <action dev="luc" type="update">
        Updated dependency to Hipparchus 1.1, released on 2017, March 16th.
        Fixes issue #329.
      </action>
      <action dev="evan" type="add">
        Added simple Boolean logic with EventDetectors.
      </action>
      <action dev="luc" type="add">
        Added getGMSTRateFunction to IEEEConventions to compute accurately Earth rotation rate.
      </action>
      <action dev="luc" type="update">
        OneAxisEllipsoid can now transform FieldGeodeticPoint from any field
        and not only DerivativeStructure.
      </action>
      <action dev="luc" type="add">
        Completed field-based Cartesian and angular coordinates with missing
        features that were only in the double based versions.
      </action>
      <action dev="luc" type="update" due-to="Maxime Journot">
        Use DerivativeStructure to compute derivatives for Range measurements.
      </action>
      <action dev="luc" type="update">
        Improved conversion speed from Cartesian coordinates to geodetic coordinates
        by about 15%.
      </action>
      <action dev="evan" type="add">
        Replace OrbitFile interface with EphemerisFile, adding support for multiple
        ephemeris segments and the capability to create a propagator from an ephemeris.
      </action>
      <action dev="hank" type="add">
        Added EphemerisFileWriter interface for serializing EphemerisFiles to external
        file formats, and implemented the OEMWriter for CCSDS OEM file export support.
      </action>
      <action dev="hank" type="add">
        Added OrekitEphemerisFile object for encapsulating propagator outputs into an
        EphemerisFile which can then be exported with EphemerisFileWriter classes.
      </action>
      <action dev="luc" type="fix">
        Fixed thread-safety issues in DTM2000 model.
        Fixes issue #258.
      </action>
      <action dev="pascal" type="add">
        Added JB2008 atmosphere model.
      </action>
      <action dev="pascal" type="add">
        Added NRLMSISE-00 atmosphere model.
      </action>
      <action dev="luc" type="fix" due-to="Hao Peng">
        Fixed outliers configuration parsing in orbit determination tutorial and test.
        Fixes issue #249
      </action>
      <action dev="luc" type="fix" >
        Greatly improved orbit determination speed when a lot of measurements are used
        (several thousands).
      </action>
      <action dev="luc" type="fix" >
        Fixed ant build script to run Junit tests.
        Fixes issue #246.
      </action>
      <action dev="luc" type="update">
        Added a protection against zero scale factors for parameters drivers.
      </action>
      <action dev="evan" type="fix">
        Fix AbsoluteDate.createMJDDate when the time scale is UTC and the date
        is during a leap second.
        Fixes issue #247
      </action>
      <action dev="luc" type="fix" >
        Fixed ant build script to retrieve Hipparchus dependencies correctly.
        Fixes issue #244.
      </action>
    </release>
    <release version="8.0.1" date="2017-11-01"
             description="Version 8.0.1 is a patch release of Orekit.
            It fixes security issus 368.">
      <action dev="evan" type="fix">
        Disabled XML external resources when parsing rapid XML EOP files.
        Part of issue #368.
      </action>
    </release>
    <release version="8.0" date="2016-06-30"
             description="Version 8.0 is a major release of Orekit. It introduces several new
             features and bug fixes as well as a major dependency change. New features introduced
             in version 8.0 are orbit determination, specialized propagator for GPS satellites
             based on SEM or YUMA files, computation of Dilution Of Precision and a new angular
             separation event detector. Several bugs have been fixed. A major change introduced
             with version 8.0 is the switch from Apache Commons Math to Hipparchus as the
             mathematical library, which also implied switching from Java 6 to Java 8.">
      <action dev="luc" type="fix" due-to="Andrea Antolino">
        Improved accuracy of orbits Jacobians.
        Fixes issue #243.
      </action>
      <action dev="luc" type="update">
        Deprecated PropagationException, replaced by OrekitException.
      </action>
      <action dev="evan" type="fix" due-to="Greg Carbott">
        Fix bug in restarting propagation with a ConstantThrustManeuver with an
        updated initial condition.
      </action>
      <action dev="luc" type="fix">
        Fixed a display error for dates less than 0.5ms before a leap second.
      </action>
      <action dev="luc" type="update">
        Use ParameterDriver with scale factor for both orbit determination, conversion,
        and partial derivatives computation when finite differences are needed.
      </action>
      <action dev="luc" type="fix">
        Apply impulse maneuver correctly in backward propagation.
        Fixes issue #241.
      </action>
      <action dev="luc" type="add">
        Added angular separation detector. This is typically used to check separation
        between spacecraft and the Sun as seen from a ground station, to avoid interferences
        or damage.
      </action>
      <action dev="luc" type="update">
        All class and methods that were deprecated in the 7.X series have been removed.
      </action>
      <action dev="luc" type="update">
        Allow ICGEM gravity field reader to parse non-Earth gravity fields.
      </action>
      <action dev="evan" type="add">
        Add methods for a integration step handler to tell if the start/end of the step is
        interpolated due to event detection. Also added ability to add a step handler in
        ephemeris mode.
      </action>
      <action dev="evan" type="fix">
        Switch to a continuous Ap to Kp geomagnetic index conversion.
        Fixes issue #240.
      </action>
      <action dev="pascal" type="add">
        Added computation of Dilution Of Precision (DOP).
      </action>
      <action dev="pascal" type="add">
        Added a specialized propagator for GPS spacecrafts, based on
        SEM or YUMA files.
      </action>
      <action dev="luc" type="update">
        Ported the new Hipparchus event handling algorithm to Orekit.
        This improves robustness in corner cases, typically when different
        event detectors triggers at very close times and one of them
        resets the state such that it affects the other detectors.
      </action>
      <action dev="luc" type="update">
        Simplified step interpolators API, replacing the setDate/getState
        pair with an interpolated state getter taking a date argument.
      </action>
      <action dev="luc" type="update">
        Switched from Apache Commons Math to Hipparchus library.
      </action>
      <action dev="luc" type="add">
        Added an orbit determination feature!
      </action>
      <action dev="evan" type="add">
        Add EventHandler to record all events.
      </action>
      <action dev="evan" type="fix">
        Fix exception during event detection using
        NumericalPropagator.getGeneratedEphemeris() near the start/end date of
        the generated ephemeris.
        Fixes issue #238
      </action>
    </release>
    <release version="7.2.1" date="2017-11-01"
             description="Version 7.2.1 is a patch release of Orekit.
            It fixes security issus 368.">
      <action dev="evan" type="fix">
        Disabled XML external resources when parsing rapid XML EOP files.
        Part of issue #368.
      </action>
    </release>
    <release version="7.2" date="2016-04-05"
             description="Version 7.2 is a minor release of Orekit. It introduces several new
             features and bug fixes. The most important features introduced in version 7.2
             are handling of GLONASS and QZSS time scales, support for local time zones
             according to ISO-8601 standard, and finer tuning of short period terms in
             DSST propagator. Version 7.2 depends on version 3.6.1 of Apache Commons Math,
             which also fixes a bug related to close events detection.">
      <action dev="luc" type="add">
        Added GLONASS and QZSS time scales. These time scales my be used in SP3-c files.
      </action>
      <action dev="luc" type="add">
        Added parsing and displaying of local time according to ISO-8601 standard.
      </action>
      <action dev="luc" type="fix">
        Added some protections against malformed SP3 files.
      </action>
      <action dev="luc" type="fix">
        Fixed Newcomb operators generation in DSST for high degree gravity fields.
        Fixes issue #237
      </action>
      <action dev="luc" type="update">
        Improved tuning of DSST tesseral force models. Users can now tune max degree,
        max eccentricity power and max frequency in mean longitude for short
        period terms, as well as for m-daily terms.
      </action>
      <action dev="luc" type="update">
        Improved tuning of DSST zonal force models. Users can now tune max degree,
        max eccentricity power and max frequency in true longitude for short
        period terms.
      </action>
      <action dev="luc" type="fix">
        Fixed wrong continuous maneuver handling in backward propagation.
        Fixes issue #236
      </action>
    </release>
    <release version="7.1" date="2016-02-07"
             description="Version 7.1 is a minor release of Orekit. It introduces several new
             features and bug fixes. The most important features introduced in version 7.1
             are a lot of new event detectors (field of view based detectors supporting any FoV
             shape, either on ground targetting spacecraft or on spacecraft and targetting
             ground defined zones with any shape, extremum elevation detector, anomaly,
             latitude argument, or longitude argument crossing detectors, either true, mean
             or eccentric, latitude and longitude extremum detectors, latitude and longitude
             crossing detectors), new event filtering capability based on user-provided
             predicate function, ability to customize DSST interpolation grid for short period
             elements, ability to retrieve DSS short periodic coefficients, removed some arbitrary
             limitations in DSST tesseral and zonal contribution, ability to set short period
             degree/order to smaller values than mean elements in DSST, vastly improved
             frames transforms efficiency for various Earth frames, three different types of
             solar radiation pressure coefficients, new tabulated attitudes related to Local
             Orbital Frame, smooth attitude transitions in attitudes sequences, with derivatives
             continuity at both endpoint, ground zone sampling either in tiles or grid with fixed
             or track-based orientation, derivatives handling in geodetic points, parsing of TLE
             with non-unclassified modifiers, support for officiel WMM coefficients from NOAA,
             support for tai-utc.dat file from USNO, tropospheric refraction model following
             Recommendation ITU-R P.834-7, geoid model based on gravity field, and use of the new
             Apache Commons Math rotation API with either Frame transform convention or vector
             operator convention. Numerous bugs were also fixed.
             Version 7.1 depends on version 3.6 of Apache Commons Math.">
      <action dev="thierry" type="add">
        Added tropospheric refraction correction angle following Recommendation ITU-R P.834-7.
      </action>
      <action dev="luc" type="add">
        Added a way to configure max degree/order for short periods separately
        from the mean elements settings in DSST tutorial.
      </action>
      <action dev="luc" type="fix">
        Fixed limitation to degree 12 on zonal short periods, degree/order 8 on
        tesseral short periods, and degree/order 12 for tesseral m-dailies in DSST.
      </action>
      <action dev="luc" type="fix">
        Fixed wrong orbit type in propagator conversion. The type specified by
        user was ignored when computing variable stepsize integrator tolerances.
      </action>
      <action dev="luc" type="add">
        Set up three different implementations of radiation pressure coefficients,
        using either a single reflection coefficient, or a pair of absorption
        and specular reflection coefficients using the classical convention about
        specular reflection, or a pair of absorption and specular reflection
        coefficients using the legacy convention from the 1995 CNES book.
        Fixes issue #170
      </action>
      <action dev="luc" type="fix">
        Fixed wrong latitude normalization in FieldGeodeticPoint.
      </action>
      <action dev="luc" type="fix">
        Fixed blanks handling in CCSDS ODM files.
        Fixes issue #232
      </action>
      <action dev="luc" type="fix">
        Fixed FramesFactory.getNonInterpolatingTransform working only
        in one direction.
        Fixes issue #231
      </action>
      <action dev="evan" type="add">
        Added Field of View based event detector for ground based sensors.
      </action>
      <action dev="luc" type="add">
        Added a getFootprint method to FieldOfView for projecting Field Of View
        to ground, taking limb of ellipsoid into account (including flatness) if
        Field Of View skims over horizon.
      </action>
      <action dev="luc" type="add">
        Added a pointOnLimb method to Ellipsoid for computing points that lie
        on the limb as seen from an external observer.
      </action>
      <action dev="luc" type="add">
        Added an isInside predicate method to Ellipsoid for checking points location.
      </action>
      <action dev="evan" type="fix">
        Support parsing lowercase values in CCSDS orbit data messages.
        Fixes issue #230
      </action>
      <action dev="luc" type="add">
        Added a generic FieldOfViewDetector that can handle any Field Of View shape.
        The DihedralFieldOfViewDetector is deprecated, but the CircularFieldOfViewDetector
        which corresponds to a common case that can be computed more accurately and faster
        than the new generic detector is preserved.
      </action>
      <action dev="luc" type="add">
        Added a FieldOfView class to model Fields Of View with any shape.
      </action>
      <action dev="luc" type="add">
        Added a FootprintOverlapDetector which is triggered when a sensor
        Field Of View (any shape, even split in non-connected parts or
        containing holes) overlaps a geographic zone, which can be non-convex,
        split in different sub-zones, have holes, contain the pole...
        Fixes issue #216
      </action>
      <action dev="luc" type="fix" due-to="Carlos Casas">
        Added a protection against low altitudes in JB2006 model.
        Fixes issue #214
      </action>
      <action dev="luc" type="fix" due-to="Petrus Hyvönen">
        Enlarged access to SGP4 and DeepSDP4 propagators.
        Fixes issue #207
      </action>
      <action dev="luc" type="fix">
        Fixed covariance matrices units when read from CCSDS ODM files. The
        data returned at API level are now consistent with SI units, instead of being
        kilometer-based.
        Fixes issue #217
      </action>
      <action dev="luc" type="fix">
        Fixed DSST ephemeris generation.
        Fixes issue #222
      </action>
      <action dev="luc" type="update">
        Vastly improved DSS short period terms interpolation.
      </action>
      <action dev="luc" type="fix">
        Use new Rotation API from Apache Commons Math 3.6.
        This API allows to use both vector operator convention and frames
        transform convention naturally. This is useful when axis/angles are
        involved, or when composing rotations. This probably fixes one of
        the oldest stumbling blocks for Orekit users.
      </action>
      <action dev="luc" type="fix">
        Fixed state partial derivatives in drag force model.
        Fixes issue #229
      </action>
      <action dev="evan" type="fix">
        Fixed incorrect density in DTM2000 when the input position is not in ECI
        or ECEF.
        Fixes issue #228
      </action>
      <action dev="evan" type="add">
        Added capability to use a single EventHandler with multiple types of
        EventDetectors.
      </action>
      <action dev="luc" type="add" >
        Added a way to customize interpolation grid in DSST, either using a fixed number
        of points or a maximum time gap between points, for each mean elements integration
        step.
      </action>
      <action dev="luc" type="add" >
        Added TabulatedLofOffset for attitudes defined by tabulating rotations between Local Orbital Frame
        and spacecraft frame.
        Fixes issue #227
      </action>
      <action dev="luc" type="fix" >
        Fixed wrong ephemeris generation for analytical propagators with maneuvers.
        Fixes issue #224.
      </action>
      <action dev="luc" type="fix" >
        Fixed date offset by one second for TLE built from their components,
        if a leap second was introduced earlier in the same year.
        Fixes issue #225.
      </action>
      <action dev="luc" type="fix" >
        Allow parsing TLE with non-unclassified modifier.
      </action>
      <action dev="luc" type="add" >
        As a side effect of fixing issue #223, KeplerianPropagator and
        Eckstein-Hechler propagator are now serializable.
      </action>
      <action dev="luc" type="fix" >
        Fixed missing additional states handling in ephemeris propagators
        created from analytical propagators.
      </action>
      <action dev="luc" type="fix" >
        Fixed NPE and serialization issues in ephemeris propagators created
        from analytical propagators.
        Fixes issue #223.
      </action>
      <action dev="luc" type="fix" >
        Fixed time scale issues in JPL ephemerides and IAU pole models.
        The time used for internal computation should be TDB, not TT.
      </action>
      <action dev="luc" type="fix" >
        Fixed an issue with backward propagation on analytical propagator.
        During first step, the analytical interpolator wrongly considered the
        propagation was forward.
      </action>
      <action dev="luc" type="add" >
        Added a way to retrieve short period coefficients from DSST as
        spacecraft state additional parameters. This is mainly intended
        for test and validation purposes.
      </action>
      <action dev="luc" type="fix" >
        Prevent small overshoots of step limits in event detection.
        Fixes issue #218.
      </action>
      <action dev="luc" type="fix" >
        Handle string conversion of dates properly for dates less than 1 millisecond
        before midnight (they should not appear as second 60.0 of previous minute but
        should rather wrap around to next minute).
        Partly fixes issue #218.
      </action>
      <action dev="luc" type="fix" >
        Enforce Lexicographical order in DirectoryCrawler, to ensure reproducible
        loading. Before this changes, some tests could fail in one computer while
        succeeding in another computer as we use a mix of DE-4xx files, some having
        a different EMRAT (81.30056907419062 for DE-431, 81.30056 for DE-405 and DE-406).
      </action>
      <action dev="luc" type="add" >
        Added EventEnablingPredicateFilter to filter event based on an user-provided
        enabling predicate function. This allow for example to dynamically turn some
        events on and off during propagation or to set up some elaborate logic like
        triggering on elevation first time derivative (i.e. one elevation maximum)
        but only when elevation itself is above some threshold.
      </action>
      <action dev="luc" type="update" >
        Renamed EventFilter into EventSlopeFilter.
      </action>
      <action dev="luc" type="add" >
        Added elevation extremum event detector.
      </action>
      <action dev="luc" type="fix" >
        Fixed ellipsoid tessellation with large tolerances.
        Fixes issue #215.
      </action>
      <action dev="evan" type="fix" >
        Fixed numerical precision issues for start/end dates of generated
        ephemerides.
        Fixes issues #210
      </action>
      <action dev="luc" type="add" >
        Added anomaly, latitude argument, or longitude argument crossings detector,
        either true, mean or eccentric.
        Fixes issue #213.
      </action>
      <action dev="luc" type="add" >
        Added latitude and longitude extremum detector.
      </action>
      <action dev="luc" type="add" >
        Added latitude and longitude crossing detector.
      </action>
      <action dev="luc" type="add" >
        Added a way to convert between PVA and geodetic points with time derivatives.
      </action>
      <action dev="luc" type="add" >
        Allow truncation of tiles in ellipsoid tessellation.
      </action>
      <action dev="luc" type="add" >
        Propagator builders can now be configured to accept any orbit types
        and any position angle types in the input flat array.
        Fixes issue #208.
      </action>
      <action dev="luc" type="add" >
        Added smooth attitude transitions in attitudes sequences, with derivatives
        continuity at both endpoints of the transition that can be forced to match
        rotation, rotation rate and rotation acceleration.
        Fixes issue #6.
      </action>
      <action dev="luc" type="fix" >
        Fixed attitudes sequence behavior in backward propagation.
        Fixes issue #206.
      </action>
      <action dev="luc" type="add" >
        Added factory methods to create AbsoluteDate instances from MJD or JD.
        Fixes issue #193.
      </action>
      <action dev="luc" type="fix" due-to="Joris Olympio">
        Fixed wrong attitude switches when an event occurs but the active attitude mode
        is not the one it relates to.
        Fixes issue #190.
      </action>
      <action dev="luc" type="add"  due-to="Joris Olympio">
        Added a way to be notified when attitude switches occur.
        Fixes issue #190.
      </action>
      <action dev="luc" type="fix" >
        Ensure Keplerian propagator uses the specified mu and not only the one from the initial orbit.
        Fixes issue #184.
      </action>
      <action dev="luc" type="update" >
        Improved frames transforms efficiency for various Earth frames.
      </action>
      <action dev="luc" type="fix" >
        Specify inertial frame to compute orbital velocity for ground pointing laws.
        Fixes issue #115.
      </action>
      <action dev="luc" type="fix" >
        Activated two commented-out tests for DTM2000, after ensuring we
        get the same results as the original fortran implementation.
        Fixes issue #204.
      </action>
      <action dev="luc" type="fix" due-to="Javier Martin Avila">
        Fixed resetting of SecularAndHarmonic fitting.
        Fixes issue #205.
      </action>
      <action dev="luc" type="add">
        Added a way to sample a zone on an ellipsoid as grids of inside points.
        Fixes issue #201.
      </action>
      <action dev="luc" type="fix">
        Fixed an event detection problem when two really separate events occur within
        the event detector convergence threshold.
        Fixes issue #203.
      </action>
      <action dev="luc" type="fix">
        Added protections against TLE parameters too large to fit in the format.
        Fixes issue #77.
      </action>
      <action dev="luc" type="fix">
        Allowed slightly malformed TLE to be parsed.
        Fixes issue #196.
      </action>
      <action dev="luc" type="fix">
        Fixed overlapping issue in ellipsoid tessellation, typically for independent
        zones (like islands) close together.
        Fixes issue #195.
      </action>
      <action dev="tn" type="add">
        Added support to load WMM coefficients from the official model file
        provided by NOAA.
      </action>
      <action dev="tn" type="fix">
        Fixed javadoc of method "GeoMagneticField#calculateField(...)":
        the provided altitude is expected to be a height above the WGS84 ellipsoid.
      </action>
      <action dev="luc" type="update">
        Added a simpler interface for creating custom UTC-TAI offsets loaders.
      </action>
      <action dev="luc" type="add">
        Added support for USNO tai-utc.dat file, enabled by default, in
        addition to the legacy support for IERS UTC-TAI.history file
        which is still supported and also enabled by default.
      </action>
      <action dev="luc" type="add">
        Added a way to load TAI-UTC data from Bulletin A. Using this feature
        is however NOT recommended as there are known issues in TAI-UTC data
        in some bulletin A (for example bulletina-xix-001.txt from 2006-01-05
        has a wrong year for last leap second and bulletina-xxi-053.txt from
        2008-12-31 has an off by one value for TAI-UTC on MJD 54832). This
        feature is therefore not enabled by default, and users wishing to
        rely on it should do it carefully and take their own responsibilities.
      </action>
      <action dev="luc" type="add">
        Added ellipsoid tessellation, with tiles either oriented along track
        (ascending or descending) or at constant azimuth.
      </action>
      <action dev="luc" type="fix">
        Added customization of EOP continuity check threshold.
        Fixes issue #194.
      </action>
      <action dev="evan" type="add">
        Added geoid model based on gravity field.
        Fixes issue #192.
      </action>
      <action dev="luc" type="fix">
        Added automatic loading of Marshall Solar Activity Future Estimation data.
        Fixes issue #191.
      </action>
      <action dev="luc" type="update">
        Simplified Cartesian to ellipsoidal coordinates transform and greatly improved its performances.
      </action>
      <action dev="luc" type="fix">
        Fixed target point in BodyCenterPointing attitude.
        Fixes issue #100.
      </action>
    </release>
    <release version="7.0" date="2015-01-11"
             description="Version 7.0 is a major release of Orekit. It introduces several new
             features and bug fixes. New features introduced in version 7.0 are the complete
             DSST semi-analytical propagator with short-periodics terms (only mean elements
             were available in previous version), extension to second order derivatives for
             many models (Cartesian coordinates, angular coordinates, attitude modes, ...),
             bilinear interpolator in Saastamoinen model, attitude overriding during impulsive
             maneuvers, general relativity force model, geographic zone detector, and ecliptic
             frame.
             Several bugs have been fixed. One noteworthy fix concerns an inconsistency in
             Eckstein-Hechler propagator velocity, which leads to a change of the generated
             orbit type.">
      <action dev="hankg" type="add">
        Added bilinear interpolator and use it on Saastamoinen model.
        Implements feature #182.
      </action>
      <action dev="luc" type="update">
        Removed old parts that were deprecated in previous versions.
      </action>
      <action dev="luc" type="update">
        Updated dependency to Apache Commons Math 3.4, released on 2014-12-26.
      </action>
      <action dev="luc" type="fix">
        Fixed null vector normalization when attempting to project to ground a point already on ground.
        Fixes issue #181.
      </action>
      <action dev="luc" type="add" due-to="Lucian Barbulescu">
        Added Romanian localization for error messages.
      </action>
      <action dev="luc" type="fix">
        Fixed velocity inconsistency in orbit generation in Eckstein-Hechler propagator.
        The Eckstein-Hechler propagator now generated Cartesian orbits, with velocity
        computed to be fully consistent with model evolution. A side effect is that
        if users rebuild circular parameters from the generated orbits, they will
        generally not math exactly the input circular parameters (but position will
        match exactly).
        Fixes issue #180.
      </action>
      <action dev="luc" type="fix">
        Improved acceleration output in Eckstein-Hechler model.
      </action>
      <action dev="luc" type="add">
        Added projection of moving point (i.e. position and derivatives too) to
        ground surface.
      </action>
      <action dev="luc" type="add">
        Added a general 3 axes ellipsoid class, including a feature to compute
        any plane section (which result in a 2D ellipse).
      </action>
      <action dev="luc" type="add">
        Added support for IERS bulletin A (rapid service and prediction)
      </action>
      <action dev="tn" type="fix">
        Fixed various issues in geomagnetic fields models:
        GeoMagneticField.getDecimalYear() returned a slightly wrong result: e.g. for 1/1/2005
        returned 2005.0020 instead of 2005.0, GeoMagneticFieldFactory.getModel() returned
        wrong interpolation near models validity endpoints, GeoMagneticField.transformModel(double)
        method did not check year validity. Added more unit tests and adapted existing tests for
        IGRF/WMM with sample values / results as they have changed slightly.
        Fixes issue #178.
      </action>
      <action dev="luc" type="fix" due-to="Patrice Mathieu">
        Fixed closest TLE search. When filtering first from satellite ID and
        then extracting closest date, the returned satellite was sometime wrong.
      </action>
      <action dev="luc" type="add" due-to="Hank Grabowski">
        Allow attitude overriding during impulsive maneuvers.
        Fixes issue #176.
      </action>
      <action dev="evan" type="add">
        Added general relativity force model.
      </action>
      <action dev="luc" type="add" due-to="Ioanna Stypsanelli">
        added Greek localization for error messages.
      </action>
      <action dev="evan" type="fix">
        Fixed incorrect partial derivatives for force models that depend on satellite velocity.
        Fixes #174.
      </action>
      <action dev="evan" type="fix">
        Fixed incorrect parameters set in NumericalPropagatorBuilder.
        Fixes #175.
      </action>
      <action dev="luc" type="update" >
        Significantly reduced size of various serialized objects.
      </action>
      <action dev="luc" type="update" >
        PVCoordinatesProvider now produces time-stamped position-velocities.
      </action>
      <action dev="luc" type="update" >
        Tabulated attitude provider can be built directly from time-stamped angular coordinates
        lists, in addition to attitudes lists.
      </action>
      <action dev="luc" type="add" >
        Added time-stamped versions of position-velocity and angular coordinates.
      </action>
      <action dev="luc" type="fix" due-to="Daniel Aguilar Taboada">
        Fixed wrong rotation interpolation for rotations near π.
        Fixes issue #173.
      </action>
      <action dev="luc" type="update" >
        Updated dependency to Apache Commons Math 3.3.
      </action>
      <action dev="luc" type="update" due-to="Lucian Barbulescu, Nicolas Bernard">
        Added short periodics for DSST propagation.
      </action>
      <action dev="luc" type="add" >
        Added a GeographicZoneDetector event detector for complex geographic zones traversal.
        Fixes issue #163.
      </action>
      <action dev="evan" type="fix">
        Add Ecliptic frame. Agrees with JPL ephemerides to within 0.5 arcsec.
        Issue #166.
      </action>
      <action dev="evan" type="fix">
        Fix cache exception when propagating backwards with an interpolated
        gravity force model.
        Fixes issue #169.
      </action>
      <action dev="luc" type="fix">
        Fixed parsing of dates very far in the future.
        Fixes issue #171.
      </action>
      <action dev="luc" type="fix">
        Trigger an exception when attempting to interpolate attitudes without rotation rate
        using only one data point.
      </action>
      <action dev="evan" type="fix">
        Fixed SpacecraftState date mismatch exception with some attitude providers.
      </action>
      <action dev="luc" type="fix" >
        Fixed wrong scaling in JPL ephemeris when retrieving coordinates in a frame
        that is not the defining frame of the celestial body.
        Fixes issue #165.
      </action>
      <action dev="luc" type="update" due-to="Lucian Barbulescu">
        Prepare generation of either mean or osculating orbits by DSST propagator.
        The short periodics terms are not computed yet, but there is ongoing work
        to add them.
      </action>
      <action dev="luc" type="update" due-to="Lucian Barbulescu">
        Avoid recomputing Chi and Chi^2 in Hansen coefficients for tesseral.
      </action>
      <action dev="luc" type="update" due-to="Nicolas Bernard">
        Added better handling of Hansen kernel computation through use of PolynomialFunction.
      </action>
      <action dev="luc" type="update" due-to="Petre Bazavan">
        Compute Hansen coefficients using linear transformation.
      </action>
      <action dev="luc" type="fix" >
        Fixed a non-bracketing exception in event detection, in some rare cases of noisy g function.
        Fixes issue #160.
      </action>
      <action dev="luc" type="fix" >
        Fixed a missing reset of resonant tesseral terms in DSST propagation.
        Fixes issue #159.
      </action>
      <action dev="luc" type="fix" >
        Improved default max check interval for NodeDetector, so it handles correctly
        highly eccentric orbits.
        Fixes issue #158.
      </action>
    </release>
    <release version="6.1" date="2013-12-13"
             description="Version 6.1 is a minor release of Orekit. It introduces several new
             features and bug fixes. The most important features introduced in version 6.1
             are solid tides force model, including pole tide at user choice, and following
             either IERS 1996, IERS 2003 or IERS 2010 conventions ; ocean tides force model,
             including pole tide at user choice, loading a user provided model ; simultaneous
             support for IERS 1996, 2003 and 2010 for frames definition, which is very
             important to support legacy systems and to convert coordinates between older and
             newer reference systems ; greatly improved accuracy of celestial/terrestrial
             frames transforms (we are now at sub-micro arcsecond level for IERS 2003/2010,
             both with equinox based and Non-Rotating Origin, at a sub-milli arcseconds for
             IERS 1996, both with equinox based and Non-Rotating Origin) ; classical
             equinox-based paradigm and new non-rotating origin paradigm for inertial and
             terrestrial frames are now supported with all IERS conventions ; automatic
             conversion of IERS Earth Orientation Paramters from equinoxial to non-rotating
             paradigm ; support for CCSDS Orbit Data Message ; improved API for events,
             allowing separation of event detection and event handling (the older API is still
             available for compatibility) ; merged all the elevation related events, allowing
             to use both refraction model and antenna mask at the same time if desired ;
             new attitude mode based on interpolation on a table. Numerous bugs were also fixed.
             Version 6.1 depends on version 3.2 of Apache commons math.">
      <action dev="luc" type="fix" >
        Reduced number of calls to the g function in event detectors.
        Fixes issue #108.
      </action>
      <action dev="luc" type="fix" >
        Fixed a spurious backward propagation.
        Fixes issue #107.
      </action>
      <action dev="luc" type="fix" >
        Improved error detection for numerical and DSST propagation for cases
        where user attempts to compute integrator tolerances with an orbit for
        which Jacobian is singular (for example equatorial orbit while using
        Keplerian representation).
        Fixes issue #157.
      </action>
      <action dev="luc" type="add" >
        Added a method to get the number or calls to getNeighbors in the generic time stamped cache,
        to allow performing measurements while tuning the cache.
      </action>
      <action dev="luc" type="add" >
        Added high degree ocean load deformation coefficients computed by Pascal
        Gégout (CNRS / UMR5563 - GET).
      </action>
      <action dev="luc" type="add" >
        Time scales are now serializable.
      </action>
      <action dev="luc" type="add" due-to="Nicolas Bernard">
        Improved DSST tesseral computation efficiency by caching Jacobi polynomials.
      </action>
      <action dev="luc" type="fix" due-to="Daniel Aguilar Taboada">
        Fixed yaw steering attitude law, which didn't project spacecraft velocity correctly.
        Fixes issue #156.
      </action>
      <action dev="luc" type="add" >
        Added a way to set the maximum number of iterations for events detection.
        Fixes issue #155.
      </action>
      <action dev="luc" type="add">
        Added an attitude provider from tabulated attitudes.
        Fixes issue #154.
      </action>
      <action dev="luc" type="add" due-to="Hank Grabowski">
        Improved test coverage.
        Fixes issue #153.
      </action>
      <action dev="luc" type="add" due-to="Hank Grabowski">
        Merged all elevation detectors into one. The new detector supports all
        features from the previous (and now deprecated) ApparentElevationDetector
        and GroundMaskElevationDetector.
        Fixes issue #144.
      </action>
      <action dev="luc" type="add" due-to="Hank Grabowski">
        Added a DetectorEventHandler interface aimed at handling only the
        event occurrence part in propagation. This allows to separate the
        event detection itself (which is declared by the EventDetector interface)
        from the action to perform once the event has been detected. This also
        allows to avoid subclassing of events, which was cumbersome. It also allows
        to share a single handler for several events.
        The previous behavior with eventOccurred declared at detector level and
        subclassing is still available but is deprecated and will be removed in
        the next major release.
      </action>
      <action dev="luc" type="fix" due-to="Christophe Le Bris">
        Fixed an indexing error in Harris-Priester model.
        Fixes issue #152.
      </action>
      <action dev="luc" type="add">
        Added a new force model for ocean tides in numerical propagation, including pole tides.
        Fixes issue #11.
      </action>
      <action dev="luc" type="fix" due-to="Lucian Barbulescu">
        Fixed conversion from position-velocity to Keplerian, when the orbit is
        perfectly equatorial.
        Fixes issue #151.
      </action>
      <action dev="luc" type="add">
        Added a new force model for solid tides in numerical propagation, including pole tides.
        Fixes issue #10.
      </action>
      <action dev="luc" type="add">
        Added a way to select IERS conventions for non-rotating origin
        based ITRF.
      </action>
      <action dev="luc" type="update">
        Greatly improved accuracy of celestial/terrestrial frames transforms.
        We are now at sub-micro arcsecond level for IERS 2003/2010, both with
        equinox based and Non-Rotating Origin, at a sub-milli arcseconds
        for IERS 1996, both with equinox based and Non-Rotating Origin.
      </action>
      <action dev="luc" type="fix">
        Fixed missing nutation correction in Equation Of Equinoxes.
        Fixes issue #150.
      </action>
      <action dev="luc" type="fix">
        Fixed rate for TCB time scale.
      </action>
      <action dev="luc" type="add">
        Added new definition of astronomical unit from IAU-2012 resolution B2.
      </action>
      <action dev="luc" type="fix">
        Fixed Date/Time split problem when date is a few femto-seconds before the end of the day.
        Fixes issue #149.
      </action>
      <action dev="luc" type="fix">
        Fixed overflow problem in TimeComponents.
        Fixes issue #148.
      </action>
      <action dev="luc" type="update">
        Separate parsing from using Poisson series.
      </action>
      <action dev="luc" type="add" due-to="Steven Ports">
        Added support for parsing CCSDS ODM files (OPM, OMM and OEM).
      </action>
      <action dev="luc" type="update">
        Flattened ITRF frames tree so all supported ITRF realizations (2005, 2000, 97, 93) share the same
        parent ITRF2008. Previously, the tree was 2008 &lt;- 2005 &lt;- 2000 &lt;- {93,97} and the reference dates
        for Helmert transforms were all different. We now use the parameters provided at epoch 2000.0 and
        with respect to ITRF2008 at http://itrf.ensg.ign.fr/doc_ITRF/Transfo-ITRF2008_ITRFs.txt.
      </action>
      <action dev="luc" type="fix">
        Fixed azimuth parameter in the TopocentricFrame.pointAtDistance method.
        Fixes issue #145.
      </action>
      <action dev="luc" type="fix"  due-to="Matt Edwards">
        Fixed location of JAVA_EPOCH. As we now take the linear models between UTC and TAI
        that were used between 1961 and 1972, we have to consider the offset that was in
        effect on 1970-01-01 and which was precisely 8.000082s. Fixes issue #142.
      </action>
      <action dev="luc" type="update" >
        Vastly improved performances for Poisson series computations. Poisson series are often
        evaluated several components together (x/y/s in new non-rotating paradigm, ∆ψ/∆ε in old
        equinox paradigm for example). As the components are built from a common model, they
        share many nutation terms. We now evaluate these shared terms only once, as we evaluate
        the components in parallel thanks to a preliminary "compilation" phase performed when
        the Poisson series are set up. This dramatically improves speed: on a test case based
        on x/y/s evaluations over a one year time span without any caching,  we noticed a
        more than two-fold speedup: mean computation time reduced from 6.75 seconds (standard
        deviation 0.49s) to 3.07 seconds (standard deviation 0.04s), so it was a 54.5% reduction
        in mean computation time. At the same time, accuracy was also improved thanks to the
        Møller-Knuth TwoSum algorithm without branching now used for summing all series terms.
      </action>
      <action dev="luc" type="fix" >
        When UT1 time scale is used, it is now possible to choose which Earth Orientation
        Parameters history to use (formerly, only EOP compatible with IAU-2000/2006 was
        used, even for systems relying only on older conventions).
      </action>
      <action dev="luc" type="add" >
        Added Greenwich Mean Sidereal Time and Greenwich Apparent Sidereal Time
        to all supported IERS conventions (i.e. IERS 1996, IERS 2003 and IERS 2010).
      </action>
      <action dev="luc" type="add" >
        Classical equinox-based paradigm and new non-rotating origin paradigm for
        inertial and terrestrial frames are now supported with all IERS conventions.
        This means it is now possible to use MOD/TOD/GTOD with the recent precession/nutation
        models from recent conventions, and it is also possible to use CIRF/TIRF/ITRF with
        the older precession nutation models from ancient conventions. Of course, all these
        conventions and frames can be used at the same time, which is very important to
        support legacy systems and to convert coordinates between older and newer reference
        systems.
      </action>
      <action dev="luc" type="add" >
        Added IERS 1996 in the list of supported IERS conventions.
      </action>
      <action dev="luc" type="add" >
        Added factory methods to compute arbitrary Julian Epochs (J1900.0, J2000.0 ...)
        and Besselian Epochs (B1900.0, B1950.0 ...) that are used as reference dates
        in some models and frames.
      </action>
      <action dev="luc" type="fix" >
        Fixed non-bracketing exception while converting Cartesian points very close to equator into geodetic
        coordinates. Fixes issue #141.
      </action>
      <action dev="evan" type="add" >
        Added getAngularVelocity() to PVCoordinates.
      </action>
      <action dev="luc" type="add" >
        Added back serialization for some ephemerides produced by integration-based propagators.
        The ephemerides produced by NumericalPropagator are always serializable, and the ones
        produced by DSSTPropagator may be serializable or not depending on the force models used.
      </action>
      <action dev="luc" type="fix" >
        Fixed missing events detection when two events occurred at exactly the same time using an analytical
        propagator (like generated ephemerides for example). Fixes issue #138.
      </action>
      <action dev="luc" type="fix" >
        Fixed data loading from zip/jar. A more streamlined architecture has been set up, and each zip entry
        now uses its own input stream. Closing the stream triggers the switch to the next entry, and duplicate
        close are handled gracefully. Fixes issue #139.
      </action>
      <action dev="luc" type="fix" >
        Improved event bracketing by backporting changes made in Apache Commons Math (may fix issues #110
        and #136, but we cannot be sure as neither issues were reproducible even before this change...).
      </action>
      <action dev="luc" type="fix" >
        Fixed GTOD and Veis frame that did apply UT1-UTC correction when they should not (fixes issue #131).
      </action>
      <action dev="luc" type="fix" >
        Completely rewrote conversion from Cartesian to geodetic coordinates to improve
        numerical stability for very far points (typically when computing coordinates
        of Sun). Fixes issue #137.
      </action>
    </release>
    <release version="6.0" date="2013-04-23"
             description="Version 6.0 is a major release of Orekit. It introduces several new
             features and bug fixes. Several incompatibilities with respect to previous
             versions 5.x have been introduced. Users are strongly advised to upgrade to this
             version. The major features introduced in version 6.0 are the inclusion of the DSST
             semi-analytical propagator, an improved propagator architecture where all propagators
             can use events and step handlers, much better and faster gravity field force model,
             Jacobians availability for all force models, converters between different propagation
             models (which can be used to convert between mean and osculating elements), thread
             safety for many parts (mainly frames, but still excluding propagators) while still
             preserving caching for performances even in multi-threaded environments, time-dependent
             gravity fields, support for IERS 2010 conventions, support for INPOP and all DExxx
             ephemerides, new frames, new time scales, support for user-defined states in spacecraft
             state, availability of additional states in events, interpolators for many components
             like position-velocity, spacecraft state and attitude allowing to compute high order
             derivatives if desired, filtering of events, orphan frames, magnetic fields models,
             SP3 files support, visibility circles, support for Marshall Solar Activity Future
             Estimation of solar activity. Numerous bugs were also fixed. Version 6.0 now depends
             on version 3.2 of Apache commons math.">
      <action dev="pascal" type="fix" >
        Fixed conversion of mean anomaly to hyperbolic eccentric anomaly (fixes issue #135).
      </action>
      <action dev="luc" type="add" >
        Extracted fundamental nutation arguments from CIRF frame. This allows both reuse of
        the arguments for other computations (typically tides), and also allows to use
        convention-dependent arguments (they are similar for IERS conventions 2003 and 2010,
        but have changed before and may change in the future).
      </action>
      <action dev="luc" type="fix" >
        Fixed event g function correction when starting exactly at 0 with a backward
        propagation (fixes issue #125).
      </action>
      <action dev="luc" type="update" >
        Error messages properties are now loaded directly in UTF-8.
      </action>
      <action dev="luc" type="add" >
        Added a way to know which tide system is used in gravity fields (zero-tide,
        tide-free or unknown).
      </action>
      <action dev="luc" type="add" >
        Added orphan frame, i.e. trees that are not yet connected to the main
        frame tree but attached later on. This allows building frame trees
        from leaf to root. This change fixes feature request #98.
      </action>
      <action dev="luc" type="add" >
        Added a way to filter only increasing or decreasing events. The filtering
        occurs a priori, i.e. the filtered out events do not trigger a search.
        Only the interesting events are searched for and contribute to computation
        time. This change fixes feature request #104.
      </action>
      <action dev="pascal" type="add" >
        Added a semianalytical propagator based on the Draper Semianalytic
        Satellite Theory. The DSST accounts for all significant perturbations
        (central body including tesseral harmonics, third-body, drag, solar
        radiation pressure) and is applicable to all orbit classes.
        To begin with, only mean elements propagation is available.
      </action>
      <action dev="evan" type="update" >
        Greatly improved performance of time-stamped caches for data that is
        read only once (like UTC leap seconds history or EOP).
      </action>
      <action dev="luc" type="add" >
        Additional states can now be used in events. Note that waiting for the
        fix for issue MATH-965 in Apache Commons Math to be been officially
        published, a workaround has been used in Orekit. This workaround
        implies that events that should be triggered based on additional equations
        for integration-based propagator will be less accurate on the first step
        (full accuracy is recovered once the first step is accepted).
        So in these corner cases, users are advised to start propagation at least
        one step before the first event (or to use a version of Apache Commons Math
        that includes the fix, which has been added to the development version as
        of r1465654). This change fixes feature request #134.
      </action>
      <action dev="luc" type="add" >
        AdditionalStateProviders can now be used for all propagators, not
        only analytical ones. Note that when both state providers and
        additional differential equations are used in an integration-based
        propagator, they must used different states names. A state can only
        be handled by one type at a time, either already integrated or
        integrated by the propagator (fixes feature request #133).
      </action>
      <action dev="luc" type="add" >
        Added a way to store user data into SpacecraftState. User data are
        simply double arrays associated to a name. They are handled properly
        by interpolation, event handlers, ephemerides and adapter propagators.
        Note that since SpacecraftState instances are immutable, adding states
        generates a new instance, using a fluent API principle (fixes feature request #132).
      </action>
      <action dev="luc" type="add" >
        Added a way to retrieve all additional states at once from a step interpolator.
      </action>
      <action dev="luc" type="fix" >
        Fixed wrong orientation for ICRF and all IAU pole and prime meridians
        (a few tens milli-arcseconds). This error mainly induced an error in
        celestial bodies directions, including the Sun which is used in many
        places in Orekit (fixes bug #130).
      </action>
      <action dev="luc" type="add" >
        Added support for IERS conventions 2010. Note that Orekit still also
        support conventions 2003 in addition to conventions 2010. However, as
        IERS does not provide anymore data to link TIRF 2003 with ITRF, ITRF
        based on 2003 convention is not available. ITRF can only be based on
        either 2010 conventions for CIO-based paradigm or on 1996 conventions
        for equinox-based paradigm.
      </action>
      <action dev="luc" type="add" >
        Atmosphere models now provide their central body frame.
      </action>
      <action dev="luc" type="add" >
        Added versions of angular coordinates and position-velocity that use
        any field instead of double (classes FieldAngularCoordinates and
        FieldPVCoordinates). This allows to compute derivatives of these quantities
        with respect to any number of variables and to any order (using DerivativeStructure
        for the field elements), or to compute at arbitrary precision (using Dfp for
        the field elements). Regular transforms as produced by frames
        handle these objects properly and compute partial derivatives for them.
      </action>
      <action dev="luc" type="update" >
        Converted Cunningham and Droziner force models to use the API of the new
        partial derivatives framework, despite they STILL USE finite differences.
        These two force models are now considered obsolete, they have been
        largely superseded by the Holmes-Featherstone model, which can be used
        for much larger degrees (Cunnigham and Droziner use un-normalized
        equations and coefficients which underflow at about degree 90), which
        already provides analytical derivatives, and which is twice faster. It
        was therefore considered a waste of time to develop analytical derivatives
        for them. As a consequence, they use finite differences to compute their
        derivatives, which adds another huge slow down factor when derivatives are
        requested. So users are strongly recommended to avoid these models when
        partial derivatives are desired...
      </action>
      <action dev="luc" type="add" >
        Added analytical computation of partial derivatives for third-body
        attraction.
      </action>
      <action dev="luc" type="add" >
        Added analytical computation of partial derivatives for constant
        thrust maneuvers.
      </action>
      <action dev="luc" type="update" >
        Converted Newtonian force model to use the new partial derivatives
        framework.
      </action>
      <action dev="luc" type="update" >
        Converted Holmes-Featherstone force model to use the new partial derivatives
        framework.
      </action>
      <action dev="luc" type="add" >
        Added analytical computation of partial derivatives for surface forces
        (drag and radiation pressure) for all supported spacecraft body shapes.
      </action>
      <action dev="luc" type="update" >
        Streamlined the force models partial derivatives computation for numerical
        propagation. It is now far simpler to compute analytically the derivatives
        with respect to state and with respect to force models specific parameters,
        thanks to the new Apache Commons Math differentiation framework.
      </action>
      <action dev="luc" type="add" >
        Added a new force model for central body gravity field, based on Holmes and Featherstone
        algorithms. This model is a great improvement over Cunningham and Droziner models. It
        allows much higher degrees (it uses normalized coefficients and carefully crafted
        recursions to avoid overflows and underflows). It computes analytically all partial
        derivatives and hence can be used to compute accurate state transition matrices. It is
        also much faster than the other models (for example a 10 days propagation of a low Earth
        orbit with a 1cm tolerance setting and a 69x69 gravity field was about 45% faster with
        Holmes and Featherstone than with Cunningham).
      </action>
      <action dev="luc" type="fix" >
        Improved gravity field un-normalization to allow higher degrees/order with Cunningham and
        Droziner models. Formerly, the coefficients computation underflowed for square fields
        degree = order = 85, and for non-square fields at degree = 130 for order = 40. Now square
        fields can go slightly higher (degree = order = 89) and non-square fields can go much
        higher (degree = 393 for order = 63 for example). Attempts to use un-normalization past
        the underflow limit now raises an exception.
      </action>
      <action dev="luc" type="update" >
        Updated Orekit to version 3.1.1 of Apache Commons Math.
      </action>
      <action dev="luc" type="add" >
        Added support for time-dependent gravity fields. All recent gravity
        fields include time-dependent coefficients (linear trends and pulsations
        at several different periods). They are now properly handled by Orekit.
        For comparison purposes, it is still possible to retrieve only the constant
        part of a field even if the file contains time-dependent coefficients too.
      </action>
      <action dev="luc" type="update" >
        Added a way to speed up parsing and reduce memory consumption when
        loading gravity fields. Now the user can specify the maximal degree
        and order before reading the file.
      </action>
      <action dev="luc" type="fix" >
        The EGM gravity field reader did not complain when files with missing
        coefficients were provided, even when asked to complain.
      </action>
      <action dev="luc" type="fix" >
        Fixed serialization of all predefined frames. This fix implied
        also fixing serialization of celestial bodies as the predefined
        ICRF frame relies on them. Note for both types of objects, only
        some meta-data are really serialized in such a way that at
        deserialization time we retrieve singletons. So the serialized
        data are small (less than 500 bytes) and exchanging many time
        these objects in a distributed application does not imply anymore
        lots of duplication.
      </action>
      <action dev="tn" type="fix" due-to="Yannick Tanguy">
        Throw an exception if the conversion of mean anomaly to hyperbolic
        eccentric anomaly does not converge in KeplerianOrbit (fixes bug #114).
      </action>
      <action dev="luc" type="fix" due-to="Evan Ward">
        Removed weak hash maps in frames (fixes bug #122).
      </action>
      <action dev="luc" type="fix" due-to="Bruno Revelin">
        Improved documentation of interpolation methods (fixes bug #123).
      </action>
      <action dev="tn" type="fix" due-to="Evan Ward">
        Make TIRF2000Provider class thread-safe (fixes bug #118).
      </action>
      <action dev="tn" type="fix" due-to="Christophe Le Bris">
        Correct spelling of the inner class QuadratureComputation (fixes bug #120).
      </action>
      <action dev="tn" type="fix" due-to="Evan Ward">
        Remove unnecessary synchronization in UT1Scale (fixes bug #119).
      </action>
      <action dev="tn" type="fix" due-to="Carlos Casas">
        Clear caches in CelestialBodyFactory when removing CelestialBodyLoaders
        (fixes bug #106).
      </action>
      <action dev="tn" type="fix" due-to="Yannick Tanguy">
        Fix loading of JPL ephemerides files with overlapping periods
        (fixes bug #113).
      </action>
      <action dev="tn" type="fix" due-to="Simon Billemont">
        Prevent initialization exception in UTCScale in case no user-defined
        offsets are provided. (fixes bug #111).
      </action>
      <action dev="luc" type="fix" due-to="Evan Ward">
        Improved performance by caching EME2000 frame in AbstractCelestialBody
        (fixes bug #116).
      </action>
      <action dev="tn" type="fix" due-to="Evan Ward">
        Make TidalCorrections class thread-safe by using the new TimeStampedCache.
        (fixes bug #117).
      </action>
      <action dev="tn" type="fix" due-to="Evan Ward">
        Convert position entries contained in SP3 files to meters instead of km
        (fixes bug #112).
      </action>
      <action dev="luc" type="add" >
        Added support for version 2011 of ICGEM gravity field format. Orekit
        still ignore the time-dependent part of these fields, though.
      </action>
      <action dev="luc" type="update" >
        Greatly simplified CelestialBodyLoader interface, now it is not related
        to DataLoader anymore (which implies users can more easily provide
        analytical models instead of the JPL/IMCCE ephemerides if they want)
      </action>
      <action dev="luc" type="fix" >
        Use the new thread-safe caches and the new Hermite interpolation feature on
        Transform, Earth Orientation Parameters, JPL/IMCCE ephemerides, UTC-TAI
        history and Ephemeris to remove thread-safety issues in all classes using
        cache (fixes #3).
      </action>
      <action dev="luc" type="add" >
        Added Hermite interpolation features for position-velocity coordinates,
        angular coordinates, orbits, attitudes, spacecraft states and transforms.
        Hermite interpolation matches sample points value and optionally first derivative.
      </action>
      <action dev="luc" type="add" >
        Added an AngularCoordinates as an angular counterpart to PVCoordinates.
      </action>
      <action dev="luc" type="add" >
        Transform now implements both TimeStamped and TimeShiftable. Note that this change
        implied adding an AbsoluteDate parameter to all transform constructors, so this
        is a backward incompatible change.
      </action>
      <action dev="luc" type="fix" >
        Fixed wrong transform for 3D lines (fixes bug #101).
      </action>
      <action dev="luc" type="add" >
        Upgraded support of CCSDS Unsegmented Time Code (CUC) to version 4 of the
        standard published in November 2010 (fixes bug #91), this includes support for
        an extended preamble field and longer time codes.
      </action>
      <action dev="luc" type="add" due-to="Francesco Rocca">
        Added a way to build TLE propagators with attitude providers and mass (fixes bug #84).
      </action>
      <action dev="luc" type="fix" >
        Fixed numerical stability errors for high order gravity field in Cunningham model (fixes bug #97).
      </action>
      <action dev="luc" type="fix" due-to="Yannick Tanguy">
        Fixed an error in radiation pressure for BoxAndSolarArraySpacecraft (fixes bug #92).
      </action>
      <action dev="thomas" type="add">
        Added models for tropospheric delay and geomagnetic field.
      </action>
      <action dev="luc" type="update">
        The existing general mechanism for shifting objects in time has been
        formalized as a parameterized interface implemented by AbsoluteDate, Attitude,
        Orbit, PVCoordinates and SpacecraftState.
      </action>
      <action dev="luc" type="update">
        Time scales are not serializable anymore (this induced problems for the UTC scale
        and its caching feature).
      </action>
      <action dev="luc" type="fix">
        Fixed TLE propagation in deep space when inclination is exactly 0 (fixes bug #88).
      </action>
      <action dev="pascal" type="add" due-to="Francesco Rocca">
        Added a package for spacecraft states to propagators conversion extending an
        original contribution for TLE (Orbit Converter for Two-Lines Elements) to all
        propagators.
      </action>
      <action dev="luc" type="fix">
        Improved testing of error messages.
      </action>
      <action dev="luc" type="fix">
        Removed too stringent test on trajectory in TLE propagator (fixes bug #86).
      </action>
      <action dev="thomas" type="fix">
        Set the initial state for a TLEPropagator (fixes bug #85).
      </action>
      <action dev="luc" type="update">
        Improved testing of error messages.
      </action>
      <action dev="luc" type="update">
        Updated IAU poles for celestial bodies according to the 2009 report and the
        2011 erratum from the IAU/IAG Working Group on Cartographic Coordinates and
        Rotational Elements of the Planets and Satellites (WGCCRE).
      </action>
      <action dev="luc" type="update">
        Removed code deprecated before 5.0.
      </action>
      <action dev="thomas" type="add">
        Added support for more recent JPL DExxx and INPOP ephemerides files (fixes feature #23).
      </action>
      <action dev="luc" type="fix">
        Fixed formatting of very small values in TLE lines (fixes bug #77).
      </action>
      <action dev="thomas" type="fix">
        Fixed formatting of TLE epoch (fixes bug #74).
      </action>
      <action dev="thomas" type="fix">
        Fixed performance issues when using the singleton UTCScale instance from
        multiple threads. Use a prototype pattern instead (fixes bug #33).
      </action>
      <action dev="luc" type="add">
        Added J2 effect on small maneuvers model.
      </action>
      <action dev="luc" type="fix">
        Fixed attitudeProvider field masking in IntegratedEphemeris.
      </action>
      <action dev="luc" type="add">
        Added a tutorial to compute Earth phased, Sun synchronous orbits.
      </action>
      <action dev="luc" type="add">
        Added a fitter for osculating parameters, allowing conversion to mean parameters.
      </action>
      <action dev="luc" type="update">
        Made Greenwich mean and apparent sidereal time publicly visible in GTOD frame.
      </action>
      <action dev="luc" type="update">
        Made equation of equinoxes sidereal time publicly visible in TOD frame.
      </action>
      <action dev="thomas" type="update">
        Added more german translations for error messages.
      </action>
      <action dev="luc" type="fix">
        Allow ClasspathCrawler and ZipJarCrawler data providers to work in
        OSGi environments by providing an explicit class loader (fixes bug #54).
      </action>
      <action dev="luc" type="update">
        Improved the small maneuvers analytical model to compute orbit Jacobian
        with respect to maneuver parameters.
      </action>
      <action dev="luc" type="fix">
        Force impulse maneuver to preserve orbit type and orbit frame.
      </action>
      <action dev="thomas" type="add">
        Added sp3 file parser.
      </action>
      <action dev="luc" type="add">
        Added a method to compute frames transforms Jacobians in the Transform class.
      </action>
      <action dev="luc" type="fix">
        Fixed a problem with propagation over null or negative ranges.
      </action>
      <action dev="luc" type="add">
        Added a multiplexer for step handlers.
      </action>
      <action dev="luc" type="add">
        Added init methods to step handlers and event handlers.
      </action>
      <action dev="luc" type="add">
        Added an adapter propagator that can add small maneuvers to any propagator, including
        ephemeris based ones.
      </action>
      <action dev="luc" type="add">
        Added an analytical model for the effect at date t1 of a small maneuver performed at date t0.
      </action>
      <action dev="luc" type="fix">
        Fixed a missing reinitialization of start date when state was reset in numerical propagator.
      </action>
      <action dev="luc" type="update">
        Added detection of attempts to create hyperbolic orbits as circular or equinoctial
        instances.
      </action>
      <action dev="pascal" type="fix">
        Fixed potential numerical failure in lightning ratio computation.
      </action>
      <action dev="luc" type="update">
        Simplified construction of atmosphere models, the Earth fixed frame is already present
        in the body shape, there was no need to pass a separate argument for it.
      </action>
      <action dev="pascal" type="add">
        Added Harris-Priester atmosphere model.
      </action>
      <action dev="luc" type="update">
        Changed the return value of eventOccurred method from an int to an enumerate.
      </action>
      <action dev="pascal" type="fix">
        Fixed frame for TLEPropagator (fixes bug #31).
      </action>
      <action dev="luc" type="add">
        Added getters/setters for impulse maneuvers.
      </action>
      <action dev="luc" type="add">
        Added getters/setters for attitude provider in all orbit propagators.
      </action>
      <action dev="luc" type="add">
        Added a method to compute visibility circles in TopocentricFrame.
      </action>
      <action dev="luc" type="add">
        Added an equinox-based version of ITRF.
      </action>
      <action dev="luc" type="add">
        Added getters for thrust, Isp and flow rate in constant thrust maneuvers.
      </action>
      <action dev="luc" type="add">
        Allow use of any supported Local Orbital Frames as the reference frame
        for LofOffset attitude modes.
      </action>
      <action dev="luc" type="add">
        Added support for LVLH, VVLH and VNC local orbital frames.
      </action>
      <action dev="luc" type="fix">
        Fixed a performance bug implying that some frames reloaded all EOP history files
        each time a transform was computed (fixes bug #26).
      </action>
      <action dev="luc" type="add" >
        Added support for columns-based IERS Rapid Data and Prediction files (finals.daily, finals.data
        and finals.all), the XML version was already supported since a few months
      </action>
      <action dev="luc" type="fix" >
        Fixed numerical issue in eccentricity computation (fixes bug #25)
      </action>
      <action dev="luc" type="update" >
        Changed step handling of abstract propagators, now they use a single step
        equal to the duration of the propagation in all cases except when a fixed step
        is requested in master mode. Previously, they arbitrarily used on hundredth of
        the Keplerian period as the step size, hence performing many steps even if not
        strictly required
      </action>
      <action dev="luc" type="add" >
        Added propagation of Jacobians matrices in circular, Keplerian and equinoctial
        parameters, using either true, eccentric or mean position angles. Formerly,
        propagation of Jacobians matrices was possible only in Cartesian parameters
      </action>
      <action dev="luc" type="add" >
        Added a way to propagate additional state along with orbit in abstract
        propagators, as an analytical counterpart to the additional equations that
        can be integrated by numerical propagators
      </action>
      <action dev="luc" type="fix" >
        Fixed missing partial derivatives data in ephemerides produced by a numerical
        propagator despite it was set up to computed them (fixes bug #16)
      </action>
      <action dev="luc" type="fix" >
        Added a new much simpler way to log events occurrences all at once (or
        only a subset of the events if desired)
      </action>
      <action dev="pascal" type="add" >
        Added alternative default name for ICGEM files
      </action>
      <action dev="pascal" type="fix" >
        Fixed EventState reset on propagation direction change (fixes bug #19)
      </action>
      <action dev="luc" type="fix" >
        Fixed Jacobianizer so it can handle force models that do change the spacecraft mass,
        like ConstantThrustManeuver (fixes bug #18)
      </action>
      <action dev="luc" type="add" >
        Added Jacobians between orbital parameters and Cartesian parameters for all orbits
        types (including hyperbolic orbits), all angles types (mean, eccentric, true) and in
        both directions
      </action>
      <action dev="luc" type="update" >
        Replaced the integers parameters used in orbit constructors (MEAN_ANOMALY, ECCENTRIC_ANOMALY ...)
        by a new PositionAngle enumerate for better value safety. The old public constants and the
        corresponding constructors are still available but are deprecated
      </action>
      <action dev="luc" type="fix" >
        Fixed ephemeris generation in numerical propagation. After getEphemeris has been
        called,  later calls to the numerical propagator did reset the already computed
        and returned ephemeris (fixes bug #14)
      </action>
      <action dev="luc" type="add" due-to="Bruno Revelin">
        Added support for the Marshall Solar Activity Future Estimation files
      </action>
      <action dev="luc" type="fix">
        TLEPropagator now implements the Propagator interface, and hence can benefit from all
        events detection and mode handling features (fixes features request #4)
      </action>
      <action dev="luc" type="update">
        improved events detection robustness, by decoupling events handling from adaptive step
        sizes in numerical integrators and  (fix contributed to Apache Commons Math) and from
        classical propagation in analytical and tabulated propagators. This implies the events
        will NOT reduce integration step sizes anymore, thus also increasing speed and in corner
        cases reducing local precision at event occurrence, reducing max step size is often
        sufficient to compensate for this drawback
      </action>
      <action dev="v&#233;ronique" type="add" >
        all propagators, including analytical ones or tabulated ones can now be used for
        event detection. Of course for tabulated propagators, setting up an event that
        would try to reset the state triggers an error when the event occurs
      </action>
      <action dev="v&#233;ronique" type="add" >
        propagation can now be done between two dates, regardless of the date of the initial state
      </action>
      <action dev="v&#233;ronique" type="add" >
        attitude can be specified either using a date only thanks to a new AttitudeLaw interface
        or using a date, a position-velocity provider and a frame (which can be any frame) thanks
        to a new AttitudeProvider interface, wrappers have been added to convert between the two
        interfaces. A side effect of this change is that LofOffset constructor now needs a reference
        to an inertial reference frame, otherwise the attitude woud be wrong if a non-inertial frame
        were passed to getAttitude, due to velocity composition (the computed LOF would not really
        be a LOF)
      </action>
      <action dev="luc" type="update">
        the notion of quasi-inertial frames has been renamed as pseudo-inertial because
        quasi-inertial has a precise relativistic meaning that is not considered here. We
        only consider these frames to be suitable for Newtonian mechanics.
      </action>
      <action dev="luc" type="update">
        the equinox based frames have been renamed to more standard names (MOD, and GTOD
        instead of MEME, and PEF). The implementation of TEME was also wrong (it was
        really a TOD), so now there are both a TOD with a proper name and a TEME with a
        proper implementation.
      </action>
      <action dev="luc" type="update">
        celestial bodies now provide both an inertially oriented body centered
        frame and a body oriented body centered frame, the bodies managed by
        CelestialBodyFactory use the IAU poles and prime meridian definitions
        to build the two frames
      </action>
      <action dev="luc" type="add">
        added the ICRF frame at the solar system barycenter
      </action>
      <action dev="luc" type="add">
        added the ITRF93, ITRF97, ITRF2000 and ITRF2008 frames (previously, only
        the ITRF2005 frame was available)
      </action>
      <action dev="luc" type="add">
        added a getPoint method to TopocentricFrame
      </action>
      <action dev="luc" type="add">
        added the Galileo System Time Scales and the Galileo start epoch.
      </action>
      <action dev="luc" type="add">
        added the UT1, TCB and GMST time scales used in CCSDS Orbit Data Messages
      </action>
      <action dev="luc" type="fix">
        fixed an error when parsing a date occurring during a leap second introduction
      </action>
      <action dev="luc" type="fix">
        fixed a dut1 interpolation error for the day just before a leap second introduction
      </action>
      <action dev="luc" type="fix">
        fixed an error in JPL ephemerides: they are in TDB time scale
      </action>
      <action dev="luc" type="fix">
        fixed an error in date creation/parsing for UTC dates which occur during a
        leap second
      </action>
      <action dev="luc" type="fix">
        fixed UTC time scale between 1961-01-01 and 1971-12-31 ; in this time range
        the offset between UTC and TAI was piecewise linear
      </action>
      <action dev="luc" type="add">
        added an enumerate for specifying months in dates and for simplifying parsing
        of some data files
      </action>
      <action dev="luc" type="add">
        completed support for CCSDS Time Code Format (CCSDS 301.0-B-3) ; now in addition
        to ASCII Calendar Segmented Time Code which has been supported for a while,
        Orekit also supports CCSDS Unsegmented Time Code (CUC), CCSDS Day Segmented
        Time Code (CDS) and CCSDS Calendar Segmented Time Code (CCS)
      </action>
      <action dev="luc" type="add">
        added a freeze method to the Frame and Transform classes, in order to build fixed
        frames from moving ones, this is useful for example to build a launch frame
        at launcher inertial navigation system reset time, or to build an equinox-based
        frame at a specific epoch
      </action>
      <action dev="luc" type="fix">
        fixed an out of memory error when lots of temporary frames were created in loops
        and discarded
      </action>
      <action dev="luc" type="update">
        use the new FastMath class from commons-math instead of the standard java.util.Math
        class for increased accuracy and speed
      </action>
      <action dev="luc" type="add">
        added support for the new bulletinB data published by Paris-Meudon observatory
        for IAU-1980 precession-nutation model (IERS has ceased publishing bulletinB
        files for both IAU-1980 precession-nutation model and IAU-2000
        precession-nutation model as of early 2010).
      </action>
      <action dev="luc" type="add">
        added support for the new XML files containing both bulletinA and bulletinB data
        published by IERS (both the finals and daily files are supported).
      </action>
      <action dev="luc" type="update">
        Orekit now depends on at least version 3.0 of Apache commons-math
      </action>
      <action dev="luc" type="add">
        added a way to list what data have been loaded through DataProvidersManager
      </action>
      <action dev="luc" type="add">
        PropagationException can now be created directly from OrekitException, thus simplifying
        wrapping lower Orekit errors in step handlers
      </action>
      <action dev="luc" type="update">
        improved exception propagation from low level java runtime and Apache commons-math libraries
        preserving initial error stack trace
      </action>
      <action dev="luc" type="update">
        changed exception localization framework to simplify messages handling
      </action>
      <action dev="luc" type="fix">
        greatly improved AbsoluteDate accuracy by shifting epoch when needed and separating
        long/double computations to avoid too large offsets and numerical cancellations, it is
        now possible to still have an absolute date accurate to about 1.0e-13s after shifting
        it 10000 times by 0.1s steps
      </action>
      <action dev="luc" type="fix">
        fixed an error in TopocentricFrame.getPVCoordinates: the coordinates returned were not the
        coordinates of the topocentric frame origin with respect to the specified frame, but were the
        coordinates of the specified frame origin with respect to the topocentric frame.
      </action>
      <action dev="luc" type="fix">
        fixed an errors in data loading in tutorials when one of the path in the classpath
        contained a space
      </action>
      <action dev="luc" type="fix">
        improved CelestialBodyPointed attitude mode: the spin now correctly includes
        the coupling effect of the phasing reference
      </action>
      <action dev="luc" type="fix">
        fixed an error in SpinStabilized attitude mode: the spin was reversed
        with respect to the specification
      </action>
      <action dev="pascal" type="add">
        added a GroundMaskElevationDetector dealing with local physical mask for visibility
      </action>
      <action dev="pascal" type="add">
        added an ApparentElevationDetector taking refraction into account in a terrestrial
        environment
      </action>
      <action dev="pascal" type="update">
        enhanced DateDetector behaviour to allow adding new event dates on the fly
      </action>
      <action dev="pascal" type="fix" due-to="Derek Surka">
        fixed an error in FramesFactory when getting ITRF2005 and TIRF2000 frames:
        ignoreTidalEffects was handled wrong.
      </action>
      <action dev="luc" type="update" >
        removed serialization of some cached data in frames
      </action>
      <action dev="luc" type="fix" >
        fixed deserialization problems of frame singletons, they were not unique any more
      </action>
      <action dev="v&#233;ronique" type="add" >
        numerical propagation can now be done either using Cartesian parameters, circular
        parameters, equinoctial parameters, or Keplerian parameters (elliptical or hyperbolic)
        and using mean, eccentric or true position angles for the parameters where it is relevant.
        So there are now 10 possible configurations for state vector. This allows propagation
        of any kind of trajectories, including hyperbolic orbits used for interplanetary missions,
        or atmospheric re-entry trajectories
      </action>
      <action dev="v&#233;ronique" type="update" >
        completely revamped the partial derivatives matrices computation using the additional
        equations mechanism
      </action>
      <action dev="v&#233;ronique" type="add" >
        added a mechanism to integrate user-supplied additional equations alongside with
        orbital parameters during numerical propagation
      </action>
      <action dev="luc" type="update">
        use A. W. Odell and R. H. Gooding (1986) fast and robust solver for Kepler equation
      </action>
      <action dev="luc" type="add">
        keplerian and cartesian orbits now support hyperbolic orbits (i.e. eccentricity greater
        than 1, and in this case negative semi major axis by convention)
      </action>
      <action dev="luc" type="fix">
        fixed an error in LofOffset attitude mode: the computed attitude was reversed
        with respect to the specification
      </action>
      <action dev="luc" type="add">
        added an AttitudesSequence class which can handle several laws, only one of
        which being active at any time. The active law changes as switch events are
        triggered. This can be used for example to alternate between daylight attitude mode
        and eclipse attitude mode, or between normal observing mode and special modes
        for ground contact or maneuvers.
      </action>
      <action dev="pascal" type="fix" due-to="Bruno Revelin">
        fixed an error when crawling a classpath or a directory a zip file was found.
        This might lead to select an inappropriate data provider.
      </action>
    </release>
    <release version="5.0.3" date="2011-07-12"
             description="version 5.0.3 is a bug-fix release.">
      <action dev="luc" type="fix">
        Fixed a performance bug implying that some frames reloaded all EOP history files
        each time a transform was computed  (fixes bug #26).
      </action>
      <action dev="luc" type="fix">
        Fixed a parsing bug in IERS Rapid Data and Prediction files for dates between 2000 and 2009.
      </action>
    </release>
    <release version="5.0.2" date="2011-07-11"
             description="version 5.0.2 is an interim release of Orekit with support for IERS
                          Rapid Data and Prediction files.">
      <action dev="luc" type="update">
        Added support for IERS Rapid Data and Prediction files finals.all, finals.data and finals.daily,
        for both IAU-1980 and IAU-2000 and with both columns and XML formats.
      </action>
    </release>
    <release version="5.0.1" date="2011-04-15"
             description="version 5.0.1 is a minor release of Orekit without any functional changes.
             The differences with respect to 5.0 are only related to packaging and deployement to
             maven central. There are NO bug fixes and NO evolutions.">
      <action dev="luc" type="update">
        updated packaging to allow deployment to maven central.
      </action>
    </release>
    <release version="5.0" date="2010-05-06"
             description="version 5.0 is a major release of Orekit. It introduces several new
             features and bug fixes. Some slight incompatibilities with respect to previous
             versions have been introduced, but they should be easy to overcome to users. Users
             are strongly advised to upgrade to this version. The major points introduced in version
             5.0 are a very general PVCoordinatesProvider interface, a new shiftedBy method allowing
             many time-dependent instances (AbsoluteDate, Orbit, PVCoordinates, Attitude and SpacecraftState)
             to be slightly shifted in time using simple evolution models (keplerian for orbit, fixed
             angular rate for attitude, fixed translation for position/velocity), a redesign of the
             attitude interfaces and an experimental (read subject to change) numerical propagator
             able to compute jacobians of the state with respect to both initial state and force
             models parameters. Version 5.0 now depends on version 2.1 of Apache commons math.">
      <action dev="pascal" type="add">
        a new experimental numerical propagator has been added, in addition to computing
        the spacecraft state at target time, it also computes the partial derivatives of
        this state with respect to the initial state (one jacobian) and with respect to
        models parameters (another jacobian). The jacobians are integrated alongside with
        the state, using variational equations for better accuracy and numerical robustness.
        This will help further implementation of orbit determination or optimization
        algorithms. This code is still considered to be experimental as of 5.0 and the API
        could change in the future.
      </action>
      <action dev="luc" type="add">
        a new SpacecraftFrame class has been added, taking into account orbit and
        attitude thanks to an underlying propagator. This allows to see the spacecraft just
        as another known geometrical object automatically handled and connected to all
        other frames. For an instantaneous view, Transform instances can also be built
        directly by SpacecraftState instances.
      </action>
      <action dev="luc" type="add">
        frames can now be flagged as quasi-inertial or not; only quasi-inertial frames
        are suitable for defining orbits
      </action>
      <action dev="luc" type="add">
        the Topocentric frame now provides a way to retrieve the body shape on which the
        frame is defined
      </action>
      <action dev="pascal" type="update">
        changed the way Veis 1950 frame is constructed.
        Now, its parent is the PEF frame with no EOP corrections applied.
      </action>
      <action dev="luc" type="fix" due-to="John Pritchard">
        fixed a parameters inversion in Earth Orientation Parameters for IAU-1980 models.
        The error could introduce up to a few meters error in position during transformations
        between TEME and MEME
      </action>
      <action dev="luc" type="add" >
        factories have been introduced for handling all data formats. Their default configuration
        correspond to the legacy formats used in previous versions (IERS format for UTC-TAI, EOPC04
        and bulletins B for Earth Orientation Parameters, JPL format for celestial bodies ...).
        Users can now add support for their own formats if they want (for example if they prefer
        using bulletins A instead of EOPC04 and bulletins B, or if they have their own gravity
        field format ...). Consequences of these changes are that the SolarSystemBody and
        the PotentialReaderFactory classes have been deprecated (replaced by CelestialBodyFactory and
        GravityFieldFactory) and that TimeScalesFactory and FramesFactory have been extended. All these
        factories follow the same generic pattern.
      </action>
      <action dev="luc" type="fix" >
        improved thread safety (however, Orekit is still NOT completely thread-safe).
      </action>
      <action dev="luc" type="add" >
        the loaders for gravity fields now can optionally allow missing coefficients (they will be
        replaced by 0.0 except c[0][0] which will be replaced by 1.0).
      </action>
      <action dev="luc" type="fix" >
        the loader for gravity fields in the ICGEM format now support empty lines in the file
        (there is for example one blank line at the end of the file in the orekit-data zip archive).
      </action>
      <action dev="luc" type="add" >
        added support for the GRGS gravity field files formats.
      </action>
      <action dev="luc" type="add" >
        added a way to list the available satellite numbers in TLE files.
      </action>
      <action dev="luc" type="update" >
        improved TLE elements loading. Now TLE lines are loaded using the standard data loading
        mechanism (thus allowing loading from disk files, network, classpath ...), they can
        contain TLE for several objects in one file, and they may contain some non-TLE lines
        if desired.
      </action>
      <action dev="v&#233;ronique" type="add" >
        a new PVCoordinatesProvider interface has been created on top of several existing classes
        and interfaces (orbit propagator, celestial bodies, some moving frames ...). This is a
        major generalization that allows to use either satellites or celestial bodies in many
        algorithms (attitude pointing target, eclipses and field of view events ...)
      </action>
      <action dev="luc" type="fix" >
        improved numerical propagator efficiency when used from an outside loop: the initial
        state is automatically set to the last state at propagation end, thus allowing to
        restart from here without recomputing everything
      </action>
      <action dev="luc" type="add" >
        added a reset feature in all propagators, allowing to reuse an already configured
        propagator for several different orbits
      </action>
      <action dev="luc" type="fix" >
        fixed a mode handling error in NumericalPropagator: when a propagator was reused
        with a new mode setting, the previous step handlers were still used in addition to
        the new ones instead of replacing them
      </action>
      <action dev="luc" type="fix" >
        fixed an interpolation error for orbits crossing the -PI/+PI singularity between
        entries in the Ephemeris class
      </action>
      <action dev="luc" type="update" >
        KeplerianPropagator now preserve orbits types
      </action>
      <action dev="luc" type="add" >
        AbsoluteDate, Orbit, PVCoordinates, Attitude and SpacecraftState instances can now all
        be slightly shifted in time using simple evolution models (keplerian for orbit, fixed
        angular rate for attitude, fixed translation for position/velocity). This is not a
        replacement for proper propagation but is useful for known simple motions or small
        time shifts or when coarse accuracy is sufficient
      </action>
      <action dev="luc" type="fix" >
        changed AttitudeLaw.getState signature to use complete orbit. This is an incompatible
        change introduced to fix a major bug in spin computation for some attitude laws. The laws
        for which orientation depends on satellite velocity have a spin vector that depends on
        acceleration. This can be computed only if complete orbit is available. This change
        should be simple to handle from a users point of view, as the caller generally already
        has the orbit available and attitude laws implementations can retrieve all the former
        parameters (date, position/velocity, frame) directly from orbit.
      </action>
      <action dev="luc" type="fix" >
        fixed spin rate computation errors in almost all attitude modes
      </action>
      <action dev="luc" type="add" >
        added a new simple linear attitude mode: FixedRate
      </action>
      <action dev="luc" type="fix" >
        fixed an error in event detection: when two events were very close (for example a very
        short ground station visibility), the second one may be ignored despite the first one
        was detected.
      </action>
      <action dev="luc" type="fix" >
        fixed corner cases in event detection during orbit propagation, sometimes
        an already detected and handled event prevented the propagator to go further in time.
      </action>
      <action dev="luc" type="add" >
        added an EventShifter wrapper allowing to slightly shift raw events in time. This is useful
        for example to switch an attitude mode from solar pointing to something else a few minutes
        before eclipse entry and going back to solar pointing mode a few minutes after eclipse exit.
      </action>
      <action dev="pascal" type="add">
        added a new AlignmentDetector.
      </action>
      <action dev="pascal" type="add" >
        added a new EclipseDetector handling either umbra or penumbra entry and exit events.
      </action>
      <action dev="v&#233;ronique" type="add" >
        added new CircularFieldOfViewDetector and DihedralFieldOfViewDetector handling
        field of view entry and exit events for any type of target.
      </action>
      <action dev="luc" type="add" >
        added an experimental implementation of a BoxAndSolarArray spacecraft model considering a convex
        body (either parallelepipedic or defined by a set of facets) and a rotating solar array, for
        accurate modeling of surface forces with attitude. Beware that this class is still considered
        experimental, so use it with care!
      </action>
      <action dev="luc" type="update" >
        completely changed the RadiationSensitive and DragSensitive interfaces to be more comprehensive
        and handle properly lift and side force effects when used with non-symmetric spacecrafts/flux geometry
      </action>
      <action dev="luc" type="fix" due-to="Christelle Blandin">
        fixed denormalization of gravity field coefficients, the last coefficient
        was not initialized
      </action>
      <action dev="luc" type="add" >
        added a relative constructor and a getMomentum method to PVCoordinates
      </action>
      <action dev="luc" type="add">
        added a special implementation improving performances for the frequent case of identity transform
      </action>
      <action dev="luc" type="fix">
        fixed forgotten radians to degrees conversions for inclination and RAAN in CircularOrbit.toString()
      </action>
      <action dev="luc" type="add">
        added a Constants interface including a few useful physical constants.
      </action>
      <action dev="luc" type="add">
        added a way to build date components from week components (this can be used
        for scheduled operations with week-related periods)
      </action>
      <action dev="luc" type="add">
        added string parsing features for dates and times components supporting ISO-8601 formats
      </action>
      <action dev="luc" type="add">
        Orekit is now packaged as an OSGi bundle
      </action>
      <action dev="pascal" type="add">
        added some pieces of an UML model for the library (available in the source distribution)
      </action>
      <action dev="luc" type="update" >
        updated error message localization to be more consistent with Java exception. Now getMessage
        returns a non-localized message and only getLocalizedMessage returns a message localized for
        the platform default locale. A new getMessage(Locale) method has also been added to
        retrieve the message in any desired locale, not only the platform default one. The messages
        are also built and translated only when needed, so if an exception is triggered and
        never displayed, the message will never be built.
      </action>
    </release>
    <release version="4.1" date="2009-08-18"
             description="version 4.1 is an upgrade bringing some new features and fixing a
             few bugs. The equinox-based frames family with IAU1980 precession-nutation
             models that are still used by many legacy systems are now supported. This
             simplifies interoperability with legacy systems and helps migrating from this
             old frames family to the new CIO-based ones that is supported by orekit since its
             first versions. The data loading mechanism used to retrieve IERS data (Earth
             Orientation Parameters, UTC-TAI history) and JPL ephemerides is now also used
             to retrieve gravity potential files. This mechanism has also been vastly improved
             to support new use cases (loading from disk, from classpath, from network delegating
             loading to an external library ...). Another change is the addition of the TDB
             time scale. Some minor incompatibilities have been introduced but they are easy
             to solve for users, the explanations are provided in detailed changes report.">
      <action dev="aude" type="add" >
        added TDB time scale
      </action>
      <action dev="luc" type="update" >
        the RadiationSensitive and DragForce interfaces now have an
        additional SpacecraftState parameter in all their get methods.
        This allows to implement models that take into account solar
        arrays rotation. Note that this changes breaks compatibility
        for users that did add their own implementations, but it is
        simple to deal with (simply add one parameter in the signature
        and ignore it) so its was considered acceptable.
      </action>
      <action dev="luc" type="add" due-to="James Housden">
        added german localization for error messages
      </action>
      <action dev="luc" type="update">
        added a feature allowing all tests to clear the already built reference
        objects (frames, time scales, solar system bodies ...) between each tests,
        thus removing the need to launch tests in separate JVMS. This allows to
        launch all tests directly from eclipse, and this speeds up maven tests by
        a factor 4 at least
      </action>
      <action dev="luc" type="update">
        set up a custom ant build independent from the maven 2 build
      </action>
      <action dev="luc" type="update">
        changed all tests from Junit 3 to Junit 4
      </action>
      <action dev="thierry" type="fix">
        fixed accuracy of PEF frame
      </action>
      <action dev="luc" type="fix" due-to="Aude Privat">
        fixed configuration problems on Windows systems
      </action>
      <action dev="luc" type="fix" due-to="Sébastien Herbinière">
        fixed a reversed sign in solar radiation pressure
      </action>
      <action dev="pascal" type="update" >
        Orekit supports the two different naming patterns for bulletins B provided by IERS
        on http://www.iers.org/ and http://hpiers.obspm.fr/eop-pc/.
      </action>
      <action dev="luc" type="update" >
        the predefined times scales (TAI, UTC ...) are now built using a factory. The various
        XXXScale.getInstance() methods defined in each predefined time scales classes
        are still available, but have been deprecated and will be removed in the future,
        they are replaced by TimeScalesFactory.getXXX().
      </action>
      <action dev="pascal" type="update" >
        the Frame class was split into a FramesFactory class, dealing with the predefined
        reference frames, and a Frame class for the creation of new frames and the navigation
        through any frames tree. The Frame.getXXX() methods for the predefined reference
        frames are still available, but have been deprecated and will be removed in the future,
        they are replaced by FramesFactory.getXXX().
      </action>
      <action dev="pascal" type="add" >
        3 new predefined reference frames have been added in Orekit : MEME, TEME and PEF. They
        implement the classical paradigm of equinox-based transformations including the IAU-76
        precession model, the IAU-80 nutation model and the IAU-82 sidereal time model, with
        the capability to apply the nutation corrections provided by IERS through the EOP data
        files for better agreement with the IAU 2000 precession-nutation model.
      </action>
      <action dev="luc" type="update" >
        the ChronologicalComparator class is not a singleton anymore, this didn't really make sense
      </action>
      <action dev="luc" type="fix" >
        fixed a state reset error: orbital state changed by event detectors like
        ImpulseManeuver were overwritten by other event detectors
      </action>
      <action dev="luc" type="fix" >
        fixed stop date of abstract propagators (Keplerian and Eckstein-Heschler). They used to
        stop at the first event after target date when an event detector was set up, instead of
        stopping at the target date
      </action>
      <action dev="luc" type="fix" >
        the gravity coefficients for solar system bodies are now extracted from JPL files headers
      </action>
      <action dev="luc" type="update" >
        the eventOccurred method in EventDetector interface and its various implementations
        has an additional parameter specifying if the switching function increases or
        decreases at event time. This allows simpler events identification has many switching
        functions have two switches (start/end, raising/setting, entry/exit ...). Note that
        this changes breaks compatibility for users that did implement their own events, but
        it is simple to deal with (simply add one parameter in the signature and ignore it)
        so its was considered acceptable.
      </action>
      <action dev="luc" type="fix" due-to="Christophe Pipo">
        fixed an error occurring when DE406 JPL ephemerides were loaded before DE405 ones
      </action>
      <action dev="luc" type="fix" due-to="Sébastien Herbinière">
        fixed an error in EGM potential file loader
      </action>
      <action dev="luc" type="update">
        trigger exceptions when no data can be loaded
      </action>
      <action dev="luc" type="update">
        remove predefined leap seconds, they are not useful anymore since other
        parts of the library do need configuration data (solar system bodies) and
        since data configuration has been vastly improved
      </action>
      <action dev="luc" type="add" >
        added support for the ICGEM format for gravity fields
      </action>
      <action dev="luc" type="update" >
        load gravity potential data using the same mechanism already used for Earth
        Orientation Parameters, UTC-TAI history and JPL ephemerides files
      </action>
      <action dev="luc" type="add" due-to="quinput and Kai Ruhl">
        re-activated a way to load data from the classpath using a
        data provider plugin.
      </action>
      <action dev="luc" type="add">
        added a way to load data directly from network (either
        locally or through a proxy server) using a data provider plugin.
      </action>
      <action dev="luc" type="add">
        added a small plugin-like mechanism to delegate data loading to a
        user-provided mechanism, thus enabling smooth integration in existing
        systems.
      </action>
      <action dev="luc" type="update">
        updated to latest version of commons-math.
      </action>
      <action dev="luc" type="add" due-to="Silvia Ríos Bergantiños">
        added galician localization for error messages.
      </action>
      <action dev="luc" type="fix" due-to="Guylaine Prat">
        improved javadoc comments in orbit classes.
      </action>
      <action dev="pascal" type="add">
        tidal corrections are now available for ITRF and TIRF frames. Both frames are
        provided in two versions, the standard one with tidal corrections and a stripped
        down one without tidal corrections. A cache/interpolation mechanism is used to
        keep the computation cost of tidal correction to a minimum. With this mechanism,
        the penalty to use tidal correction is slightly above 20% in run time for a
        transformation between GCRF and ITRF. A raw implementation without this mechanism
        would lead to a 550% penalty, or even a 1100% penalty if TIRF and ITRF parts were
        computed independently.
      </action>
    </release>
    <release version="4.0" date="2008-10-13"
             description="major upgrade with new features (GCRF and ITRF2005 frames, DE 405
             and DE 406 ephemerides support, improved and greatly simplified date/time support,
             vastly improved data configuration with zip files support, new tutorials, improved
             performances, more tests and all identified bugs fixed, new translation files for
             italian, spanish and norse.">
      <action dev="pascal" type="fix">
        The ephemeris produced by numerical propagator now checks date validity in
        propagate method.
      </action>
      <action dev="luc" type="fix">
        The EME2000/J2000 frame was slightly mis-oriented (about 20 milli arcseconds).
        It really was the GCRF frame. This has been fixed and now both the GCRF and
        the EME2000/J2000 are available.
      </action>
      <action dev="luc" type="fix">
        Dates in UTC within leap seconds are now displayed correctly (i.e. a 61st
        second is added to the minute).
      </action>
      <action dev="luc" type="fix" due-to="quinput">
        Fixed an overflow error in AbsoluteDate that generated an exception when any
        attempts was made to print dates far away like AbsoluteDate.JULIAN_EPOCH or
        AbsoluteDate.MODIFIED_JULIAN_EPOCH.
      </action>
      <action dev="luc" type="fix">
        Changed test configuration to always use a new JVM for each test. This prevents
        some false positive to be generated.
      </action>
      <action dev="luc" type="update">
        The GeodeticPoint constructor arguments has been reordered to reflect more
        traditional usage, latitude coming before longitude.
      </action>
      <action dev="luc" type="update">
        The low accuracy Sun model based on Newcomb theory and the Moon model based
        on Brown theory have been withdrawn as they are superseded by the support of JPL
        DE 405 binary ephemerides files.
      </action>
      <action dev="luc" type="update">
        The ThirdBody abstract class has been removed and its specific method
        getMu has been moved up into CelestialBody interface and
        renamed getGM.
      </action>
      <action dev="luc" type="update">
        Improved external data configuration. The java property is now called
        orekit.data.path and is a colon or semicolon separated path containing
        directories or zip archives, themselves containing embedded directories
        or zip archives and data files. This allows easy roll-out of system-wide
        configuration data that individual users can override by prepending their
        own data trees in front of the path. This also allows simple configuration
        since many data files can be stored in easy to handle zip archives.
      </action>
      <action dev="luc" type="update">
        Renamed the iers package into data, as it is not IERS specific anymore. Some
        classes where also moved out of the package and into the frame and time
        package and their visibility reduced to package only. This improves decoupling
        and reduces clutter on users by limiting the number of visible classes.
      </action>
      <action dev="luc" type="update">
        The performance of IAU-2000 precession-nutation model computation has been
        tremendously improved, using a combined caching and interpolation approach. The
        simplified model (which was quite inaccurate in version 3.1) has therefore been
        removed as it was not needed anymore.
      </action>
      <action dev="luc" type="update">
        The ITRF 2005 frame is now supported instead of the older ITRF 2000 frame. The
        Earth Orientation Parameters data handling classes have been updated to match
        this change and read the new file format provided by IERS.
      </action>
      <action dev="luc" type="update">
        The J2000 frame has been renamed as EME2000 as this name seems to be more
        widely accepted and reduces confusion with the J2000.0 epoch. The
        Frame.getJ2000() method is still available, but has been deprecated
        and will be removed in the future.
      </action>
      <action dev="luc" type="update">
        Changed TimeScale from base abstract class to interface only.
      </action>
      <action dev="luc" type="update">
        Renamed some classes for better understanding: ChunkedDate is now DateComponents,
        ChunkedTime is now TimeComponents, ChunksPair is now DateTimeComponents. The
        getChunks method from AbsoluteDate as also been renamed into getComponents accordingly.
      </action>
      <action dev="pascal" type="add">
        Added new tutorials.
      </action>
      <action dev="luc" type="add">
        Added predefined local orbital frames: the (t, n, w) frame aligned with velocity
        and the (q, s, w) frame aligned with position.
      </action>
      <action dev="luc" type="add">
        Added a predefined detector for altitude crossing events.
      </action>
      <action dev="luc" type="add">
        Added methods to get zenith, nadir, north, south, east and west direction for
        any GeodeticPoint.
      </action>
      <action dev="luc" type="add" due-to="Silvia Ríos Bergantiños">
        Added spanish localization for error messages.
      </action>
      <action dev="luc" type="add" due-to="Espen Bjørntvedt">
        Added norse localization for error messages.
      </action>
      <action dev="luc" type="add" due-to="Francesco Coccoluto">
        Added italian localization for error messages.
      </action>
      <action dev="luc" type="add" due-to="Derek Surka">
        Added support for mean motion first and second derivatives fields in TLE.
      </action>
      <action dev="luc" type="add" >
        Added a way to rebuild the two lines of TLE instances.
      </action>
      <action dev="luc" type="add" due-to="Derek Surka">
        Added constructor from already parsed elements for TLE.
      </action>
      <action dev="luc" type="add">
        Added a method to retrieve a body-centered inertial frame to the
        CelestialBody interface. As a consequence, thirteen new frames are
        predefined: Sun, Moon, planets and barycenters provided by JPL binary
        ephemerides.
      </action>
      <action dev="luc" type="add">
        Support for the JPL DE 405 and DE 406 binary ephemerides files has been added
        and a factory class SolarSystemBody uses these files to provide implementations
        of the CelestialBody interface for Sun, Moon, the eight solar system
        planets,the Pluto dwarf planet as well as the solar system barycenter and Earth-Moon
        barycenter points.
      </action>
      <action dev="luc" type="add">
        The CelestialBody interface now provides velocity as well as position.
      </action>
      <action dev="luc" type="add">
        A getCalls() method has been added to the NumericalPropagator class to count the
        number of calls to the differential equations computation method. This helps
        tuning the underlying integrator settings in order to improve performances.
      </action>
      <action dev="luc" type="add">
        A lot more classes and interfaces are now serializable, to help users embed
        instance in their own serializable classes.
      </action>
      <action dev="luc" type="add">
        Added predefined leap seconds to allow proper turn-key use of the library
        even without an already configured environment. All known leap seconds at
        time of writing (2008) are predefined, from 1972-01-01 to 2009-01-01 (the
        last one has been announced in Bulletin C 36 on 2008-07-04 and is not yet
        present in the UTC-TAI.history published file)
      </action>
      <action dev="luc" type="add">
        Improved user-friendliness of the time-scales by changing methods parameters
        types to more easily understandable ones.
      </action>
      <action dev="luc" type="add">
        Improved user-friendliness of the AbsoluteDate class by adding several
        new constructors and methods for common cases. It is in particular now possible
        to use offsets within a time scale, for example to build a date given as a
        fractional number of days since a reference date in UTC, explicitly ignoring
        intermediate leap seconds.
      </action>
      <action dev="luc" type="add">
        Improved the class handling date/time components: added a constructor to allow building
        from an offset with respect to a reference epoch, implemented Comparable interface and
        added equals and hashCode methods.
      </action>
      <action dev="luc" type="add">
        Improved the class handling date components: added a constructor to allow building
        from any reference epoch, not only J2000.0 (thus simplifying use of modified julian day),
        added getMJD() method, added several constants JULIAN_EPOCH, MODIFIED_JULIAN_EPOCH,
        FIFTIES_EPOCH, GPS_EPOCH, J2000_EPOCH and JAVA_EPOCH.
      </action>
      <action dev="luc" type="add">
        Added a new time scale: GPSScale.
      </action>
      <action dev="luc" type="add">
        Added the changes page to the generated site.
      </action>
    </release>
    <release version="3.1" date="2008-07-16"
             description="This release is the first public release of Orekit."/>
  </body>
</document><|MERGE_RESOLUTION|>--- conflicted
+++ resolved
@@ -20,7 +20,6 @@
     <title>Orekit Changes</title>
   </properties>
   <body>
-<<<<<<< HEAD
     <release version="13.1" date="TBD" description="TBD">
         <action dev="serrof" type="add" issue="1706">
             Add FieldGroundAtNightDetector.
@@ -33,7 +32,8 @@
         </action>
         <action dev="serrof" type="add" issue="1683">
             Add (Field)ExtremumAngularSeparationDetector.
-=======
+        </action>
+    </release>
     <release version="13.0.2" date="2025-04-30" description="Orekit 13.0.2 is a patch release.
         It fixes several issues related to GNSS, data loading and indirect shooting.">
         <action dev="luc" type="fix" issue="1713">
@@ -53,7 +53,6 @@
         </action>
         <action dev="serrof" type="fix" issue="1707">
             Wrong treatment of adjoint singularity in indirect shooting.
->>>>>>> c6b1b4b6
         </action>
     </release>
     <release version="13.0.1" date="2025-04-23" description="Orekit 13.0.1 is a patch release.
