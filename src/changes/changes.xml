<?xml version="1.0" encoding="UTF-8" ?>
<!-- Copyright 2002-2020 CS GROUP
  Licensed to CS GROUP (CS) under one or more
  contributor license agreements.  See the NOTICE file distributed with
  this work for additional information regarding copyright ownership.
  CS licenses this file to You under the Apache License, Version 2.0
  (the "License"); you may not use this file except in compliance with
  the License.  You may obtain a copy of the License at

    http://www.apache.org/licenses/LICENSE-2.0

  Unless required by applicable law or agreed to in writing, software
  distributed under the License is distributed on an "AS IS" BASIS,
  WITHOUT WARRANTIES OR CONDITIONS OF ANY KIND, either express or implied.
  See the License for the specific language governing permissions and
  limitations under the License.
-->
<document>
  <properties>
    <title>Orekit Changes</title>
  </properties>
  <body>
    <release version="10.3" date="TBD" description="TBD">
<<<<<<< HEAD
   	  <action dev="bryan" type="fix" issue="687">
      	Fixed Javadoc of ElevationMask.
      </action>
      <action dev="raphael" type="fix" issue="711">
        Allowed definition of a default interpolation degree in both AEMParser and OEMParser.
      </action>
      <action dev="bryan" type="add" issue="733">
        Added Lense-Thirring and De Sitter relativistic effects.
      </action>
      <action dev="melanisti" type="fix" issue="725">
        Fixed missing measurement parameter in InterSatellitesRange measurement.
      </action>
      <action dev="bryan" type="add" issue="732">
        Added documentation for checkstyle configuration.
      </action>
   	  <action dev="thomas" type="fix" issue="730">
      	Removed useless loop over an empty list
      </action>
      <action dev="luc" type="fix" issue="731">
        Fixed parsing of some ICGEM gravity fields files.
      </action>
      <action dev="raphael" type="fix" issue="720">
      	Added support for measurements parameters in UnivariateProcessNoise
      </action>
      <action dev="luc" type="fix" issue="729">
        Fixed wrong handling of RESET-STATE in analytical propagators.
      </action>
      <action dev="luc" type="add" issue="728">
        Allow creating a node detector without an orbit.
=======
      <action dev="thomas, bryan" type="add" issue="709">
        Added clock drift contribution to range rate measurements.
>>>>>>> 3f34c893
      </action>
      <action dev="bryan" type="add" issue="671">
        Added support for laser ranging file formats.
      </action>
      <action dev="clement" type="fix" issue="724">
        Remove range checks in TLE constructor.
      </action>
      <action dev="bryan" type="fix" issue="723">
        Allowed AEM and OEM writers to write header comments.
      </action>
      <action dev="bryan" type="add" issue="719">
        Added one-way GNSS range and phase measurements for LEO satellite
        orbit determination applications.
      </action>
      <action dev="bryan" type="add" issue="716">
        Added piecewise empirical force model.
      </action>
      <action dev="bryan" type="add" >
        Considered a new implementation for empirical forces, to allow piecewise model.
      </action>
      <action dev="bryan" type="add" issue="703">
        Added inter-satellites phase measurement.
      </action>
      <action dev="bryan" type="fix" issue="695">
        Considered covariance matrix from Position measurement in Kalman estimator.
      </action>
      <action dev="bryan" type="fix" issue="718">
        Fixed orbital state used for short periodic Jacobian computation.
      </action>
      <action dev="bryan" type="add" issue="704">
        Allow using user specified velocity error for computing
        tolerance vectors for integrators.
      </action>
      <action dev="bryan" type="add" issue="714">
        Added frequency deviation for range-rate measurements.
      </action>
      <action dev="bryan" type="add" issue="715">
        Added relativistic clock correction for range, phase and
        inter-satellite range measurements.
      </action>
      <action dev="bryan" type="fix" issue="706">
        Fixed missing measurement parameter in inter-satellites range measurement.
      </action>
   	  <action dev="thomas" type="fix" issue="713">
        Fixed computation of DSST short period Jacobian.
      </action>
      <action dev="luc" type="fix" issue="699">
        Fixed missing measurement parameter in Phase measurement
      </action>
      <action dev="luc" type="fix" issue="701">
        Fixed wrong handling of propagation parameters by Kalman filter in multi-satellite
        context
      </action>
    </release>
    <release version="10.2" date="2020-07-14"
             description="Version 10.2 is a minor release of Orekit.
             It includes both new features and bug fixes. New features introduced
             in 10.2 are: support for CCSDS ADM files, modelling of trajectories
             around Lagrangian points using CR3BP model, a piece wise drag force model,
             a time span tropospheric estimated model, an estimated ionospheric model,
             an improved modelling of the GNSS phase measurement, several bug fixes
             for date functionnalities, a new organization of the maneuvers package,
             a configurable low thrust maneuver model based on detectors,
             support for CSSI space weather data, , as well as several other minor
             features and bug fixes. See the list below for a full description
             of the changes.">
      <action dev="bryan" type="fix" issue="661">
        Fixed visibility of WindUpFactory.
      </action>
      <action dev="bryan" type="update" >
        Increased visibility of setters in CCSDS ADM related classes.
      </action>
      <action dev="clement" type="add" issue="656">
        Added CssiSpaceWeatherLoader which provides three-hourly space weather
        data and implements DTM2000InputParameters and NRLMSISE00InputParameters
      </action>
      <action dev="maxime" type="update" issue="690">
        Increased visibility of setters in CCSDS OEM related classes.
      </action>
      <action dev="bryan" type="update" >
        Improved Orekit performance by using new Hipparchus' differentiation classes.
      </action>
      <action dev="bryan" type="update" issue="682">
        Changed visibility of OrbitType parameter drivers' names to public.
      </action>
      <action dev="evan" type="add" issue="684" due-to="Mikael">
        Fix infinite loop in event detection when a RESET_* event causes two other events
        to occur simultaneously and discontinuously.
      </action>
      <action dev="evan" type="add" issue="684">
        Add FieldFunctionalDetector.
      </action>
      <action dev="mikael" type="add">
        Added a configurable low thrust maneuver based on detectors.
      </action>
      <action dev="bryan" type="fix" issue="605">
        Added support for Rinex C0, L0, S0 and D0 observation types.
      </action>
      <action dev="bryan" type="fix" issue="641">
        Allow Pattern functionalities instead of String.replaceAll() and String.split().
      </action>
      <action dev="evan" type="fix" issue="658">
        Fix invalid hour when using TimeScale(double) or TimeScale(int, double) with a
        value in [86400, 86401]. Treat these values as indicating a leap second.
      </action>
      <action dev="evan" type="add" issue="677">
        Add AbsoluteDate.toStringRfc3339() and DateTimeComponents.toStringRfc3339().
      </action>
      <action dev="evan" type="fix" issue="681">
        Fix AbsoluteDate.getComponents(...) produces invalid times.
      </action>
      <action dev="evan" type="fix" issue="676">
        Fix AbsoluteDate.getComponents(utc) throws "non-existent time 23:59:61".
      </action>
      <action dev="bryan" type="fix" issue="651">
        Improved use of try with resources statement.
      </action>
      <action dev="bryan" type="fix" issue="679" due-to="luc, maxime">
        Improved testRetrogradeOrbit in CircularOrbit and KeplerianOrbit tests.
      </action>
      <action dev="bryan" type="fix" issue="680">
        Allowed ephemeris class to be used with absolute PV coordinates.
      </action>
      <action dev="bryan" type="fix" issue="674">
        Added an exception if eccentricity is negative for keplerian orbit.
      </action>
      <action dev="evan" type="fix" issue="667">
        Fix build on CentOS/RedHat 7.
      </action>
      <action dev="bryan" type="fix" issue="662">
        Fixed forgotten additional state in Ephemeris propagator.
      </action>
      <action dev="evan" type="update">
        Improve error message for TimeStampedCache by including requested date.
      </action>
      <action dev="bryan" type="fix" issue="663">
        Fixed initialization of the triggering event for ImpulseManeuver class.
      </action>
      <action dev="clement" type="fix" issue="664">
        Fix sign of RAAN and PA parameters in TLE constructor if negative, range check most other orbit parameters.
      </action>
      <action dev="bryan" type="add" issue="669">
        Added estimated ionospheric model.
      </action>
      <action dev="bryan" type="add" issue="645">
        Merged phase-measurement branch into develop.
      </action>
      <action dev="bryan" type="add" >
        Added a time span tropospheric estimated model.
      </action>
      <action dev="bryan" type="add" issue="646">
        Merged cr3bp branch into develop.
      </action>
      <action dev="bryan" type="add" issue="660">
        Improved exception handling in IODGibbs.
      </action>
      <action dev="bryan" type="add" issue="647">
        Improved package-info documentation.
      </action>
      <action dev="nick" type="update" >
        Upgrade maven-checkstyle-plugin to 3.1.1.
      </action>
      <action dev="bryan" type="add" issue="657">
        Added multiplexed Orekit fixed step handler.
      </action>
      <action dev="bryan" type="add" issue="655">
        Added support for CCSDS ADM files.
      </action>
      <action dev="maxime" type="add" issue="649">
        Added a piece wise drag force model: TimeSpanDragForce in forces package.
      </action>
      <action dev="yannick" type="fix" issue="654">
        Prevent divergence of Saastomoinen model pathDelay method at low elevation.
      </action>
      <action dev="bryan" type="fix" issue="542">
        Removed duplicated BUILDING.txt file.
      </action>
      <action dev="bryan" type="add" issue="504">
        Allowed Eckstein Hechler propagator to be initialized with a mean orbit.
      </action>
      <action dev="bryan" type="update" issue="644">
        Removed try and catch statements for ParameterDriver initialization.
      </action>
      <action dev="bryan" type="fix" issue="613">
        Allowed DSST propagation in osculating type with event detectors.
      </action>
    </release>
    <release version="10.1" date="2020-02-19"
             description="Version 10.1 is a minor release of Orekit.
             It includes both new features and bug fixes. New features introduced
             in 10.1 are: wind-up effect for phase measurement, NeQuick ionospheric model,
             support for Hatanaka compact RINEX format, methods for the combination
             of GNSS measurements, Laplace method for initial orbit determination,
             a new Field Of View package, comparison methods for absolute dates,
             a new multiplexed measurement, specialized propagators for GNSS constellation,
             default constructors for DSST force models, covariance matrices in OEM writer,
             a new data context implementation, connection with Gitlab CI, improved documentation,
             the migration of the tutorials to a separate sister project, as well as several other minor
             features and bug fixes. See the list below for a full description of the changes.">
      <action dev="ward" type="fix">
        Improve performance of loading CCSDS files.
      </action>
      <action dev="ward" type="fix" issue="639" due-to="qmor">
        In Ellipsoid.pointOnLimb(...) improved numerical stability by cancelling terms.
      </action>
      <action dev="maxime" type="fix" issue="639" due-to="qmor">
        Fixed pointOnLimb method in bodies.Ellipsoid class. Normalized equations should now avoid numerical issues.
      </action>
      <action dev="evan" type="fix" issue="627">
        Fix TimeScalesFactory.getGMST(conventions, simpleEop) always returning the same
        value.
      </action>
      <action dev="evan" type="fix" issue="636">
        Fix UT1 and Earth rotation during a leap second. Was off by 1 second.
      </action>
      <action dev="luc" type="fix" issue="635">
        Fixed inconsistency in constant thrust maneuver acceleration.
      </action>
      <action dev="evan" type="add" >
        Added an annotation and a compiler plugin that generates a warning
        when default context is used without being explicitly annotated.
      </action>
      <action dev="luc" type="fix" issue="632" due-to="Evan Ward">
        Fixed projection to ellipsoid at pole.
      </action>
      <action dev="evan,luc,yannick" type="add" issue="607">
        Add DataContext, a way to load separate sets of EOP, leap seconds, etc.
      </action>
      <action dev="luc" type="fix" issue="630">
        Improve performance of UnixCompressFilter.
      </action>
      <action dev="luc" type="fix" issue="631">
        Improve performance of HatanakaCompressFilter.
      </action>
      <action dev="evan" type="fix" issue="629">
        Improve performance of ZipJarCrawler.
      </action>
      <action dev="bryan" type="add" issue="625">
      	Added default constructors for DSSTZonal and DSSTTesseral. 
      </action>   
      <action dev="bryan" type="add" issue="622">
      	Added OrekitException for unknown number of frequencies in ANTEX files. 
      </action>
      <action dev="bryan" type="add" issue="621">
      	Added OrekitException in the case where IONEX header is corrupted. 
      </action>
      <action dev="dylan" type="add" issue="359">
      	Added a specific test for issue 359 in BatchLSEstimatorTest.
      	The test verifies that a Newtonian attraction is known
      	by both the propagator builder and the propagator when
      	it is not added explicitly.
      </action>
      <action dev="dylan" type="add" issue="367">
      	Added write of covariance matrices in OEMWriter.
      </action>
      <action dev="dylan" type="fix" issue="619">
        Fixed origin transform in CcsdsModifierFrame.
      </action>
      <action dev="bryan" type="add" issue="611">
        Added SBAS orbit propagator.
      </action>
      <action dev="bryan" type="fix" issue="617">
        Fixed null pointer exception in MultiplexedMeasurement.
      </action>
      <action dev="luc" type="fix" issue="575">
        Allow users to provide custom convergence checkers for
        batch least squares orbit determination.
      </action>
      <action dev="luc" type="add" issue="614">
        Added multiplexed measurements.
      </action>
      <action dev="luc" type="fix" issue="616">
        Fixed missed changes updates in ParameterDriversList embedding
        other ParameterDriversList instances.
      </action>
      <action dev="luc" type="update">
        Moved tutorials to a separate sister project.
      </action>
      <action dev="bryan" type="add" due-to="Shiva Iyer">
        Added Laplace method for initial orbit determination.
      </action>
      <action dev="bryan" type="fix" issue="612">
        Fixed DSST orbit determination tutorial.
      </action>
      <action dev="bryan" type="add" issue="610">
        Added IRNSS orbit propagator.
      </action>
      <action dev="bryan" type="add" issue="608">
        Added support for RINEX 3.04 files.
      </action>
      <action dev="gabb" type="fix" issue="533">
        Fixed bugs in the derivatives computation in IodGooding.
        Fixed bugs in IodLambert when there's more than an half revolution
        between start and final position.
      </action>
      <action dev="bryan" type="fix" issue="604">
        Fixed parsing of compact RINEX files with wrong key in header
        produced by some Septentrio receivers.
      </action>
      <action dev="luc" type="fix" issue="603">
        Fixed parsing of compact RINEX files with missing types in header
        produced by some Septentrio receivers.
      </action>
      <action dev="evan" type="fix" issue="589">
        Improve performance of AggregateBoundedPropagator by factor of 2.
      </action>
      <action dev="luc" type="fix" issue="600">
        Fixed parsing of compact RINEX files with many observation types.
      </action>
      <action dev="bryan" type="fix">
        Fixed poor design of GLONASS numerical propagator.
      </action>
      <action dev="luc" type="fix" issue="599">
        Fixed an issue in projection to flat ellipse.
      </action>
      <action dev="bryan" type="fix" issue="598">
        Added lazily addition of Newtonian attraction to the DSST and
        numerical propagator builders.
      </action>
      <action dev="luc" type="add" issue="595">
        Added EllipticalFieldOfView (with two different ways to define the
        ellipticity constraint) that can be used in FieldOfViewDetector,
        GroundFieldOfViewDetector and FootprintOverlapDetector.
      </action>
      <action dev="luc" type="add">
        Fields of view with regular polygonal shape can now be built either
        based on a defining cone inside the Fov and touching it at edges
        middle points, or based on a defining cone outside the Fov and touching
        it at vertices.
      </action>
      <action dev="luc" type="add" issue="594">
        Added CircularFieldOfView that can be used in FieldOfViewDetector,
        GroundFieldOfViewDetector and FootprintOverlapDetector.
      </action>
      <action dev="luc" type="add">
        Set up a general hierarchy for Field Of View with various shapes. At
        start, it includes DoubleDihedraFieldOfView and PolygonalFieldOfView.
      </action>
      <action dev="luc" type="add" issue="592">
        Added FilesListCrawler to load files from an explicit list.
      </action>
      <action dev="evan" type="fix" issue="583">
        Fix AbsoluteDate.compareTo() for future/past infinity.
      </action>
      <action dev="luc" type="fix" issue="588">
        Fixed wrong handling of spacecraft states in multi-satellites orbit determination
        and multi-satellite measurements generation.
      </action>
      <action dev="bryan" type="fix" issue="585">
        Improved contributing guide.
      </action>
      <action dev="petrus" type="fix" issue="570">
        Make FieldOfView.getFootprint public.
      </action>
      <action dev="bryan" type="add">
        Added combination of measurements.
      </action>
      <action dev="bryan" type="fix">
        Fix values of GPS C2D, L2D, D2D and S2D frequencies.
      </action>
      <action dev="bryan" type="add">
        Add Nequick ionospheric model.
      </action>
      <action dev="luc" type="fix" issue="581">
        Fixed spurious empty line insertion during Rinex 2 decompression
        when the number of observations per satellite is a multiple of 5
      </action>
      <action dev="luc" type="fix" issue="580">
        Fixed decompression of very small negative values in Hatanaka
        Compact RINEX format.
      </action>
      <action dev="luc" type="fix" issue="578">
        Orbit determination tutorials (and tests too) now supports compressed
        measurement files (gzip, Unix compress, Hatanaka Compact RINEX).
      </action>
      <action dev="luc" type="fix" issue="579">
        Handle properly special events flags in Hatanaka Compact RINEX format.
      </action>
      <action dev="luc" type="fix" issue="483">
        Reset additional state changed by event handlers and not managed by any
        additional state providers.
      </action>
      <action dev="luc" type="add" issue="472">
        Added support for Hatanaka Compact RINEX format.
      </action>
      <action dev="luc" type="fix" issue="574">
        Cope with input stream readers that keep asking for new bytes after end
        of Unix compressed files has been reached.
      </action>
      <action dev="luc" type="fix" issue="573">
        Added detection of some corrupted Unix-compressed files.
      </action>
      <action dev="bryan" type="fix" issue="572">
        Fixed the Saastamoinen model when station altitude is bigger than 5000.0 meters.
      </action>
      <action dev="luc" type="fix" issue="568">
        Fixed too fast step increase in a bracketing attempt.
      </action>
      <action dev="luc" type="add">
        Added phase measurement builder.
      </action>
      <action dev="luc" type="add">
        Added getWavelength in GNSS Frequency.
      </action>
    </release>
    <release version="10.0" date="2019-06-24"
             description="Orekit 10.0 is a major new release. It includes DSST OD,
             propagation in non-inertial frames, specialized propagators for GNSS
             constellations, a new ionospheric model, modeling for phase measurements, the
             LAMBDA method for phase ambiguity resolution, Shapiro effect for range
             measurements, improved documentation, as well as several other new features
             and bug fixes. This release fixes a security denial of service bug regarding
             itrf-versions.conf present since Orekit 9.2. Some APIs have incompatibly
             changed since the 9.X series including the format of itrf-versions.conf,
             removal of deprecated methods, reorganization of the models package, as well
             as updates to AbstractDetector, AbstractGNSSAttitudeProvider, DragSensitive,
             RadiationSensitive, and ZipJarCrawler. See the list below for a full
             description of the changes.">
      <action dev="evan" type="fix">
        Fix  name of GLONASS G2 frequency.
      </action>
      <action dev="luc" type="fix" >
        Fixed accuracy of dates conversions from java dates.
      </action>
      <action dev="evan" type="fix" issue="566">
        Make ITRFVersionLoader public.
      </action>
      <action dev="bryan" type="fix" issue="564">
        Fixed private argument of getLLimits() abstract method.
      </action>
      <action dev="bryan" type="fix" issue="565">
        Fixed static loading of UTC for GLONASS reference epoch.
      </action>
      <action dev="luc" type="fix" issue="547">
        Added a tile/sampling aiming direction that diverts singularity outside of a
        area of interest. This is mainly useful when sampling areas of interest that
        cover the pole as the pole is singular for classical aiming directions (constant
        azimuth or along track).
      </action>
      <action dev="luc" type="update" >
        Removed latitude limitation in AlongTrackAiming. If latitude is above (resp. below)
        the maximum (resp. minimum) latitude reached by the defining orbit, then aiming
        will be towards East for prograde orbits and towards West for retrograde orbits.
      </action>
      <action dev="bryan" type="fix">
        Fixes broken links on Orekit JavaDoc.
      </action>
       <action dev="pascal" type="fix" issue="558">
        Fixes broken links on Maven site.
      </action>
      <action dev="luc" type="fix" issue="559">
        Take into account changes in MSAFE files names published by NASA.
      </action>
      <action dev="bryan" type="add">
        Add Global Ionosphere Map model.
      </action>
      <action dev="maxime" type="add" issue="554">
        Added propagation in inertial frame.
      </action>
      <action dev="luc" type="fix" issue="557">
        Improved documentation about DatesSelector not being reusable across several
        schedulers during measurements generation.
      </action>
      <action dev="evan" type="fix">
        Fix some possible NPEs in AntexLoader, FieldAngularCoordinates.
      </action>
      <action dev="evan" type="fix">
        Fix locale dependent comparisons in SP3File, TDMParser, and YUMAParser.
      </action>
      <action dev="evan" type="fix">
        Ensure opened streams are closed in ZipJarCrawler, DTM2000, IERSConventions, and
        OceanLoadDeformationCoefficients.
      </action>
      <action dev="bryan" type="add">
        Add DSST Orbit Determination for both Kalman Filter and Batch Least Squares estimator.
      </action>
      <action dev="romaric" type="add">
        Add a events detector based on the geomagnetic field intensity at the satellite altitude
        or at sea level above the satellite, and the associated tests
      </action>
      <action dev="maxime" type="update" issue="549">
        Deleted deprecated methods in EclipseDetector.
      </action>
      <action dev="romaric" type="fix" issue="553">
        Fix the bug of attitude transition with Ephemeris propagator
        by adding a way for the LocalPVProvider to get the attitude at the end of the transition
      </action>
      <action dev="petrus" type="update" issue="518">
        Changing AbstractGNSSAttitudeProvider from public to package-private.
      </action>
      <action dev="romaric" type="fix" issue="551">
        Fix the bug of attitude transition with analytical propagator 
        by refreshing the attitude after the events triggering
      </action>
      <action dev="romaric" type="fix" issue="552">
        Fix the bug of attitude transition if a reset occurs during the transition
        by adding margins to the reset of TimeSpanMap to keep the one corresponding to the "after" attitude law.
      </action>
      <action dev="bryan" type="add" issue="522">
        Generalized the GPSPropagator class to handle all GNSS constellations using
        the same algorithm.
      </action>
      <action dev="bryan" type="add" issue="519">
        Added numerical and analytical GLONASS propagators.
      </action>
      <action dev="luc" type="add" >
        Added ambiguity resolution for phase measurements.
        This feature is not complete yet and is considered experimental.
      </action>
      <action dev="bryan" type="update" issue="548">
        Reorganized models package by adding new sub-packages.
      </action>
      <action dev="maxime" type="update" issue="546">
        Updated Hipparchus dependency to version 1.5 in pom.xml file.
      </action>
      <action dev="maxime" type="update" issue="514">
        Deleted unused DerivativeStructure acceleration computation methods.
        In interfaces radiationPressureAcceleration and dragAcceleration, and all their implementations and their tests.
      </action>
      <action dev="evan" type="update" issue="543">
        Change format of itrf-versions.conf to use prefix matching instead of Regular
        Expression matching. All existing itrf-versions.conf files will need to be
        updated. This is to avoid a potential denial of service where a crafted
        itrf-versions.conf could cause the application to hang.
      </action>
      <action dev="evan" type="update" issue="543">
        ZipJarCrawler now uses "!/" to denote the start of the path within the archive
        which matches the convention used by JarURLConnection. ZipJarCrawler used to use
        "!".
      </action>
      <action dev="bryan" type="fix" issue="544" due-to="Josef Probst">
        Fixed endless loop on GPSPropagator and (Field)KeplerianOrbit.
      </action>
      <action dev="maxime" type="add" issue="403">
        Added tests for class UnivariateProcessNoise.
        Working tests for non-Cartesian orbit propagation are still needed.
      </action>
      <action dev="maxime" type="fix" issue="514">
        Deprecated unused DerivativeStructure acceleration computation methods.
        In interfaces radiationPressureAcceleration and dragAcceleration, and all their implementations and their tests. 
      </action>
      <action dev="luc" type="add" issue="536">
        Take target radius into account in CircularFieldOfViewDetector and FieldOfViewDetector.
      </action>
      <action dev="maxime" type="fix" issue="539">
        Fixed DTM2000.getDensity method, made it independent of user time zone.
      </action>
      <action dev="luc" type="add" issue="535">
        Take occulting body flattening into account in eclipse detector.
      </action>
      <action dev="maxime" type="fix" issue="538" due-to="Dorian Gegout">
        Fixed default method compareTo in interface ComparableMeasurement.
      </action>
      <action dev="luc" type="add" issue="532">
        Added Shapiro effect modifier for Range and InterSatelliteRange measurements.
      </action>
      <action dev="evan" type="update" issue="389">
        Fix type parametrization of AbstractDetector so that multiple with* methods can be
        called when the type parameter is '?'.
      </action>
      <action dev="evan" type="remove" issue="506">
        Remove EventHandler.Action and FieldEventHandler.Action. Use
        org.hipparchus.ode.events.Action instead.
      </action>
      <action dev="bryan" type="update" issue="527">
        Changed API for magnetic field model to a SI base unit API.
      </action>
      <action dev="evan" type="fix">
        OrekitException preserves the stack trace when formatting the message throws
        another exception.
      </action>
      <action dev="luc" type="remove" issue="530">
        Event detectors, field of view and attitude providers are not serializable anymore.
      </action>
      <action dev="bryan" type="update" issue="526">
        Replaced private class BilinearInterpolatingFunction of Saastamoinen model
        by the one of Hipparchus
      </action>
      <action dev="evan" type="add" issue="507">
        Add Action.RESET_EVENTS to check all detectors for events without recomputing the
        propagation step.
      </action>
      <action dev="evan" type="add" issue="507">
        Add Action.RESET_EVENTS to check all detectors for events without recomputing the
        propagation step.
      </action>
      <action dev="evan" type="add" issue="507">
        Add toString() implementations to SpacecraftState, RecordAndContinue.Event and
        Field versions.
      </action>
      <action dev="evan" type="add" issue="507">
        Add Field version of RecordAndContinue.
      </action>
      <action dev="evan" type="add" issue="507">
        Add Field version of LatitudeCrossingDetector.
      </action>
      <action dev="luc" type="update">
        Removed classes and methods deprecated in the 9.X series.
      </action>
      <action dev="luc" type="fix" issue="528" due-to="Gowtham Sivaraman">
        Fixed parsing of clock in SP3 files.
      </action>
    </release>
    <release version="9.3.1" date="2019-03-16" description="Version 9.3.1 is a minor version of Orekit.
    It fixes an issue with GPS week rollover.">
      <action dev="luc" type="add" issue="534">
        Handle GPS week rollover in GPSDate.
      </action>
    </release>
    <release version="9.3" date="2019-01-25" description="Version 9.3 is a minor version of Orekit.
    It includes both new features and bug fixes. New features introduced in 9.3 are: a new GPSDate class,
    changed OrekitException from checked to unchecked exceptions, parameter drivers scales and reference
    value can be changed, access to Kalman filter internal matrices, position-only measurements in orbit determination,
    support for unofficial versions 2.12 and 2.20 of Rinex files (mainly for spaceborne receivers),
    direct building of appropriate attitude law with eclipses for all GNSS satellite types, inter-satellites
    view detector, measurement generation feature, possibility fo use Marshall Solar Activity Future Estimation
    to feed NRL MSISE 2000 atmosphere model, new tropospheric models: Mendes-Pavlis, Vienna 1, Vienna 3, estimated model,
    new mapping functions for tropospheric effect: Global Mapping Function, Niell Mapping Function, Global
    Pression Temperature Models GPT and GPT2, possibility to estimate tropospheric zenith delay,
    clock offset that can be estimated (both for ground station and satellite clocks).">
      <action dev="luc" type="add" issue="516">
        Added a way to manage clock corrections from GPSPropagator.
      </action>
      <action dev="bryan" type="add" issue="498">
        Added several tropospheric models: Mendes-Pavlis, Vienna 1, Vienna 3, estimated model
        where the total zenith delay can be estimated during Orbit Determination.
      </action>
      <action dev="bryan" type="add" issue="498">
        Added Global Mapping Function and Niell Mapping Function to be used with tropospheric
        models.
      </action>
      <action dev="luc" type="add" issue="515">
        Added clock offset parameter at satellites level for orbit determination.
      </action>
      <action dev="luc" type="add" issue="513">
        Added clock offset parameter at ground stations level for orbit determination.
      </action>
      <action dev="bryan" type="add" issue="512">
        Added weather model Global Pressure and Temperature 2.
      </action>
      <action dev="bryan" type="add" issue="511">
        Added weather model Global Pressure and Temperature.
      </action>
      <action dev="luc" type="fix" issue="510">
        Fixed dropped derivatives in TimeStampedFieldPVCoordinates.shiftedBy(dt).
      </action>
      <action dev="luc" type="fix" issue="509">
        Fixed scaling error in ParameterFunction differentiation.
      </action>
      <action dev="luc" type="fix" issue="508">
        Fixed inconsistency leading to inaccuracies in conversions from AbsoluteDate to FieldAbsoluteDate.
      </action>
      <action dev="pascal" type="fix" issue="495">
        The MarshallSolarActivityFutureEstimation class implements
        the NRLMSISE00InputParameters interface.
      </action>
      <action dev="evan" type="fix" issue="486">
        Make FieldTransform.shiftedBy(T) public.
      </action>
      <action dev="evan" type="fix" issue="496">
        Fix JavaDoc for TimeComponents.getSecond().
      </action>
      <action dev="evan" type="update" issue="501">
        Deprecate GFunction in favor of ToDoubleFunction.
      </action>
      <action dev="luc" type="add" issue="494">
        Added a measurements generation feature for use with orbit determination.
        Fixes issue #494
      </action>
      <action dev="luc" type="add">
        Added adapter for event detectors, allowing to wrap existing detector
        while changing their behaviour.
      </action>
      <action dev="luc" type="add">
        Added ground at night detector.
      </action>
      <action dev="luc" type="add">
        Added inter-satellites direct view detector.
      </action>
      <action dev="luc" type="add">
        Added constants defined by IAU 2015 resolution B3 for Sun, Earth and Jupiter.
      </action>
      <action dev="luc" type="add" issue="500">
        Added retrieval of full time span (start time, end time and data) containing
        a specified date in TimeSpanMap.
        Fixes issue #500
      </action>
      <action dev="luc" type="add">
        Added direct building of attitude provider from GNSS satellite type.
      </action>
      <action dev="luc" type="add">
        Added parsing of unofficial versions 2.12 and 2.20 of Rinex files
        (used by some spaceborne receivers like IceSat 1).
      </action>
      <action dev="luc" type="add">
        Added a way to retrieve Rinex header directly from the observations data set.
      </action>
      <action dev="luc" type="add">
        Added position-only measurements in orbit determination.
      </action>
      <action dev="luc" type="fix" issue="491">
        Allow parsing of SP3 files that use non-predefined orbit types.
        Fixes issue #491.
      </action>
	  <action dev="maxime" type="add" issue="485">
        Added access to Kalman filter matrices.
		KalmanEstimation interface now has methods returning the physical values of:
		state transition matrix phi, measurement matrix H, innovation matrix S and Kalman gain matrix K.
		The methods are implemented in Model class. A class ModelTest was added to test these values.
		Fixes issue #485
      </action>
      <action dev="luc" type="fix" issue="492" due-to="Lebas">
        Fixed error message for TLE with incorrect checksum.
        Fixes issue #492.
      </action>
      <action dev="maxime" type="fix" issue="490">
        Fixed reference value of parameter drivers updating in Kalman filter. 
        When resetting the orbit in the propagator builder, the reference values
        of the drivers are now reset too.
        Fixes issue #490.
      </action>
      <action dev="maxime" type="add" issue="489">
        Made ParameterDriver class fully mutable.
        By adding setters for attributes scale, reference, minimum and maximum values.
        Fixes issue #489.
      </action>
      <action dev="maxime" type="fix" issue="488">
        Fixed method unNormalizeStateVector in Model class of Kalman estimator.
        Previous value did not take into account the reference values of the drivers.
        Fixes issue #488.
      </action>
      <action dev="luc" type="fix" issue="484" due-to="Yannick Jeandroz">
        Changed OrekitException from checked to unchecked exception.
        Most functions do throw such exceptions. As they are unchecked, they are
        not advertised in either `throws` statements in the function signature or
        in the javadoc. So users must consider that as soon as they use any Orekit
        feature, an unchecked `OrekitException` may be thrown. In most cases, users
        will not attempt to recover for this but will only use them to display or
        log a meaningful error message.
        Fixes #484.
      </action>
      <action dev="luc" type="fix" issue="480">
        Added GPSDate class to convert back and forth with AbsoluteDate.
        Fixes #480.
      </action>
      <action dev="evan" type="fix" issue="476">
        Fix generics in EventEnablingPredicateFilter.
        Fixes #476.
      </action>
      <action dev="maxime" type="fix" issue="473">
        Fixed wrong values of radec generated in AngularRaDecMeasurementCreator.
        Fixed wrong values of range rate generated in RangeRateMeasurementCreator.
        Added tests that check the values of measurements for each type of measurement.
        Upgraded precision in Kalman and batch least-squares OD tests that are using range-rate and radec measurements.
        Fixes issue #473.
      </action>
      <action dev="luc" type="fix">
        Derivatives with respect to mass are not computed anymore since several versions,
        some remnants of former computation remained and have now been removed.
      </action>
    </release>
    <release version="9.2" date="2018-05-26" description="Version 9.2 is a minor release of Orekit.
    It introduces several new features and bug fixes. New features introduced in version 9.2 are
    Kalman filter for orbit determination, loading of RINEX files, loading of ANTEX files, loading
    of version d of SP3 files (version a to c were already supported), on-the-fly decompression of .Z
    files, code measurements, phase measurements (but only a very basic implementation for now),
    specific attitude laws (GPS, GLONASS, GALILEO, BEIDOU) with midnight/noon turns, possibility to
    use backward propagation in LS orbit determination, support for any ITRF version, even if EOP
    files do not match the desired version, attitude overriding in constant thrust maneuvers,
    FunctionalDetector, filtering mechanism to insert specific decompression or deciphering algorithms
    during data loading, frames for Lagrange L1 and L2 point for any two related celestial bodies.
    WARNING: phase measurements, GNSS attitude and time-dependent process noise are considered
    experimental features for now, they should not be used yet for operational systems.
    Several bugs have been fixed.">
      <action dev="luc" type="fix">
        Fixed missing eclipse detectors in field version of Solar radiation pressure.
        Fixes issue #366.
      </action>
      <action dev="evan" type="fix">
        Fixed issue where EventHandler.init() was never called.
        Fixes issue #471.
      </action>
      <action dev="luc" type="fix">
        Fixed error in relative humidity units in Marini-Murray tropospheric model.
        Fixes issue #352.
      </action>
      <action dev="luc" type="fix">
        Fixed DSST events detection in the osculating case.
        Fixes issue #398.
      </action>
      <action dev="luc" type="fix">
        Allow several TLE with same date in TLESeries.
        Fixes issue #411.
      </action>
      <action dev="luc" type="fix">
        Fixed compilation problems with JDK 1.8
        Fixes issue #462.
      </action>
      <action dev="luc" type="add" >
        Added specific attitude mode for GNSS satellites: GPS (block IIA, block IIF, block IIF),
        GLONASS, GALILEO, BEIDOU (GEO, IGSO, MEO). This is still considered experimental as there
        are some problems when Sun crosses the orbital plane during a midnight/noon turn maneuver
        (which is a rare event but nevertheless occurs)
      </action>
      <action dev="luc" type="add" >
        Added natural order for observed measurements primarily based on
        chronological order, but with also value comparisons if measurements
        are simultaneous (which occurs a lot in GNSS), and ensuring no
        measurements are lost if stored in SortedSet
      </action>
      <action dev="luc" type="add" due-to="Albert Alcarraz García">
        Added GNSS code measurements
      </action>
      <action dev="luc" type="add" due-to="Albert Alcarraz García">
        Added GNSS phase measurements (very basic implementation for now, not usable as is)
      </action>
      <action dev="luc" type="add" due-to="Albert Alcarraz García">
        Added loading of RINEX observation files (versions 2 and 3)
      </action>
      <action dev="luc" type="fix">
        Fixed compression table reset problem in .Z files
        Fixes issue #450.
      </action>
      <action dev="maxime" type="fix">
        Fixed de-activation of event detection.
        In the propagate(startDate, endDate) function of class "AbstractIntegratedPropagator",
        for dates out of the time interval defined by ]startDate, endDate].
        Fixes issue #449.
      </action>
      <action dev="luc" type="add">
        Added support for loading Unix-compressed files (ending in .Z).
        This file compression algorithm is still widely used in the GNSS
        community (SP3 files, clock files, Klobuchar coefficients...)
        Fixes issue #447.
      </action>
      <action dev="luc" type="add">
        Added a customizable filtering capability in data loading.
        This allows users to insert layers providing features like
        custom decompression algorithms, deciphering, monitoring...
        Fixes issue #446.
      </action>
      <action dev="luc" type="add">
        Allow direct retrieval of rotation part without derivatives from
        LOFType without computing the full transform from inertial frame.
      </action>
      <action dev="maxime" type="fix">
        Added a provider for time-dependent process noise in Kalman estimator.
        This providers allow users to set up realistic models where the process
        noise increases in the along track direction.
        Fixes issue #403.
      </action>
      <action dev="maxime" type="add">
        Increased visibility of attributes in ConstantThrustManeuver class.
        Added getters for all attributes. Also added an attribute name that
        allows the differentiation of the maneuvers, both from a parameter driver
        point of view and from a force model point of view.
        Fixes issue #426.
      </action>
      <action dev="maxime" type="add">
        Increased visibility of attributes in propagator builders.
        By adding getters for all attributes in NumericalPropagatorBuilder
        and AbstractPropagatorBuilder.
        Also made the method findByName in ParameterDriversList public.
        Fixes issue #425.
      </action>
      <action dev="luc" type="fix">
        Ensure the correct ITRF version is used in CCSDS files, regardless
        of the EOP source chosen, defaulting to ITRF-2014.
      </action>
      <action dev="luc" type="fix">
        Split initial covariance matrix and process noise matrix in two
        methods in the covariance matrix provider interface.
      </action>
      <action dev="luc" type="add">
        Added VersionedITRF frame that allow users with needs for very high
        accuracy to specify which ITRF version they want, and stick to it
        regardless of their EOP source.
        Fixes issue #412.
      </action>
      <action dev="luc" type="add">
        Added an itrf-versions.conf configuration file allowing to specify
        which ITRF version each EOP file defines for which date
      </action>
      <action dev="luc" type="add">
        EOP history now contains the ITRF version corresponding to each
        EOP entry on a per date basis
      </action>
      <action dev="luc" type="add">
        Added an ITRFVersion enumerate to simplify conversion between ITRF frames,
        even when no direct Helmert transformation is available
      </action>
      <action dev="luc" type="add">
        Added TransformProviderUtility to reverse or combine TransformProvider instances.
      </action>
      <action dev="luc" type="add">
        Allow attitude overriding during constant-thrust maneuvers.
        Fixes issue #410.
      </action>
      <action dev="luc" type="fix">
        Fixed out-of-sync attitude computation near switch events in AttitudeSequence.
        Fixes issue #404.
      </action>
      <action dev="luc" type="add">
        Added a method to extract sub-ranges from TimeSpanMap instances.
      </action>
      <action dev="luc" type="fix">
        Fixed TLE creation with B* coefficients having single digits like 1.0e-4.
        Fixes issue #388.
      </action>
      <action dev="evan" type="add">
        Add FunctionalDetector.
      </action>
      <action dev="luc" type="add">
        Added handling of IGS ANTEX GNSS antenna models file.
      </action>
      <action dev="luc" type="add">
        Added support for SP3-d files.
      </action>
      <action dev="luc" type="fix">
        Improved SP3 files parsing.
        Some files already operationally produced by IGS Multi-GNSS Experiment (MGEX)
        exceed the maximum number of satellites supported by the regular SP3-c file
        format (which is 85 satellites) and extended the header, without updating the
        format version to SP3-d, which specifically raises the 85 satellites limitation.
        Fixes issue #376.
      </action>
      <action dev="maxime" type="add">
        Allow backward propagation in batch LS orbit determination.
        Fixes issue #375.
      </action>
      <action dev="maxime" type="add">
        Added covariance matrix to PV measurements.
        Fixes issue #374.
      </action>
      <action dev="luc" type="fix">
        Fixed issue when converting very far points (such as Sun center) to geodetic coordinates.
        Fixes issue #373.
      </action>
      <action dev="luc" type="add" >
        Added more conversions between PV coordinates and DerivativeStructure.
        This simplifies for example getting the time derivative of the momentum.
      </action>
      <action dev="maxime" type="fix">
        Fixed weights for angular measurements in W3B orbit determination.
        Fixed in test and tutorial.
        Fixes issue #370.
      </action>
      <action dev="luc" type="add" due-to="Julio Hernanz">
        Added frames for L1 and L2 Lagrange points, for any pair of celestial bodies.
      </action>
    </release>
    <release version="9.1" date="2017-11-26"
             description="Version 9.1 is a minor release of Orekit. It introduces a few new
             features and bug fixes. New features introduced in version 9.1 are some
             frames in OEM parser, retrieval of EOP from frames and ground station displacements
             modelling (both displacements due to tides and displacements due to ocean loading),
             and retrieval of covariance matrix in orbit determination. Several bugs have been fixed.
             Version 9.1 depends on Hipparchus 1.2.">
      <action dev="evan" type="add">
        Added ITRF2005 and ITRF2008 to the frames recognized by OEMParser.
        Fixes issue #361.
      </action>
      <action dev="evan" type="fix">
        Fixed FiniteDifferencePropagatorConverter so that the scale factor is only applied
        once instead of twice.
        Fixes issue #362.
      </action>
      <action dev="maxime" type="fix">
        Fixed derivatives computation in turn-around range ionospheric delay modifier.
        Fixes issue #369.
      </action>
      <action dev="evan" type="fix">
        Disabled XML external resources when parsing rapid XML TDM files.
        Part of issue #368.
      </action>
      <action dev="evan" type="fix">
        Disabled XML external resources when parsing rapid XML EOP files.
        Part of issue #368.
      </action>
      <action dev="evan" type="fix">
        Fixed NPE in OrekitException when localized string is null.
      </action>
      <action dev="luc" type="fix">
        Fixed a singularity error in derivatives for perfectly circular orbits in DSST third body force model.
        Fixes issue #364.
      </action>
      <action dev="luc" type="fix" due-to="Lucian Bărbulescu">
        Fixed an error in array size computation for Hansen coefficients.
        Fixes issue #363.
      </action>
      <action dev="luc" type="add">
        Added a way to retrieve EOP from frames by walking the frames hierarchy tree
        using parent frame links. This allows to retrieve EOP from topocentric frames,
        from Earth frames, from TOD...
      </action>
      <action dev="luc" type="add">
        Take ground stations displacements into account in orbit determination.
        The predefined displacement models are the direct effect of solid tides
        and the indirect effect of ocean loading, but users can add their own models
        too.
      </action>
      <action dev="luc" type="add">
        Added ground stations displacements due to ocean loading as per IERS conventions,
        including all the 342 tides considered in the HARDISP.F program.
        Computation is based on Onsala Space Observatory files in BLQ format.
      </action>
      <action dev="luc" type="add">
        Added ground points displacements due to tides as per IERS conventions.
        We have slightly edited one entry in table 7.3a from IERS 2010 conventions
        to fix a sign error identified by Dr. Hana Krásná from TU Wien (out of phase
        radial term for the P₁ tide, which is -0.07mm in conventions when it should be
        +0.07mm). This implies that our implementation may differ up to 0.14mm from
        other implementations.
      </action>
      <action dev="luc" type="fix">
        Avoid intermixed ChangeForwarder instances calling each other.
        Fixes issue #360.
      </action>
      <action dev="maxime" type="fix">
        Modified the way the propagation parameter drivers are mapped in the
        Jacobian matrix in class "Model".
        Added a test for multi-sat orbit determination with estimated
        propagation parameters (µ and SRP coefficients).
        Fixes issue #354.
      </action>
      <action dev="luc" type="fix">
         Added a convenience method to retrieve covariance matrix in
         physical units in orbit determination.
         Fixes issue #353.
      </action>
      <action dev="luc" type="fix" due-to="Rongwang Li">
         Fixed two errors in Marini-Murray model implementation.
         Fixes issue #352.
      </action>
      <action dev="luc" type="fix">
         Prevent duplicated Newtonian attraction in FieldNumericalPropagator.
         Fixes issue #350.
      </action>
      <action dev="luc" type="fix">
         Copy additional states through impulse maneuvers.
         Fixes issue #349.
      </action>
      <action dev="luc" type="fix">
         Removed unused construction parameters in ShiftingTransformProvider
         and InterpolatingTransformProvider.
         Fixes issue #356.
      </action>
      <action dev="luc" type="fix">
         Fixed wrong inertial frame for Earth retrieved from CelestialBodyFactory.
         Fixes issue #355.
      </action>
      <action dev="luc" type="update">
        Use a git-flow like branching workflow, with a develop branch for bleeding-edge
        development, and master branch for stable published versions.
      </action>
    </release>
    <release version="9.0.1" date="2017-11-01"
            description="Version 9.0.1 is a patch release of Orekit.
            It fixes security issus 368.">
      <action dev="evan" type="fix">
        Disabled XML external resources when parsing rapid XML TDM files.
        Part of issue #368.
      </action>
      <action dev="evan" type="fix">
        Disabled XML external resources when parsing rapid XML EOP files.
        Part of issue #368.
      </action>
    </release>
    <release version="9.0" date="2017-07-26"
             description="Version 9.0 is a major release of Orekit. It introduces several new
             features and bug fixes. New features introduced in version 9.0 are Taylor algebra
             propagation (for high order uncertainties propagation or very fast Monte-Carlo
             studies), multi-satellites orbit determination, parallel multi-satellites propagation,
             parametric accelerations (polynomial and harmonic), turn-around measurements,
             inter-satellite range measurements, rigth ascension/declination measurements,
             Antenna Phase Center measurements modifiers, EOP estimation in precise orbit
             determination, orbit to attitude coupling in partial derivatives, parsing of CCSDS
             Tracking Data Messages, parsing of university of Bern Astronomical Institute files
             for Klobuchar coefficients, ITRF 2014, preservation of non-Keplerian orbits derivatives,
             JB2008 atmosphere model, NRL MSISE 2000 atmosphere model, boolean combination of events
             detectors, ephemeris writer, speed improvements when tens of thousands of measurements
             are used in orbit determination, Danish translations. Several bugs have been fixed.">
     <action dev="luc" type="add">
       Added on-board antenna phase center effect on inter-satellites range measurements.
     </action>
     <action dev="luc" type="add">
       Added on-board antenna phase center effect on turn-around range measurements.
     </action>
     <action dev="luc" type="add">
       Added on-board antenna phase center effect on range measurements.
     </action>
     <action dev="luc" type="update">
       Moved Bias and OutlierFilter classes together with the other estimation modifiers.
     </action>
     <action dev="luc" type="update">
       Forced states derivatives to be dimension 6 rather than either 6 or 7. The
       additional mass was not really useful, it was intended for maneuvers calibration,
       but in fact during maneuver calibration we adjust either flow rate or specific
       impulse but not directly mass itself. 
     </action>
      <action dev="luc" type="add">
        Added parametric acceleration force models, where acceleration amplitude is a
        simple parametric function. Acceleration direction is fixed in either inertial
        frame, or spacecraft frame, or in a dedicated attitude frame overriding spacecraft
        attitude. The latter could for example be used to model solar arrays orientation if
        the force is related to solar arrays). Two predefined implementations are provided,
        one for polynomial amplitude and one for harmonic amplitude. Users can add other
        cases at will. This allows for example to model the infamous GPS Y-bias, which is
        thought to be related to a radiator thermal radiation.
      </action>
      <action dev="luc" type="remove">
        Removed obsolete Cunningham and Droziner attraction models. These models have
        been superseded by Holmes-Featherstone attraction model available since 2013
        in Orekit.
      </action>
      <action dev="luc" type="update">
        Take orbit to attitude coupling into account in the partial derivatives for all attitude modes.
        Fixes issue #200.
      </action>
      <action dev="luc" type="update">
        Merged FieldAttitudeProvider into AttitudeProvider.
      </action>
      <action dev="luc" type="update">
        Simplified ForceModel interface. It does not require dedicated methods anymore for
        computing derivatives with respect to either state or parameters.
      </action>
      <action dev="luc" type="remove">
        Removed Jacchia-Bowman 2006 now completely superseded by Jacchia-Bowman 2008.
      </action>
      <action dev="luc" type="update">
        Make Jacchia-Bowman 2008 thread-safe and field-aware.
      </action>
      <action dev="luc" type="update">
        Make NRL MSISE 2000 thread-safe and field-aware.
      </action>
      <action dev="luc" type="update">
        Make DTM2000 thread-safe and field-aware.
      </action>
      <action dev="luc" type="add">
        Added support for ITRF 2014.
        As of mid-2017, depending on the source of EOP, the ITRF retrieved using
        FramesFactory.getITRF will be either ITRF-2014 (if using EOP 14 C04) or
        ITRF-2008 (if using EOP 08 C04, bulletins A, bulletins B, or finals .all).
        If another ITRF is needed, it can be built using HelmertTransformation.
      </action>
      <action dev="luc" type="remove">
        Removed classes and methods deprecated in 8.0.
      </action>
      <action dev="luc" type="add">
        Added coordinates of all intermediate participants in estimated measurements.
        This will allow estimation modifiers to get important vectors (sighting
        directions for example) without recomputing everything from the states.
      </action>
      <action dev="luc" type="add">
        Added a multi-satellites orbit determination feature.
      </action>
      <action dev="luc" type="add">
        Added one-way and two-way inter-satellites range measurements.
      </action>
      <action dev="luc" type="fix" due-to="Glenn Ehrlich">
        Avoid clash with Python reserved keywords and, or and not in BooleanDetector.
      </action>
      <action dev="luc" type="add" due-to="Maxime Journot">
        Added right ascension and declination angular measurements.
      </action>
      <action dev="luc" type="add">
        Added a parallel propagation feature for addressing multi-satellites needs.
        Propagators of different types (analytical, semi-analytical, numerical,
        ephemerides ...) can be mixed at will.
      </action>
      <action dev="luc" type="fix">
        Fixed Gaussian quadrature inconsistent with DSST theory when orbit derivatives are present.
        Fixes issue #345.
      </action>
      <action dev="luc" type="fix">
        Fixed infinite recursion when attempting two orbit determinations in row.
        Fixes issue #347.
      </action>
      <action dev="luc" type="add" due-to="Lars Næsbye Christensen">
        Added Danish translations.
        Fixes issue #346.
      </action>
      <action dev="luc" type="add" >
        Allow estimation of polar motion (offset plus linear drift) and prime meridian
        correction (offset plus linear drift) in orbit determination. This is essentially
        equivalent to add correction to the xp, yp, dtu1 and lod Earth Orientation Parameters.
      </action>
      <action dev="luc" type="add">
        Parameters in orbit determination can be associated with a per-parameter reference date.
      </action>
      <action dev="luc" type="fix">
        Fixed wrong generation of FieldTransforms by time stamped cache, when generation
        happens backward in time.
        Fixes issue #344.
      </action>
      <action dev="luc" type="update">
        Improved computation ground station parameters derivatives
        in orbit determination.
      </action>
      <action dev="luc" type="update" >
        Use automatic differentiation for all orbit determination measurements types.
        This allows simpler evolutions to estimate parameters for which derivatives
        are not straightforward to compute; some of these parameters are needed for
        precise orbit determination.
      </action>
      <action dev="luc" type="add" due-to="Maxime Journot">
        Added parsing of University of Bern Astronomical Institute files for α and β Klobuchar coefficients.
      </action>
      <action dev="luc" type="add" due-to="Maxime Journot">
        Added parsing of CCSDS TDM (Tracking Data Messages) files, both text and XML.
      </action>
      <action dev="luc" type="fix" due-to="Florentin-Alin Butu">
        Fixed lighting ratio in solar radiation pressure for interplanetary trajectories.
      </action>
      <action dev="hank" type="fix">
        Allow small extrapolation before and after ephemeris.
        Fixes issue #261.
      </action>
      <action dev="luc" type="fix">
        Fixed missing attitude in DSST mean/osculating conversions.
        Fixes issue #339.
      </action>
      <action dev="luc" type="fix">
        Optionally take lift component of the drag force into account in BoxAndSolarArraySpacecraft.
        Fixes issue #324.
      </action>
      <action dev="luc" type="fix" due-to="James Schatzman">
        Change visibility of getTargetPV in GroundPointing to public so it can be subclassed by
        users in other packages.
        Fixes issue #341.
      </action>
      <action dev="luc" type="update">
        Deprecated the TLESeries class. The file format used was considered to be too specific and
        the API not really well designed. Users are encouraged to use their own parser for series of TLE.
      </action>
      <action dev="luc" type="fix" due-to="Gavin Eadie">
        Removed dead code in deep SDP4 propagation model.
        Fixes issue #342.
      </action>
      <action dev="luc" type="fix" due-to="Quentin Rhone">
        Added a way to prefix parameters names when estimating several maneuvers
        in one orbit determination.
        Fixes issue #338.
      </action>
      <action dev="luc" type="fix" due-to="Pascal Parraud">
        Removed unneeded reset at end of sample creation in propagators conversion.
        Fixes issue #335.
      </action>
      <action dev="luc" type="fix" due-to="Michiel Zittersteijn">
        Fixed wrong angle wrapping computation in IodLambert.
      </action>
      <action dev="luc" type="fix" due-to="Lucian Barbulescu">
        Fixed boundaries of thrust parameter driver in ConstantThrustManeuver.
        Fixes issue #327.
      </action>
      <action dev="luc" type="fix" due-to="Hao Peng">
        Allow some old version of TLE format to be parsed correctly.
        Fixes issue #330.
      </action>
      <action dev="luc" type="fix" due-to="James Schatzman">
        Fixed ArrayOutOfBoundException appearing when converting dates at past or future infinity
        to string.
        Fixes issue #340.
      </action>
      <action dev="luc" type="fix">
        Extended range of DateComponents to allow the full integer range as days offset
        from J2000.
      </action>
      <action dev="luc" type="fix">
        Prevent NaN appearing in UTC-TAI offsets for dates at past or future infinity.
      </action>
      <action dev="luc" type="fix">
        Prevent central attraction coefficient from being adjusted in TLEPropagatorBuilder,
        as it is specified by the TLE theory.
        Fixes issue #313.
      </action>
      <action dev="luc" type="fix" due-to="Hao Peng">
        Added a flag to prevent resetting initial state at the end of integrating propagators.
        Fixes issue #251.
      </action>
      <action dev="luc" type="fix">
        Tutorials now all rely on orekit-data being in user home folder.
        Fixes issue #245.
      </action>
       <action dev="luc" type="fix">
        Apply delay corresponding to h = 0 when station altitude is below 0 in SaastamoinenModel.
        Fixes issue #202.
      </action>
      <action dev="luc" type="add">
        Added derivatives to orbits computed from non-Keplerian models, and use
        these derivatives when available. This improves shiftedBy() accuracy,
        and as a consequence also the accuracy of EventShifter. As example, when
        comparing shiftedBy and numerical model on a low Earth Sun Synchronous Orbit,
        with a 20x20 gravity field, Sun and Moon third bodies attractions, drag and
        solar radiation pressure, shifted position errors without derivatives are 18m
        after 60s, 72m after 120s, 447m after 300s; 1601m after 600s and 3141m after
        900s, whereas the shifted position errors with derivatives are 1.1m after 60s,
        9.1m after 120s, 140m after 300s; 1067m after 600s and 3307m after 900s.
      </action>
      <action dev="luc" type="fix">
        Preserved non-Keplerian acceleration in spacecraft state when computed from numerical propagator.
        Fixes issue #183.
      </action>
      <action dev="luc" type="fix">
        Fixed accuracy of FieldAbsoluteDate.
        Fixes issue #337.
      </action>
      <action dev="luc" type="fix">
        Fixed eccentricity computation for hyperbolic Cartesian orbits.
        Fixes issue #336.
      </action>
      <action dev="luc" type="fix">
        Fixed an array out of bounds error in DSST zonal short periodics terms.
      </action>
      <action dev="luc" type="fix" due-to="Maxime Journot">
        Fixed a factor two error in tropospheric and ionospheric modifiers.
      </action>
      <action dev="luc" type="add" due-to="Maxime Journot">
        Added turn-around (four-way range) measurements to orbit determination.
      </action>
      <action dev="luc" type="update">
        Updated dependency to Hipparchus 1.1, released on 2017, March 16th.
        Fixes issue #329.
      </action>
      <action dev="evan" type="add">
        Added simple Boolean logic with EventDetectors.
      </action>
      <action dev="luc" type="add">
        Added getGMSTRateFunction to IEEEConventions to compute accurately Earth rotation rate.
      </action>
      <action dev="luc" type="update">
        OneAxisEllipsoid can now transform FieldGeodeticPoint from any field
        and not only DerivativeStructure.
      </action>
      <action dev="luc" type="add">
        Completed field-based Cartesian and angular coordinates with missing
        features that were only in the double based versions.
      </action>
      <action dev="luc" type="update" due-to="Maxime Journot">
        Use DerivativeStructure to compute derivatives for Range measurements.
      </action>
      <action dev="luc" type="update">
        Improved conversion speed from Cartesian coordinates to geodetic coordinates
        by about 15%.
      </action>
      <action dev="evan" type="add">
        Replace OrbitFile interface with EphemerisFile, adding support for multiple
        ephemeris segments and the capability to create a propagator from an ephemeris.
      </action>
      <action dev="hank" type="add">
        Added EphemerisFileWriter interface for serializing EphemerisFiles to external
        file formats, and implemented the OEMWriter for CCSDS OEM file export support.
      </action>
      <action dev="hank" type="add">
        Added OrekitEphemerisFile object for encapsulating propagator outputs into an 
        EphemerisFile which can then be exported with EphemerisFileWriter classes.
      </action>
      <action dev="luc" type="fix">
        Fixed thread-safety issues in DTM2000 model.
        Fixes issue #258.
      </action>
      <action dev="pascal" type="add">
        Added JB2008 atmosphere model.
      </action>
      <action dev="pascal" type="add">
        Added NRLMSISE-00 atmosphere model.
      </action>
      <action dev="luc" type="fix" due-to="Hao Peng">
        Fixed outliers configuration parsing in orbit determination tutorial and test.
        Fixes issue #249
      </action>
       <action dev="luc" type="fix" >
        Greatly improved orbit determination speed when a lot of measurements are used
        (several thousands).
      </action>
      <action dev="luc" type="fix" >
        Fixed ant build script to run Junit tests.
        Fixes issue #246.
      </action>
      <action dev="luc" type="update">
        Added a protection against zero scale factors for parameters drivers.
      </action>
      <action dev="evan" type="fix">
        Fix AbsoluteDate.createMJDDate when the time scale is UTC and the date
        is during a leap second.
        Fixes issue #247
      </action>
      <action dev="luc" type="fix" >
        Fixed ant build script to retrieve Hipparchus dependencies correctly.
        Fixes issue #244.
      </action>
    </release>
    <release version="8.0.1" date="2017-11-01"
            description="Version 8.0.1 is a patch release of Orekit.
            It fixes security issus 368.">
      <action dev="evan" type="fix">
        Disabled XML external resources when parsing rapid XML EOP files.
        Part of issue #368.
      </action>
    </release>
    <release version="8.0" date="2016-06-30"
             description="Version 8.0 is a major release of Orekit. It introduces several new
             features and bug fixes as well as a major dependency change. New features introduced
             in version 8.0 are orbit determination, specialized propagator for GPS satellites
             based on SEM or YUMA files, computation of Dilution Of Precision and a new angular
             separation event detector. Several bugs have been fixed. A major change introduced
             with version 8.0 is the switch from Apache Commons Math to Hipparchus as the
             mathematical library, which also implied switching from Java 6 to Java 8.">
      <action dev="luc" type="fix" due-to="Andrea Antolino">
        Improved accuracy of orbits Jacobians.
        Fixes issue #243.
      </action>
      <action dev="luc" type="update">
        Deprecated PropagationException, replaced by OrekitException.
      </action>
      <action dev="evan" type="fix" due-to="Greg Carbott">
        Fix bug in restarting propagation with a ConstantThrustManeuver with an
        updated initial condition.
      </action>
      <action dev="luc" type="fix">
        Fixed a display error for dates less than 0.5ms before a leap second.
      </action>
      <action dev="luc" type="update">
        Use ParameterDriver with scale factor for both orbit determination, conversion,
        and partial derivatives computation when finite differences are needed.
      </action>
      <action dev="luc" type="fix">
        Apply impulse maneuver correctly in backward propagation.
        Fixes issue #241.
      </action>
      <action dev="luc" type="add">
        Added angular separation detector. This is typically used to check separation
        between spacecraft and the Sun as seen from a ground station, to avoid interferences
        or damage.
      </action>
      <action dev="luc" type="update">
        All class and methods that were deprecated in the 7.X series have been removed.
      </action>
      <action dev="luc" type="update">
        Allow ICGEM gravity field reader to parse non-Earth gravity fields.
      </action>
      <action dev="evan" type="add">
        Add methods for a integration step handler to tell if the start/end of the step is
        interpolated due to event detection. Also added ability to add a step handler in
        ephemeris mode.
      </action>
      <action dev="evan" type="fix">
        Switch to a continuous Ap to Kp geomagnetic index conversion.
        Fixes issue #240.
      </action>
      <action dev="pascal" type="add">
        Added computation of Dilution Of Precision (DOP).
      </action>
      <action dev="pascal" type="add">
        Added a specialized propagator for GPS spacecrafts, based on
        SEM or YUMA files.
      </action>
      <action dev="luc" type="update">
        Ported the new Hipparchus event handling algorithm to Orekit.
        This improves robustness in corner cases, typically when different
        event detectors triggers at very close times and one of them
        resets the state such that it affects the other detectors.
      </action>
      <action dev="luc" type="update">
        Simplified step interpolators API, replacing the setDate/getState
        pair with an interpolated state getter taking a date argument.
      </action>
      <action dev="luc" type="update">
        Switched from Apache Commons Math to Hipparchus library.
      </action>
      <action dev="luc" type="add">
        Added an orbit determination feature!
      </action>
      <action dev="evan" type="add">
        Add EventHandler to record all events.
      </action>
      <action dev="evan" type="fix">
        Fix exception during event detection using
        NumericalPropagator.getGeneratedEphemeris() near the start/end date of
        the generated ephemeris.
        Fixes issue #238
      </action>
    </release>
    <release version="7.2.1" date="2017-11-01"
            description="Version 7.2.1 is a patch release of Orekit.
            It fixes security issus 368.">
      <action dev="evan" type="fix">
        Disabled XML external resources when parsing rapid XML EOP files.
        Part of issue #368.
      </action>
    </release>
    <release version="7.2" date="2016-04-05"
             description="Version 7.2 is a minor release of Orekit. It introduces several new
             features and bug fixes. The most important features introduced in version 7.2
             are handling of GLONASS and QZSS time scales, support for local time zones
             according to ISO-8601 standard, and finer tuning of short period terms in
             DSST propagator. Version 7.2 depends on version 3.6.1 of Apache Commons Math,
             which also fixes a bug related to close events detection.">
      <action dev="luc" type="add">
        Added GLONASS and QZSS time scales. These time scales my be used in SP3-c files.
      </action>
      <action dev="luc" type="add">
        Added parsing and displaying of local time according to ISO-8601 standard.
      </action>
      <action dev="luc" type="fix">
        Added some protections against malformed SP3 files.
      </action>
      <action dev="luc" type="fix">
        Fixed Newcomb operators generation in DSST for high degree gravity fields.
        Fixes issue #237
      </action>
      <action dev="luc" type="update">
        Improved tuning of DSST tesseral force models. Users can now tune max degree,
        max eccentricity power and max frequency in mean longitude for short
        period terms, as well as for m-daily terms.
      </action>
      <action dev="luc" type="update">
        Improved tuning of DSST zonal force models. Users can now tune max degree,
        max eccentricity power and max frequency in true longitude for short
        period terms.
      </action>
      <action dev="luc" type="fix">
        Fixed wrong continuous maneuver handling in backward propagation.
        Fixes issue #236
      </action>
    </release>
    <release version="7.1" date="2016-02-07"
             description="Version 7.1 is a minor release of Orekit. It introduces several new
             features and bug fixes. The most important features introduced in version 7.1
             are a lot of new event detectors (field of view based detectors supporting any FoV
             shape, either on ground targetting spacecraft or on spacecraft and targetting
             ground defined zones with any shape, extremum elevation detector, anomaly,
             latitude argument, or longitude argument crossing detectors, either true, mean
             or eccentric, latitude and longitude extremum detectors, latitude and longitude
             crossing detectors), new event filtering capability based on user-provided
             predicate function, ability to customize DSST interpolation grid for short period
             elements, ability to retrieve DSS short periodic coefficients, removed some arbitrary
             limitations in DSST tesseral and zonal contribution, ability to set short period
             degree/order to smaller values than mean elements in DSST, vastly improved
             frames transforms efficiency for various Earth frames, three different types of
             solar radiation pressure coefficients, new tabulated attitudes related to Local
             Orbital Frame, smooth attitude transitions in attitudes sequences, with derivatives
             continuity at both endpoint, ground zone sampling either in tiles or grid with fixed
             or track-based orientation, derivatives handling in geodetic points, parsing of TLE
             with non-unclassified modifiers, support for officiel WMM coefficients from NOAA,
             support for tai-utc.dat file from USNO, tropospheric refraction model following
             Recommendation ITU-R P.834-7, geoid model based on gravity field, and use of the new
             Apache Commons Math rotation API with either Frame transform convention or vector
             operator convention. Numerous bugs were also fixed.
             Version 7.1 depends on version 3.6 of Apache Commons Math.">
      <action dev="thierry" type="add">
        Added tropospheric refraction correction angle following Recommendation ITU-R P.834-7.
      </action>
      <action dev="luc" type="add">
        Added a way to configure max degree/order for short periods separately
        from the mean elements settings in DSST tutorial.
      </action>
      <action dev="luc" type="fix">
        Fixed limitation to degree 12 on zonal short periods, degree/order 8 on
        tesseral short periods, and degree/order 12 for tesseral m-dailies in DSST.
      </action>
      <action dev="luc" type="fix">
        Fixed wrong orbit type in propagator conversion. The type specified by
        user was ignored when computing variable stepsize integrator tolerances.
      </action>
      <action dev="luc" type="add">
        Set up three different implementations of radiation pressure coefficients,
        using either a single reflection coefficient, or a pair of absorption
        and specular reflection coefficients using the classical convention about
        specular reflection, or a pair of absorption and specular reflection
        coefficients using the legacy convention from the 1995 CNES book.
        Fixes issue #170
      </action>
      <action dev="luc" type="fix">
        Fixed wrong latitude normalization in FieldGeodeticPoint.
      </action>
      <action dev="luc" type="fix">
        Fixed blanks handling in CCSDS ODM files.
        Fixes issue #232
      </action>
      <action dev="luc" type="fix">
        Fixed FramesFactory.getNonInterpolatingTransform working only
        in one direction.
        Fixes issue #231
      </action>
      <action dev="evan" type="add">
        Added Field of View based event detector for ground based sensors.
      </action>
      <action dev="luc" type="add">
        Added a getFootprint method to FieldOfView for projecting Field Of View
        to ground, taking limb of ellipsoid into account (including flatness) if
        Field Of View skims over horizon.
      </action>
      <action dev="luc" type="add">
        Added a pointOnLimb method to Ellipsoid for computing points that lie
        on the limb as seen from an external observer.
      </action>
      <action dev="luc" type="add">
        Added an isInside predicate method to Ellipsoid for checking points location.
      </action>
      <action dev="evan" type="fix">
        Support parsing lowercase values in CCSDS orbit data messages.
        Fixes issue #230
      </action>
      <action dev="luc" type="add">
        Added a generic FieldOfViewDetector that can handle any Field Of View shape.
        The DihedralFieldOfViewDetector is deprecated, but the CircularFieldOfViewDetector
        which corresponds to a common case that can be computed more accurately and faster
        than the new generic detector is preserved.
      </action>
      <action dev="luc" type="add">
        Added a FieldOfView class to model Fields Of View with any shape.
      </action>
      <action dev="luc" type="add">
        Added a FootprintOverlapDetector which is triggered when a sensor
        Field Of View (any shape, even split in non-connected parts or
        containing holes) overlaps a geographic zone, which can be non-convex,
        split in different sub-zones, have holes, contain the pole...
        Fixes issue #216
      </action>
      <action dev="luc" type="fix" due-to="Carlos Casas">
        Added a protection against low altitudes in JB2006 model.
        Fixes issue #214
      </action>
      <action dev="luc" type="fix" due-to="Petrus Hyvönen">
        Enlarged access to SGP4 and DeepSDP4 propagators.
        Fixes issue #207
      </action>
      <action dev="luc" type="fix">
        Fixed covariance matrices units when read from CCSDS ODM files. The
        data returned at API level are now consistent with SI units, instead of being
        kilometer-based.
        Fixes issue #217
      </action>
      <action dev="luc" type="fix">
        Fixed DSST ephemeris generation.
        Fixes issue #222
      </action>
      <action dev="luc" type="update">
        Vastly improved DSS short period terms interpolation.
      </action>
      <action dev="luc" type="fix">
        Use new Rotation API from Apache Commons Math 3.6.
        This API allows to use both vector operator convention and frames
        transform convention naturally. This is useful when axis/angles are
        involved, or when composing rotations. This probably fixes one of
        the oldest stumbling blocks for Orekit users.
      </action>
      <action dev="luc" type="fix">
        Fixed state partial derivatives in drag force model.
        Fixes issue #229
      </action>
      <action dev="evan" type="fix">
        Fixed incorrect density in DTM2000 when the input position is not in ECI
        or ECEF.
        Fixes issue #228
      </action>
      <action dev="evan" type="add">
        Added capability to use a single EventHandler with multiple types of
        EventDetectors.
      </action>
      <action dev="luc" type="add" >
        Added a way to customize interpolation grid in DSST, either using a fixed number
        of points or a maximum time gap between points, for each mean elements integration
        step.
      </action>
      <action dev="luc" type="add" >
        Added TabulatedLofOffset for attitudes defined by tabulating rotations between Local Orbital Frame
        and spacecraft frame.
        Fixes issue #227
      </action>
      <action dev="luc" type="fix" >
        Fixed wrong ephemeris generation for analytical propagators with maneuvers.
        Fixes issue #224.
      </action>
       <action dev="luc" type="fix" >
        Fixed date offset by one second for TLE built from their components,
        if a leap second was introduced earlier in the same year.
        Fixes issue #225.
      </action>
      <action dev="luc" type="fix" >
        Allow parsing TLE with non-unclassified modifier.
      </action>
      <action dev="luc" type="add" >
        As a side effect of fixing issue #223, KeplerianPropagator and
        Eckstein-Hechler propagator are now serializable.
      </action>
      <action dev="luc" type="fix" >
        Fixed missing additional states handling in ephemeris propagators
        created from analytical propagators.
      </action>
      <action dev="luc" type="fix" >
        Fixed NPE and serialization issues in ephemeris propagators created
        from analytical propagators.
        Fixes issue #223.
      </action>
      <action dev="luc" type="fix" >
        Fixed time scale issues in JPL ephemerides and IAU pole models.
        The time used for internal computation should be TDB, not TT.
      </action>
      <action dev="luc" type="fix" >
        Fixed an issue with backward propagation on analytical propagator.
        During first step, the analytical interpolator wrongly considered the
        propagation was forward.
      </action>
      <action dev="luc" type="add" >
        Added a way to retrieve short period coefficients from DSST as
        spacecraft state additional parameters. This is mainly intended
        for test and validation purposes.
      </action>
      <action dev="luc" type="fix" >
        Prevent small overshoots of step limits in event detection.
        Fixes issue #218.
      </action>
      <action dev="luc" type="fix" >
        Handle string conversion of dates properly for dates less than 1 millisecond
        before midnight (they should not appear as second 60.0 of previous minute but
        should rather wrap around to next minute).
        Partly fixes issue #218.
      </action>
      <action dev="luc" type="fix" >
        Enforce Lexicographical order in DirectoryCrawler, to ensure reproducible
        loading. Before this changes, some tests could fail in one computer while
        succeeding in another computer as we use a mix of DE-4xx files, some having
        a different EMRAT (81.30056907419062 for DE-431, 81.30056 for DE-405 and DE-406).
      </action>
      <action dev="luc" type="add" >
        Added EventEnablingPredicateFilter to filter event based on an user-provided
        enabling predicate function. This allow for example to dynamically turn some
        events on and off during propagation or to set up some elaborate logic like
        triggering on elevation first time derivative (i.e. one elevation maximum)
        but only when elevation itself is above some threshold.
      </action>
      <action dev="luc" type="update" >
        Renamed EventFilter into EventSlopeFilter.
      </action>
      <action dev="luc" type="add" >
        Added elevation extremum event detector.
      </action>
      <action dev="luc" type="fix" >
        Fixed ellipsoid tessellation with large tolerances.
        Fixes issue #215.
      </action>
      <action dev="evan" type="fix" >
        Fixed numerical precision issues for start/end dates of generated
        ephemerides.
        Fixes issues #210
      </action>
      <action dev="luc" type="add" >
        Added anomaly, latitude argument, or longitude argument crossings detector,
        either true, mean or eccentric.
        Fixes issue #213.
      </action>
      <action dev="luc" type="add" >
        Added latitude and longitude extremum detector.
      </action>
      <action dev="luc" type="add" >
        Added latitude and longitude crossing detector.
      </action>
      <action dev="luc" type="add" >
        Added a way to convert between PVA and geodetic points with time derivatives.
      </action>
      <action dev="luc" type="add" >
        Allow truncation of tiles in ellipsoid tessellation.
      </action>
      <action dev="luc" type="add" >
        Propagator builders can now be configured to accept any orbit types
        and any position angle types in the input flat array.
        Fixes issue #208.
      </action>
      <action dev="luc" type="add" >
        Added smooth attitude transitions in attitudes sequences, with derivatives
        continuity at both endpoints of the transition that can be forced to match
        rotation, rotation rate and rotation acceleration.
        Fixes issue #6.
      </action>
      <action dev="luc" type="fix" >
        Fixed attitudes sequence behavior in backward propagation.
        Fixes issue #206.
      </action>
      <action dev="luc" type="add" >
        Added factory methods to create AbsoluteDate instances from MJD or JD.
        Fixes issue #193.
      </action>
      <action dev="luc" type="fix" due-to="Joris Olympio">
        Fixed wrong attitude switches when an event occurs but the active attitude mode
        is not the one it relates to.
        Fixes issue #190.
      </action>
      <action dev="luc" type="add"  due-to="Joris Olympio">
        Added a way to be notified when attitude switches occur.
        Fixes issue #190.
      </action>
      <action dev="luc" type="fix" >
        Ensure Keplerian propagator uses the specified mu and not only the one from the initial orbit.
        Fixes issue #184.
      </action>
      <action dev="luc" type="update" >
        Improved frames transforms efficiency for various Earth frames.
      </action>
      <action dev="luc" type="fix" >
        Specify inertial frame to compute orbital velocity for ground pointing laws.
        Fixes issue #115.
      </action>
      <action dev="luc" type="fix" >
        Activated two commented-out tests for DTM2000, after ensuring we
        get the same results as the original fortran implementation.
        Fixes issue #204.
      </action>
      <action dev="luc" type="fix" due-to="Javier Martin Avila">
        Fixed resetting of SecularAndHarmonic fitting.
        Fixes issue #205.
      </action>
      <action dev="luc" type="add">
        Added a way to sample a zone on an ellipsoid as grids of inside points.
        Fixes issue #201.
      </action>
      <action dev="luc" type="fix">
        Fixed an event detection problem when two really separate events occur within
        the event detector convergence threshold.
        Fixes issue #203.
      </action>
      <action dev="luc" type="fix">
        Added protections against TLE parameters too large to fit in the format.
        Fixes issue #77.
      </action>
      <action dev="luc" type="fix">
        Allowed slightly malformed TLE to be parsed.
        Fixes issue #196.
      </action>
      <action dev="luc" type="fix">
        Fixed overlapping issue in ellipsoid tessellation, typically for independent
        zones (like islands) close together.
        Fixes issue #195.
      </action>
      <action dev="tn" type="add">
        Added support to load WMM coefficients from the official model file
        provided by NOAA.
      </action>
      <action dev="tn" type="fix">
        Fixed javadoc of method "GeoMagneticField#calculateField(...)": 
        the provided altitude is expected to be a height above the WGS84 ellipsoid.
      </action>
      <action dev="luc" type="update">
        Added a simpler interface for creating custom UTC-TAI offsets loaders.
      </action>
      <action dev="luc" type="add">
        Added support for USNO tai-utc.dat file, enabled by default, in
        addition to the legacy support for IERS UTC-TAI.history file
        which is still supported and also enabled by default.
      </action>
      <action dev="luc" type="add">
        Added a way to load TAI-UTC data from Bulletin A. Using this feature
        is however NOT recommended as there are known issues in TAI-UTC data
        in some bulletin A (for example bulletina-xix-001.txt from 2006-01-05
        has a wrong year for last leap second and bulletina-xxi-053.txt from
        2008-12-31 has an off by one value for TAI-UTC on MJD 54832). This
        feature is therefore not enabled by default, and users wishing to
        rely on it should do it carefully and take their own responsibilities.
      </action>
      <action dev="luc" type="add">
        Added ellipsoid tessellation, with tiles either oriented along track
        (ascending or descending) or at constant azimuth.
      </action>
      <action dev="luc" type="fix">
        Added customization of EOP continuity check threshold.
        Fixes issue #194.
      </action>
      <action dev="evan" type="add">
        Added geoid model based on gravity field.
        Fixes issue #192.
      </action>
      <action dev="luc" type="fix">
        Added automatic loading of Marshall Solar Activity Future Estimation data.
        Fixes issue #191.
      </action>
      <action dev="luc" type="update">
        Simplified Cartesian to ellipsoidal coordinates transform and greatly improved its performances.
      </action>
      <action dev="luc" type="fix">
        Fixed target point in BodyCenterPointing attitude.
        Fixes issue #100.
      </action>
    </release>
    <release version="7.0" date="2015-01-11"
             description="Version 7.0 is a major release of Orekit. It introduces several new
             features and bug fixes. New features introduced in version 7.0 are the complete
             DSST semi-analytical propagator with short-periodics terms (only mean elements
             were available in previous version), extension to second order derivatives for
             many models (Cartesian coordinates, angular coordinates, attitude modes, ...),
             bilinear interpolator in Saastamoinen model, attitude overriding during impulsive
             maneuvers, general relativity force model, geographic zone detector, and ecliptic
             frame.
             Several bugs have been fixed. One noteworthy fix concerns an inconsistency in
             Eckstein-Hechler propagator velocity, which leads to a change of the generated
             orbit type.">
      <action dev="hankg" type="add">
        Added bilinear interpolator and use it on Saastamoinen model.
        Implements feature #182.
      </action>
      <action dev="luc" type="update">
        Removed old parts that were deprecated in previous versions.
      </action>
      <action dev="luc" type="update">
        Updated dependency to Apache Commons Math 3.4, released on 2014-12-26.
      </action>
      <action dev="luc" type="fix">
        Fixed null vector normalization when attempting to project to ground a point already on ground.
        Fixes issue #181.
      </action>
      <action dev="luc" type="add" due-to="Lucian Barbulescu">
        Added Romanian localization for error messages.
      </action>
      <action dev="luc" type="fix">
        Fixed velocity inconsistency in orbit generation in Eckstein-Hechler propagator.
        The Eckstein-Hechler propagator now generated Cartesian orbits, with velocity
        computed to be fully consistent with model evolution. A side effect is that
        if users rebuild circular parameters from the generated orbits, they will
        generally not math exactly the input circular parameters (but position will
        match exactly).
        Fixes issue #180.
      </action>
      <action dev="luc" type="fix">
        Improved acceleration output in Eckstein-Hechler model.
      </action>
      <action dev="luc" type="add">
        Added projection of moving point (i.e. position and derivatives too) to
        ground surface.
      </action>
      <action dev="luc" type="add">
        Added a general 3 axes ellipsoid class, including a feature to compute
        any plane section (which result in a 2D ellipse).
      </action>
      <action dev="luc" type="add">
        Added support for IERS bulletin A (rapid service and prediction)
      </action>
      <action dev="tn" type="fix">
        Fixed various issues in geomagnetic fields models:
        GeoMagneticField.getDecimalYear() returned a slightly wrong result: e.g. for 1/1/2005
        returned 2005.0020 instead of 2005.0, GeoMagneticFieldFactory.getModel() returned
        wrong interpolation near models validity endpoints, GeoMagneticField.transformModel(double)
        method did not check year validity. Added more unit tests and adapted existing tests for
        IGRF/WMM with sample values / results as they have changed slightly.
        Fixes issue #178.
      </action>
      <action dev="luc" type="fix" due-to="Patrice Mathieu">
        Fixed closest TLE search. When filtering first from satellite ID and
        then extracting closest date, the returned satellite was sometime wrong.
      </action>
      <action dev="luc" type="add" due-to="Hank Grabowski">
        Allow attitude overriding during impulsive maneuvers.
        Fixes issue #176.  
      </action>
      <action dev="evan" type="add">
          Added general relativity force model.
      </action>
      <action dev="luc" type="add" due-to="Ioanna Stypsanelli">
        added Greek localization for error messages.
      </action>
      <action dev="evan" type="fix">
          Fixed incorrect partial derivatives for force models that depend on satellite velocity.
          Fixes #174.
      </action>
      <action dev="evan" type="fix">
          Fixed incorrect parameters set in NumericalPropagatorBuilder.
          Fixes #175.
      </action>
      <action dev="luc" type="update" >
        Significantly reduced size of various serialized objects.
      </action>
      <action dev="luc" type="update" >
        PVCoordinatesProvider now produces time-stamped position-velocities.
      </action>
      <action dev="luc" type="update" >
        Tabulated attitude provider can be built directly from time-stamped angular coordinates
        lists, in addition to attitudes lists.
      </action>
      <action dev="luc" type="add" >
        Added time-stamped versions of position-velocity and angular coordinates.
      </action>
      <action dev="luc" type="fix" due-to="Daniel Aguilar Taboada">
        Fixed wrong rotation interpolation for rotations near π.
        Fixes issue #173.
      </action>
      <action dev="luc" type="update" >
        Updated dependency to Apache Commons Math 3.3.
      </action>
      <action dev="luc" type="update" due-to="Lucian Barbulescu, Nicolas Bernard">
        Added short periodics for DSST propagation.
      </action>
      <action dev="luc" type="add" >
        Added a GeographicZoneDetector event detector for complex geographic zones traversal.
        Fixes issue #163.
      </action>
      <action dev="evan" type="fix">
        Add Ecliptic frame. Agrees with JPL ephemerides to within 0.5 arcsec.
        Issue #166.
      </action>
      <action dev="evan" type="fix">
        Fix cache exception when propagating backwards with an interpolated
        gravity force model.
        Fixes issue #169.
      </action>
      <action dev="luc" type="fix">
        Fixed parsing of dates very far in the future.
        Fixes issue #171.
      </action>
      <action dev="luc" type="fix">
        Trigger an exception when attempting to interpolate attitudes without rotation rate
        using only one data point.
      </action>
      <action dev="evan" type="fix">
        Fixed SpacecraftState date mismatch exception with some attitude providers.
      </action>
      <action dev="luc" type="fix" >
        Fixed wrong scaling in JPL ephemeris when retrieving coordinates in a frame
        that is not the defining frame of the celestial body.
        Fixes issue #165.
      </action>
      <action dev="luc" type="update" due-to="Lucian Barbulescu">
        Prepare generation of either mean or osculating orbits by DSST propagator.
        The short periodics terms are not computed yet, but there is ongoing work
        to add them.
      </action>
      <action dev="luc" type="update" due-to="Lucian Barbulescu">
        Avoid recomputing Chi and Chi^2 in Hansen coefficients for tesseral.
      </action>
      <action dev="luc" type="update" due-to="Nicolas Bernard">
        Added better handling of Hansen kernel computation through use of PolynomialFunction.
      </action>
      <action dev="luc" type="update" due-to="Petre Bazavan">
        Compute Hansen coefficients using linear transformation.
      </action>
      <action dev="luc" type="fix" >
        Fixed a non-bracketing exception in event detection, in some rare cases of noisy g function.
        Fixes issue #160.
      </action>
      <action dev="luc" type="fix" >
        Fixed a missing reset of resonant tesseral terms in DSST propagation.
        Fixes issue #159.
      </action>
      <action dev="luc" type="fix" >
        Improved default max check interval for NodeDetector, so it handles correctly
        highly eccentric orbits.
        Fixes issue #158.
      </action>
    </release>
    <release version="6.1" date="2013-12-13"
             description="Version 6.1 is a minor release of Orekit. It introduces several new
             features and bug fixes. The most important features introduced in version 6.1
             are solid tides force model, including pole tide at user choice, and following
             either IERS 1996, IERS 2003 or IERS 2010 conventions ; ocean tides force model,
             including pole tide at user choice, loading a user provided model ; simultaneous
             support for IERS 1996, 2003 and 2010 for frames definition, which is very
             important to support legacy systems and to convert coordinates between older and
             newer reference systems ; greatly improved accuracy of celestial/terrestrial
             frames transforms (we are now at sub-micro arcsecond level for IERS 2003/2010,
             both with equinox based and Non-Rotating Origin, at a sub-milli arcseconds for
             IERS 1996, both with equinox based and Non-Rotating Origin) ; classical
             equinox-based paradigm and new non-rotating origin paradigm for inertial and
             terrestrial frames are now supported with all IERS conventions ; automatic
             conversion of IERS Earth Orientation Paramters from equinoxial to non-rotating
             paradigm ; support for CCSDS Orbit Data Message ; improved API for events,
             allowing separation of event detection and event handling (the older API is still
             available for compatibility) ; merged all the elevation related events, allowing
             to use both refraction model and antenna mask at the same time if desired ;
             new attitude mode based on interpolation on a table. Numerous bugs were also fixed.
             Version 6.1 depends on version 3.2 of Apache commons math.">
      <action dev="luc" type="fix" >
        Reduced number of calls to the g function in event detectors.
        Fixes issue #108.
      </action>
      <action dev="luc" type="fix" >
        Fixed a spurious backward propagation.
        Fixes issue #107.
      </action>
      <action dev="luc" type="fix" >
        Improved error detection for numerical and DSST propagation for cases
        where user attempts to compute integrator tolerances with an orbit for
        which Jacobian is singular (for example equatorial orbit while using
        Keplerian representation).
        Fixes issue #157.
      </action>
      <action dev="luc" type="add" >
        Added a method to get the number or calls to getNeighbors in the generic time stamped cache,
        to allow performing measurements while tuning the cache.
      </action>
      <action dev="luc" type="add" >
        Added high degree ocean load deformation coefficients computed by Pascal
        Gégout (CNRS / UMR5563 - GET).
      </action>
      <action dev="luc" type="add" >
        Time scales are now serializable.
      </action>
      <action dev="luc" type="add" due-to="Nicolas Bernard">
        Improved DSST tesseral computation efficiency by caching Jacobi polynomials.
      </action>
      <action dev="luc" type="fix" due-to="Daniel Aguilar Taboada">
        Fixed yaw steering attitude law, which didn't project spacecraft velocity correctly.
        Fixes issue #156.
      </action>
      <action dev="luc" type="add" >
        Added a way to set the maximum number of iterations for events detection.
        Fixes issue #155.
      </action>
      <action dev="luc" type="add">
        Added an attitude provider from tabulated attitudes.
        Fixes issue #154.
      </action>
      <action dev="luc" type="add" due-to="Hank Grabowski">
        Improved test coverage.
        Fixes issue #153.
      </action>
      <action dev="luc" type="add" due-to="Hank Grabowski">
        Merged all elevation detectors into one. The new detector supports all
        features from the previous (and now deprecated) ApparentElevationDetector
        and GroundMaskElevationDetector.
        Fixes issue #144.  
      </action>
      <action dev="luc" type="add" due-to="Hank Grabowski">
        Added a DetectorEventHandler interface aimed at handling only the
        event occurrence part in propagation. This allows to separate the
        event detection itself (which is declared by the EventDetector interface)
        from the action to perform once the event has been detected. This also
        allows to avoid subclassing of events, which was cumbersome. It also allows
        to share a single handler for several events.
        The previous behavior with eventOccurred declared at detector level and
        subclassing is still available but is deprecated and will be removed in
        the next major release.
      </action>
      <action dev="luc" type="fix" due-to="Christophe Le Bris">
        Fixed an indexing error in Harris-Priester model.
        Fixes issue #152.
      </action>
      <action dev="luc" type="add">
        Added a new force model for ocean tides in numerical propagation, including pole tides.
        Fixes issue #11.
      </action>
      <action dev="luc" type="fix" due-to="Lucian Barbulescu">
        Fixed conversion from position-velocity to Keplerian, when the orbit is
        perfectly equatorial.
        Fixes issue #151.
      </action>
      <action dev="luc" type="add">
        Added a new force model for solid tides in numerical propagation, including pole tides.
        Fixes issue #10.
      </action>
      <action dev="luc" type="add">
        Added a way to select IERS conventions for non-rotating origin
        based ITRF.
      </action>
      <action dev="luc" type="update">
        Greatly improved accuracy of celestial/terrestrial frames transforms.
        We are now at sub-micro arcsecond level for IERS 2003/2010, both with
        equinox based and Non-Rotating Origin, at a sub-milli arcseconds
        for IERS 1996, both with equinox based and Non-Rotating Origin.
      </action>
      <action dev="luc" type="fix">
        Fixed missing nutation correction in Equation Of Equinoxes.
        Fixes issue #150.
      </action>
      <action dev="luc" type="fix">
        Fixed rate for TCB time scale.
      </action>
      <action dev="luc" type="add">
        Added new definition of astronomical unit from IAU-2012 resolution B2.
      </action>
      <action dev="luc" type="fix">
        Fixed Date/Time split problem when date is a few femto-seconds before the end of the day.
        Fixes issue #149.
      </action>
      <action dev="luc" type="fix">
        Fixed overflow problem in TimeComponents.
        Fixes issue #148.
      </action>
      <action dev="luc" type="update">
        Separate parsing from using Poisson series.
      </action>
      <action dev="luc" type="add" due-to="Steven Ports">
        Added support for parsing CCSDS ODM files (OPM, OMM and OEM).
      </action>
      <action dev="luc" type="update">
        Flattened ITRF frames tree so all supported ITRF realizations (2005, 2000, 97, 93) share the same
        parent ITRF2008. Previously, the tree was 2008 &lt;- 2005 &lt;- 2000 &lt;- {93,97} and the reference dates
        for Helmert transforms were all different. We now use the parameters provided at epoch 2000.0 and
        with respect to ITRF2008 at http://itrf.ensg.ign.fr/doc_ITRF/Transfo-ITRF2008_ITRFs.txt.
      </action>
      <action dev="luc" type="fix">
        Fixed azimuth parameter in the TopocentricFrame.pointAtDistance method.
        Fixes issue #145.
      </action>
      <action dev="luc" type="fix"  due-to="Matt Edwards">
        Fixed location of JAVA_EPOCH. As we now take the linear models between UTC and TAI
        that were used between 1961 and 1972, we have to consider the offset that was in
        effect on 1970-01-01 and which was precisely 8.000082s. Fixes issue #142.
      </action>
      <action dev="luc" type="update" >
        Vastly improved performances for Poisson series computations. Poisson series are often
        evaluated several components together (x/y/s in new non-rotating paradigm, ∆ψ/∆ε in old
        equinox paradigm for example). As the components are built from a common model, they
        share many nutation terms. We now evaluate these shared terms only once, as we evaluate
        the components in parallel thanks to a preliminary "compilation" phase performed when
        the Poisson series are set up. This dramatically improves speed: on a test case based
        on x/y/s evaluations over a one year time span without any caching,  we noticed a
        more than two-fold speedup: mean computation time reduced from 6.75 seconds (standard
        deviation 0.49s) to 3.07 seconds (standard deviation 0.04s), so it was a 54.5% reduction
        in mean computation time. At the same time, accuracy was also improved thanks to the
        Møller-Knuth TwoSum algorithm without branching now used for summing all series terms.
      </action>
      <action dev="luc" type="fix" >
        When UT1 time scale is used, it is now possible to choose which Earth Orientation
        Parameters history to use (formerly, only EOP compatible with IAU-2000/2006 was
        used, even for systems relying only on older conventions).
      </action>
      <action dev="luc" type="add" >
        Added Greenwich Mean Sidereal Time and Greenwich Apparent Sidereal Time
        to all supported IERS conventions (i.e. IERS 1996, IERS 2003 and IERS 2010).
      </action>
      <action dev="luc" type="add" >
        Classical equinox-based paradigm and new non-rotating origin paradigm for
        inertial and terrestrial frames are now supported with all IERS conventions.
        This means it is now possible to use MOD/TOD/GTOD with the recent precession/nutation
        models from recent conventions, and it is also possible to use CIRF/TIRF/ITRF with
        the older precession nutation models from ancient conventions. Of course, all these
        conventions and frames can be used at the same time, which is very important to
        support legacy systems and to convert coordinates between older and newer reference
        systems.
      </action>
      <action dev="luc" type="add" >
        Added IERS 1996 in the list of supported IERS conventions.
      </action>
      <action dev="luc" type="add" >
        Added factory methods to compute arbitrary Julian Epochs (J1900.0, J2000.0 ...)
        and Besselian Epochs (B1900.0, B1950.0 ...) that are used as reference dates
        in some models and frames.
      </action>
      <action dev="luc" type="fix" >
        Fixed non-bracketing exception while converting Cartesian points very close to equator into geodetic
        coordinates. Fixes issue #141.
      </action>
      <action dev="evan" type="add" >
        Added getAngularVelocity() to PVCoordinates.
      </action>
      <action dev="luc" type="add" >
        Added back serialization for some ephemerides produced by integration-based propagators.
        The ephemerides produced by NumericalPropagator are always serializable, and the ones
        produced by DSSTPropagator may be serializable or not depending on the force models used.
      </action>
      <action dev="luc" type="fix" >
        Fixed missing events detection when two events occurred at exactly the same time using an analytical
        propagator (like generated ephemerides for example). Fixes issue #138.
      </action>
      <action dev="luc" type="fix" >
        Fixed data loading from zip/jar. A more streamlined architecture has been set up, and each zip entry
        now uses its own input stream. Closing the stream triggers the switch to the next entry, and duplicate
        close are handled gracefully. Fixes issue #139.
      </action>
      <action dev="luc" type="fix" >
        Improved event bracketing by backporting changes made in Apache Commons Math (may fix issues #110
        and #136, but we cannot be sure as neither issues were reproducible even before this change...).
      </action>
      <action dev="luc" type="fix" >
        Fixed GTOD and Veis frame that did apply UT1-UTC correction when they should not (fixes issue #131).
      </action>
      <action dev="luc" type="fix" >
        Completely rewrote conversion from Cartesian to geodetic coordinates to improve
        numerical stability for very far points (typically when computing coordinates
        of Sun). Fixes issue #137.
      </action>
    </release>
    <release version="6.0" date="2013-04-23"
             description="Version 6.0 is a major release of Orekit. It introduces several new
             features and bug fixes. Several incompatibilities with respect to previous
             versions 5.x have been introduced. Users are strongly advised to upgrade to this
             version. The major features introduced in version 6.0 are the inclusion of the DSST
             semi-analytical propagator, an improved propagator architecture where all propagators
             can use events and step handlers, much better and faster gravity field force model,
             Jacobians availability for all force models, converters between different propagation
             models (which can be used to convert between mean and osculating elements), thread
             safety for many parts (mainly frames, but still excluding propagators) while still
             preserving caching for performances even in multi-threaded environments, time-dependent
             gravity fields, support for IERS 2010 conventions, support for INPOP and all DExxx
             ephemerides, new frames, new time scales, support for user-defined states in spacecraft
             state, availability of additional states in events, interpolators for many components
             like position-velocity, spacecraft state and attitude allowing to compute high order
             derivatives if desired, filtering of events, orphan frames, magnetic fields models,
             SP3 files support, visibility circles, support for Marshall Solar Activity Future
             Estimation of solar activity. Numerous bugs were also fixed. Version 6.0 now depends
             on version 3.2 of Apache commons math.">
      <action dev="pascal" type="fix" >
        Fixed conversion of mean anomaly to hyperbolic eccentric anomaly (fixes issue #135).
      </action>
      <action dev="luc" type="add" >
        Extracted fundamental nutation arguments from CIRF frame. This allows both reuse of
        the arguments for other computations (typically tides), and also allows to use
        convention-dependent arguments (they are similar for IERS conventions 2003 and 2010,
        but have changed before and may change in the future).
      </action>
      <action dev="luc" type="fix" >
        Fixed event g function correction when starting exactly at 0 with a backward
        propagation (fixes issue #125).
      </action>
      <action dev="luc" type="update" >
        Error messages properties are now loaded directly in UTF-8.
      </action>
      <action dev="luc" type="add" >
        Added a way to know which tide system is used in gravity fields (zero-tide,
        tide-free or unknown).
      </action>
      <action dev="luc" type="add" >
        Added orphan frame, i.e. trees that are not yet connected to the main
        frame tree but attached later on. This allows building frame trees
        from leaf to root. This change fixes feature request #98.
      </action>
      <action dev="luc" type="add" >
        Added a way to filter only increasing or decreasing events. The filtering
        occurs a priori, i.e. the filtered out events do not trigger a search.
        Only the interesting events are searched for and contribute to computation
        time. This change fixes feature request #104.
      </action>
      <action dev="pascal" type="add" >
        Added a semianalytical propagator based on the Draper Semianalytic
        Satellite Theory. The DSST accounts for all significant perturbations
        (central body including tesseral harmonics, third-body, drag, solar
        radiation pressure) and is applicable to all orbit classes.
        To begin with, only mean elements propagation is available.
      </action>
      <action dev="evan" type="update" >
        Greatly improved performance of time-stamped caches for data that is
        read only once (like UTC leap seconds history or EOP).
      </action>
      <action dev="luc" type="add" >
        Additional states can now be used in events. Note that waiting for the
        fix for issue MATH-965 in Apache Commons Math to be been officially
        published, a workaround has been used in Orekit. This workaround
        implies that events that should be triggered based on additional equations
        for integration-based propagator will be less accurate on the first step
        (full accuracy is recovered once the first step is accepted).
        So in these corner cases, users are advised to start propagation at least
        one step before the first event (or to use a version of Apache Commons Math
        that includes the fix, which has been added to the development version as
        of r1465654). This change fixes feature request #134.
      </action>
      <action dev="luc" type="add" >
        AdditionalStateProviders can now be used for all propagators, not
        only analytical ones. Note that when both state providers and
        additional differential equations are used in an integration-based
        propagator, they must used different states names. A state can only
        be handled by one type at a time, either already integrated or
        integrated by the propagator (fixes feature request #133).
      </action>
      <action dev="luc" type="add" >
        Added a way to store user data into SpacecraftState. User data are
        simply double arrays associated to a name. They are handled properly
        by interpolation, event handlers, ephemerides and adapter propagators.
        Note that since SpacecraftState instances are immutable, adding states
        generates a new instance, using a fluent API principle (fixes feature request #132).
      </action>
      <action dev="luc" type="add" >
        Added a way to retrieve all additional states at once from a step interpolator.
      </action>
      <action dev="luc" type="fix" >
        Fixed wrong orientation for ICRF and all IAU pole and prime meridians
        (a few tens milli-arcseconds). This error mainly induced an error in
        celestial bodies directions, including the Sun which is used in many
        places in Orekit (fixes bug #130).
      </action>
      <action dev="luc" type="add" >
        Added support for IERS conventions 2010. Note that Orekit still also
        support conventions 2003 in addition to conventions 2010. However, as
        IERS does not provide anymore data to link TIRF 2003 with ITRF, ITRF
        based on 2003 convention is not available. ITRF can only be based on
        either 2010 conventions for CIO-based paradigm or on 1996 conventions
        for equinox-based paradigm. 
      </action>
      <action dev="luc" type="add" >
        Atmosphere models now provide their central body frame.
      </action>
      <action dev="luc" type="add" >
        Added versions of angular coordinates and position-velocity that use
        any field instead of double (classes FieldAngularCoordinates and
        FieldPVCoordinates). This allows to compute derivatives of these quantities
        with respect to any number of variables and to any order (using DerivativeStructure
        for the field elements), or to compute at arbitrary precision (using Dfp for
        the field elements). Regular transforms as produced by frames
        handle these objects properly and compute partial derivatives for them.
      </action>
      <action dev="luc" type="update" >
        Converted Cunningham and Droziner force models to use the API of the new
        partial derivatives framework, despite they STILL USE finite differences.
        These two force models are now considered obsolete, they have been
        largely superseded by the Holmes-Featherstone model, which can be used
        for much larger degrees (Cunnigham and Droziner use un-normalized
        equations and coefficients which underflow at about degree 90), which
        already provides analytical derivatives, and which is twice faster. It
        was therefore considered a waste of time to develop analytical derivatives
        for them. As a consequence, they use finite differences to compute their
        derivatives, which adds another huge slow down factor when derivatives are
        requested. So users are strongly recommended to avoid these models when
        partial derivatives are desired...
      </action>
      <action dev="luc" type="add" >
        Added analytical computation of partial derivatives for third-body
        attraction.
      </action>
      <action dev="luc" type="add" >
        Added analytical computation of partial derivatives for constant
        thrust maneuvers.
      </action>
      <action dev="luc" type="update" >
        Converted Newtonian force model to use the new partial derivatives
        framework.
      </action>
      <action dev="luc" type="update" >
        Converted Holmes-Featherstone force model to use the new partial derivatives
        framework.
      </action>
      <action dev="luc" type="add" >
        Added analytical computation of partial derivatives for surface forces
        (drag and radiation pressure) for all supported spacecraft body shapes.
      </action>
      <action dev="luc" type="update" >
        Streamlined the force models partial derivatives computation for numerical
        propagation. It is now far simpler to compute analytically the derivatives
        with respect to state and with respect to force models specific parameters,
        thanks to the new Apache Commons Math differentiation framework. 
      </action>
      <action dev="luc" type="add" >
        Added a new force model for central body gravity field, based on Holmes and Featherstone
        algorithms. This model is a great improvement over Cunningham and Droziner models. It
        allows much higher degrees (it uses normalized coefficients and carefully crafted
        recursions to avoid overflows and underflows). It computes analytically all partial
        derivatives and hence can be used to compute accurate state transition matrices. It is
        also much faster than the other models (for example a 10 days propagation of a low Earth
        orbit with a 1cm tolerance setting and a 69x69 gravity field was about 45% faster with
        Holmes and Featherstone than with Cunningham).
      </action>
      <action dev="luc" type="fix" >
        Improved gravity field un-normalization to allow higher degrees/order with Cunningham and
        Droziner models. Formerly, the coefficients computation underflowed for square fields
        degree = order = 85, and for non-square fields at degree = 130 for order = 40. Now square
        fields can go slightly higher (degree = order = 89) and non-square fields can go much
        higher (degree = 393 for order = 63 for example). Attempts to use un-normalization past
        the underflow limit now raises an exception.
      </action>
      <action dev="luc" type="update" >
        Updated Orekit to version 3.1.1 of Apache Commons Math.
      </action>
      <action dev="luc" type="add" >
        Added support for time-dependent gravity fields. All recent gravity
        fields include time-dependent coefficients (linear trends and pulsations
        at several different periods). They are now properly handled by Orekit.
        For comparison purposes, it is still possible to retrieve only the constant
        part of a field even if the file contains time-dependent coefficients too.
      </action>
      <action dev="luc" type="update" >
        Added a way to speed up parsing and reduce memory consumption when
        loading gravity fields. Now the user can specify the maximal degree
        and order before reading the file.
      </action>
      <action dev="luc" type="fix" >
        The EGM gravity field reader did not complain when files with missing
        coefficients were provided, even when asked to complain.
      </action>
      <action dev="luc" type="fix" >
        Fixed serialization of all predefined frames. This fix implied
        also fixing serialization of celestial bodies as the predefined
        ICRF frame relies on them. Note for both types of objects, only
        some meta-data are really serialized in such a way that at
        deserialization time we retrieve singletons. So the serialized
        data are small (less than 500 bytes) and exchanging many time
        these objects in a distributed application does not imply anymore
        lots of duplication.
      </action>
      <action dev="tn" type="fix" due-to="Yannick Tanguy">
        Throw an exception if the conversion of mean anomaly to hyperbolic
        eccentric anomaly does not converge in KeplerianOrbit (fixes bug #114).
      </action>
      <action dev="luc" type="fix" due-to="Evan Ward">
        Removed weak hash maps in frames (fixes bug #122).
      </action>
        <action dev="luc" type="fix" due-to="Bruno Revelin">
        Improved documentation of interpolation methods (fixes bug #123).
      </action>
      <action dev="tn" type="fix" due-to="Evan Ward">
        Make TIRF2000Provider class thread-safe (fixes bug #118).
      </action>
      <action dev="tn" type="fix" due-to="Christophe Le Bris">
        Correct spelling of the inner class QuadratureComputation (fixes bug #120).
      </action>
      <action dev="tn" type="fix" due-to="Evan Ward">
        Remove unnecessary synchronization in UT1Scale (fixes bug #119).
      </action>
      <action dev="tn" type="fix" due-to="Carlos Casas">
        Clear caches in CelestialBodyFactory when removing CelestialBodyLoaders
        (fixes bug #106).
      </action>
      <action dev="tn" type="fix" due-to="Yannick Tanguy">
        Fix loading of JPL ephemerides files with overlapping periods
        (fixes bug #113).
      </action>
      <action dev="tn" type="fix" due-to="Simon Billemont">
        Prevent initialization exception in UTCScale in case no user-defined
        offsets are provided. (fixes bug #111).
      </action>
      <action dev="luc" type="fix" due-to="Evan Ward">
        Improved performance by caching EME2000 frame in AbstractCelestialBody
        (fixes bug #116).
      </action>
      <action dev="tn" type="fix" due-to="Evan Ward">
        Make TidalCorrections class thread-safe by using the new TimeStampedCache. 
        (fixes bug #117).
      </action>
      <action dev="tn" type="fix" due-to="Evan Ward">
        Convert position entries contained in SP3 files to meters instead of km
        (fixes bug #112).
      </action>
      <action dev="luc" type="add" >
        Added support for version 2011 of ICGEM gravity field format. Orekit
        still ignore the time-dependent part of these fields, though.
      </action>
      <action dev="luc" type="update" >
        Greatly simplified CelestialBodyLoader interface, now it is not related
        to DataLoader anymore (which implies users can more easily provide
        analytical models instead of the JPL/IMCCE ephemerides if they want)
      </action>
      <action dev="luc" type="fix" >
        Use the new thread-safe caches and the new Hermite interpolation feature on
        Transform, Earth Orientation Parameters, JPL/IMCCE ephemerides, UTC-TAI
        history and Ephemeris to remove thread-safety issues in all classes using
        cache (fixes #3).
      </action>
      <action dev="luc" type="add" >
        Added Hermite interpolation features for position-velocity coordinates,
        angular coordinates, orbits, attitudes, spacecraft states and transforms.
        Hermite interpolation matches sample points value and optionally first derivative.
      </action>
      <action dev="luc" type="add" >
        Added an AngularCoordinates as an angular counterpart to PVCoordinates.
      </action>
      <action dev="luc" type="add" >
        Transform now implements both TimeStamped and TimeShiftable. Note that this change
        implied adding an AbsoluteDate parameter to all transform constructors, so this
        is a backward incompatible change.
      </action>
      <action dev="luc" type="fix" >
        Fixed wrong transform for 3D lines (fixes bug #101).
      </action>
      <action dev="luc" type="add" >
        Upgraded support of CCSDS Unsegmented Time Code (CUC) to version 4 of the
        standard published in November 2010 (fixes bug #91), this includes support for
        an extended preamble field and longer time codes.
      </action>
      <action dev="luc" type="add" due-to="Francesco Rocca">
        Added a way to build TLE propagators with attitude providers and mass (fixes bug #84).
      </action>
      <action dev="luc" type="fix" >
        Fixed numerical stability errors for high order gravity field in Cunningham model (fixes bug #97).
      </action>
      <action dev="luc" type="fix" due-to="Yannick Tanguy">
        Fixed an error in radiation pressure for BoxAndSolarArraySpacecraft (fixes bug #92).
      </action>
      <action dev="thomas" type="add">
        Added models for tropospheric delay and geomagnetic field.
      </action>
      <action dev="luc" type="update">
        The existing general mechanism for shifting objects in time has been
        formalized as a parameterized interface implemented by AbsoluteDate, Attitude,
        Orbit, PVCoordinates and SpacecraftState.
      </action>
      <action dev="luc" type="update">
        Time scales are not serializable anymore (this induced problems for the UTC scale
        and its caching feature).
      </action>
      <action dev="luc" type="fix">
        Fixed TLE propagation in deep space when inclination is exactly 0 (fixes bug #88).
      </action>
      <action dev="pascal" type="add" due-to="Francesco Rocca">
        Added a package for spacecraft states to propagators conversion extending an
        original contribution for TLE (Orbit Converter for Two-Lines Elements) to all
        propagators.
      </action>
      <action dev="luc" type="fix">
        Improved testing of error messages.
      </action>
      <action dev="luc" type="fix">
        Removed too stringent test on trajectory in TLE propagator (fixes bug #86).
      </action>      
      <action dev="thomas" type="fix">
      	Set the initial state for a TLEPropagator (fixes bug #85).
      </action>
      <action dev="luc" type="update">
        Improved testing of error messages.
      </action>
      <action dev="luc" type="update">
        Updated IAU poles for celestial bodies according to the 2009 report and the
        2011 erratum from the IAU/IAG Working Group on Cartographic Coordinates and
        Rotational Elements of the Planets and Satellites (WGCCRE).
      </action>
      <action dev="luc" type="update">
        Removed code deprecated before 5.0.
      </action>
      <action dev="thomas" type="add">
        Added support for more recent JPL DExxx and INPOP ephemerides files (fixes feature #23).
      </action>
      <action dev="luc" type="fix">
        Fixed formatting of very small values in TLE lines (fixes bug #77).
      </action>
      <action dev="thomas" type="fix">
        Fixed formatting of TLE epoch (fixes bug #74).
      </action>
      <action dev="thomas" type="fix">
        Fixed performance issues when using the singleton UTCScale instance from
        multiple threads. Use a prototype pattern instead (fixes bug #33).
      </action>
      <action dev="luc" type="add">
        Added J2 effect on small maneuvers model.
      </action>
      <action dev="luc" type="fix">
        Fixed attitudeProvider field masking in IntegratedEphemeris.
      </action>
      <action dev="luc" type="add">
        Added a tutorial to compute Earth phased, Sun synchronous orbits.
      </action>
      <action dev="luc" type="add">
        Added a fitter for osculating parameters, allowing conversion to mean parameters.
      </action>
      <action dev="luc" type="update">
        Made Greenwich mean and apparent sidereal time publicly visible in GTOD frame.
      </action>
      <action dev="luc" type="update">
        Made equation of equinoxes sidereal time publicly visible in TOD frame.
      </action>
      <action dev="thomas" type="update">
        Added more german translations for error messages.
      </action>
      <action dev="luc" type="fix">
        Allow ClasspathCrawler and ZipJarCrawler data providers to work in
        OSGi environments by providing an explicit class loader (fixes bug #54).
      </action>
      <action dev="luc" type="update">
        Improved the small maneuvers analytical model to compute orbit Jacobian
        with respect to maneuver parameters.
      </action>
      <action dev="luc" type="fix">
        Force impulse maneuver to preserve orbit type and orbit frame.
      </action>
      <action dev="thomas" type="add">
        Added sp3 file parser.
      </action>
      <action dev="luc" type="add">
        Added a method to compute frames transforms Jacobians in the Transform class.
      </action>
      <action dev="luc" type="fix">
        Fixed a problem with propagation over null or negative ranges.
      </action>
      <action dev="luc" type="add">
        Added a multiplexer for step handlers.
      </action>
      <action dev="luc" type="add">
        Added init methods to step handlers and event handlers.
      </action>
      <action dev="luc" type="add">
        Added an adapter propagator that can add small maneuvers to any propagator, including
        ephemeris based ones.
      </action>
      <action dev="luc" type="add">
        Added an analytical model for the effect at date t1 of a small maneuver performed at date t0.
      </action>
      <action dev="luc" type="fix">
        Fixed a missing reinitialization of start date when state was reset in numerical propagator.
      </action>
      <action dev="luc" type="update">
        Added detection of attempts to create hyperbolic orbits as circular or equinoctial
        instances.
      </action>
      <action dev="pascal" type="fix">
        Fixed potential numerical failure in lightning ratio computation.
      </action>
      <action dev="luc" type="update">
        Simplified construction of atmosphere models, the Earth fixed frame is already present
        in the body shape, there was no need to pass a separate argument for it.
      </action>
      <action dev="pascal" type="add">
        Added Harris-Priester atmosphere model.
      </action>
      <action dev="luc" type="update">
        Changed the return value of eventOccurred method from an int to an enumerate.
      </action>
      <action dev="pascal" type="fix">
        Fixed frame for TLEPropagator (fixes bug #31).
      </action>
      <action dev="luc" type="add">
        Added getters/setters for impulse maneuvers.
      </action>
      <action dev="luc" type="add">
        Added getters/setters for attitude provider in all orbit propagators.
      </action>
      <action dev="luc" type="add">
        Added a method to compute visibility circles in TopocentricFrame.
      </action>
      <action dev="luc" type="add">
        Added an equinox-based version of ITRF.
      </action>
      <action dev="luc" type="add">
        Added getters for thrust, Isp and flow rate in constant thrust maneuvers.
      </action>
      <action dev="luc" type="add">
        Allow use of any supported Local Orbital Frames as the reference frame
        for LofOffset attitude modes.
      </action>
      <action dev="luc" type="add">
        Added support for LVLH, VVLH and VNC local orbital frames.
      </action>
      <action dev="luc" type="fix">
        Fixed a performance bug implying that some frames reloaded all EOP history files
        each time a transform was computed (fixes bug #26).
      </action>
      <action dev="luc" type="add" >
        Added support for columns-based IERS Rapid Data and Prediction files (finals.daily, finals.data
        and finals.all), the XML version was already supported since a few months
      </action>
      <action dev="luc" type="fix" >
        Fixed numerical issue in eccentricity computation (fixes bug #25)
      </action>
      <action dev="luc" type="update" >
        Changed step handling of abstract propagators, now they use a single step
        equal to the duration of the propagation in all cases except when a fixed step
        is requested in master mode. Previously, they arbitrarily used on hundredth of
        the Keplerian period as the step size, hence performing many steps even if not
        strictly required
      </action>
      <action dev="luc" type="add" >
        Added propagation of Jacobians matrices in circular, Keplerian and equinoctial
        parameters, using either true, eccentric or mean position angles. Formerly,
        propagation of Jacobians matrices was possible only in Cartesian parameters
      </action>
      <action dev="luc" type="add" >
        Added a way to propagate additional state along with orbit in abstract
        propagators, as an analytical counterpart to the additional equations that
        can be integrated by numerical propagators
      </action>
      <action dev="luc" type="fix" >
        Fixed missing partial derivatives data in ephemerides produced by a numerical
        propagator despite it was set up to computed them (fixes bug #16)
      </action>
      <action dev="luc" type="fix" >
        Added a new much simpler way to log events occurrences all at once (or
        only a subset of the events if desired)
      </action>
      <action dev="pascal" type="add" >
        Added alternative default name for ICGEM files
      </action>
      <action dev="pascal" type="fix" >
        Fixed EventState reset on propagation direction change (fixes bug #19)
      </action>
      <action dev="luc" type="fix" >
        Fixed Jacobianizer so it can handle force models that do change the spacecraft mass,
        like ConstantThrustManeuver (fixes bug #18)
      </action>
      <action dev="luc" type="add" >
        Added Jacobians between orbital parameters and Cartesian parameters for all orbits
        types (including hyperbolic orbits), all angles types (mean, eccentric, true) and in
        both directions
      </action>
      <action dev="luc" type="update" >
        Replaced the integers parameters used in orbit constructors (MEAN_ANOMALY, ECCENTRIC_ANOMALY ...)
        by a new PositionAngle enumerate for better value safety. The old public constants and the
        corresponding constructors are still available but are deprecated
      </action>
      <action dev="luc" type="fix" >
        Fixed ephemeris generation in numerical propagation. After getEphemeris has been
        called,  later calls to the numerical propagator did reset the already computed
        and returned ephemeris (fixes bug #14)
      </action>
      <action dev="luc" type="add" due-to="Bruno Revelin">
        Added support for the Marshall Solar Activity Future Estimation files
      </action>
      <action dev="luc" type="fix">
        TLEPropagator now implements the Propagator interface, and hence can benefit from all
        events detection and mode handling features (fixes features request #4)
      </action>
      <action dev="luc" type="update">
        improved events detection robustness, by decoupling events handling from adaptive step
        sizes in numerical integrators and  (fix contributed to Apache Commons Math) and from
        classical propagation in analytical and tabulated propagators. This implies the events
        will NOT reduce integration step sizes anymore, thus also increasing speed and in corner
        cases reducing local precision at event occurrence, reducing max step size is often
        sufficient to compensate for this drawback
      </action>
      <action dev="v&#233;ronique" type="add" >
        all propagators, including analytical ones or tabulated ones can now be used for
        event detection. Of course for tabulated propagators, setting up an event that
        would try to reset the state triggers an error when the event occurs
      </action>
      <action dev="v&#233;ronique" type="add" >
        propagation can now be done between two dates, regardless of the date of the initial state
      </action>
      <action dev="v&#233;ronique" type="add" >
        attitude can be specified either using a date only thanks to a new AttitudeLaw interface
        or using a date, a position-velocity provider and a frame (which can be any frame) thanks
        to a new AttitudeProvider interface, wrappers have been added to convert between the two
        interfaces. A side effect of this change is that LofOffset constructor now needs a reference
        to an inertial reference frame, otherwise the attitude woud be wrong if a non-inertial frame
        were passed to getAttitude, due to velocity composition (the computed LOF would not really
        be a LOF)
      </action>
      <action dev="luc" type="update">
        the notion of quasi-inertial frames has been renamed as pseudo-inertial because
        quasi-inertial has a precise relativistic meaning that is not considered here. We
        only consider these frames to be suitable for Newtonian mechanics.
      </action>
      <action dev="luc" type="update">
        the equinox based frames have been renamed to more standard names (MOD, and GTOD
        instead of MEME, and PEF). The implementation of TEME was also wrong (it was
        really a TOD), so now there are both a TOD with a proper name and a TEME with a
        proper implementation.
      </action>
      <action dev="luc" type="update">
        celestial bodies now provide both an inertially oriented body centered
        frame and a body oriented body centered frame, the bodies managed by
        CelestialBodyFactory use the IAU poles and prime meridian definitions
        to build the two frames
      </action>
      <action dev="luc" type="add">
        added the ICRF frame at the solar system barycenter
      </action>
      <action dev="luc" type="add">
        added the ITRF93, ITRF97, ITRF2000 and ITRF2008 frames (previously, only
        the ITRF2005 frame was available)
      </action>
      <action dev="luc" type="add">
        added a getPoint method to TopocentricFrame
      </action>
      <action dev="luc" type="add">
        added the Galileo System Time Scales and the Galileo start epoch.
      </action>
      <action dev="luc" type="add">
        added the UT1, TCB and GMST time scales used in CCSDS Orbit Data Messages
      </action>
      <action dev="luc" type="fix">
        fixed an error when parsing a date occurring during a leap second introduction
      </action>
      <action dev="luc" type="fix">
        fixed a dut1 interpolation error for the day just before a leap second introduction
      </action>
      <action dev="luc" type="fix">
        fixed an error in JPL ephemerides: they are in TDB time scale
      </action>
      <action dev="luc" type="fix">
        fixed an error in date creation/parsing for UTC dates which occur during a
        leap second
      </action>
      <action dev="luc" type="fix">
        fixed UTC time scale between 1961-01-01 and 1971-12-31 ; in this time range
        the offset between UTC and TAI was piecewise linear
      </action>
      <action dev="luc" type="add">
        added an enumerate for specifying months in dates and for simplifying parsing
        of some data files
      </action>
      <action dev="luc" type="add">
        completed support for CCSDS Time Code Format (CCSDS 301.0-B-3) ; now in addition
        to ASCII Calendar Segmented Time Code which has been supported for a while,
        Orekit also supports CCSDS Unsegmented Time Code (CUC), CCSDS Day Segmented
        Time Code (CDS) and CCSDS Calendar Segmented Time Code (CCS)
      </action>
      <action dev="luc" type="add">
        added a freeze method to the Frame and Transform classes, in order to build fixed
        frames from moving ones, this is useful for example to build a launch frame
        at launcher inertial navigation system reset time, or to build an equinox-based
        frame at a specific epoch
      </action>
      <action dev="luc" type="fix">
        fixed an out of memory error when lots of temporary frames were created in loops
        and discarded
      </action>
      <action dev="luc" type="update">
        use the new FastMath class from commons-math instead of the standard java.util.Math
        class for increased accuracy and speed
      </action>
      <action dev="luc" type="add">
        added support for the new bulletinB data published by Paris-Meudon observatory
        for IAU-1980 precession-nutation model (IERS has ceased publishing bulletinB
        files for both IAU-1980 precession-nutation model and IAU-2000
        precession-nutation model as of early 2010).
      </action>
      <action dev="luc" type="add">
        added support for the new XML files containing both bulletinA and bulletinB data
        published by IERS (both the finals and daily files are supported).
      </action>
      <action dev="luc" type="update">
        Orekit now depends on at least version 3.0 of Apache commons-math
      </action>
      <action dev="luc" type="add">
        added a way to list what data have been loaded through DataProvidersManager
      </action>
      <action dev="luc" type="add">
        PropagationException can now be created directly from OrekitException, thus simplifying
        wrapping lower Orekit errors in step handlers
      </action>
      <action dev="luc" type="update">
        improved exception propagation from low level java runtime and Apache commons-math libraries
        preserving initial error stack trace
      </action>
      <action dev="luc" type="update">
        changed exception localization framework to simplify messages handling
      </action>
      <action dev="luc" type="fix">
        greatly improved AbsoluteDate accuracy by shifting epoch when needed and separating
        long/double computations to avoid too large offsets and numerical cancellations, it is
        now possible to still have an absolute date accurate to about 1.0e-13s after shifting
        it 10000 times by 0.1s steps
      </action>
      <action dev="luc" type="fix">
        fixed an error in TopocentricFrame.getPVCoordinates: the coordinates returned were not the
        coordinates of the topocentric frame origin with respect to the specified frame, but were the
        coordinates of the specified frame origin with respect to the topocentric frame.
      </action>
      <action dev="luc" type="fix">
        fixed an errors in data loading in tutorials when one of the path in the classpath
        contained a space
      </action>
      <action dev="luc" type="fix">
        improved CelestialBodyPointed attitude mode: the spin now correctly includes
        the coupling effect of the phasing reference
      </action>
      <action dev="luc" type="fix">
        fixed an error in SpinStabilized attitude mode: the spin was reversed
        with respect to the specification
      </action>
      <action dev="pascal" type="add">
        added a GroundMaskElevationDetector dealing with local physical mask for visibility
      </action>
      <action dev="pascal" type="add">
        added an ApparentElevationDetector taking refraction into account in a terrestrial
        environment
      </action>
      <action dev="pascal" type="update">
        enhanced DateDetector behaviour to allow adding new event dates on the fly
      </action>
      <action dev="pascal" type="fix" due-to="Derek Surka">
        fixed an error in FramesFactory when getting ITRF2005 and TIRF2000 frames:
        ignoreTidalEffects was handled wrong.
      </action>
      <action dev="luc" type="update" >
        removed serialization of some cached data in frames
      </action>
      <action dev="luc" type="fix" >
        fixed deserialization problems of frame singletons, they were not unique any more
      </action>
      <action dev="v&#233;ronique" type="add" >
        numerical propagation can now be done either using Cartesian parameters, circular
        parameters, equinoctial parameters, or Keplerian parameters (elliptical or hyperbolic)
        and using mean, eccentric or true position angles for the parameters where it is relevant.
        So there are now 10 possible configurations for state vector. This allows propagation
        of any kind of trajectories, including hyperbolic orbits used for interplanetary missions,
        or atmospheric re-entry trajectories
      </action>
      <action dev="v&#233;ronique" type="update" >
        completely revamped the partial derivatives matrices computation using the additional
        equations mechanism
      </action>
      <action dev="v&#233;ronique" type="add" >
        added a mechanism to integrate user-supplied additional equations alongside with
        orbital parameters during numerical propagation
      </action>
      <action dev="luc" type="update">
        use A. W. Odell and R. H. Gooding (1986) fast and robust solver for Kepler equation
      </action>
      <action dev="luc" type="add">
        keplerian and cartesian orbits now support hyperbolic orbits (i.e. eccentricity greater
        than 1, and in this case negative semi major axis by convention)
      </action>
      <action dev="luc" type="fix">
        fixed an error in LofOffset attitude mode: the computed attitude was reversed
        with respect to the specification
      </action>
      <action dev="luc" type="add">
        added an AttitudesSequence class which can handle several laws, only one of
        which being active at any time. The active law changes as switch events are
        triggered. This can be used for example to alternate between daylight attitude mode
        and eclipse attitude mode, or between normal observing mode and special modes
        for ground contact or maneuvers.
      </action>
      <action dev="pascal" type="fix" due-to="Bruno Revelin">
        fixed an error when crawling a classpath or a directory a zip file was found.
        This might lead to select an inappropriate data provider.
      </action>
    </release>
    <release version="5.0.3" date="2011-07-12"
             description="version 5.0.3 is a bug-fix release.">
      <action dev="luc" type="fix">
        Fixed a performance bug implying that some frames reloaded all EOP history files
        each time a transform was computed  (fixes bug #26).
      </action>
      <action dev="luc" type="fix">
        Fixed a parsing bug in IERS Rapid Data and Prediction files for dates between 2000 and 2009.
      </action>
    </release>
    <release version="5.0.2" date="2011-07-11"
             description="version 5.0.2 is an interim release of Orekit with support for IERS
                          Rapid Data and Prediction files.">
      <action dev="luc" type="update">
        Added support for IERS Rapid Data and Prediction files finals.all, finals.data and finals.daily,
        for both IAU-1980 and IAU-2000 and with both columns and XML formats.
      </action>
    </release>
    <release version="5.0.1" date="2011-04-15"
             description="version 5.0.1 is a minor release of Orekit without any functional changes.
             The differences with respect to 5.0 are only related to packaging and deployement to
             maven central. There are NO bug fixes and NO evolutions.">
      <action dev="luc" type="update">
        updated packaging to allow deployment to maven central.
      </action>
    </release>
    <release version="5.0" date="2010-05-06"
             description="version 5.0 is a major release of Orekit. It introduces several new
             features and bug fixes. Some slight incompatibilities with respect to previous
             versions have been introduced, but they should be easy to overcome to users. Users
             are strongly advised to upgrade to this version. The major points introduced in version
             5.0 are a very general PVCoordinatesProvider interface, a new shiftedBy method allowing
             many time-dependent instances (AbsoluteDate, Orbit, PVCoordinates, Attitude and SpacecraftState)
             to be slightly shifted in time using simple evolution models (keplerian for orbit, fixed
             angular rate for attitude, fixed translation for position/velocity), a redesign of the
             attitude interfaces and an experimental (read subject to change) numerical propagator
             able to compute jacobians of the state with respect to both initial state and force
             models parameters. Version 5.0 now depends on version 2.1 of Apache commons math.">
      <action dev="pascal" type="add">
        a new experimental numerical propagator has been added, in addition to computing
        the spacecraft state at target time, it also computes the partial derivatives of
        this state with respect to the initial state (one jacobian) and with respect to
        models parameters (another jacobian). The jacobians are integrated alongside with
        the state, using variational equations for better accuracy and numerical robustness.
        This will help further implementation of orbit determination or optimization
        algorithms. This code is still considered to be experimental as of 5.0 and the API
        could change in the future.
      </action>
      <action dev="luc" type="add">
        a new SpacecraftFrame class has been added, taking into account orbit and
        attitude thanks to an underlying propagator. This allows to see the spacecraft just
        as another known geometrical object automatically handled and connected to all
        other frames. For an instantaneous view, Transform instances can also be built
        directly by SpacecraftState instances.
      </action>
      <action dev="luc" type="add">
        frames can now be flagged as quasi-inertial or not; only quasi-inertial frames
        are suitable for defining orbits
      </action>
      <action dev="luc" type="add">
        the Topocentric frame now provides a way to retrieve the body shape on which the
        frame is defined
      </action>
      <action dev="pascal" type="update">
        changed the way Veis 1950 frame is constructed.
        Now, its parent is the PEF frame with no EOP corrections applied.
      </action>
      <action dev="luc" type="fix" due-to="John Pritchard">
        fixed a parameters inversion in Earth Orientation Parameters for IAU-1980 models.
        The error could introduce up to a few meters error in position during transformations
        between TEME and MEME
      </action>
      <action dev="luc" type="add" >
        factories have been introduced for handling all data formats. Their default configuration
        correspond to the legacy formats used in previous versions (IERS format for UTC-TAI, EOPC04
        and bulletins B for Earth Orientation Parameters, JPL format for celestial bodies ...).
        Users can now add support for their own formats if they want (for example if they prefer
        using bulletins A instead of EOPC04 and bulletins B, or if they have their own gravity
        field format ...). Consequences of these changes are that the SolarSystemBody and
        the PotentialReaderFactory classes have been deprecated (replaced by CelestialBodyFactory and
        GravityFieldFactory) and that TimeScalesFactory and FramesFactory have been extended. All these
        factories follow the same generic pattern.
      </action>
      <action dev="luc" type="fix" >
        improved thread safety (however, Orekit is still NOT completely thread-safe).
      </action>
      <action dev="luc" type="add" >
        the loaders for gravity fields now can optionally allow missing coefficients (they will be
        replaced by 0.0 except c[0][0] which will be replaced by 1.0).
      </action>
      <action dev="luc" type="fix" >
        the loader for gravity fields in the ICGEM format now support empty lines in the file
        (there is for example one blank line at the end of the file in the orekit-data zip archive).
      </action>
      <action dev="luc" type="add" >
        added support for the GRGS gravity field files formats.
      </action>
      <action dev="luc" type="add" >
        added a way to list the available satellite numbers in TLE files.
      </action>
      <action dev="luc" type="update" >
        improved TLE elements loading. Now TLE lines are loaded using the standard data loading
        mechanism (thus allowing loading from disk files, network, classpath ...), they can
        contain TLE for several objects in one file, and they may contain some non-TLE lines
        if desired.
      </action>
      <action dev="v&#233;ronique" type="add" >
        a new PVCoordinatesProvider interface has been created on top of several existing classes
        and interfaces (orbit propagator, celestial bodies, some moving frames ...). This is a
        major generalization that allows to use either satellites or celestial bodies in many
        algorithms (attitude pointing target, eclipses and field of view events ...)
      </action>
      <action dev="luc" type="fix" >
        improved numerical propagator efficiency when used from an outside loop: the initial
        state is automatically set to the last state at propagation end, thus allowing to
        restart from here without recomputing everything
      </action>
      <action dev="luc" type="add" >
        added a reset feature in all propagators, allowing to reuse an already configured
        propagator for several different orbits
      </action>
      <action dev="luc" type="fix" >
        fixed a mode handling error in NumericalPropagator: when a propagator was reused
        with a new mode setting, the previous step handlers were still used in addition to
        the new ones instead of replacing them
      </action>
      <action dev="luc" type="fix" >
        fixed an interpolation error for orbits crossing the -PI/+PI singularity between
        entries in the Ephemeris class
      </action>
      <action dev="luc" type="update" >
        KeplerianPropagator now preserve orbits types
      </action>
      <action dev="luc" type="add" >
        AbsoluteDate, Orbit, PVCoordinates, Attitude and SpacecraftState instances can now all
        be slightly shifted in time using simple evolution models (keplerian for orbit, fixed
        angular rate for attitude, fixed translation for position/velocity). This is not a
        replacement for proper propagation but is useful for known simple motions or small
        time shifts or when coarse accuracy is sufficient
      </action>
      <action dev="luc" type="fix" >
        changed AttitudeLaw.getState signature to use complete orbit. This is an incompatible
        change introduced to fix a major bug in spin computation for some attitude laws. The laws
        for which orientation depends on satellite velocity have a spin vector that depends on
        acceleration. This can be computed only if complete orbit is available. This change
        should be simple to handle from a users point of view, as the caller generally already
        has the orbit available and attitude laws implementations can retrieve all the former
        parameters (date, position/velocity, frame) directly from orbit.
      </action>
      <action dev="luc" type="fix" >
        fixed spin rate computation errors in almost all attitude modes
      </action>
      <action dev="luc" type="add" >
        added a new simple linear attitude mode: FixedRate
      </action>
      <action dev="luc" type="fix" >
        fixed an error in event detection: when two events were very close (for example a very
        short ground station visibility), the second one may be ignored despite the first one
        was detected.
      </action>
      <action dev="luc" type="fix" >
        fixed corner cases in event detection during orbit propagation, sometimes
        an already detected and handled event prevented the propagator to go further in time.
      </action>
      <action dev="luc" type="add" >
        added an EventShifter wrapper allowing to slightly shift raw events in time. This is useful
        for example to switch an attitude mode from solar pointing to something else a few minutes
        before eclipse entry and going back to solar pointing mode a few minutes after eclipse exit.
      </action>
      <action dev="pascal" type="add">
        added a new AlignmentDetector.
      </action>
      <action dev="pascal" type="add" >
        added a new EclipseDetector handling either umbra or penumbra entry and exit events.
      </action>
      <action dev="v&#233;ronique" type="add" >
        added new CircularFieldOfViewDetector and DihedralFieldOfViewDetector handling
        field of view entry and exit events for any type of target.
      </action>
      <action dev="luc" type="add" >
        added an experimental implementation of a BoxAndSolarArray spacecraft model considering a convex
        body (either parallelepipedic or defined by a set of facets) and a rotating solar array, for
        accurate modeling of surface forces with attitude. Beware that this class is still considered
        experimental, so use it with care!
      </action>
      <action dev="luc" type="update" >
        completely changed the RadiationSensitive and DragSensitive interfaces to be more comprehensive
        and handle properly lift and side force effects when used with non-symmetric spacecrafts/flux geometry
      </action>
      <action dev="luc" type="fix" due-to="Christelle Blandin">
        fixed denormalization of gravity field coefficients, the last coefficient
        was not initialized
      </action>
      <action dev="luc" type="add" >
        added a relative constructor and a getMomentum method to PVCoordinates
      </action>
      <action dev="luc" type="add">
        added a special implementation improving performances for the frequent case of identity transform
      </action>
      <action dev="luc" type="fix">
        fixed forgotten radians to degrees conversions for inclination and RAAN in CircularOrbit.toString()
      </action>
      <action dev="luc" type="add">
        added a Constants interface including a few useful physical constants.
      </action>
      <action dev="luc" type="add">
        added a way to build date components from week components (this can be used
        for scheduled operations with week-related periods)
      </action>
      <action dev="luc" type="add">
        added string parsing features for dates and times components supporting ISO-8601 formats
      </action>
      <action dev="luc" type="add">
        Orekit is now packaged as an OSGi bundle
      </action>
      <action dev="pascal" type="add">
        added some pieces of an UML model for the library (available in the source distribution)
      </action>
      <action dev="luc" type="update" >
        updated error message localization to be more consistent with Java exception. Now getMessage
        returns a non-localized message and only getLocalizedMessage returns a message localized for
        the platform default locale. A new getMessage(Locale) method has also been added to
        retrieve the message in any desired locale, not only the platform default one. The messages
        are also built and translated only when needed, so if an exception is triggered and
        never displayed, the message will never be built.
      </action>
    </release>
    <release version="4.1" date="2009-08-18"
             description="version 4.1 is an upgrade bringing some new features and fixing a
             few bugs. The equinox-based frames family with IAU1980 precession-nutation
             models that are still used by many legacy systems are now supported. This
             simplifies interoperability with legacy systems and helps migrating from this
             old frames family to the new CIO-based ones that is supported by orekit since its
             first versions. The data loading mechanism used to retrieve IERS data (Earth
             Orientation Parameters, UTC-TAI history) and JPL ephemerides is now also used
             to retrieve gravity potential files. This mechanism has also been vastly improved
             to support new use cases (loading from disk, from classpath, from network delegating
             loading to an external library ...). Another change is the addition of the TDB
             time scale. Some minor incompatibilities have been introduced but they are easy
             to solve for users, the explanations are provided in detailed changes report.">
      <action dev="aude" type="add" >
        added TDB time scale
      </action>
      <action dev="luc" type="update" >
        the RadiationSensitive and DragForce interfaces now have an
        additional SpacecraftState parameter in all their get methods.
        This allows to implement models that take into account solar
        arrays rotation. Note that this changes breaks compatibility
        for users that did add their own implementations, but it is
        simple to deal with (simply add one parameter in the signature
        and ignore it) so its was considered acceptable.
       </action>
      <action dev="luc" type="add" due-to="James Housden">
        added german localization for error messages
      </action>
      <action dev="luc" type="update">
        added a feature allowing all tests to clear the already built reference
        objects (frames, time scales, solar system bodies ...) between each tests,
        thus removing the need to launch tests in separate JVMS. This allows to
        launch all tests directly from eclipse, and this speeds up maven tests by
        a factor 4 at least
      </action>
      <action dev="luc" type="update">
        set up a custom ant build independent from the maven 2 build
      </action>
      <action dev="luc" type="update">
        changed all tests from Junit 3 to Junit 4
      </action>
      <action dev="thierry" type="fix">
        fixed accuracy of PEF frame
      </action>
      <action dev="luc" type="fix" due-to="Aude Privat">
        fixed configuration problems on Windows systems
      </action>
      <action dev="luc" type="fix" due-to="Sébastien Herbinière">
        fixed a reversed sign in solar radiation pressure
      </action>
      <action dev="pascal" type="update" >
        Orekit supports the two different naming patterns for bulletins B provided by IERS
        on http://www.iers.org/ and http://hpiers.obspm.fr/eop-pc/.
      </action>
      <action dev="luc" type="update" >
        the predefined times scales (TAI, UTC ...) are now built using a factory. The various
        XXXScale.getInstance() methods defined in each predefined time scales classes
        are still available, but have been deprecated and will be removed in the future,
        they are replaced by TimeScalesFactory.getXXX().
      </action>
      <action dev="pascal" type="update" >
        the Frame class was split into a FramesFactory class, dealing with the predefined
        reference frames, and a Frame class for the creation of new frames and the navigation
        through any frames tree. The Frame.getXXX() methods for the predefined reference
        frames are still available, but have been deprecated and will be removed in the future,
        they are replaced by FramesFactory.getXXX().
      </action>
      <action dev="pascal" type="add" >
        3 new predefined reference frames have been added in Orekit : MEME, TEME and PEF. They
        implement the classical paradigm of equinox-based transformations including the IAU-76
        precession model, the IAU-80 nutation model and the IAU-82 sidereal time model, with
        the capability to apply the nutation corrections provided by IERS through the EOP data
        files for better agreement with the IAU 2000 precession-nutation model.
      </action>
      <action dev="luc" type="update" >
        the ChronologicalComparator class is not a singleton anymore, this didn't really make sense
      </action>
      <action dev="luc" type="fix" >
        fixed a state reset error: orbital state changed by event detectors like
        ImpulseManeuver were overwritten by other event detectors
      </action>
      <action dev="luc" type="fix" >
        fixed stop date of abstract propagators (Keplerian and Eckstein-Heschler). They used to
        stop at the first event after target date when an event detector was set up, instead of
        stopping at the target date
      </action>
      <action dev="luc" type="fix" >
        the gravity coefficients for solar system bodies are now extracted from JPL files headers
      </action>
      <action dev="luc" type="update" >
        the eventOccurred method in EventDetector interface and its various implementations
        has an additional parameter specifying if the switching function increases or
        decreases at event time. This allows simpler events identification has many switching
        functions have two switches (start/end, raising/setting, entry/exit ...). Note that
        this changes breaks compatibility for users that did implement their own events, but
        it is simple to deal with (simply add one parameter in the signature and ignore it)
        so its was considered acceptable.
      </action>
      <action dev="luc" type="fix" due-to="Christophe Pipo">
        fixed an error occurring when DE406 JPL ephemerides were loaded before DE405 ones
      </action>
      <action dev="luc" type="fix" due-to="Sébastien Herbinière">
        fixed an error in EGM potential file loader
      </action>
      <action dev="luc" type="update">
        trigger exceptions when no data can be loaded
      </action>
      <action dev="luc" type="update">
        remove predefined leap seconds, they are not useful anymore since other
        parts of the library do need configuration data (solar system bodies) and
        since data configuration has been vastly improved
      </action>
      <action dev="luc" type="add" >
        added support for the ICGEM format for gravity fields
      </action>
      <action dev="luc" type="update" >
        load gravity potential data using the same mechanism already used for Earth
        Orientation Parameters, UTC-TAI history and JPL ephemerides files
      </action>
      <action dev="luc" type="add" due-to="quinput and Kai Ruhl">
        re-activated a way to load data from the classpath using a
        data provider plugin.
      </action>
      <action dev="luc" type="add">
        added a way to load data directly from network (either
        locally or through a proxy server) using a data provider plugin.
      </action>
      <action dev="luc" type="add">
        added a small plugin-like mechanism to delegate data loading to a
        user-provided mechanism, thus enabling smooth integration in existing
        systems.
      </action>
      <action dev="luc" type="update">
        updated to latest version of commons-math.
      </action>
      <action dev="luc" type="add" due-to="Silvia Ríos Bergantiños">
        added galician localization for error messages.
      </action>
      <action dev="luc" type="fix" due-to="Guylaine Prat">
        improved javadoc comments in orbit classes.
      </action>
      <action dev="pascal" type="add">
        tidal corrections are now available for ITRF and TIRF frames. Both frames are
        provided in two versions, the standard one with tidal corrections and a stripped
        down one without tidal corrections. A cache/interpolation mechanism is used to
        keep the computation cost of tidal correction to a minimum. With this mechanism,
        the penalty to use tidal correction is slightly above 20% in run time for a
        transformation between GCRF and ITRF. A raw implementation without this mechanism
        would lead to a 550% penalty, or even a 1100% penalty if TIRF and ITRF parts were
        computed independently.
      </action>
    </release>
    <release version="4.0" date="2008-10-13"
             description="major upgrade with new features (GCRF and ITRF2005 frames, DE 405
             and DE 406 ephemerides support, improved and greatly simplified date/time support,
             vastly improved data configuration with zip files support, new tutorials, improved
             performances, more tests and all identified bugs fixed, new translation files for
             italian, spanish and norse.">
      <action dev="pascal" type="fix">
        The ephemeris produced by numerical propagator now checks date validity in
        propagate method.
      </action>
      <action dev="luc" type="fix">
        The EME2000/J2000 frame was slightly mis-oriented (about 20 milli arcseconds).
        It really was the GCRF frame. This has been fixed and now both the GCRF and
        the EME2000/J2000 are available.
      </action>
      <action dev="luc" type="fix">
        Dates in UTC within leap seconds are now displayed correctly (i.e. a 61st
        second is added to the minute).
      </action>
      <action dev="luc" type="fix" due-to="quinput">
        Fixed an overflow error in AbsoluteDate that generated an exception when any
        attempts was made to print dates far away like AbsoluteDate.JULIAN_EPOCH or
        AbsoluteDate.MODIFIED_JULIAN_EPOCH.
      </action>
      <action dev="luc" type="fix">
        Changed test configuration to always use a new JVM for each test. This prevents
        some false positive to be generated.
      </action>
      <action dev="luc" type="update">
        The GeodeticPoint constructor arguments has been reordered to reflect more
        traditional usage, latitude coming before longitude.
      </action>
      <action dev="luc" type="update">
        The low accuracy Sun model based on Newcomb theory and the Moon model based
        on Brown theory have been withdrawn as they are superseded by the support of JPL
        DE 405 binary ephemerides files.
      </action>
      <action dev="luc" type="update">
        The ThirdBody abstract class has been removed and its specific method
        getMu has been moved up into CelestialBody interface and
        renamed getGM.
      </action>
      <action dev="luc" type="update">
        Improved external data configuration. The java property is now called
        orekit.data.path and is a colon or semicolon separated path containing
        directories or zip archives, themselves containing embedded directories
        or zip archives and data files. This allows easy roll-out of system-wide
        configuration data that individual users can override by prepending their
        own data trees in front of the path. This also allows simple configuration
        since many data files can be stored in easy to handle zip archives.
      </action>
      <action dev="luc" type="update">
        Renamed the iers package into data, as it is not IERS specific anymore. Some
        classes where also moved out of the package and into the frame and time
        package and their visibility reduced to package only. This improves decoupling
        and reduces clutter on users by limiting the number of visible classes.
      </action>
      <action dev="luc" type="update">
        The performance of IAU-2000 precession-nutation model computation has been
        tremendously improved, using a combined caching and interpolation approach. The
        simplified model (which was quite inaccurate in version 3.1) has therefore been
        removed as it was not needed anymore.
      </action>
      <action dev="luc" type="update">
        The ITRF 2005 frame is now supported instead of the older ITRF 2000 frame. The
        Earth Orientation Parameters data handling classes have been updated to match
        this change and read the new file format provided by IERS.
      </action>
      <action dev="luc" type="update">
        The J2000 frame has been renamed as EME2000 as this name seems to be more
        widely accepted and reduces confusion with the J2000.0 epoch. The
        Frame.getJ2000() method is still available, but has been deprecated
        and will be removed in the future.
      </action>
      <action dev="luc" type="update">
        Changed TimeScale from base abstract class to interface only.
      </action>
      <action dev="luc" type="update">
        Renamed some classes for better understanding: ChunkedDate is now DateComponents,
        ChunkedTime is now TimeComponents, ChunksPair is now DateTimeComponents. The
        getChunks method from AbsoluteDate as also been renamed into getComponents accordingly.
      </action>
      <action dev="pascal" type="add">
        Added new tutorials.
      </action>
      <action dev="luc" type="add">
        Added predefined local orbital frames: the (t, n, w) frame aligned with velocity
        and the (q, s, w) frame aligned with position.
      </action>
      <action dev="luc" type="add">
        Added a predefined detector for altitude crossing events.
      </action>
      <action dev="luc" type="add">
        Added methods to get zenith, nadir, north, south, east and west direction for
        any GeodeticPoint.
      </action>
      <action dev="luc" type="add" due-to="Silvia Ríos Bergantiños">
        Added spanish localization for error messages.
      </action>
      <action dev="luc" type="add" due-to="Espen Bjørntvedt">
        Added norse localization for error messages.
      </action>
      <action dev="luc" type="add" due-to="Francesco Coccoluto">
        Added italian localization for error messages.
      </action>
      <action dev="luc" type="add" due-to="Derek Surka">
        Added support for mean motion first and second derivatives fields in TLE.
      </action>
      <action dev="luc" type="add" >
        Added a way to rebuild the two lines of TLE instances.
      </action>
      <action dev="luc" type="add" due-to="Derek Surka">
        Added constructor from already parsed elements for TLE.
      </action>
      <action dev="luc" type="add">
        Added a method to retrieve a body-centered inertial frame to the
        CelestialBody interface. As a consequence, thirteen new frames are
        predefined: Sun, Moon, planets and barycenters provided by JPL binary
        ephemerides.
      </action>
      <action dev="luc" type="add">
        Support for the JPL DE 405 and DE 406 binary ephemerides files has been added
        and a factory class SolarSystemBody uses these files to provide implementations
        of the CelestialBody interface for Sun, Moon, the eight solar system
        planets,the Pluto dwarf planet as well as the solar system barycenter and Earth-Moon
        barycenter points.
      </action>
      <action dev="luc" type="add">
        The CelestialBody interface now provides velocity as well as position.
      </action>
      <action dev="luc" type="add">
        A getCalls() method has been added to the NumericalPropagator class to count the
        number of calls to the differential equations computation method. This helps
        tuning the underlying integrator settings in order to improve performances.
      </action>
      <action dev="luc" type="add">
        A lot more classes and interfaces are now serializable, to help users embed
        instance in their own serializable classes.
      </action>
      <action dev="luc" type="add">
        Added predefined leap seconds to allow proper turn-key use of the library
        even without an already configured environment. All known leap seconds at
        time of writing (2008) are predefined, from 1972-01-01 to 2009-01-01 (the
        last one has been announced in Bulletin C 36 on 2008-07-04 and is not yet
        present in the UTC-TAI.history published file)
      </action>
      <action dev="luc" type="add">
        Improved user-friendliness of the time-scales by changing methods parameters
        types to more easily understandable ones.
      </action>
      <action dev="luc" type="add">
        Improved user-friendliness of the AbsoluteDate class by adding several
        new constructors and methods for common cases. It is in particular now possible
        to use offsets within a time scale, for example to build a date given as a
        fractional number of days since a reference date in UTC, explicitly ignoring
        intermediate leap seconds.
      </action>
      <action dev="luc" type="add">
        Improved the class handling date/time components: added a constructor to allow building
        from an offset with respect to a reference epoch, implemented Comparable interface and
        added equals and hashCode methods.
      </action>
      <action dev="luc" type="add">
        Improved the class handling date components: added a constructor to allow building
        from any reference epoch, not only J2000.0 (thus simplifying use of modified julian day),
        added getMJD() method, added several constants JULIAN_EPOCH, MODIFIED_JULIAN_EPOCH,
        FIFTIES_EPOCH, GPS_EPOCH, J2000_EPOCH and JAVA_EPOCH.
      </action>
      <action dev="luc" type="add">
        Added a new time scale: GPSScale.
      </action>
      <action dev="luc" type="add">
        Added the changes page to the generated site.
      </action>
    </release>
    <release version="3.1" date="2008-07-16"
             description="This release is the first public release of Orekit."/>
  </body>
</document><|MERGE_RESOLUTION|>--- conflicted
+++ resolved
@@ -21,7 +21,9 @@
   </properties>
   <body>
     <release version="10.3" date="TBD" description="TBD">
-<<<<<<< HEAD
+      <action dev="thomas, bryan" type="add" issue="709">
+        Added clock drift contribution to range rate measurements.
+      </action>
    	  <action dev="bryan" type="fix" issue="687">
       	Fixed Javadoc of ElevationMask.
       </action>
@@ -51,10 +53,6 @@
       </action>
       <action dev="luc" type="add" issue="728">
         Allow creating a node detector without an orbit.
-=======
-      <action dev="thomas, bryan" type="add" issue="709">
-        Added clock drift contribution to range rate measurements.
->>>>>>> 3f34c893
       </action>
       <action dev="bryan" type="add" issue="671">
         Added support for laser ranging file formats.
