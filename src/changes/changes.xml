--- conflicted
+++ resolved
@@ -21,10 +21,9 @@
   </properties>
   <body>
     <release version="13.0" date="TBD" description="TBD">
-<<<<<<< HEAD
         <action dev="luc" type="fix" issue="1638">
             Fixed field implementation of NeQuick ionosphere model.
-=======
+        </action>
         <action dev="evan" type="update" issue="1623">
             Update OCM parsing, so it is possible to know when a value is not present in a
             OCM file. Updated OCM writing so values that are not present are not written.
@@ -43,7 +42,6 @@
         </action>
         <action dev="serrof" type="update" issue="1626">
             Use ExtendedPositionProvider in YawSteering.
->>>>>>> 77738bec
         </action>
         <action dev="serrof" type="add" issue="1622">
             Add (Field)DetectorModifier interface, deprecating (Field)AdapterDetector.
