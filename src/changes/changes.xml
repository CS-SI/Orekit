<?xml version="1.0" encoding="UTF-8" ?>
<!-- Copyright 2002-2025 CS GROUP
  Licensed to CS GROUP (CS) under one or more
  contributor license agreements.  See the NOTICE file distributed with
  this work for additional information regarding copyright ownership.
  CS licenses this file to You under the Apache License, Version 2.0
  (the "License"); you may not use this file except in compliance with
  the License.  You may obtain a copy of the License at

    http://www.apache.org/licenses/LICENSE-2.0

  Unless required by applicable law or agreed to in writing, software
  distributed under the License is distributed on an "AS IS" BASIS,
  WITHOUT WARRANTIES OR CONDITIONS OF ANY KIND, either express or implied.
  See the License for the specific language governing permissions and
  limitations under the License.
-->
<document>
  <properties>
    <title>Orekit Changes</title>
  </properties>
  <body>
    <release version="13.1" date="TBD" description="TBD">
        <action dev="serrof" type="add" issue="1716">
            Add gradient state utils.
        </action>
        <action dev="serrof" type="update" issue="1715">
            Add reset state saved in (Field)EventsLogger.
        </action>
        <action dev="serrof" type="add" issue="1706">
            Add FieldGroundAtNightDetector.
        </action>
        <action dev="serrof" type="add" issue="1705">
            Add TimeIntervalsManeuverTrigger.
        </action>
        <action dev="serrof" type="add" issue="1702">
            Add TimeInterval interface and some applications.
        </action>
        <action dev="serrof" type="add" issue="1683">
            Add (Field)ExtremumAngularSeparationDetector.
        </action>
    </release>
    <release version="13.0.2" date="2025-04-30" description="Orekit 13.0.2 is a patch release.
        It fixes several issues related to GNSS, data loading and indirect shooting.">
        <action dev="luc" type="fix" issue="1713">
            Decompose path from file name when building a DataSource from a String.
        </action>
        <action dev="luc" type="fix" issue="1712">
            Allow using the last date from GlobalIonosphereMapModel ionex files.
        </action>
        <action dev="luc" type="fix" issue="1711">
            Improved robustness of NeQuick models equations for line-of-sight in the meridian plane.
        </action>
        <action dev="luc" type="fix" issue="1710">
            Improved robustness of NeQuick models equations for line-of-sight close to zenith.
        </action>
        <action dev="luc" type="fix" issue="1708">
            Fixed interpolation error in Rinex clock splicing.
        </action>
        <action dev="serrof" type="fix" issue="1707">
            Wrong treatment of adjoint singularity in indirect shooting.
        </action>
    </release>
    <release version="13.0.1" date="2025-04-23" description="Orekit 13.0.1 is a patch release.
        It fixes a huge performance bottleneck in NeQuick ionospheric models.">
        <action dev="luc" type="add" issue="1704">
            Vastly improved NeQuick models performances.
        </action>
    </release>
    <release version="13.0" date="2025-04-14" description="Orekit 13.0 is a major new release.
           It includes both new features, accuracy and performances improvements, and bug fixes.
           The main new features introduced in 13.0 are: revamp of tropospheric models, revamp
           of {Field}ImpulseManeuver, revamp of absolute dates with attoseconds precision,
           revamp of numerical integration tolerances, many improvements in optimal control
           (min time Hamiltonian, cost evaluation, differential information at control switches,
           linear system tuning, logarithmic barrier for fuel cost, cost/penalty barrier for
           indirect fuel optimization, scales in Newton updates), new Kalman/unscented smoother,
           many improvements in GNSS (Rinex files, Sinex files, partial derivatives in GNSS
           propagators, handling of ambiguities, non-standard signals and systems), new ITU models
           (ITU-R P.531 NeQuick 2 ionospheric model, ITU-R P.834 tropospheric model), replacement
           of AdditionalStateProvider by AdditionalDataProvider, builders for
           {Field}SpacecraftState, moved position angles conversions methods, IIRV messages
           reader/writer, sexagesimal angles, moving transition dates in TimeSpanMap, new
           East-North-Up (ENU) and North-East-Down (NED) local orbital frames,
           {Field}EventDetectionSettings, Walker constellation for star pattern, magnetic field
           loading from DataSource, removed orbit-related chained getters in (Field)SpacecraftState,
           a posteriori filtering feature for generated measurements, switched default
           PositionAngleType in (Field)NumericalPropagator to ECCENTRIC, improvement in the conversion
           of osculating elements into mean elements for analytical theories: Brouwer-Lyddane,
           Eckstein-Hechler, DSST, SGP4/SDP4 (i.e. forTLE), generalized ProfileThrustPropulsionModel,
           all ForceModel and AttitudeProvider working with AbsolutePVCoordinates, alternative to
           AttitudesSequence with instantaneous switches, AttitudeProvider now inheriting from
           EventDetectorsProvider and ParameterDriverProvider, {Field}Orbit always containing rates
           (possibly Keplerian), ThirdBodyAttraction can be defined without CelestialBody,
           AdaptableInterval now taking boolean argument on direction of propagation,
           native AdaptableInterval for date detection, changed production branch name in the git
           repository from master to main.
           See the list below for a full description of the changes.">
        <action dev="luc" type="add" issue="1700">
            Removed dependency to default data context in RtcmMessageType.
        </action>
        <action dev="luc" type="add" issue="1696">
            Improved Knocke Earth Albedo and IR emission force model efficiency.
        </action>
        <action dev="luc" type="add" issue="1695">
            Allowed retrieval of Rinex observations bundled by dates.
        </action>
        <action dev="luc" type="add" issue="1690">
            Fixed dates formatting in some files format using fixed accuracy.
        </action>
        <action dev="luc" type="add" issue="1686">
            Added partial support for Rinex 4.02 files
            (NavIC ionosphere type L1NV, GLONASS L1OC, L3OC and LXOC messages are still missing).
        </action>
        <action dev="luc" type="update" issue="1688">
            Renamed IRNSS into NavIC.
        </action>
        <action dev="luc" type="add" issue="1684">
            Added East-North-Up (ENU) and North-East-Down (NED) local orbital frames.
        </action>
        <action dev="luc" type="add" issue="1685">
            Added support for Rinex 4.01.
        </action>
        <action dev="luc" type="add" issue="1653">
            Added OrekitConfiguration.getOrekitVersion().
        </action>
        <action dev="serrof" type="add" issue="1679">
            Add builder in (Field)EventDetectionSettings.
        </action>
        <action dev="serrof" type="update" issue="1678">
            Prevent from using withHandler on EventShifter, EventSloperFilter and EventPredicateEnablingFilter!.
        </action>
        <action dev="serrof" type="update" issue="1677">
            Generalize event detectors in StartStopFiringEventsTrigger and IntervalEventTrigger.
        </action>
        <action dev="bryan" type="update" issue="1676">
            Allowed initialization of minGap in DataDetector constructors.
        </action>
        <action dev="John Ajamian" type="fix" issue="1297" due-to="Brad Kelly">
            Add options for CCSDS writers to use 16 digits.
        </action>
        <action dev="serrof" type="add" issue="1675">
            Added FieldEventShifter.
        </action>
        <action dev="serrof" type="add" issue="1674">
            Use detector reset mechanism in integrator-based propagation.
        </action>
        <action dev="serrof" type="add" issue="1673">
            Add reset in (Field)EventDetector and use it in analytical propagation.
        </action>
        <action dev="luc" type="fix" issue="1671">
            Improved javadoc on CCSDS containers.
        </action>
        <action dev="serrof" type="add" issue="1669">
            Add builder for (Field)SpacecraftState.
        </action>
        <action dev="bryan" type="update" issue="1668">
            Generalized FieldAdditionalDataProvider to any object.
        </action>
        <action dev="serrof" type="update" issue="1667">
            Use non-Field Transform when possible in getTransformTo.
        </action>
        <action dev="serrof" type="update" issue="1666">
            Generalized hasZeroField in FieldAbsoluteDate.
        </action>
        <action dev="luc" type="add" issue="1665">
            Fixed parsing of week number in Rinex CNAV/CNAV2 messages.
        </action>
        <action dev="luc" type="add" issue="1663">
            Take civilian navigation messages rates into account in GNSS propagators.
        </action>
        <action dev="pascal" type="add" issue="1662">
            Update WalkerConstellation to handle the Star pattern in addition to the Delta pattern.
        </action>
        <action dev="luc" type="add" issue="1658">
            Added GeoMagneticModelParser.
        </action>
        <action dev="luc" type="add" issue="1657">
            Allow setting satellite names in measurements generation.
        </action>
        <action dev="serrof" type="fix" issue="1656">
            Fix wrong derivatives computation in indirect shooting when control has switches.
        </action>
        <action dev="serrof" type="add" issue="1655">
            Add propagation history recorder as step handler.
        </action>
        <action dev="serrof" type="add" issue="1654">
            Add easy way to integrate cost with indirect control.
        </action>
        <action dev="bryan" type="add" issue="1645">
            Replaced FieldAdditionalStateProvider by FieldAdditionalDataProvider
            for consistency with non-field feature.
        </action>
        <action dev="luc" type="add" issue="1652">
            Added createMedian factory method to {Field}AbsoluteDate.
        </action>
        <action dev="quentin" type="add" issue="1651">
            Modified the 7th toCartesian method of OrbitElementsType.
        </action>
        <action dev="serrof" type="update" issue="1650">
            Removed orbit-related chained getters in (Field)SpacecraftState.
        </action>
        <action dev="luc" type="add" issue="1649">
            Adding parsing of SITE/GPS_PHASE_CENTER, SITE/GAL_PHASE_CENTER,
            and SATELLITE/PHASE_CENTER from Sinex files.
        </action>
        <action dev="bryan" type="add" issue="1645">
            Removed AdditionalStateProvider to use AdditionalDataProvider.
        </action>
        <action dev="bryan" type="add" issue="1645">
            Updated StateCovarianceMatrixProvider to be an AdditionalDataProvider
            of RealMatrix.
        </action>
        <action dev="anne-laure" type="add" issue="1645">
            Extends additional state to any type of data
        </action>
        <action dev="serrof" type="add" issue="1644">
            Add duration flight cost for indirect shooting.
        </action>
        <action dev="serrof" type="add" issue="1641">
            Add tuning option for LU decomposition in Newton-based indirect shooting.
        </action>
        <action dev="serrof" type="add" issue="1640">
            Add logarithmic barrier for fuel cost with indirect control.
        </action>
        <action dev="luc" type="fix" issue="1625">
            Added implementation of ITU version of NeQuick ionosphere model.
        </action>
        <action dev="markrutten" type="add" issue="1639">
            Add Kalman smoother.
        </action>
        <action dev="luc" type="fix" issue="1638">
            Fixed field implementation of Galileo NeQuick ionosphere model.
        </action>
        <action dev="evan" type="update" issue="1364">
          Update ComparableMeasurement.compareTo(...) to return a valid result
          for equal objects.
        </action>
        <action dev="evan" type="update" issue="1623">
            Update OCM parsing, so it is possible to know when a value is not present in a
            OCM file. Updated OCM writing so values that are not present are not written.
        </action>
        <action dev="serrof" type="add" issue="1634">
            Add penalized fuel cost for indirect control.
        </action>
        <action dev="serrof" type="update" issue="1633">
            Introduce dedicated ResettableManeuverTriggers interface.
        </action>
        <action dev="serrof" type="update" issue="1631">
            Generalize ProfileThrustPropulsionModel with ThrustSegment.
        </action>
        <action dev="serrof" type="update" issue="1628">
            Remove ThrustDirectionAndAttitudeProvider and ConfigurableLowThrustManeuver.
        </action>
        <action dev="serrof" type="update" issue="1627">
            Remove DataTransferObject implementations (removing many Serializable implementations).
        </action>
        <action dev="serrof" type="update" issue="1626">
            Use ExtendedPositionProvider in YawSteering.
        </action>
        <action dev="serrof" type="add" issue="1622">
            Add (Field)DetectorModifier interface, deprecating (Field)AdapterDetector.
        </action>
        <action dev="serrof" type="add" issue="1621">
            Add get(Field)DateDetector in EventDetectorsProvider.
        </action>
        <action dev="serrof" type="update" issue="1619">
            Generalize (Field)ImpulseManeuver.
        </action>
        <action dev="serrof" type="update" issue="1618">
            Made all force models compatible with AbsolutePVCoordinates.
        </action>
        <action dev="serrof" type="add" issue="1617">
            Add ForceModelModifier.
        </action>
        <action dev="serrof" type="add" issue="1616">
            Add way to construct (Field)AdaptableInterval from other instances.
        </action>
        <action dev="serrof" type="add" issue="1615">
            Add option for custom detection settings in DateBasedManeuverTrigger.
        </action>
        <action dev="bryan" type="update" issue="1614">
            Updated default interpolation samples of ephemeris files parser to be public.
        </action>
        <action dev="serrof" type="update" issue="1613">
            Introduced generic for abstract integrator builders.
        </action>
        <action dev="serrof" type="update" issue="1612">
            Introduced generic for abstract propagator builders.
        </action>
        <action dev="luc" type="fix" issue="1611">
            Fixed loxodrome computation in perfect East-West direction.
        </action>
        <action dev="serrof" type="add" issue="1609">
            Add AttitudeRotationModel and use it in Maneuver.
        </action>
        <action dev="serrof" type="add" issue="1608">
            Add AttitudesSwitcher (like AttitudesSequence but with instantaneous switches).
        </action>
        <action dev="serrof" type="update" issue="1607">
            Extract switch handler from AttitudesSequence.
        </action>
        <action dev="serrof" type="update" issue="1605">
            Modify constructor of (Field)IntegratedEphemeris to explicitly pass original AttitudeProvider.
        </action>
        <action dev="serrof" type="update" issue="1604">
            Have AttitudeModifierProvider wrap underlying provider by default.
        </action>
        <action dev="serrof" type="add" issue="1602">
            Make AttitudeProvider inherit from ParametersDriversProvider.
        </action>
        <action dev="serrof" type="add" issue="1601">
            Add withCachedPositionAngleType in PositionAngleBased.
        </action>
        <action dev="serrof" type="add" issue="1600">
            Add static getExhaustVelocity method in ThrustPropulsionModel.
        </action>
        <action dev="bryan" type="fix" issue="1599">
            Fixed typo in measurement modifiers.
        </action>
        <action dev="serrof" type="update" issue="1598">
            Uniform naming of DEFAULT_MAX_CHECK in event detectors.
        </action>
        <action dev="luc" type="update" issue="1595">
            Added getDayOfYear to {Field}AbsoluteDate.
        </action>
        <action dev="serrof" type="add" issue="1593">
            Add custom eclipse detection settings in AbstractRadiationForceModel and inheritors.
        </action>
        <action dev="luc" type="add" issue="1591">
            Added ITU-R P.834 tropospheric model
            (including path delay, weather parameters and mapping function).
        </action>
        <action dev="luc" type="update" issue="1590">
            Renamed EarthITU453AtmosphereRefraction into EarthITU834AtmosphereRefraction.
        </action>
        <action dev="serrof" type="update" issue="1586">
            Add reference inertial frame in AlignedAndConstrained.
        </action>
        <action dev="serrof" type="update" issue="1585">
            Add default implementation for theoreticalEvaluationWithoutDerivatives in AbstractMeasurement.
        </action>
        <action dev="serrof" type="add" issue="1584">
            Add fuel cost for Cartesian adjoint dynamics.
        </action>
        <action dev="serrof" type="add" issue="1583">
            Add counting event handler.
        </action>
        <action dev="serrof" type="update" issue="1582">
            Made LoggingWrapper in (Field)EventsLogger inherit from (Field)AdapterDetector rather than (Field)AbstractDetector.
        </action>
        <action dev="serrof" type="add" issue="1581">
            Add withFrame method in (Field)Orbit.
        </action>
        <action dev="serrof" type="update" issue="1580">
            Moved (Field)AdaptableInterval.
        </action>
        <action dev="serrof" type="update" issue="1577">
            Simplify use of AttitudesSequence.
        </action>
        <action dev="serrof" type="update" issue="1576">
            Deprecate ExtentedPVCoordinatesProvider.
        </action>
        <action dev="serrof" type="update" issue="1575">
            Revamp (Field)ImpulseManeuver.
        </action>
        <action dev="serrof" type="update" issue="1574">
            Deprecate tolerances in (Field)NumericalPropagator and (Field)DSSTPropagator.
        </action>
        <action dev="serrof" type="update" issue="1569">
            Moved initialization of (Field)Handler in (Field)EventDetector.
        </action>
        <action dev="luc" type="fix" issue="1567">
            Fixed interpolation of phase center variations in Antex files.
        </action>
        <action dev="luc" type="fix" issue="1561">
            Allow moving a transition between two spans in a TimeSpanMap.
        </action>
        <action dev="pascal" type="fix" issue="1558">
            Fixed Brouwer-Lyddane non converging for perfect circular orbit.
        </action>
        <action dev="serrof" type="update" issue="1553">
            Make AttitudeProvider implement EventDetectorsProvider.
        </action>
        <action dev="luc" type="fix" issue="1550">
            Added getEffectName to EstimationModifier.
        </action>
        <action dev="luc" type="fix" issue="1549">
            Fixed wrong default time scale when parsing Rinex observation files.
        </action>
        <action dev="luc" type="fix" issue="1548">
            Added toString to SatInSystem.
        </action>
        <action dev="serrof" type="update" issue="1546">
            Use Keplerian rates by default in (Field)Orbit.
        </action>
        <action dev="serrof" type="fix" issue="1545">
            Convert frame in resetOrbit of AbstractPropagatorBuilder.
        </action>
        <action dev="luc" type="fix" issue="1542">
            Use SatInSystem in SatelliteAntenna.
        </action>
        <action dev="serrof" type="update" issue="1541">
            Removed deprecated signature of create in (Field)AbstractDetector.
        </action>
        <action dev="serrof" type="add" issue="1540">
            New interface for integration tolerances.
        </action>
        <action dev="luc" type="fix" issue="1538">
            Revamped Sinex and Sinex-bias parsing.
        </action>
        <action dev="luc" type="update">
          Allow building SatInSystem directly for Rinex-formatted string.
        </action>
        <action dev="luc" type="fix" issue="1535">
            Fixed parsing of slightly non-conformant SINEX-bias files.
        </action>
        <action dev="luc" type="fix" issue="1534">
            Fixed parsing of IONEX files with jammed TEC fields.
        </action>
        <action dev="luc" type="fix" issue="1531">
            Fixed Global Pressure Temperature models GPT2, GPT2w and GPT3.
        </action>
        <action dev="luc" type="add" issue="1528">
            Added elevationSwitchSup to ElevationDetectionAdaptableIntervalFactory.
        </action>
        <action dev="serrof" type="update" issue="1523">
            Improve performance of indirect shooting via step-by-step Field propagation.
        </action>
        <action dev="serrof" type="add" issue="1519">
            Allow to define body attraction without CelestialBody.
        </action>
        <action dev="nicklafarge" type="add" issue="1515">
            Add support for IIRV ephemeris files.
        </action>
        <action dev="serrof" type="add" issue="1514">
            Add scales for differentiation in indirect shooting.
        </action>
        <action dev="luc" type="add" issue="707">
            Properly parse dates during the 1961 leap that was 1.422818s long.
        </action>
        <action dev="luc" type="add" issue="1454">
            Revamped dates handling to avoid rounding errors, improve accuracy
            up to attoseconds and improve robustness.
        </action>
        <action dev="luc" type="add" issue="1498">
            Allow roundtrip write/read for Rinex observation files with non-standard
            satellite systems.
        </action>
        <action dev="luc" type="add" issue="1496">
            Declared two-way time transfer entry in MeasurementType (measurement not implemented yet).
        </action>
        <action dev="luc" type="add" issue="1495">
            Allow computation of angular wind-up without modifying a measurement.
        </action>
        <action dev="serrof" type="add" issue="1484">
          Add toODEIntegratorBuilder in FieldODEIntegratorBuilder.
        </action>
        <action dev="luc" type="add" issue="1468">
            Renamed signalTimeOfFlight → signalTimeOfFlightAdjustableEmitter and
            added signalTimeOfFlightAdjustableReceiver.
        </action>
        <action dev="serrof" type="add" issue="1440">
            Add some getters in PropagatorBuilder.
        </action>
        <action dev="maxime" type="update" issue="1430">
            Changed methods visibility in (Field)Abstract(Analytical)Propagator.
        </action>
        <action dev="serrof" type="update" issue="1241">
            Use Field date in Sun's position for atmosphere when applicable.
        </action>
        <action dev="serrof" type="fix" issue="1428">
            Compute rotation rate in LOF transform.
        </action>
        <action dev="serrof" type="update" issue="1421">
            Use UnivariateDerivative2 instead of DerivativeStructure in OneAxisEllispoid.
        </action>
        <action dev="serrof" type="update" issue="1411">
            Use Field date when possible in CelestialBodyPointed.
        </action>
        <action dev="luc" type="add">
            Allow reading and writing Rinex files with custom satellite systems and observation types.
        </action>
        <action dev="luc" type="update" issue="1456">
            Changed ObservationType to an interface, PredefinedObservationType being a new enum.
        </action>
        <action dev="luc" type="add" issue="1443">
            Added support for sexagesimal angles.
        </action>
        <action dev="luc" type="update" >
            Removed all classes and methods that were deprecated in 12.X.
        </action>
        <action dev="luc" type="update" issue="1439">
            Added a posteriori filtering feature for generated measurements.
        </action>
        <action dev="luc" type="update" issue="1438">
            Added upgrade instructions for major versions.
        </action>
        <action dev="luc" type="update" issue="1434">
            Replaced Frequency by RadioWave, GnssSignal or PredefinedGnssSignal
            where relevant.
        </action>
        <action dev="serrof" type="update" issue="1382">
          Add direction of propagation as argument in (Field)AdaptableInterval.
        </action>
        <action dev="serrof" type="add" issue="1377">
            Add adaptable interval for (Field)DateDetector.
        </action>
        <action dev="serrof" type="update" issue="1373">
            Change default position angle type to ECCENTRIC in (Field)NumericalPropagator.
        </action>
        <action dev="luc" type="update" issue="1350">
          Allow measurement generation feature to return estimated measurements,
          with fully populated states.
        </action>
        <action dev="serrof" type="update" issue="1270">
          Rename getEventsDetectors as getEventDetectors in (Field)Propagator.
        </action>
        <action dev="bryan" type="fix" issue="1166">
            Added a new IOD Gooding algorithm without the need of range initial guesses.
        </action>
        <action dev="bryan" type="add" issue="1039">
            Added optional name for ObservableSatellite.
        </action>
        <action dev="serrof" type="add" issue="879">
            Added clearing method for ephemeris generators in integrator-based propagators.
        </action>
    </release>
    <release version="12.2.1" date="18/12/2024"
             description="Version 12.2.1 is a patch release of Orekit.
             It fixes bugs related to performance in TLEPropagator, mass update between measurements in Kalman models,
             longitude normalization in DSST, missing use of clock offsets in bi-static measurements, and wrong use
             of Kalman models in case of propagation parameters estimated together with 1 to 5 orbital parameters.">
        <action dev="gegout" type="fix" issue="1624">
            Fix deprecated abstract method in 12.2
        </action>
        <action dev="serrof" type="fix" issue="1620">
            Fixed computation time regression by removing HashMap from (Field)TLEPropagator.
        </action>
        <action dev="derekkayhan" type="fix" issue="1587">
            Fixed mass depletions not carried between measurements in KalmanModels.
        </action>
        <action dev="vcucchie" type="fix" issue="1565">
            Fixed unchecked conversion warnings in tests after 12.2 release.
        </action>
        <action dev="vcucchie" type="update" issue="1563">
            Updated design UML diagrams.
        </action>
        <action dev="serrof" type="fix" issue="1551">
            Fixed normalization exception in ThrustPropulsionModel with Field.
        </action>
        <action dev="markrutten" type="fix" issue="1543">
            Fix EKF and UKF with 1-5 orbital parameters.
        </action>
        <action dev="serrof" type="fix" issue="1525">
            Fixed conversion error with large values for arguments of longitude and latitude.
        </action>
        <action dev="geckonoid" type="fix" issue="1418">
            Fixed ClockOffsetDriver not modifying the value of BistaticRange.
        </action>
    </release>
    <release version="12.2" date="18/10/2024" description="Version 12.2 is a minor release of Orekit.
             It includes both fixes and new features. Version 12.2 specifically introduces a new package dedicated to
             optimal control (indirect). It implements several methods that were missing in field
             equivalent classes. Also, new quality of life methods are introduced to improve code conciseness and
             readability. It is worth mentioning that a long standing bug regarding the Brouwer-Lyddane analytical
             propagator has been fixed. See the list below for a full description of the changes.">
      <action dev="serrof" type="add" issue="1555">
        Add init methods in LightFluxModel.
      </action>
      <action dev="manny" type="fix" issue="1554">
        Updated conference paper URL in JB2008 class documentation.
      </action>
      <action dev="luc" type="fix" issue="1552">
        Fixed wrong interpolation of clock models when parsing
        SP3 files with default clock entries.
      </action>
      <action dev="serrof" type="add" issue="1547">
        Add generic conversion routines for position angles.
      </action>
      <action dev="serrof" type="add" issue="1544">
        Add addImpulseManeuver to relevant propagator builder.
      </action>
      <action dev="serrof" type="add" issue="1539">
        Add abstract class for solar flux model with spherical body.
      </action>
      <action dev="serrof" type="fix" issue="1537" due-to="markrutten">
        Fix crash of EKF without orbital parameters and at least one propagation parameter to estimate.
      </action>
      <action dev="serrof" type="update" issue="1536">
        Override methods in (Field) static transform identity.
      </action>
      <action dev="serrof" type="update" issue="1533">
        Override more methods in (Field) transform identity.
      </action>
      <action dev="serrof" type="update" issue="1530">
        Deprecate getBody in AbstractBodyAttraction.
      </action>
      <action dev="luc" type="fix" issue="1526">
        Fixed position accuracy in spliced SP3 files.
      </action>
      <action dev="serrof" type="add" issue="1518">
        Add light flux model for spherical occulting and occulted bodies.
      </action>
      <action dev="serrof" type="add" issue="1516">
        Add scales for defect in indirect shooting.
      </action>
      <action dev="serrof" type="update" issue="1512">
        Make easier implementation of user-defined adjoint.
      </action>
      <action dev="serrof" type="add" issue="1511">
        Add (Field)ResetDerivativesOnEvent.
      </action>
      <action dev="serrof" type="add" issue="1510">
        Add adaptive step integration for indirect shooting.
      </action>
      <action dev="serrof" type="update" issue="1509">
        Add Cartesian covariance conversions.
      </action>
      <action dev="serrof" type="update" issue="1508">
        Use (Field)EventDetectionSettings in cylindrical shadow.
      </action>
      <action dev="serrof" type="update" issue="1506">
        Deprecated a few methods in (Field)AbstractDetector to increase use of (Field)EventDetectionSettings.
      </action>
      <action dev="serrof" type="add" issue="1506">
        Add toGeodeticPoint in FieldGeodeticPoint.
      </action>
      <action dev="serrof" type="update" issue="1505">
        Pass propagation frame as argument when evaluating adjoint contribution.
      </action>
      <action dev="serrof" type="add" issue="1500">
        Add evaluation of Hamiltonian in adjoint dynamics.
      </action>
      <action dev="serrof" type="add" issue="1493">
        Add direct access to lighting ratio from state in AbstractLightFluxModel.
      </action>
      <action dev="luc" type="update" issue="1487">
        Additional protection for zenith line-of-sight in NeQuick-G model.
      </action>
      <action dev="serrof" type="add" issue="1483">
        Add constructor with dV error in adaptive step integrator builder.
      </action>
      <action dev="serrof" type="add" issue="1482">
        Add adjoint dynamics for single absolute attraction.
      </action>
      <action dev="serrof" type="add" issue="1481">
        Add non-orbit build in (Field)IntegratorBuilder.
      </action>
      <action dev="serrof" type="add" issue="1479">
        Add (Field)EventDetectionSettings class.
      </action>
      <action dev="luc" type="fix" issue="1478">
        Added AlignedAndConstrained attitude mode.
      </action>
      <action dev="serrof" type="add" issue="1477">
        Add adjoint dynamics for inertial force.
      </action>
      <action dev="serrof" type="add" issue="1476">
        Add adjoint dynamics for third body force.
      </action>
      <action dev="luc" type="fix" issue="1475">
        Added getOneLetterCode and getTwoLettersCode to TimeSystem.
      </action>
      <action dev="luc" type="fix" issue="1473">
        Protected AmbiguityCache against concurrent modifications.
      </action>
      <action dev="serrof" type="add" issue="1472">
        Add indirect single shooting method for fixed time fixed boundaries with Cartesian coordinates.
      </action>
      <action dev="serrof" type="add" issue="1471">
        Add bounded energy cost for Cartesian adjoint dynamics.
      </action>
      <action dev="serrof" type="add" issue="1470">
        Create Jacobian of (Field)KinematicTransform and use it in (Field)StateCovariance.
      </action>
      <action dev="serrof" type="add" issue="1469">
        Add adjoint dynamics from J2 term.
      </action>
      <action dev="serrof" type="add" issue="1466">
        Add unbounded energy cost for Cartesian adjoint dynamics.
      </action>
      <action dev="serrof" type="add" issue="1465">
        Add finish method in (Field)EventHandler.
      </action>
      <action dev="serrof" type="add" issue="1464">
        Add analytical solar ephemerides.
      </action>
      <action dev="serrof" type="add" issue="1457">
        Add indirect control package with Cartesian adjoint dynamics for Keplerian motion.
      </action>
      <action dev="bryan" type="update" issue="1390">
        J2-squared model can now implement their own short period model.
      </action>
      <action dev="vincent" type="add" issue="1387">
        Added getter for switches in AttitudesSequence.
      </action>
      <action dev="bryan" type="update" issue="1378">
        PropagatorBuilder are now Cloneable.
      </action>
      <action dev="rafa" type="add" issue="1368">
        Added a parser for gravity models in SHA format.
      </action>
<<<<<<< HEAD
      <action dev="vincent" type="fix" issue="1099">
        Fixed OrbitRelativeFrame definition of ambiguous local orbital frames (CCSDS).
=======
      <action dev="serrof" type="add" issue="1349">
        Add more overrides of getAttitudeRotation.
      </action>
      <action dev="maxime" type="fix" issue="1104">
        Use proper body-fixed frame in DSSTZonal and refactored DSSTGravityContext.
      </action>
      <action dev="pascal" type="fix" issue="947">
        Fix negative eccentricity issue with Brouwer-Lyddane propagator.
      </action>
    </release>
    <release version="12.1.3" date="04/09/2024"
             description="Version 12.1.3 is a patch release of Orekit.
             It fixes bugs related to thread-safety, measurements status in UKF, inter-satellite measurements
             and GNSS ambiguity solver, DSST osculating propagation, NeQuick ionospheric model,
             numerical noises in covariance transformation and parsing of RINEX and CCSDS files.
             Version 12.1.3 also include Checkstyle fixes.">
      <action dev="luc" type="fix" issue="643">
        Removed non thread-safe use of DecimalFormat.
      </action>
      <action dev="serrof" type="fix" issue="1501">
        Pass Status in UKF theoretical measurement.
      </action>
      <action dev="luc" type="fix" issue="1499">
        Fixed mixed up frames in inter-satellites measurements.
      </action>
      <action dev="luc" type="fix" issue="1489">
        Protected several maps against concurrent modifications.
      </action>
      <action dev="luc" type="fix" issue="1487">
        Fixed NeQuick ionospheric model for perfect zenith observation.
      </action>
      <action dev="vincent" type="fix" issue="1485">
        Fixed introduced noises when changing covariance frame with identical frame.
      </action>
      <action dev="luc" type="fix" issue="1480">
        Fixed wrong agency name length in Rinex observation writer.
      </action>
      <action dev="luc" type="fix" issue="1448">
        Greatly reduced computation time of NeQuick ionospheric model.
      </action>
      <action dev="luc" type="fix" issue="1475">
        Added getOneLetterCode and getTwoLettersCode to TimeSystem.
      </action>
      <action dev="luc" type="fix" issue="1473">
        Protected AmbiguityCache against concurrent modifications.
      </action>
      <action dev="maxime" type="fix" issue="1467">
        Fixed checkstyle error in SolarRadiationPressure.
      </action>
      <action dev="maxime" type="fix" issue="1461">
        Fixed update of initial state's prop type after a propagation in DSST.
>>>>>>> 0f780234
      </action>
    </release>
    <release version="12.1.2" date="13/07/2024"
             description="Version 12.1.2 is a patch release of Orekit.
             It fixes multiple issues related to the parsing of CCSDS CDM, the generation of
             IntelsatElevenElements, the initialization of the IntervalEventTrigger, and the
             parsing of IGS related files.
             Version 12.1.2 also include multiple JavaDoc fixes.">
      <action dev="bryan" type="fix" issue="1459">
        Fixed JavaDoc typo in WalkerConstellationSlot.
      </action>
      <action dev="vincent" type="update" issue="1453">
        Increased validation coverage on branching conditions.
      </action>
      <action dev="dorian" type="fix" issue="1458">
        Fixed parsing of CDM in case of empty unit value.
      </action>
      <action dev="dorian" type="fix" issue="1319">
        Fixed parsing of CDM in case of empty optional value.
      </action>
      <action dev="bryan" type="fix" issue="1452">
        Fixed inappropriate DefaultDataContext annotations in ModifiedSaatamoinenModel.
      </action>
      <action dev="serrof" type="fix" issue="1445">
        IntervalEventTrigger should initialize firingIntervalDetector in init.
      </action>
      <action dev="serrof" type="fix" issue="1444">
        Fixed performance issue in HolmesFeatherstoneAttractionModel.
      </action>
      <action dev="bryan" type="fix" issue="1451">
        Allow accessing generated elements of Intelsat 11 elements propagator.
      </action>
      <action dev="luc" type="fix" issue="1449">
        Allow IER91 orIGb08 as valid ITRF names in SP3 files.
      </action>
      <action dev="bryan" type="update" issue="1442">
        Updated release guide according to new sonatype token generation process.
      </action>
      <action dev="laura" type="add" issue="1413">
        Added method getMJD and getJD in AbsoluteDate.
      </action>
      <action dev="serrof" type="add" issue="959">
        Add finish method in (Field)EventDetector and call it in propagators.
      </action>
    </release>
    <release version="12.1.1" date="25/06/2024"
             description="Version 12.1.1 is a patch release of Orekit.
             It fixes one incompatible change introduced in 12.1 on ModifiedSaastamoinenModel.">
      <action dev="luc" type="fix" issue="1446">
        Fixed API incompatible change introduced in 12.1.
      </action>
    </release>
    <release version="12.1" date="24/06/2024"
             description="Version 12.1 is a minor release of Orekit.
             It includes both fixes and new features. Version 12.1 also includes major
             performance improvements in Orekit features related to orbit propagation,
             orbit determination, frame transformations, etc. New features introduced
             in 12.1 are new implementations of AdaptableInterval for elevation detector
             and apside detector, support for post-seismic deformation available in
             Sinex files, splicing of Rinex clock files, major improvements in GNSS clock
             modelling, new detectors for the relative distance between two objects
             and the beta angle, support for Walker constellations handling, a new
             propagation model for Intelsat 11 elements, a new solar radiation pressure
             model with cylindrical shadow model, a new architecture for tropospheric
             models etc. Finally, since version 12.1 support for Ant has been removed.
             See the list below for a full description of the changes.">
      <action dev="serrof" type="update" issue="1441">
        Use automatic differentiation when possible in nadir pointing.
      </action>
      <action dev="maxime" type="update" issue="1257" due-to="lucian">
        Updated Romanian translation.
      </action>
      <action dev="serrof" type="add" issue="1437">
        Add extended position provider.
      </action>
      <action dev="luc" type="add" issue="1436">
        Use SI units for frequencies (Hz instead of MHz).
      </action>
      <action dev="davidgondelach" type="add" issue="1262">
        Enable changing the comments in CCSDS messages.
      </action>
      <action dev="luc" type="add" issue="1433">
        Added RadioWave and GnssSignal interfaces above the Frequency enumerate.
      </action>
      <action dev="davidgondelach" type="fix" issue="1408">
        Fixed FixedPointTleGenerationAlgorithm to not depend on gravity parameter of input orbit.
      </action>
      <action dev="serrof" type="update" issue="1429">
        Remove unnecessary computations of attitude rates in numerical propagator.
      </action>
      <action dev="davidgondelach" type="add" issue="1402">
        Enabled setting altitude limit of atmosphere in DSSTAtmosphericDrag.
      </action>
      <action dev="serrof" type="update" issue="1427">
        Remove unnecessary computations in transformFromInertial for frozen LOF.
      </action>
      <action dev="serrof" type="update" issue="1426">
        Extend use of (Field)KinematicTransform.
      </action>
      <action dev="serrof" type="update" issue="1425">
        Override getAttitudeRotation in all AttitudeProviderModifier.
      </action>
      <action dev="serrof" type="update" issue="1424">
        Use toStaticTransform in FieldOfViewDetector.
      </action>
      <action dev="serrof" type="add" issue="1423">
        Add constructor for (Field)ApsideDetector without an Orbit needed.
      </action>
      <action dev="luc" type="fix" issue="1422">
        Promoted Dipole constructor to public visibility.
      </action>
      <action dev="bryan" type="add" issue="1379">
        Added constructor in {Field}SpacecraftStateInterpolator to defined extrapolation threshold.
      </action>
      <action dev="bryan" type="add" issue="1420">
        Deprecated AngularTroposphericDelayModifier because computation is wrong.
      </action>
      <action dev="serrof" type="add" issue="1419">
        Add option for automatic differentiation of density for numerical and DSST drag forces.
      </action>
      <action dev="serrof" type="update" issue="1416">
        Take advantage of dependsOnAtittudeRate in DSST.
      </action>
      <action dev="serrof" type="add" issue="1417">
        Override getTargetPosition in LofOffSetPointing and NadirPointing.
      </action>
      <action dev="luc" type="fix" issue="1414" due-to="sohnny">
        Fixed interior point finder in ellipsoid tesselation.
      </action>
      <action dev="serrof" type="add" issue="1412">
        Override getTargetPosition in some GroundPointing inheritors.
      </action>
      <action dev="serrof" type="add" issue="1410">
        Add override for getAttitudeRotation in CelestialBodyPointed.
      </action>
      <action dev="serrof" type="add" issue="1409">
        Add dependsOnAttitudeRate in ForceModel and use it in AbstractGradientConverter.
      </action>
      <action dev="luc" type="add" issue="1407">
        Added ElevationDetectionAdaptableIntervalFactory for elevation detector.
      </action>
      <action dev="serrof" type="update" issue="1406">
        Check for constant FieldAbsoluteDate when building FieldKinematicTransform.
      </action>
      <action dev="serrof" type="update" issue="1405">
        Add automatic differentiation for atmospheric density gradient in numerical drag.
      </action>
      <action dev="serrof" type="add" issue="1401">
        Added public, light-weight routines for Keplerian motion with Cartesian coordinates.
      </action>
      <action dev="luc" type="update" issue="1404">
        Added support for parsing/writing SP3 files in inertial frames.
      </action>
      <action dev="maxime" type="fix" issue="1385">
        Updated SonarQube configuration in contribution guide.
      </action>
      <action dev="maxime" type="fix" issue="1365">
        Fixed NaN appearing in atmospheric models.
      </action>
      <action dev="luc" type="fix" issue="1403">
        Added Post Seismic Deformation models, and parse ITRF2020 PSD sinex files
        to retrieve their parameters.
      </action>
      <action dev="serrof" type="fix" issue="1386">
        Removed measurement Jacobian computation in UKF.
      </action>
      <action dev="serrof" type="add" issue="1383">
        Add simpler signature for estimateWithoutDerivatives.
      </action>
      <action dev="vincent" type="fix" issue="1282">
        Fixed mismatch between LOFType.EQW javadoc and code.
      </action>
      <action dev="vincent" type="fix" issue="1316">
        Fixed regression in EphemerisPropagatorBuilder API.
      </action>
      <action dev="vincent" type="add" issue="1330">
        Added FieldExtremumApproachDetector and improved detector efficiency.
      </action>
      <action dev="luc" type="fix" issue="1400">
        Fixed station eccentricity reference system in tests.
      </action>
      <action dev="serrof" type="update" issue="1398">
        Change cached angle type in (Field)KeplerianPropagator.
      </action>
      <action dev="serrof" type="update" issue="1397">
        Override getPosition in (Field)Orbit.
      </action>
      <action dev="serrof" type="add" issue="1391">
        Add SRP with cylindrical shadow.
      </action>
      <action dev="serrof" type="fix" issue="1395">
        Retrieve states from derivative providers in init of (Field)AbstractIntegratedIntegrator.
      </action>
      <action dev="serrof" type="update" issue="1396">
        Improved performance of STM when there is no force model not dependent on position only.
      </action>
      <action dev="luc" type="fix" issue="1394">
        Fixed ignored coordinates system in SP3 parser.
      </action>
      <action dev="serrof" type="add" issue="1391">
        Add method to create constant (Field)AdaptableInterval.
      </action>
      <action dev="serrof" type="add" issue="1389">
        Add eclipse detector for cylindrical shadow model.
      </action>
      <action dev="bryan" type="update" issue="1263">
        Removed support for Ant.
      </action>
      <action dev="serrof" type="add" issue="1392">
        Add event handler remembering last occurrence.
      </action>
      <action dev="serrof" type="fix" issue="1292">
        Switched to (Field)UnivariateDerivative1 instead of 1 in (Field)BrouwerLyddanePropagator.
      </action>
      <action dev="serrof" type="add" issue="1375">
        Add wrapper for back and forth conversions from osculating elements for averaging theories.
      </action>
      <action dev="maxime" type="fix" issue="1310">
        Fixed creating an AbsoluteDate from JD in TDB timescale.
      </action>
      <action dev="luc" type="update" issue="1380">
        Allow parsing of ocean loading coefficients (BLQ files) from a DataSource.
      </action>
      <action dev="maxime" type="update" issue="1374">
        Added method build() in PropagatorBuilder.
      </action>
      <action dev="serrof" type="update" issue="1340">
        Made dependsOnlyOnPosition check RadiationSensitive in SolarRadiationPressure.
      </action>
      <action dev="luc" type="add" issue="1371">
        Added PerfectClockModel.
      </action>
      <action dev="luc" type="add" issue="1370">
        Fixed wrong attitude overriding in AggregateBoundedPropagator.
      </action>
      <action dev="luc" type="add" issue="1369">
        Allow {Field}AdditionalStateProvider to modify the basic
        components of main state (orbit, attitude and mass).
      </action>
      <action dev="maxime" type="update" issue="1351">
        Removed inner static class JacobiKey in JacobiPolynomials.
      </action>
      <action dev="serrof" type="add" due-to="tmills">
        Added getTopocentricPosition from (Field)TrackingCoordinates.
      </action>
      <action dev="serrof" type="add" issue="1331">
        Added (Field)RelativeDistanceDetector.
      </action>
      <action dev="serrof" type="add" issue="1358">
        Added native AdaptableInterval for ApsideDetector.
      </action>
      <action dev="luc" type="fix" issue="1363">
        Fixed wrong datation of measurements in Rinex observation
        files with offsets not applied.
      </action>
      <action dev="luc" type="fix" issue="1362">
        Added extraction of clock models from Rinex observation files.
      </action>
      <action dev="luc" type="fix" issue="1361">
        Added splicing of Rinex clock files.
      </action>
      <action dev="luc" type="fix" issue="1360">
        Added AggregatedClockModel.
      </action>
      <action dev="luc" type="fix" issue="1359">
        Added get{First|Last}NonNullSpan to TimeSpanMap.
      </action>
      <action dev="tmills" type="fix" issue="1293">
        Added getters to LofOffset.
      </action>
      <action dev="luc" type="fix" issue="1356">
        Fixed parsing of Rinex clock files with mixed satellite system.
      </action>
      <action dev="serrof" type="add" issue="1283">
        Restored previous API for MeasurementBuilder with SpacecraftState.
      </action>
      <action dev="luc" type="fix" issue="1355">
        Added validity range to clock models.
      </action>
      <action dev="luc" type="fix" issue="1354">
        Fixed parsing of SP3 files with missing agency in header.
      </action>
      <action dev="luc" type="add" >
        Added IGSUtils.guessFrame() to retrieve Earth frames with proper
        year and associated IERS conventions.
      </action>
      <action dev="luc" type="fix" issue="1353">
        Fixed parsing of ITR## frames with post-Y2K years on two digits.
      </action>
      <action dev="luc" type="add">
        Allow retrieval of clock model from Rinex clock and SP3 files.
      </action>
      <action dev="luc" type="add" issue="1352">
        Added SampledClockModel.
      </action>
      <action dev="luc" type="add" >
        Added {Field}ClockOffset.
      </action>
      <action dev="serrof" type="add" issue="1345">
        Added J2-only ForceModel for performance.
      </action>
      <action dev="serrof" type="fix" issue="1344">
        Fixed hasNonKeplerianAcceleration in FieldOrbit and improved performance.
      </action>
      <action dev="luc" type="update" issue="1333">
        Deprecated InterSatellitesPhaseAmbiguityModifier, OneWayGNSSPhaseAmbiguityModifier
        and PhaseAmbiguityModifier.
      </action>
      <action dev="luc" type="add" >
        Added AmbiguityDriver and AmbiguityCache.
      </action>
      <action dev="luc" type="update" issue="1343">
        Allow generation of Rinex observation files in receiver clock time scale.
      </action>
      <action dev="luc" type="update" issue="1342">
        Added ClockTimeScale.
      </action>
      <action dev="luc" type="update" issue="1341">
        {get|set}ClkOffset → {get|set}ClockOffsetApplied.
      </action>
      <action dev="serrof" type="add" issue="1336">
        Added getBodyName in body-based attraction models, as well as common abstract class.
      </action>
      <action dev="maxime" type="update" issue="1335">
        Added constructors with orbit type in SmallManeuverAnalyticalModel.
      </action>
      <action dev="serrof" type="add" issue="1258">
        Added get(Un)normalizedC20.
      </action>
      <action dev="luc" type="add" issue="1338">
        Added separate access to original estimation and modifications in estimated measurements.
      </action>
      <action dev="luc" type="add" issue="1332">
        Added InterSatellitesOneWayRangeRate measurements.
      </action>
      <action dev="luc" type="add" >
        Added constant and quadratic clock models for GNSS measurements.
      </action>
      <action dev="serrof" type="update" issue="1198">
        Removed redundant code to create FieldOrbit from Orbit.
      </action>
      <action dev="serrof" type="update" issue="1201">
        Improved performance with PositionAngleType in (Field)NumericalPropagator.
      </action>
      <action dev="serrof" type="update" issue="1307">
        Removed unnecessary calls to (Field)Transform in (Field)ShortTermEncounter2DDefinition.
      </action>
      <action dev="serrof" type="add" issue="1288">
        Added cache for position angle in FieldOrbit when applicable.
      </action>
      <action dev="luc" type="fix" issue="1329">
        Manage clock offset as an additional state in propagators built from SP3 files.
      </action>
      <action dev="luc" type="fix">
        Added TimeStampedDoubleAndDerivative and associated interpolator.
      </action>
      <action dev="luc" type="fix" issue="1325">
        Allow direction-dependent phase centers in inter-satellites measurements.
      </action>
      <action dev="alfe" type="add" issue="1215">
        Create two new EventDetector: LatitudeRangeCrossingDetector and LongitudeRangeCrossingDetector.
      </action>
      <action dev="serrof" type="add" issue="1214">
        Added cache for position angle in Orbit when applicable.
      </action>
      <action dev="serrof" type="add" issue="1306">
        Implement resetIntermediateState in (Field)TLEPropagator.
      </action>
      <action dev="serrof" type="add" issue="1318">
        Add default implementation of getPosition in (Field)Propagator.
      </action>
      <action dev="serrof" type="add" issue="1259">
        Add (Field)KinematicTransform.
      </action>
      <action dev="luc" type="add" issue="1315">
        Added support for Walker constellations, including in-orbit spares with shifted position.
      </action>
      <action dev="serrof" type="update">
        Moved getFieldDate up from FieldTransform to FieldStaticTransform.
      </action>
      <action dev="serrof" type="update" issue="1302">
        Added getStaticInverse to (Field)StaticTransform.
      </action>
      <action dev="luc" type="update" issue="1304">
        Make access to raw albedo and infrared radiation pressure in KnockeRediffusedForceModel public.
      </action>
      <action dev="serrof" type="update" issue="1249">
        Reduce code duplication in (Field)Propagator inheritors.
      </action>
      <action dev="luc" type="update">
        Take azimuthal asymmetry into account in Vienna tropospheric models.
      </action>
      <action dev="luc" type="add">
        Added GlobalPressureTemperature3 model.
      </action>
      <action dev="luc" type="add">
        Added GlobalPressureTemperature2w (i.e. wet) model.
      </action>
      <action dev="luc" type="add">
        Allow to use any GPT grid file (GPT2, GPT2w, GPT3) in GlobalPressureTemperature2 model.
      </action>
      <action dev="luc" type="add">
        Added providers for horizontal gradient.
      </action>
      <action dev="luc" type="add">
        Added Askne-Nordius tropospheric model.
      </action>
      <action dev="luc" type="add">
        Replaced Vienna{One|Three}Model by Vienna{One|Three}.
      </action>
      <action dev="luc" type="add">
        Added ConstantTroposphericModel.
      </action>
      <action dev="luc" type="add">
        Added ChaoMappingFunction for tropospheric mapping function.
      </action>
      <action dev="luc" type="add">
        Added ModifiedHopfieldModel for tropospheric delay.
      </action>
      <action dev="luc" type="add">
        Added CanonicalSaastamoinenModel for tropospheric delay.
      </action>
      <action dev="luc" type="update">
        Replaced SaastamoinenModel by ModifiedSaastamoinenModel for tropospheric delay.
      </action>
      <action dev="luc" type="add">
        Added NBS/NRC steam table model for water vapor pressure.
      </action>
      <action dev="luc" type="add">
        Added Wang1988 model for water vapor pressure.
      </action>
      <action dev="luc" type="add">
        Added CIPM2007 model for water vapor pressure.
      </action>
      <action dev="luc" type="add">
        Added WaterVaporPressureProvider interface.
      </action>
      <action dev="luc" type="add">
        Added HeightDependentPressureTemperatureHumidityConverter for converting weather parameters.
      </action>
      <action dev="luc" type="update" issue="1287">
        Replaced WeatherModel by {Field}PressureTemperatureHumidityProvider.
      </action>
      <action dev="luc" type="add" issue="1287">
        Added {Field}PressureTemperature and {Field}PressureTemperatureHumidity containers.
      </action>
      <action dev="luc" type="update" issue="1287">
        Replaced GlobalPressureTemperature2Model by GlobalPressureTemperature2.
      </action>
      <action dev="luc" type="update" issue="1287">
        Replaced GlobalPressureTemperatureModel by GlobalPressureTemperature.
      </action>
      <action dev="luc" type="update" issue="1287">
        Replaced MappingFunction by TroposphereMappingFunction.
      </action>
      <action dev="luc" type="update" issue="1287">
        Replaced EstimatedTroposphericModel by EstimatedModel.
      </action>
      <action dev="luc" type="update" issue="1287">
        Replaced DiscreteTroposphericModel by TroposphericModel.
      </action>
      <action dev="bryan" type="add" issue="1299">
        Added support for Intelsat's 11 elements propagation.
      </action>
      <action dev="luc" type="add" issue="1294">
        Added NsgfV00Filter to allow parsing some wrong SP3 files.
      </action>
      <action dev="serrof" type="add" issue="1260">
        Started using new square method for Field.
      </action>
      <action dev="luc" type="add" issue="1286">
        Fixed parsing of SP3 files with partly missing standard deviations.
      </action>
      <action dev="luc" type="update" issue="1285">
        Added field versions of unit conversions from and to SI units.
      </action>
      <action dev="serrof" type="update" issue="1276">
        Removed uses of scalar multiply on Field one.
      </action>
      <action dev="serrof" type="add" issue="1275">
        Added utility classes for position angle conversions for (Field) CircularOrbit and EquinoctialOrbit.
      </action>
      <action dev="luc" type="add" issue="1278">
        Fixed exceptions occurring in EOP prediction with ill chosen fitting parameters.
      </action>
      <action dev="luc" type="add" due-to="Elisabet Cid Borobia">
        Added translation of error messages in Catalan language.
      </action>
      <action dev="greyskyy" type="add" issue="1295">
        Added EventDetector implementations for detecting beta angle crossing events.
      </action>
    </release>
    <release version="12.0.2" date="15/03/2024"
             description="Version 12.0.2 is a patch release of Orekit.
           It fixes issues related to SP3 files, interpolation, measurements, multi-threading
           and DSST jacobian setup. Copyright year has been updated.">
      <action dev="luc" type="fix" issue="1347">
        Change visibility of InertiaAxis and Inertia constructors to public.
      </action>
      <action dev="luc" type="fix" issue="1346">
        Allow Rinex V4 observation files to have either "ANTENNA: DELTA X/Y/Z"
        or "ANTENNA: DELTA H/E/N" header line.
      </action>
      <action dev="luc" type="fix" issue="1328">
        Field versions of Frame.getStaticTransformTo don't allow
        null dates (they never did, but the javadoc wrongly stated this was allowed).
      </action>
      <action dev="markrutten" type="fix" issue="1327">
        Removed blank lines in SP3 file generation.
      </action>
      <action dev="luc" type="fix" issue="1322">
        Fixed forbidden SBAS System Time in SP3 files.
      </action>
      <action dev="luc" type="fix" issue="1321">
        Fixed wrong key for Beidou System Time in SP3 files.
      </action>
      <action dev="luc" type="update" issue="1314">
        Fixed wrong parsing of some time systems in SP3 files.
      </action>
      <action dev="markrutten" type="fix" issue="1309">
        Fixed incorrect transmitter location in BistaticRange measurement.
      </action>
      <action dev="evan" type="fix" issue="1300" due-to="Sander Cochran">
        Fix regression in Ephemeris with interpolationPoints=1.
      </action>
      <action dev="Christopher Schank " type="fix" issue="1296">
        Fixed loading of UTC (now thread safe).
      </action>
      <action dev="evan" type="fix" issue="986">
        Fix DSST Jacobian setup.
      </action>
    </release>
    <release version="12.0.1" date="31/12/2023"
             description="Version 12.0.1 is a patch release of Orekit.
           It fixes several issues related to the Ephemeris class, interpolation and caching behaviours.
           Checkstyle configuration for IntelliJ is added and some javadocs have been updated. Finally, missing
           contributions have been added to the changes.">
      <action dev="luc" type="add" issue="1286">
        Fixed parsing of SP3 files with partly missing standard deviations.
      </action>
      <action dev="maxime" type="update" issue="1280">
        Added missing contributions for 12.0 in changes.xml.
      </action>
      <action dev="luc" type="add" issue="1278">
        Fixed exceptions occurring in EOP prediction with ill chosen fitting parameters.
      </action>
      <action dev="vincent" type="fix" issue="1277">
        Fixed regression in computation speed when using Ephemeris.
      </action>
      <action dev="bryan" type="add" issue="1271">
        Added checkstyle configuration for Intellij in contributing.md.
      </action>
      <action dev="vincent" type="fix" issue="1269">
        Fixed infinite loop when using specific date with CssiSpaceWeatherData.
      </action>
      <action dev="vincent" type="fix" issue="1266">
        SpacecraftStateInterpolator now takes into account the extrapolation threshold given at construction.
      </action>
      <action dev="tmills" type="update" issue="1261">
        Updated JavaDoc for references to the yields method where applicable.
      </action>
      <action dev="maxime" type="fix" issue="1254">
        Fixed bad dates in ephemeris when reset-at-end is set to false.
      </action>
      <action dev="maxime" type="fix" issue="1253">
        Fixed covariance computation with ephemeris propagation.
      </action>
      <action dev="bryan" type="update" issue="1230">
        AberrationModifier shall be used with user defined DataContext.
      </action>
      <action dev="bryan" type="fix" issue="1055">
        Fixed bad caching of the ocean tides model.
      </action>
    </release>
    <release version="12.0" date="2023-11-08"
             description="Orekit 12.0 is a major new release.
           It includes both new features and bug fixes. The main new features
           introduced in 12.0 are: the Zeis model for DSST J2-squared terms, RTCM orbit
           and clock correction messages, new filtering capabilities for CCSDS parsing,
           central body flatness is now taken into account for eclipse detector and solar
           radiation pressure, the static transform for {Field} elements, measurements
           can now be evaluated without derivatives, panel dependent coefficients in BoxAndSolarArraySpacecraft,
           prediction of Earth Orientation Parameters, replacement of TimeInterpolable by
           TimeInterpolator, Gauss Initial Orbit Determination algorithm, a {Field} version
           of StateCovariance  and ImpulseManeuver, a new FDOA measurements model, a new
           API for TLE generation including a new method based on a least squares fitting,
           a writer for CCSDS OCM, a new ssa package containing probability of collision
           computation methods (Laas, Alfano,  Alfriend, Patera, and Chan), blending algorithms
           for orbit and covariance interpolation, a torque-free attitude mode for
           general (non-symmetrical) body, a writer for SP3 files, and support for new
           formats: EOP C04, STK ephemeris files, Rinex 3.05 and 4.0, Rinex 2 navigation
           messages, CCSDS ADM v2, and Sinex Differential Code Bias (DCB).
           See the list below for a full description of the changes.">
      <action dev="theo611 " type="update" issue="1203">
        Added new method addSupportedParameters in AbstractPropagatorBuilder.
      </action>
      <action dev="jasquier" type="add" issue="982">
        Added Gauss angles-only initial orbit determination method.
      </action>
      <action dev="lirw1984" type="update" issue="938">
        Enhanced parsing of CRD files.
      </action>
      <action dev="luc" type="update" issue="1256">
        Limit use of synchronization in LazyLoadedTimeScales.
      </action>
      <action dev="serrof" type="update" issue="1242">
        Removed unused static variables in DTM2000.
      </action>
      <action dev="tmills" type="update" issue="1213">
        Changed "absPva == null" to "isOrbitDefined()" in (Field)SpacecraftState.
      </action>
      <action dev="serrof" type="add" issue="1247">
        Add toStaticTransform to (Field)SpacecraftState.
      </action>
      <action dev="serrof" type="add" issue="1245">
        Introduce individual methods for tracking coordinates in TopocentricFrame.
      </action>
      <action dev="luc" type="fix" issue="1246">
        Allow loading IONEX files from DataSource for Global Ionosphere Model.
      </action>
      <action dev="luc" type="fix" issue="1212">
        Use Ionospĥere Pierce Point in Global Ionosphere Model.
      </action>
      <action dev="luc" type="add" >
        Added getCartesianPoint to TopocentricFrame.
      </action>
      <action dev="serrof" type="fix" issue="1173">
        Fixed wrong uses of AbsoluteDate for Field transformations in Atmosphere and FieldElevationDetector.
      </action>
      <action dev="serrof" type="add" issue="1240">
        Add toStaticTransform to (Field)Transform.
      </action>
      <action dev="luc" type="add" issue="1239">
        Added derivatives to EOP when they are missing in the files.
      </action>
      <action dev="luc" type="add" issue="1238">
        Allow customization of interpolation degree in EOP.
      </action>
      <action dev="luc" type="add" >
        Added support for XML and csv versions of bulletin A, bulletin B and EOP C04.
      </action>
      <action dev="alfe" type="fix"  issue="1233">
        Set InterSatVisibilityDetector global constructor from private to protected.
      </action>
      <action dev="alfe" type="fix"  issue="1231">
        Fix bug on buildBox constructor coefficients order.
      </action>
      <action dev="alfe" type="add" issue="1225">
        Adding {Field}LongitudeCrossingDetector.
      </action>
      <action dev="luc" type="add" issue="1227">
        Added support for CCSDS/SANA geodetic orbital elements.
      </action>
      <action dev="serrof" type="add" issue="1211">
        Added method to create new instance without rates from position-angled based (Field)Orbit, with new Interface.
      </action>
      <action dev="luc" type="add" issue="1229">
        Added {Field}TrackingCoordinates.
      </action>
      <action dev="luc" type="add" issue="1228">
        Added lowestAltitudeIntermediate method to OneAxisEllipsoid.
      </action>
      <action dev="luc" type="fix" issue="1226">
        Fixed Sun radius.
      </action>
      <action dev="serrof" type="add" issue="1217">
        Added getter for resetAtEnd in (Field)AbstractIntegratedIntegrator.
      </action>
      <action dev="luc" type="add" issue="1224">
        Fixed NaN appering in one axis ellipsoid Cartesian to geodetic transform in rare cases.
      </action>
      <action dev="luc" type="add" issue="1222">
        Added configurable skimming altitude to inter-satellite direct view detector.
      </action>
      <action dev="luc" type="add" issue="1223">
        Added wind-up effect for inter-satellites phase measurements.
      </action>
      <action dev="luc" type="add" issue="1219">
        Added builders for OneWayGNSSPhase and OneWayGNSSRange.
      </action>
      <action dev="luc" type="add" issue="1220">
        Use step interpolators for measurements generation requiring time shifts.
      </action>
      <action dev="luc" type="add" issue="1221">
        {Field}OrekitStepInterpolator now implement {Field}PVCoordinatesProvider.
      </action>
      <action dev="bryan" type="add" issue="1216">
        Added Az/El based initial orbit determination.
      </action>
      <action dev="bryan" type="fix" issue="1196">
        Fixed multiple issues in initial orbit determination.
      </action>
      <action dev="serrof" type="update" issue="1210">
        Fixed missing up- and down-stream inheritance of FieldTimeShiftable.
      </action>
      <action dev="serrof" type="update" issue="1209">
        Renamed PositionAngle into PositionAngleType
      </action>
      <action dev="serrof" type="add" issue="1172">
        Added access to integrator's name for (Field)AbstractIntegratedPropagator
      </action>
      <action dev="vincent" type="fix" issue="1205">
        Fixed failing tests after correction of Hipparchus issue 253.
      </action>
      <action dev="vincent" type="update" issue="1169">
        Refactored MarshallSolarActivityFutureEstimation so that it follows the same architecture as CssiSpaceWeatherData
      </action>
      <action dev="vincent" type="fix" issue="1168">
        Fixed Marshall Solar Activity website link in MarshallSolarActivityFutureEstimation javadoc
      </action>
      <action dev="vincent" type="fix" issue="1072">
        Fixed thread interference using CssiSpaceWeatherData and MarshallSolarActivityFutureEstimation
      </action>
      <action dev="vincent" type="update" issue="1195">
        Updated OrbitBlender API and improved javadoc.
      </action>
      <action dev="serrof" type="fix" issue="1197">
        Use of FieldOrbit in gradient converters only when applicable.
      </action>
      <action dev="luc" type="update" >
        Improved (a lot) performance of GNSS attitude models.
      </action>
      <action dev="luc" type="update" >
        Replaced {Field}DerivativeStructure by {Field}UnivariateDerivative2 in GNSS attitude context.
      </action>
      <action dev="serrof" type="add" issue="1194">
        Added ways to create FieldOrbit from Orbit.
      </action>
      <action dev="luc" type="fix" issue="1014" due-to="Li Rongwang">
        Added support for more weird dates in SP3 files.
      </action>
      <action dev="serrof" type="update" issue="1192">
        Cleaned (Field)SpacecraftState and changed default Attitude from LofOffset to FrameAlignedProvider.
      </action>
      <action dev="serrof" type="add" issue="1185">
        Added direct call to (Field)Rotation for AttitudeProviders.
      </action>
      <action dev="luc" type="fix" issue="1191">
        Added SP3CoordinateHermiteInterpolator.
      </action>
      <action dev="luc" type="fix" issue="1049">
        Added SP3Writer.
      </action>
      <action dev="luc" type="fix" issue="1190">
        Revamped SP3 data hierarchy, with header and separated ephemeris segments.
      </action>
      <action dev="luc" type="fix" issue="1187">
        Fixed units in SP3 files.
      </action>
      <action dev="vincent" type="add">
        Added getter for filter in EventSlopeFilter.
      </action>
      <action dev="serrof" type="update">
        Various renaming across maneuvers package.
      </action>
      <action dev="serrof" type="fix" issue="1165">
        Added non-Euclidean norms for mass flow rates of finite-valued burn.
      </action>
      <action dev="maxime" type="update" issue="1167">
        Refactored ForceModel, DSSTForceModel and ParametersDriversProvider.
      </action>
      <action dev="serrof" type="update" issue="1171">
        Removed unnecessary computations (velocity and acceleration) from JPL ephemerides when possible.
      </action>
      <action dev="vincent" type="fix" issue="1108">
        Fixed corruption of GenericTimeStampedCache when propagating from infinity by preventing a propagation to start from infinity
      </action>
      <action dev="luc" type="add" issue="1178">
        Max check interval in events detectors can now depend on current state.
      </action>
      <action dev="bryan" type="update" issue="1182">
        Moved Rinex parsing/writing into files package.
      </action>
      <action dev="serrof" type="fix" issue="1170">
        Fixed wrong calls in Field acceleration for some gravitational force models.
      </action>
      <action dev="markrutten" type="add" issue="1069">
        Added FDOA measurements.
      </action>
      <action dev="bryan" type="add" issue="887">
        Added possibility to freeze gravity field from user defined epoch.
      </action>
      <action dev="luc" type="add" issue="993">
        Added EphemerisOcmWriter and StreamingOcmWriter.
      </action>
      <action dev="luc" type="update">
        Renamed EphemerisWriter → EphemerisOemWriter.
      </action>
      <action dev="bryan" type="fix" issue="859">
        Created a new API for TLE generation allowing user defined setting.
      </action>
      <action dev="luc" type="add" issue="1177">
        Fixed writing of Rinex observation files with empty GLONASS SLOT / FRQ #.
      </action>
      <action dev="luc" type="add" issue="1176">
        Fixed parsing of Rinex observation files with QZSS satellites in SYS / PHASE SHIFT.
      </action>
      <action dev="luc" type="add" issue="1175">
        Fixed parsing of Rinex observation files with continuation lines in SYS / PHASE SHIFT.
      </action>
      <action dev="luc" type="add" issue="1174">
        Added getPropagators to AggregateBoundedPropagator.
      </action>
      <action dev="bryan" type="update" issue="1123">
        Generalized unscented Kalman filter to work with any PropagatorBuilder.
      </action>
      <action dev="maxime" type="update" issue="1151">
        Increased performance of orbit determination when using solar radiation pressure.
      </action>
      <action dev="bryan" type="add" issue="950">
        Added getOrbitType() and getPositionAngle in MatricesHarvester.
      </action>
      <action dev="bryan" type="add" issue="1118">
        Verified that MSAFE data can be loaded from a DataSource.
      </action>
      <action dev="bryan" type="add" issue="1116">
        Allowed loading JB2008 space wheater data from a DataSource.
      </action>
      <action dev="bryan" type="add" issue="1117">
        Allowed loading CSSI space wheater data from a DataSource.
      </action>
      <action dev="bryan" type="fix" issue="1150">
        Fixed wrong validity interval in Sinex files.
      </action>
      <action dev="louis" type="add" issue="893">
        Added support for loading DCB data from Sinex files.
      </action>
      <action dev="vincent" type="fix" issue="1164">
        Classes extending AbstractTimeInterpolator and AbstractFieldTimeInterpolator are now thread safe.
      </action>
      <action dev="vincent" type="update" issue="1144">
        Changed methods computing rotation in LOF to expect date as argument in addition to the PVCoordinates.
      </action>
      <action dev="luc" type="update" issue="1157">
        Improved parallelism in measurements generation.
      </action>
      <action dev="luc" type="update" issue="1156">
        Moved getBuilder from AbstractScheduler base class to Scheduler interface.
      </action>
      <action dev="luc" type="fix" issue="1152">
        Fixed ArrayIndexOutOfBoundException in {Field}NeQuickParameters.
      </action>
      <action dev="luc" type="fix" issue="1134">
        Fixed missing enumerate entries needed for recent antex files.
      </action>
      <action dev="luc" type="update" issue="1150">
        Fixed default validity intervals in Sinex files.
      </action>
      <action dev="luc" type="update" issue="1149">
        Fixed parsing of Sinex files without agency codes.
      </action>
      <action dev="luc" type="update" issue="1147">
        Allow custom satellite systems in GNSS.
      </action>
      <action dev="sebastien" type="update" issue="1154">
        Moved orekit-performance project to official forge and updated CI.
      </action>
      <action dev="luc" type="add" issue="1064">
        Allow estimating measurements values without computing derivatives.
      </action>
      <action dev="maxime" type="fix" issue="1153">
        Fixed failing tests on Windows in probability of collision package.
      </action>
      <action dev="serrof" type="add" issue="1061">
        Added a Field implementation of impulsive maneuvers.
      </action>
      <action dev="luc" type="add" issue="1028" due-to="Lucas Girodet">
        Added torque-free attitude mode for general (non-symmetrical) body.
      </action>
      <action dev="maxime" type="add" issue="1023">
        Forbid Python keywords in method, class, interface and enum names.
      </action>
      <action dev="vincent" type="update" issue="1148">
        Added getName method in LOF interface and moved toOrbitRelativeFrame from LOF to LOFType
      </action>
      <action dev="maxime" type="update" issue="854">
        Moved method AbstractManeuverTriggers.addResetter to interface level, in ManeuverTriggers.
      </action>
      <action dev="vincent" type="update" issue="1143">
        Changed all EventDetector (including field version) complete constructors to protected.
      </action>
      <action dev="bryan" type="add" issue="1107">
        Added constructor of AbsoluteDate using Instant.
      </action>
      <action dev="bryan" type="add" issue="1139">
        Added {Field}TimeStamped#durationFrom({Field}TimeStamped) method.
      </action>
      <action dev="bryan" type="add" issue="1137">
        Allowed creating static BodyFacade with DataContext.
      </action>
      <action dev="vincent" type="update" issue="1136">
        Replace expected LOFType arguments by recently implemented LOF interface in LocalOrbitalFrame, LofOffset,
        TabulatedLofOffset and ThrustDirectionAndAttitudeProvider
      </action>
      <action dev="vincent" type="update" issue="1136">
        Changed Fieldifier to return fielded orbit in the same orbit type as input orbit
      </action>
      <action dev="luc" type="add" issue="1135">
        Parse SITE/ANTENNA block in Sinex files.
      </action>
      <action dev="vincent" type="add" issue="979">
        Added the space situational awareness (ssa) package.
      </action>
      <action dev="vincent" type="fix" issue="1133">
        Cdm metadata now consider that the Earth is the default orbit center if not explicitly defined.
      </action>
      <action dev="vincent" type="add" issue="987">
        Added field version of StateCovariance.
      </action>
      <action dev="luc" type="fix" issue="1130">
        Fixed API inconsistencies in antenna phase center handling.
      </action>
      <action dev="maxime" type="fix" issue="1105">
        Fixed deadlock in threads when successively calling PropagatorsParallelizer.propagate(...).
      </action>
      <action dev="luc" type="remove" issue="1125">
        Removed EventBasedManeuverTriggers, obsoleted by StartStopEventsTriggers since Orekit 11.1.
      </action>
      <action dev="luc" type="add" issue="1126">
        Added FieldBooleanDetector.
      </action>
      <action dev="luc" type="add" issue="1127">
        Added FieldEventEnablingPredicateFilter.
      </action>
      <action dev="luc" type="add" issue="1128">
        Added FieldElevationExtremumDetector.
      </action>
      <action dev="luc" type="add" issue="1129">
        Added FieldEventSlopeFilter.
      </action>
      <action dev="luc" type="add">
        Replaced PhaseCentersPhaseModifier by PhaseCentersPhaseModifier.
      </action>
      <action dev="luc" type="add" issue="1121">
        Replaced PhaseCentersRangeModifier by PhaseCentersRangeModifier.
      </action>
      <action dev="luc" type="add" issue="1124">
        Allow retrieving ground station transforms at date already considering clock offset.
      </action>
      <action dev="luc" type="add" issue="1120">
        Added MultiplexedMeasurementBuilder.
      </action>
      <action dev="vincent" type="update" issue="1114">
        Replaced KeplerianOrbit with CartesianOrbit in Gauss, Lambert and Gibbs IOD.
      </action>
      <action dev="luc" type="add" issue="1113">
        Allow loading ANTEX files from a DataSource.
      </action>
      <action dev="luc" type="add" issue="1115">
        Added stations displacements due to plate tectonics.
      </action>
      <action dev="luc" type="update" issue="1102">
        Fixed wrong decoding of scaled double values.
      </action>
      <action dev="luc" type="update" issue="1111">
        Allow on-the-fly handling of generated measurements.
      </action>
      <action dev="luc" type="update" issue="1110">
        Customize attitude provider when parsing an ephemeris.
      </action>
      <action dev="vincent" type="fix" issue="970">
        Added the equivalent of an "interpolateCovariance" method to the Ephemeris class.
      </action>
      <action dev="vincent" type="fix" issue="1067">
        Replaced TimeInterpolable interface with TimeInterpolator.
      </action>
      <action dev="pascal" type="update" issue="1053">
        Rename InertialProvider into FrameAlignedProvider.
      </action>
      <action dev="serrof" type="add" issue="1089">
        Introduced Enumerate for norm of control vectors, used by impulses.
      </action>
      <action dev="luc" type="add">
        Added HexadecimalSequenceEncodedMessage.
      </action>
      <action dev="luc" type="add">
        Added a truncating filter for line-oriented files.
      </action>
      <action dev="vincent" type="fix" issue="1096">
        Fix null reference frame when parsing CDM using "ITRF" as a reference frame.
      </action>
      <action dev="vincent" type="add" issue="1093">
        Added method to get the CCSDS compatible name of given PocMethodType.
      </action>
      <action dev="vincent" type="fix" issue="1092">
        Fixed typos in parameters name and associated getters when impacted.
      </action>
      <action dev="luc" type="add" issue="1091">
        Added support for old Rinex 2 navigation files.
      </action>
      <action dev="luc" type="add" issue="1088">
        Added piecewise-polynomial thrust model.
      </action>
      <action dev="luc" type="add" issue="1087">
        Accept some slightly invalid Rinex navigation files.
      </action>
      <action dev="luc" type="add" issue="1080">
        Added MultiSatFixedStepHandler.
      </action>
      <action dev="vincent" type="add" issue="1081">
        Added "toOrbitRelativeFrame" method in LOFType enum to allow for a better compatibility between Orekit and CCSDS
        files
        Added new error message when trying to convert LVLH and LVLH_INERTIAL LOFType enum to OrbitRelativeFrame as they use
        a different definition than the one expected in CCSDS files
      </action>
      <action dev="vincent" type="fix" issue="1079">
        Fixed OrbitRelativeFrame enum as some instances were not built using their recently introduced inertial LOFType
        equivalent
      </action>
      <action dev="luc" type="add" issue="1060">
        Added support for CCSDS ADM V2.
      </action>
      <action dev="luc" type="add">
        Added PrecessionFinder to recover precession parameters from
        vector first and second derivatives (used by some CCSDS ADM modes).
      </action>
      <action dev="vincent" type="update" issue="1058">
        Refactored FieldODEIntegratorBuilder interface and its implementing classes
      </action>
      <action dev="luc" type="add" issue="1047">
        Added support for Rinex 4.00 (currently only navigation).
      </action>
      <action dev="luc" type="add" issue="1050">
        Added prediction of Earth Orientation Parameters.
      </action>
      <action dev="luc" type="add" issue="1051">
        Added creation of ITRF from custom Earth Orientation Parameters history.
      </action>
      <action dev="luc" type="update" issue="860">
        Added support for Rinex 3.05 (observation and navigation).
      </action>
      <action dev="luc" type="update">
        Replaced RinexObservationLoader by RinexObservationParser.
      </action>
      <action dev="luc" type="add">
        Allow to write relative dates in CCSDS files, when dates are close enough to a reference.
      </action>
      <action dev="luc" type="update">
        Properly manage known inconsistency between CCSDS and TLE
        concerning units of MEAN_MOTION_DOT and MEAN_MOTION_DDOT.
      </action>
      <action dev="vincent" type="fix" issue="1052">
        Fixed error message when propagating state covariance expressed in LOF. Changed behaviour of
        StateCovarianceMatrixProvider to return the propagated state covariance in same frame/LOF as
        initial state covariance
      </action>
      <action dev="vincent" type="add" issue="1044">
        Added getter for secondaryPVCoordinatesProvider in ExtremumApproachDetector and made computeDeltaPV method public.
      </action>
      <action dev="vincent" type="add" issue="1042">
        Added copy() method in PropagatorBuilder interface.
      </action>
      <action dev="vincent" type="fix" issue="623">
        Improved architecture consistency between propagators and propagator builders
      </action>
      <action dev="qmor" type="fix" issue="1045">
        Fix error TLE serialization when time is close to next day e.g. 23:59:59.999999999 (also for Field version).
      </action>
      <action dev="vincent" type="update" issue="1046">
        Updated getDirection method in ThrustPropulsionModel interface to handle case where thrust vector norm is zero.
      </action>
      <action dev="andrewsgoetz" type="add" issue="1038">
        Added support for STK ephemeris files.
      </action>
      <action dev="luc" type="add" issue="1031">
        Added support for new EOP C04 format published by IERS starting 2023-02-14
      </action>
      <action dev="afossa" type="add" issue="876">
        Added scaling of linear system and allowed different arc duration in multiple shooting.
      </action>
      <action dev="afossa" type="fix" issue="876">
        Avoided computation of inverse of Jacobian, allowed under-determined
        linear systems and fixed sign of epoch partials in multiple shooting.
      </action>
      <action dev="luc" type="add">
        Added DragSensitive.GLOBAL_DRAG_FACTOR as a new global multiplication
        factor that can be applied to all drag coefficients
      </action>
      <action dev="luc" type="add">
        Added RadiationSensitive.GLOBAL_RADIATION_FACTOR as a new global multiplication
        factor that can be applied to all radiation coefficients
      </action>
      <action dev="luc" type="fix" issue="989">
        Added panel dependent coefficients in BoxAndSolarArraySpacecraft.
      </action>
      <action dev="bryan" type="update" issue="1018">
        Improved documentation of glonass propagators.
      </action>
      <action dev="bryan" type="add" issue="1019">
        Added getPropagator() methods for GNSS almanacs and navigation messages.
      </action>
      <action dev="pascal" type="fix" issue="1021">
        Fixed regression introduced in EventEnablingPredicateFilter when fixing issue 1017.
      </action>
      <action dev="luc" type="fix" issue="1020">
        Fixed regression introduced in ImpulseManeuver when fixing issue 1017.
      </action>
      <action dev="luc" type="update" issue="1017">
        Removed generics in EventHandler.
      </action>
      <action dev="luc" type="update" issue="1013">
        Use SI units (i.e. seconds) in GNSSDate.
      </action>
      <action dev="bryan" type="update" issue="1008">
        Removed OrbitDeterminationPropagatorBuilder class.
      </action>
      <action dev="bryan" type="update" issue="1007">
        Removed AbstractKalmanModel and moved functions in KalmanModel.
      </action>
      <action dev="bryan" type="update" issue="899">
        MagneticFieldDetector shall use magnetic field in SI units.
      </action>
      <action dev="bryan" type="update" issue="1003">
        GeoMagneticElements returns magnetic field in SI units.
      </action>
      <action dev="luc" type="add" issue="1001">
        Avoid evaluating derivatives when possible.
      </action>
      <action dev="luc" type="add">
        Added FieldStaticTransform.
      </action>
      <action dev="vincent" type="add" issue="1006">
        Added FieldODEIntegratorBuilder interface and its implementing classes.
      </action>
      <action dev="luc" type="add" issue="1004">
        Removed deprecated methods and classes.
      </action>
      <action dev="luc" type="add" issue="1000">
        Take occulting body flattness into account in solar radiation pressure.
      </action>
      <action dev="luc" type="add" issue="999">
        Added a user-customizable margin to eclipse detectors.
      </action>
      <action dev="luc" type="add" issue="998">
        Take central body flattness into account in FieldEclipseDetector.
      </action>
      <action dev="luc" type="add" issue="991">
        Added filtering capability to CCSDS parsers at token level,
        allowing to fix on fly CCSDS messages.
      </action>
      <action dev="vincent" type="fix" issue="957">
        Removed duplicate exception message for negative mass.
      </action>
      <action dev="julien" type="fix" issue="988">
        Fixed CDM's fields about force model that are set to NO if absent (solar radiation pressure, earth tides, intrack thrust).
      </action>
      <action dev="bryan" type="fix" issue="840">
        Fixed typo in class name of AttitudeEndpoints.
      </action>
      <action dev="bryan" type="fix" issue="841">
        Fixed unsafe cast in CSSISpaceWeatherDataLoader.
      </action>
      <action dev="bryan" type="add" issue="941">
        Added RTCM orbit and clock messages for GPS, GLONASS, and Galileo.
      </action>
      <action dev="luc" type="fix" issue="1002">
        Added adapters in both directions between ExtendedPVCoordinatesProvider and Frame.
      </action>
      <action dev="luc" type="fix" issue="997">
        Fixed longitude crossing detection in stepless propagators.
      </action>
      <action dev="alfe" type="add" issue="995">
        Added attitude provider: BdotPointing.
      </action>
      <action dev="luc" type="fix" issue="994">
        Fixed typo in method name OcmData.getTrajectoryBlocks().
      </action>
      <action dev="luc" type="fix" issue="992">
        Make several OCM sub-components constructors public to allow building an OCM from scratch.
      </action>
      <action dev="bryan" type="add" issue="931">
        Added Zeis model for DSST J2-squared second order terms.
      </action>
      <action dev="vincent" type="add" issue="981">
        Added ability to consider LOFType as pseudo-inertial frame.
      </action>
    </release>
    <release version="11.3.3" date="2023-06-30"
             description="Version 11.3.3 is a patch release of Orekit.
             It fixes several issues related to the semi-analytical propagation using DSST model.
             Specifically, it fixes the propagation using 3x3 geopotential terms. It also fixes
             the osculating propagation using luni-solar perturbation. Finally, it fixes a performance
             issue in tesseral terms when high order values are used.">
      <action dev="maxime" type="fix" issue="1106">
        Improved performances for (Field)DSSTPropagatorTest.
      </action>
      <action dev="maxime" type="fix" issue="672">
        Fixed DSST tesseral force model short period terms update when order of gravity potential is lower or equal to 3.
      </action>
      <action dev="maxime" type="fix" issue="1098">
        Fixed DSST osculating performance issues with high degree and order of geopotential.
      </action>
      <action dev="bryan" type="fix" issue="1100">
        Fixed thread safety issue in CoefficientFactory.
      </action>
      <action dev="bryan" type="fix" issue="1029">
        Fixed crash of DSST during propagation with osculating and 3rd body.
      </action>
    </release>
    <release version="11.3.2" date="2023-02-17"
             description="Version 11.3.2 is a patch release of Orekit.
             It fixes issues related to the measurement covariance used by the Unscented Kalman Filter,
             the theoritical evaluation of angulare Ra-Dec measurements, the epoch used for Glonass
             navigation messages, and the numerical accuracy of the shiftedBy method of cartesian orbits.
             Finally, it includes some improvements in the class documentation">
      <action dev="Jonathan Hood" type="fix" issue="1033">
        Fixed GLONASS parser to set ToC and Date directly to ingested date instead of rounded GPS date.
      </action>
      <action dev="andrewsgoetz" type="fix" issue="1015">
        Fixed numerical issue in CartesianOrbit#shiftedBy().
      </action>
      <action dev="bryan" type="fix" issue="1034" due-to="Dimuthu Jayasingha">
        Fixed convergence of unscented kalman filter by using measurement covariance.
      </action>
      <action dev="bryan" type="add" issue="984">
        Added missing Onsala Space Observatory BLQ file formats.
      </action>
      <action dev="bryan" type="fix" issue="1032">
        Fixed ambiguous propagation type for numerical orbit propagators.
      </action>
      <action dev="bryan" type="fix" issue="977">
        Removed reference to old Orekit mailing list in LocalOrbitalFrame.
      </action>
      <action dev="serrof" type="fix" issue="1026">
        Fixed theoretical evaluation of AngularRaDec when the reference frame is not Earth-centered.
      </action>
      <action dev="serrof" type="fix" issue="980">
        Fixed wrong wrapper in deprecated KeplerianOrbit's and FieldKeplerianOrbit's methods for anomaly conversions.
      </action>
      <action dev="bryan" type="update" issue="1018">
        Improved documentation of glonass propagators.
      </action>
      <action dev="pascal" type="fix" issue="996">
        Fixed HolmesFeatherstoneAttractionModel error with a degree 0 gravity field.
      </action>
    </release>
    <release version="11.3.1" date="2022-12-24"
             description="Version 11.3.1 is a patch release of Orekit.
             It fixes an issue related to the parsing of dates in the Rinex navigation files.
             It also fixes discontinuity issues in the Brouwer-Lyddane orbit propagator.
             Finally, it includes some improvements in the class documentation">
      <action dev="luc" type="fix" issue="1012">
        Fixed JavaDoc in IsotropicRadiationClassicalConvention class.
      </action>
      <action dev="luc" type="fix" issue="1009">
        Fixed week number parsing in Rinex Navigation files.
      </action>
      <action dev="jvalet" type="fix" issue="966">
        Fixed discontinuity issues in Brouwer-Lyddane orbit propagator.
      </action>
      <action dev="vincent" type="update" issue="978">
        Improved documentation of StateCovariance class.
      </action>
    </release>
    <release version="11.3" date="2022-10-25"
             description="Version 11.3 is a minor release of Orekit.
             It includes both new features and bug fixes. New features introduced in 11.3 are:
             the unscented Kalman filter (numerical version), the semi-analytical unscented Kalman filter (DSST version),
             a new PVCoordinatesProvider modelling waypoints on an ellipsoid following a loxodrome (commonly, a rhumb line),
             a new method to compute hyperbolic anomaly based on Gooding and Odell algorithm,
             a new built-in additional state for covariance propagation (linear method based on the state transition matrix computation),
             with a new state covariance object allowing covariance transformation between frames and orbit types,
             the extrapolation of the state covariance matrix using a Keplerian model,
             a new ExtremumApproachDetector for close encounter computation,
             the migration of all JUnit tests from JUnit 4 to JUnit 5,
             the ability to estimate measurement parameters (station position or clock biases) from an ephemeris,
             new methods to convert from/to Orekit frames and CCSDS frames,
             improvements of CCSDS CDM (Collision Data Message) parsers,
             improvements in date handling and aggregate bounded propagators,
             several bug fixes and documentation improvements.
             See the list below for a full description of the changes.">
      <action dev="bryan" type="add" issue="972">
        Added shiftedBy method for covariance matrix.
      </action>
      <action dev="bryan" type="add" issue="971">
        Added new class to handle covariance matrix.
      </action>
      <action dev="luc" type="fix" issue="974">
        Use Véronique Dehant table for station displacements due to tides.
      </action>
      <action dev="luc" type="fix" issue="973">
        Avoid losing last measurements in Kalman filter.
      </action>
      <action dev="gc" type="add" issue="940">
        Accept new fields in CCSDS CDM files.
      </action>
      <action dev="vincent" type="add" issue="964">
        Added covariance transformation between local orbital frames.
      </action>
      <action dev="andrewsgoetz" type="fix" issue="951">
        Moved Keplerian anomaly conversion methods to KeplerianAnomalyUtility
        and FieldKeplerianAnomalyUtility, deprecating the methods in
        KeplerianOrbit and FieldKeplerianOrbit. Incorporated Gooding and Odell
        algorithm for solving the hyperbolic Kepler equation.
      </action>
      <action dev="gaetanpierre" type="add" issue="961">
        Added Unscented Semi-analytical Kalman Estimator.
      </action>
      <action dev="gaetanpierre" type="add" issue="960">
        Added Unscented Kalman Estimator.
      </action>
      <action dev="maxime" type="fix" issue="967">
        Fixed documentation in BulletinAFilesLoader.
      </action>
      <action dev="serrof" type="fix" issue="963">
        Fixed rejection of irregular TDM PATH field.
      </action>
      <action dev="bryan" type="update" issue="726">
        Added ephemeris based estimation.
      </action>
      <action dev="maxime" type="update" issue="955">
        Added method to get measurement types.
      </action>
      <action dev="gc" type="fix" issue="943">
        Improved AbsoluteDate.equals method with management of past and future infinity.
      </action>
      <action dev="bryan" type="add" issue="901">
        Added additional state provider for covariance matrix propagation.
      </action>
      <action dev="vincent" type="update" issue="956">
        Migrated all tests from JUnit4 to JUnit5.
      </action>
      <action dev="vincent" type="add" issue="953">
        Added method to convert to/from an Orekit frame and a CCSDS Frame.
      </action>
      <action dev="vincent" type="add" issue="952">
        Added ExtremumApproachEventDetector.
      </action>
      <action dev="evan" type="add">
        Added constructor to AggregateBoundedPropagator for more control over which
        propagator is used.
      </action>
      <action dev="greyskyy" type="add">
        Added waypoint interpolation of PVCoordinatesProvider.
      </action>
      <action dev="evan" type="add" issue="954">
        Added method to round DateTimeComponents for custom formatting.
      </action>
    </release>
    <release version="11.2.1" date="2022-08-01"
             description="Version 11.2.1 is a patch release of Orekit.
             It fixes issues related to the parsing and writing of CCSDS CDM files.
             It also fixes issues related to date management.
             Finally it includes some improvements in the class documentation">
      <action dev="gc" type="fix" issue="945">
        Fixed documentation issue, RTNCovariance constructor initializes the covariance matrix with NaN.
      </action>
      <action dev="gc" type="fix" issue="944">
        Fixed wrong parsing of Area_DRG and Area_SRP from CDM.
      </action>
      <action dev="gc" type="fix" issue="942">
        Fixed N/A value not recognized for field MANEUVERABLE when parsing CDMs.
      </action>
      <action dev="luc" type="fix" issue="939">
        Fixed negative offset when shifting an AbsoluteDate.
      </action>
      <action dev="luc" type="fix" issue="935">
        Fixed internal error on DateEvent capture events in v11.1.2.
      </action>
    </release>
    <release version="11.2" date="2022-06-20"
             description="Version 11.2 is a minor release of Orekit.
             It includes both new features and bug fixes. New features introduced
             in 11.2 are: the Hatch filter for GNSS measurements smoothing, the parsing
             and writing of CCSDS CDM in both KVN and XML formats, the parsing of SOLFSMY
             and DTC data for JB2008 atmospheric model, the parsing of EOP in Sinex
             files, new measurements for orbit determination: TDOA, bi-static range and
             range rate, support for ITRF 2020 version, the computation of mean orbital
             parameters in the sense of Eckstein-Hechler or Brouwer-Lyddane models. It
             also includes an update of the CCSDS ODM format to latest draft version and an
             improvement of the frame transformation.
             See the list below for a full description of the changes.">
      <action dev="bryan" type="update">
        Added possibility to custom analytical mean parameters conversion.
      </action>
      <action dev="louis" type="add" issue="666">
        Added Hatch filters for smoothing of GNSS measurements.
      </action>
      <action dev="bryan" type="update" issue="895">
        Allowed parsing of SP3 files without EOF key.
      </action>
      <action dev="gc" type="add" issue="790">
        Added writing of velocity record in CPF file writers.
      </action>
      <action dev="bryan" type="update" issue="804">
        Added support for loading EOP from Sinex files.
      </action>
      <action dev="luc" type="fix" issue="936">
        Raised a too stringent convergence threshold in Eackstein-Hechler model.
      </action>
      <action dev="bryan" type="add" issue="932">
        Added a way to compute mean parameters in Brouwer-Lyddane model.
      </action>
      <action dev="markrutten" type="add" issue="922">
        Added bistatic range measurement.
      </action>
      <action dev="luc" type="add" issue="933">
        Added a way to compute mean parameters in Eckstein-Hechler model.
      </action>
      <action dev="luc" type="update" issue="934">
        Updated CCSDS ODM to latest draft version (pink book).
      </action>
      <action dev="luc" type="fix" issue="930">
        Prevents zero max check intervals in maneuvers triggers detectors.
      </action>
      <action dev="luc" type="add">
        Added detection of non-positive max check interval and threshold.
      </action>
      <action dev="luc" type="add" issue="929">
        Allow additional derivatives providers to update main state derivatives.
      </action>
      <action dev="luc" type="fix" issue="928">
        Fixed indexing error when estimating a subset of orbital parameters.
      </action>
      <action dev="luc" type="update" issue="925">
        Don't loose additional derivatives when generating ephemeris.
      </action>
      <action dev="gc" type="fix" issue="889">
        Fixed unexpected behavior of two tests in OrekitMessagesTest.
      </action>
      <action dev="mvanel" type="add" issue="777">
        Added support for parsing and writing CDM files in both KVN and XML formats.
      </action>
      <action dev="luc" type="add" issue="918">
        Added support for ITRF-2020.
      </action>
      <action dev="pascal" type="add" issue="911">
        Added TDOA and bistatic range rate measurements.
      </action>
      <action dev="bryan" type="add" issue="900">
        Added init method in {Field}AdditionalStateProvider.
      </action>
      <action dev="louis" type="add" issue="888">
        Added J2-contribution for relativistic clock correction.
      </action>
      <action dev="evan" type="update">
        Allow creating Geoid without default data context.
      </action>
      <action dev="louis" type="add" issue="759">
        Added data loaders for Space Environment's JB2008 data.
      </action>
      <action dev="bryan" type="add" issue="898">
        Added static method to create a BodyFacade from a CenterName.
      </action>
      <action dev="evan" type="update" issue="903">
        Added Frame.getStaticTransformTo(...) and supporting methods to improve
        performance.
      </action>
    </release>
    <release version="11.1.2" date="2022-04-27"
             description="Version 11.1.2 is a patch release of Orekit.
             It fixes issues related to the parsing and writing of CCSDS and ILRS files.
             It also fixes issues in ECOM2 solar radiation pressure model, event bracketing,
             ephemeris generation, and NTW local orbital frame.
             Finally it includes some improvements in the class documentation">
      <action dev="luc" type="fix" issue="917">
        Fixed missing tags in XML generation by EphemerisWriter.
      </action>
      <action dev="louis" type="fix" issue="886">
        Fixed rollover in CRD parser.
      </action>
      <action dev="louis" type="fix" issue="786">
        Fixed NaNs when constructing Keplerian orbit from PV
        computed from KeplerianOrbit.
      </action>
      <action dev="louis" type="fix" issue="826">
        Fixed ephemeris generation using PropagatorParallelizer.
      </action>
      <action dev="luc" type="fix" issue="921">
        Fixed event bracketing problem induced by numerical noise at end of search interval.
      </action>
      <action dev="luc" type="fix" issue="919">
        Fixed ephemeris generation with several derivatives providers.
      </action>
      <action dev="maxime" type="fix" issue="909">
        Fixed wrong implementation of NTW LOF frame.
      </action>
      <action dev="bryan" type="fix" issue="910">
        Fixed eD and eY equation in ECOM2 model.
      </action>
      <action dev="pascal" type="fix" issue="908">
        Fixed unmanaged comment in OMM.
      </action>
      <action dev="pascal" type="fix" issue="906">
        Fixed unmanaged units in OMM.
      </action>
      <action dev="evan" type="fix" issue="882">
        Fix StreamingOemWriter in ITRF and without optional fields.
      </action>
      <action dev="evan" type="fix" issue="912">
        Fix StreamingOemWriter without acceleration.
      </action>
      <action dev="luc" type="fix" issue="184">
        Fixed non-bracketing issue when RESET_STATE slightly moves an event at the start
        of a step and another regular event happens in the first half of the same step
      </action>
    </release>
    <release version="11.1.1" date="2022-03-17"
             description="Version 11.1.1 is a patch release of Orekit.
             It fixes issues related to the parsing of SP3 and Rinex files. It also takes
             additional derivatives into account in {Field}SpacecraftState.shiftedBy method.
             Finally it includes some improvements in the class documentation">
      <action dev="lars" type="add" issue="896">
        Added Git configuration instructions in contributing guide.
      </action>
      <action dev="lars" type="fix" issue="897">
        Corrected wrong path in release guide.
      </action>
      <action dev="bryan" type="fix" issue="894">
        Fixed dead link in contributing guidelines.
      </action>
      <action dev="bryan" type="fix" issue="698">
        Added missing BDS-3 signal for Rinex 3.04.
      </action>
      <action dev="bryan" type="fixed" issue="892">
        Removed check of not supported keys in RinexLoader.
      </action>
      <action dev="lirw1984" type="update" issue="895">
        Enhanced parsing of SP3 files.
      </action>
      <action dev="luc" type="add" issue="902">
        Take additional derivatives into account in {Field}SpacecraftState.shiftedBy.
      </action>
    </release>
    <release version="11.1" date="2022-02-14"
             description="Version 11.1 is a minor release of Orekit.
             It includes both new features and bug fixes. New features introduced
             in 11.1 are: the estimation of maneuver start/stop time, the Brouwer-Lyddane
             orbit propagation model with Warren Phipps’ correction for the critical
             inclination of 63.4° and the perturbative acceleration due to atmospheric
             drag, the Extended Semi-analytical Kalman Filter, a new API for
             State Transition Matrix and Jacobian matrices computation, orbit
             determination  using analytical propagation models, parsing of ICGEM V2.0 format.
             This release includes important fixes in CCSDS files, TimeSpanMap, and
             display of dates. See the list below for a full description of the changes.">
      <action dev="luc" type="fix" issue="722">
        Prefer values from Bulletin B rather than Bulletin A if both are present
        in rapid data column format. This handling of priority was already in
        place for XML file, but not for column format.
      </action>
      <action dev="luc" type="fix" issue="448">
        Added support for ICGEM V2.0 format for piecewise gravity fields
        that contain discontinuities around major earthquakes, like
        Eigen 6S4 V2.
      </action>
      <action dev="andrewsgoetz" type="add">
        Added Automatic-Module-Name "org.orekit" to JAR manifest to improve usability
        of Orekit by modular Java projects.
      </action>
      <action dev="julie,bryan,maxime" type="add" issue="823">
        Added the Extended Semi-analytical Kalman Filter.
      </action>
      <action dev="luc" type="fix" issue="875">
        Allow empty comments in CCSDS messages
      </action>
      <action dev="luc" type="fix" issue="884">
        Deprecated TimeSpanMap.getTransitions()
      </action>
      <action dev="luc" type="fix" issue="832,885">
        Allow to enter the same transition date in TimeSpanMap several times
      </action>
      <action dev="luc" type="fix" issue="833">
        Added a way to erase all earlier/later transitions when adding an entry
        and added addValidBetween to TimeSpanMap.
      </action>
      <action dev="bryan" type="add">
        Added a new and simpler API for State Transition Matrix and Jacobian
        matrix computation for analytical orbit propagators.
      </action>
      <action dev="bryan" type="fix" issue="878">
        Fixed writing of ITRF frames before 2000 when generating CCSDS files.
      </action>
      <action dev="luc" type="fix" issue="836">
        Use the orbit normalization feature to reduce discontinuities across impulsive maneuvers.
      </action>
      <action dev="luc" type="add">
        Added an orbit normalization feature.
      </action>
      <action dev="evan" type="add" issue="881">
        Add AbsoluteDate.toStringWithoutUtcOffset(TimeScale, int) and
        DateTimeComponents.toStringWithoutUtcOffset(int, int) to emulate
        AbsoluteDate.toString() from Orekit 10.
      </action>
      <action dev="evan" type="fix" issue="880">
        Fix UTC offset in DateTimeComponents.toString(int, int)
      </action>
      <action dev="luc" type="fix" issue="849">
        Added detector to FieldEventHandler.init arguments list.
      </action>
      <action dev="luc" type="fix" issue="837">
        Added getters for raw detectors in event shifter, slope filter and predicate filter.
      </action>
      <action dev="bryan" type="fix" issue="874">
        Fixed initialization of maneuver trigger events when using EventBasedManeuverTriggers.
      </action>
      <action dev="luc" type="fix" issue="872">
        Fixed multiple detection of events when using propagate(start, target) with
        integration-based propagators.
      </action>
      <action dev="bryan" type="add" issue="871">
        Added atmospheric drag effect for Brouwer-Lyddane model.
      </action>
      <action dev="bryan" type="add" issue="869">
        Allowed Brouwer-Lyddane model to work for the critical inclination.
      </action>
      <action dev="bryan" type="fix" issue="867">
        Fixed handling of multiple historical eccentricities for a same station.
      </action>
      <action dev="bryan" type="fix" issue="868">
        Fixed writing of whitespace characters in CPF writer.
      </action>
      <action dev="bryan" type="fix" issue="864">
        Fixed BStar estimation in TLE-based orbit determination.
      </action>
      <action dev="mvanel" type="add" issue="653">
        Added Brouwer-Lyddane orbit propagator.
      </action>
      <action dev="luc" type="add" issue="865">
        Added derivatives with respect to maneuvers start/stop dates
        or median date/duration.
      </action>
      <action dev="luc" type="add" >
        Added observers for maneuvers triggers.
      </action>
      <action dev="luc" type="fix" issue="853">
        Added field-based init method in ForceModel and DSSTForceModel.
      </action>
      <action dev="luc" type="fix" >
        Added ParameterDrivenDateIntervalDetector and FieldParameterDrivenDateIntervalDetector.
      </action>
      <action dev="luc" type="add" >
        Added DateDriver to drive dates using a ParameterDriver.
      </action>
      <action dev="luc" type="fix" issue="848">
        Allow backward propagation in EventBasedManeuverTriggers.
      </action>
      <action dev="luc" type="add" >
        Added IntervalEventTrigger and StartStopEventsTrigger to streamline
        several ways to trigger maneuvers.
      </action>
      <action dev="luc" type="add" >
        When propagating with integrated additional equations, the generated
        spacecraft states now also contain both state and derivatives
        managed by the equations.
      </action>
      <action dev="luc" type="add" >
        Replaced AdditionalEquations by AdditionalDerivativesProvider with
        support for dimension retrieval and yield feature between providers.
      </action>
      <action dev="luc" type="add" issue="856">
        Added a new and simpler API for State Transition Matrix and Jacobian
        matrix computation. This new API is for now only used with NumericalPropagator
        and DSSTPropagator (both in batch least squares and in Kalman filter), but it
        is expected to be generalized to analytical propagators as well when it is
        stabilized.
      </action>
      <action dev="luc" type="add" >
        Added DoubleArrayDictionary and FieldArrayDictionary as replacements
        for HashMap when the number of keys is very small (such as in spacecraft
        states).
      </action>
      <action dev="luc" type="add">
        Manage dependencies between additional states in propagators using a yield
        feature between providers.
      </action>
      <action dev="luc" type="add" >
        SpacecraftState now handle derivatives of additional states.
      </action>
      <action dev="luc" type="add" issue="862">
        PropagatorParallelizer now preserves existing step handlers in the propagators it runs.
      </action>
      <action dev="ShippingEnjoyer" type="add">
        Get rid of StringBuffer for logging without unnecessary synchronization (bias-locking disabled at jdk18)
      </action>
    </release>
    <release version="11.0.2" date="2021-11-24"
             description="Version 11.0.2 is a patch release of Orekit.
             It fixes an important issue related to the handling of indexes
             when building the state transition matrix in multi satellites
             orbit determination. It also fixes bugs in TLE and CRD files.
             Finally it includes an update of the release guide.">
      <action dev="bryan" type="fix" issue="859" due-to="Emmanuel Papanagiotou">
        Allowed custom setting of state to TLE conversion in propagator builder.
      </action>
      <action dev="bryan" type="fix" issue="847">
        Fixed handling of comments in CRD files.
      </action>
      <action dev="bryan" type="fix" issue="851">
        Fixed deserialization of TLE caused by the bStarParameterDriver.
      </action>
      <action dev="bryan" type="fix" issue="850">
        Fixed indexes when build state transition matrix for multi sat Kalman.
      </action>
      <action dev="sdinot" type="update">
        Updated the release guide to remove actions that are no longer required.
      </action>
    </release>
    <release version="11.0.1" date="2021-10-22"
             description="Version 11.0.1 is a patch release of Orekit.
             It fixes an important issue related to the calculation of the relativistic
             clock correction for GNSS measurements. It also fixes bugs in OEM and CPF
             files writing. Finally it includes some improvements in the class documentation">
      <action dev="bryan" type="fix" issue="846">
        Fixed wrong computation of relativistic clock correction for GNSS measurements.
      </action>
      <action dev="bryan" type="fix" issue="845">
        Fixed parsing of Rinex clock files.
      </action>
      <action dev="bryan" type="fix" issue="844">
        Fixed null pointer exception when constructing CPF from coordinates.
      </action>
      <action dev="bryan" type="update" issue="843">
        Improved documentation of solar radiation pressure class to include
        additional information about osculating bodies.
      </action>
      <action dev="sdinot" type="update" issue="842">
        Used the latest version of Maven available in RedHat 8.
      </action>
      <action dev="pascal" type="fix" issue="839">
        Fixed handling of time system in OemWriter.
      </action>
      <action dev="bryan" type="update" issue="838" due-to="Kendra Hale">
        Improved documentation of ImpulseManeuver class.
      </action>
    </release>
    <release version="11.0" date="2021-09-20"
             description="Orekit 11.0 is a major new release.
             It includes both new features and bug fixes. New features introduced
             in 11.0 are: orbit determination using SGP4/SDP4 models, a sequential
             batch least squares estimator using initial covariance and state vector,
             writer and parser for all CCSDS Navigation Data Messages in both KVN
             and XML formats, version 2 of CCSDS Tracking Data Messages, version 3
             of CCSDS Orbit Data Messages, support for Rinex navigation files,
             support for IGS clock correction files, support for IGS real time
             data including both SSR and RTCM messages, NTrip protocole, eclipses
             by Moon in solar radiation pressure force, a new API for analytical
             GNSS orbit propagators, removal of propagation modes, possibility
             to add several step handlers for the same orbit propagation, a new
             event detector for angular separation as seen from the spacecraft.
             See the list below for a full description of the changes.">
      <action dev="bryan" type="update" issue="766" due-to="Gowtham Sivaraman">
        Allowed setting of AttitudeProvider to the BoundedPropagator
        generated via propagation.
      </action>
      <action dev="bryan" type="fix" issue="835">
        Fixed format symbols for year, month, day in DateComponents#toString().
      </action>
      <action dev="thomas" type="fix" issue="668">
        Added a new event detector for angular separation as seen from the spacecraft.
      </action>
      <action dev="maxime" type="fix" issue="829">
        Fixed DataSourceTest.testFileName for Windows users.
      </action>
      <action dev="bryan" type="fix" issue="818">
        Use observed solar flux instead of adjusted in DTM2000 model.
      </action>
      <action dev="evan" type="fix" issue="798">
        Allow DSST event detection when propagating backwards.
      </action>
      <action dev="bryan" type="fix" issue="717" due-to="evan">
        Fixed DSST orbit determination when propagating backwards.
      </action>
      <action dev="evan" type="remove" issue="586">
        Remove InertialProvider.EME2000_ALIGNED, Propagator.DEFAULT_LAW. Use
        InertialProvider.of(Frame).
      </action>
      <action dev="evan" type="update" issue="586">
        Change default attitude provider to be aligned with propagation frame for all
        analytic propagators and GLONASS propagator. Backward incompatible.
      </action>
      <action dev="evan" type="update" issue="586">
        Improve performance of IntertialProvider(Frame)
      </action>
      <action dev="anne-laure" type="update" issue="797">
        Add information if a detector failed during propagation
      </action>
      <action dev="bryan" type="fix" issue="788" due-to="luc">
        Fixed missing call to setMuCreated() in OemParser.
      </action>
      <action dev="evan" type="update" issue="618">
        Fix supportedNames matching in ClasspathCrawler. Backwards incompatible.
      </action>
      <action dev="bryan" type="fix" issue="828">
        Fixed missing file types in SP3Parser.
      </action>
      <action dev="bryan" type="fix" issue="827">
        Fixed time system used in SP3 files.
      </action>
      <action dev="evan" type="fix" issue="685">
        Fix AnalyticalPropagator RESET_STATE when new state is null.
      </action>
      <action dev="bryan" type="fix" issue="803">
        Fixed parsing of clock values in SP3 files.
      </action>
      <action dev="bryan" type="fix" issue="820">
        TLE Jacobians are now calculated in cartesian elements.
      </action>
      <action dev="evan" type="update" issue="825">
        Improve exception messages with two AbsoluteDates by including duration between
        them.
      </action>
      <action dev="evan" type="update" issue="637" due-to="Piotr">
        Add trailing "Z" to AbsoluteDate.toString() to indicate UTC.
        Backwards incompatible.
      </action>
      <action dev="evan" type="update" issue="825">
        In AbsoluteDate.toString() fallback to TAI when no leap seconds are loaded.
      </action>
      <action dev="evan" type="update" issue="591">
        Fix TimeComponents.toString(): correct ISO 8601 with UTC offset, rounding issues.
        Backwards incompatible.
      </action>
      <action dev="evan" type="update" issue="590">
        Fix DateTimeComponents.toString(): correct ISO 8601, leap second, rounding issues.
        Backwards incompatible.
      </action>
      <action dev="evan" type="update" issue="637" due-to="Piotr">
        Fix AbsoluteDate.toString(timeZone) and toString(minutesFromUtc) to include the
        UTC offset when it is zero.
      </action>
      <action dev="evan" type="add">
        Add DateTimeComponents.toString(...) method with correct rounding for user
        specified precision.
      </action>
      <action dev="bryan" type="update" issue="626">
        Used a separate Comparator for sorting integer least square solutions.
      </action>
      <action dev="bryan" type="update" issue="799">
        Used the field-specific value of π.
      </action>
      <action dev="evan" type="update" issue="830" due-to="skyrex">
        Remove step size limitations in analytic propagators. Backwards incompatible.
      </action>
      <action dev="evan" type="fix">
        Fix part of step passed to the step handler twice in analytic propagators with
        event handlers.
      </action>
      <action dev="bryan" type="fix" issue="795" due-to="guylaine">
        Fixed output of NRLMSISE00 for altitude at 32.5 km.
      </action>
      <action dev="luc" type="add" issue="821">
        Added support for CCSDS TDM V2.0.
      </action>
      <action dev="luc" type="add" issue="819">
        Allow data filtering upon loading to be used for explicit loading by applications.
      </action>
      <action dev="julie" type="add" issue="745">
        Added sequential batch least squares estimator.
      </action>
      <action dev="luc" type="add" issue="814" due-to="Valerian">
        Fixed additional states handling in ephemeris generated by analytical propagator.
      </action>
      <action dev="luc" type="add" issue="809">
        Dropped master/slave/ephemeris generation propagation modes, replaced by a
        versatile step handler multiplexer fulfilling all these needs
        simultaneously during a single propagation run
      </action>
      <action dev="luc" type="add" issue="812">
        Dropped master/slave terminology in turn-around and inter-satellite measurements.
      </action>
      <action dev="luc" type="add" issue="813">
        Fixed derivatives with respect to secondary station in turn-around modifiers.
      </action>
      <action dev="luc" type="add" issue="811">
        Allow on-the-fly add/remove/clean for step handlers.
      </action>
      <action dev="luc" type="add" issue="810">
        Merged multiplexers for fixed steps and variable steps.
      </action>
      <action dev="luc" type="fix" issue="808">
        Moved isLast argument in step handler handleStep method to a separate method.
      </action>
      <action dev="luc" type="fix" issue="807">
        Fixed scheduling between calls to step handlers and events handlers.
      </action>
      <action dev="luc" type="fix" issue="806">
        Added restrictStep method to FieldOrekitStepInterpolator interface.
      </action>
      <action dev="bryan" type="fix" issue="801">
        Added getter for meteorological data used in CRD data block.
      </action>
      <action dev="bryan" type="fix" issue="796">
        Fixed writing of line H2 in CPF file header.
      </action>
      <action dev="thomas" type="fix" issue="702">
        Added possibility to take in account several bodies while computing SRP perturbation.
      </action>
      <action dev="bryan" type="update" issue="793">
        Updated SP3File visibility to public.
      </action>
      <action dev="bryan" type="update" issue="784">
        Updated architecture of GNSS orbit propagators.
      </action>
      <action dev="bryan" type="update" issue="782">
        Updated error message of Orekit internal error exception.
      </action>
      <action dev="luc" type="add">
        Added support for reading and writing CCSDS NDM composite messages.
      </action>
      <action dev="afossa" type="fix" issue="781">
        Fixed parsing in buildLine2() method of FieldTLE.
      </action>
      <action dev="luc" type="fix" issue="776">
        Fixed associativity in units parsing.
      </action>
      <action dev="bryan" type="update" issue="773">
        TimeStampedFieldAngularCoordinates now implements FieldTimeStamped.
      </action>
      <action dev="bryan" type="update" issue="774">
        TimeStampedFieldPVCoordinates now implements FieldTimeStamped.
      </action>
      <action dev="nfialton" type="fix" issue="775">
        Fixed NullPointerException in FieldSpacecraftState when orbit is not defined.
      </action>
      <action dev="bryan" type="add" issue="763">
        Added support for RTCM ephemeris messages.
      </action>
      <action dev="bryan" type="add" issue="769">
        Added ionospheric model based on IM201 SSR message.
      </action>
      <action dev="bryan" type="add" issue="763">
        Added support for Ntrip protocol.
      </action>
      <action dev="bryan" type="add" issue="763">
        Added support for IGS SSR messages.
      </action>
      <action dev="afossa" type="fix" issue="772">
        Fixed computation of velocity derivative in FieldNumericalPropagator.Main.addKeplerContribution()
        with superGetOrbitType() == null.
      </action>
      <action dev="luc" type="add" >
        Added AccurateFormatter to output double numbers and dates
        with adaptive number of digits, preserving one ULP accuracy.
      </action>
      <action dev="luc" type="add" >
        Added a units converter.
      </action>
      <action dev="luc" type="update" >
        INCOMPATIBLE CHANGE! Now observations parsed from TDM files are in SI units.
      </action>
      <action dev="luc" type="update" issue="768">
        Allow parsing several variations of ITRF specifications (like itrf-97, ITRF2000, ITRF_2014…).
      </action>
      <action dev="luc" type="add" >
        Added a time scale for drifting on-board clocks.
      </action>
      <action dev="bryan" type="add" issue="523">
        Added support for RINEX 3.X navigation files.
      </action>
      <action dev="bryan" type="update" issue="691">
        Improved consistency between getParametersDrivers() method signatures.
      </action>
      <action dev="andrewsgoetz" type="add" issue="764">
        Added new method to UTCScale which exposes the raw UTC-TAI offset data.
      </action>
      <action dev="bryan" type="fix" issue="670">
        Fixed call to ForceModel.init() in AbstractGaussianContribution class.
      </action>
      <action dev="thomas" type="add" issue="712">
        Added IGS clock file support.
      </action>
      <action dev="bryan" type="update" issue="650">
        Methods computeMeanState() and computeOsculatingState()
        of FieldDSSTPropagator are now statics.
      </action>
      <action dev="bryan" type="update" issue="762">
        TabulatelofOffset now implements BoundedAttitudeProvider.
      </action>
      <action dev="luc" type="update" issue="761">
        TabulateProvider now implements BoundedAttitudeProvider.
      </action>
      <action dev="luc" type="fix" issue="760">
        Fixed reference frame in tabulated attitude provider.
      </action>
      <action dev="luc" type="update" >
        Renamed SINEXLoader into SinexLoader.
      </action>
      <action dev="luc" type="update" >
        Use DataSource in RinexLoader and SinexLoader.
      </action>
      <action dev="luc" type="update" >
        Renamed NamedData into DataSource.
      </action>
      <action dev="luc" type="add" issue="474">
        Added support for CCSDS ODM V3, with the new
        Orbit Comprehensive Message format.
      </action>
      <action dev="luc" type="update">
        Overhauled generic Ephemeris and AttitudeEphemeris writing.
      </action>
      <action dev="luc" type="update">
        Overhauled CCSDS messages handling, both parsing and writing.
      </action>
      <action dev="amir" type="fix" issue="746">
        Fixed combination of measurements using GNSS phase measurements.
      </action>
      <action dev="bryan" type="add" issue="756">
        Added new method signature in IodGooding using AngularRaDec measurement.
      </action>
      <action dev="thomas" type="fix" issue="688">
        Fixed ignored fields from TLE template in TLEPropagatorBuilder.
      </action>
      <action dev="thomas" type="fix" issue="372">
        Added TLE generation.
      </action>
      <action dev="bryan" type="fix" issue="624">
        Allowed dynamic station coordinates when calculating tropospheric delay.
      </action>
      <action dev="bryan" type="update" issue="755">
        Modified IodGooding constructor to be consistent with other IOD methods.
      </action>
      <action dev="bryan" type="add" issue="753">
        Added new method signature in IodLaplace using AngularRaDec measurement.
      </action>
      <action dev="bryan" type="add" issue="752">
        Added new method signature in IodLambert using Position measurement.
      </action>
      <action dev="bryan" type="add" issue="751">
        Added new method signature in IodGibbs using Position measurement.
      </action>
      <action dev="luc" type="fix" issue="749">
        Allow building PVCoordinates and AngularCoordinates (as well as their Field,
        Absolute and TimeStamped variations) to be build from UnivariateDerivative1
        and UnivariateDerivative2 in addition to DerivativeStructure.
      </action>
      <action dev="bryan" type="fix" issue="736">
        Fixed NullPointerException in DSSTTesseral Hansen object.
      </action>
      <action dev="bryan" type="update" issue="601">
        Changed getPVInPZ90() method to private.
      </action>
      <action dev="bryan" type="fix" issue="744">
        Fixed calculation of CR3BP constants.
      </action>
      <action dev="bryan" type="update" issue="743">
        Updated JUnit version to 4.13.1.
      </action>
    </release>
    <release version="10.3.1" date="2021-06-16"
             description="Version 10.3.1 is a patch release of Orekit.
             It fixes one critical bug that could cause potential infinite loops in tesselation
             in very rare cases due to numerical noise.">
      <action dev="luc" type="fix" issue="792">
        Fixed potential infinite loops in tesselation in very rare cases due to numerical noise.
      </action>
    </release>
    <release version="10.3" date="2020-12-21"
             description="Version 10.3 is a minor release of Orekit.
             It includes both new features and bug fixes. New features introduced
             in 10.3 are: relativistic clock correction for range, phase, and range rate
             measurements, piece wise models for empirical forces, one-way GNSS code
             and phase measurements, support for laser ranging data (both CPF and
             CRD formats), Lense-Thirring and De Sitter relativistic corrections to
             satellite acceleration, support for AGI leap second files, new interfaces
             for attitude ephemeris files, Knocke model for Earth's albedo and infrared,
             as well as several other new features. This release includes an important
             fix in DSST orbit determination allowing to used short period Jacobian
             during state transition matrix calculation. It also fixes issues in Kalman
             orbit determination and CCSDS ADM format. See the list below for a full
             description of the changes.">
      <action dev="bryan" type="update" issue="741">
        Updated Hipparchus version to 1.8 and updated code with new functionalities.
      </action>
      <action dev="bryan" type="add" issue="740">
        Added aggregator for bounded attitude providers.
      </action>
      <action dev="thomas" type="add" issue="8">
        Added Knocke's Earth rediffused radiation pressure force model.
      </action>
      <action dev="bryan" type="add" issue="739">
        Allowed initialization of attitude provider from attitude segment.
      </action>
      <action dev="raphael" type="add" issue="705">
        Allowed writing an AEM file from a list of SpacecraftStates.
      </action>
      <action dev="luc" type="add" issue="738">
        Added user-defined max iteration and convergence criterion in SecularAndHarmonic.
      </action>
      <action dev="luc" type="add" issue="737">
        Added loading of AGI LeapSecond.dat files.
      </action>
      <action dev="raphael" type="add" issue="686">
        Allowed user-defined format for ephemeris data lines in
        StreamingAemWriter, AEMWriter, StreamingOemWriter and OEMWriter.
      </action>
      <action dev="bryan" type="fix" issue="683">
        Updated building instructions.
      </action>
      <action dev="bryan" type="add" issue="734">
        Added getters for phase measurement ambiguity driver.
      </action>
      <action dev="bryan" type="fix" issue="696">
        Allowed to configure initial covariance for measurements in Kalman Filter.
      </action>
      <action dev="thomas, bryan" type="add" issue="709">
        Added clock drift contribution to range rate measurements.
      </action>
      <action dev="bryan" type="fix" issue="687">
        Fixed Javadoc of ElevationMask.
      </action>
      <action dev="raphael" type="fix" issue="711">
        Allowed definition of a default interpolation degree in both AEMParser and OEMParser.
      </action>
      <action dev="bryan" type="add" issue="733">
        Added Lense-Thirring and De Sitter relativistic effects.
      </action>
      <action dev="melanisti" type="fix" issue="725">
        Fixed missing measurement parameter in InterSatellitesRange measurement.
      </action>
      <action dev="bryan" type="add" issue="732">
        Added documentation for checkstyle configuration.
      </action>
      <action dev="thomas" type="fix" issue="730">
        Removed useless loop over an empty list
      </action>
      <action dev="luc" type="fix" issue="731">
        Fixed parsing of some ICGEM gravity fields files.
      </action>
      <action dev="raphael" type="fix" issue="720">
        Added support for measurements parameters in UnivariateProcessNoise
      </action>
      <action dev="luc" type="fix" issue="729">
        Fixed wrong handling of RESET-STATE in analytical propagators.
      </action>
      <action dev="luc" type="add" issue="728">
        Allow creating a node detector without an orbit.
      </action>
      <action dev="bryan" type="add" issue="671">
        Added support for laser ranging file formats.
      </action>
      <action dev="clement" type="fix" issue="724">
        Remove range checks in TLE constructor.
      </action>
      <action dev="bryan" type="fix" issue="723">
        Allowed AEM and OEM writers to write header comments.
      </action>
      <action dev="bryan" type="add" issue="719">
        Added one-way GNSS range and phase measurements for LEO satellite
        orbit determination applications.
      </action>
      <action dev="bryan" type="add" issue="716">
        Added piecewise empirical force model.
      </action>
      <action dev="bryan" type="add" >
        Considered a new implementation for empirical forces, to allow piecewise model.
      </action>
      <action dev="bryan" type="add" issue="703">
        Added inter-satellites phase measurement.
      </action>
      <action dev="bryan" type="fix" issue="695">
        Considered covariance matrix from Position measurement in Kalman estimator.
      </action>
      <action dev="bryan" type="fix" issue="718">
        Fixed orbital state used for short periodic Jacobian computation.
      </action>
      <action dev="bryan" type="add" issue="704">
        Allow using user specified velocity error for computing
        tolerance vectors for integrators.
      </action>
      <action dev="bryan" type="add" issue="714">
        Added frequency deviation for range-rate measurements.
      </action>
      <action dev="bryan" type="add" issue="715">
        Added relativistic clock correction for range, phase and
        inter-satellite range measurements.
      </action>
      <action dev="bryan" type="fix" issue="706">
        Fixed missing measurement parameter in inter-satellites range measurement.
      </action>
      <action dev="thomas" type="fix" issue="713">
        Fixed computation of DSST short period Jacobian.
      </action>
      <action dev="luc" type="fix" issue="699">
        Fixed missing measurement parameter in Phase measurement
      </action>
      <action dev="luc" type="fix" issue="701">
        Fixed wrong handling of propagation parameters by Kalman filter in multi-satellite
        context
      </action>
    </release>
    <release version="10.2" date="2020-07-14"
             description="Version 10.2 is a minor release of Orekit.
             It includes both new features and bug fixes. New features introduced
             in 10.2 are: support for CCSDS ADM files, modelling of trajectories
             around Lagrangian points using CR3BP model, a piece wise drag force model,
             a time span tropospheric estimated model, an estimated ionospheric model,
             an improved modelling of the GNSS phase measurement, several bug fixes
             for date functionnalities, a new organization of the maneuvers package,
             a configurable low thrust maneuver model based on detectors,
             support for CSSI space weather data, , as well as several other minor
             features and bug fixes. See the list below for a full description
             of the changes.">
      <action dev="bryan" type="fix" issue="661">
        Fixed visibility of WindUpFactory.
      </action>
      <action dev="bryan" type="update" >
        Increased visibility of setters in CCSDS ADM related classes.
      </action>
      <action dev="clement" type="add" issue="656">
        Added CssiSpaceWeatherLoader which provides three-hourly space weather
        data and implements DTM2000InputParameters and NRLMSISE00InputParameters
      </action>
      <action dev="maxime" type="update" issue="690">
        Increased visibility of setters in CCSDS OEM related classes.
      </action>
      <action dev="bryan" type="update" >
        Improved Orekit performance by using new Hipparchus' differentiation classes.
      </action>
      <action dev="bryan" type="update" issue="682">
        Changed visibility of OrbitType parameter drivers' names to public.
      </action>
      <action dev="evan" type="add" issue="684" due-to="Mikael">
        Fix infinite loop in event detection when a RESET_* event causes two other events
        to occur simultaneously and discontinuously.
      </action>
      <action dev="evan" type="add" issue="684">
        Add FieldFunctionalDetector.
      </action>
      <action dev="mikael" type="add">
        Added a configurable low thrust maneuver based on detectors.
      </action>
      <action dev="bryan" type="fix" issue="605">
        Added support for Rinex C0, L0, S0 and D0 observation types.
      </action>
      <action dev="bryan" type="fix" issue="641">
        Allow Pattern functionalities instead of String.replaceAll() and String.split().
      </action>
      <action dev="evan" type="fix" issue="658">
        Fix invalid hour when using TimeScale(double) or TimeScale(int, double) with a
        value in [86400, 86401]. Treat these values as indicating a leap second.
      </action>
      <action dev="evan" type="add" issue="677">
        Add AbsoluteDate.toStringRfc3339() and DateTimeComponents.toStringRfc3339().
      </action>
      <action dev="evan" type="fix" issue="681">
        Fix AbsoluteDate.getComponents(...) produces invalid times.
      </action>
      <action dev="evan" type="fix" issue="676">
        Fix AbsoluteDate.getComponents(utc) throws "non-existent time 23:59:61".
      </action>
      <action dev="bryan" type="fix" issue="651">
        Improved use of try with resources statement.
      </action>
      <action dev="bryan" type="fix" issue="679" due-to="luc, maxime">
        Improved testRetrogradeOrbit in CircularOrbit and KeplerianOrbit tests.
      </action>
      <action dev="bryan" type="fix" issue="680">
        Allowed ephemeris class to be used with absolute PV coordinates.
      </action>
      <action dev="bryan" type="fix" issue="674">
        Added an exception if eccentricity is negative for keplerian orbit.
      </action>
      <action dev="evan" type="fix" issue="667">
        Fix build on CentOS/RedHat 7.
      </action>
      <action dev="bryan" type="fix" issue="662">
        Fixed forgotten additional state in Ephemeris propagator.
      </action>
      <action dev="evan" type="update">
        Improve error message for TimeStampedCache by including requested date.
      </action>
      <action dev="bryan" type="fix" issue="663">
        Fixed initialization of the triggering event for ImpulseManeuver class.
      </action>
      <action dev="clement" type="fix" issue="664">
        Fix sign of RAAN and PA parameters in TLE constructor if negative, range check most other orbit parameters.
      </action>
      <action dev="bryan" type="add" issue="669">
        Added estimated ionospheric model.
      </action>
      <action dev="bryan" type="add" issue="645">
        Merged phase-measurement branch into develop.
      </action>
      <action dev="bryan" type="add" >
        Added a time span tropospheric estimated model.
      </action>
      <action dev="bryan" type="add" issue="646">
        Merged cr3bp branch into develop.
      </action>
      <action dev="bryan" type="add" issue="660">
        Improved exception handling in IODGibbs.
      </action>
      <action dev="bryan" type="add" issue="647">
        Improved package-info documentation.
      </action>
      <action dev="nick" type="update" >
        Upgrade maven-checkstyle-plugin to 3.1.1.
      </action>
      <action dev="bryan" type="add" issue="657">
        Added multiplexed Orekit fixed step handler.
      </action>
      <action dev="bryan" type="add" issue="655">
        Added support for CCSDS ADM files.
      </action>
      <action dev="maxime" type="add" issue="649">
        Added a piece wise drag force model: TimeSpanDragForce in forces package.
      </action>
      <action dev="yannick" type="fix" issue="654">
        Prevent divergence of Saastomoinen model pathDelay method at low elevation.
      </action>
      <action dev="bryan" type="fix" issue="542">
        Removed duplicated BUILDING.txt file.
      </action>
      <action dev="bryan" type="add" issue="504">
        Allowed Eckstein Hechler propagator to be initialized with a mean orbit.
      </action>
      <action dev="bryan" type="update" issue="644">
        Removed try and catch statements for ParameterDriver initialization.
      </action>
      <action dev="bryan" type="fix" issue="613">
        Allowed DSST propagation in osculating type with event detectors.
      </action>
    </release>
    <release version="10.1" date="2020-02-19"
             description="Version 10.1 is a minor release of Orekit.
             It includes both new features and bug fixes. New features introduced
             in 10.1 are: wind-up effect for phase measurement, NeQuick ionospheric model,
             support for Hatanaka compact RINEX format, methods for the combination
             of GNSS measurements, Laplace method for initial orbit determination,
             a new Field Of View package, comparison methods for absolute dates,
             a new multiplexed measurement, specialized propagators for GNSS constellation,
             default constructors for DSST force models, covariance matrices in OEM writer,
             a new data context implementation, connection with Gitlab CI, improved documentation,
             the migration of the tutorials to a separate sister project, as well as several other minor
             features and bug fixes. See the list below for a full description of the changes.">
      <action dev="ward" type="fix">
        Improve performance of loading CCSDS files.
      </action>
      <action dev="ward" type="fix" issue="639" due-to="qmor">
        In Ellipsoid.pointOnLimb(...) improved numerical stability by cancelling terms.
      </action>
      <action dev="maxime" type="fix" issue="639" due-to="qmor">
        Fixed pointOnLimb method in bodies.Ellipsoid class. Normalized equations should now avoid numerical issues.
      </action>
      <action dev="evan" type="fix" issue="627">
        Fix TimeScalesFactory.getGMST(conventions, simpleEop) always returning the same
        value.
      </action>
      <action dev="evan" type="fix" issue="636">
        Fix UT1 and Earth rotation during a leap second. Was off by 1 second.
      </action>
      <action dev="luc" type="fix" issue="635">
        Fixed inconsistency in constant thrust maneuver acceleration.
      </action>
      <action dev="evan" type="add" >
        Added an annotation and a compiler plugin that generates a warning
        when default context is used without being explicitly annotated.
      </action>
      <action dev="luc" type="fix" issue="632" due-to="Evan Ward">
        Fixed projection to ellipsoid at pole.
      </action>
      <action dev="evan,luc,yannick" type="add" issue="607">
        Add DataContext, a way to load separate sets of EOP, leap seconds, etc.
      </action>
      <action dev="luc" type="fix" issue="630">
        Improve performance of UnixCompressFilter.
      </action>
      <action dev="luc" type="fix" issue="631">
        Improve performance of HatanakaCompressFilter.
      </action>
      <action dev="evan" type="fix" issue="629">
        Improve performance of ZipJarCrawler.
      </action>
      <action dev="bryan" type="add" issue="625">
        Added default constructors for DSSTZonal and DSSTTesseral.
      </action>
      <action dev="bryan" type="add" issue="622">
        Added OrekitException for unknown number of frequencies in ANTEX files.
      </action>
      <action dev="bryan" type="add" issue="621">
        Added OrekitException in the case where IONEX header is corrupted.
      </action>
      <action dev="dylan" type="add" issue="359">
        Added a specific test for issue 359 in BatchLSEstimatorTest.
        The test verifies that a Newtonian attraction is known
        by both the propagator builder and the propagator when
        it is not added explicitly.
      </action>
      <action dev="dylan" type="add" issue="367">
        Added write of covariance matrices in OEMWriter.
      </action>
      <action dev="dylan" type="fix" issue="619">
        Fixed origin transform in CcsdsModifierFrame.
      </action>
      <action dev="bryan" type="add" issue="611">
        Added SBAS orbit propagator.
      </action>
      <action dev="bryan" type="fix" issue="617">
        Fixed null pointer exception in MultiplexedMeasurement.
      </action>
      <action dev="luc" type="fix" issue="575">
        Allow users to provide custom convergence checkers for
        batch least squares orbit determination.
      </action>
      <action dev="luc" type="add" issue="614">
        Added multiplexed measurements.
      </action>
      <action dev="luc" type="fix" issue="616">
        Fixed missed changes updates in ParameterDriversList embedding
        other ParameterDriversList instances.
      </action>
      <action dev="luc" type="update">
        Moved tutorials to a separate sister project.
      </action>
      <action dev="bryan" type="add" due-to="Shiva Iyer">
        Added Laplace method for initial orbit determination.
      </action>
      <action dev="bryan" type="fix" issue="612">
        Fixed DSST orbit determination tutorial.
      </action>
      <action dev="bryan" type="add" issue="610">
        Added IRNSS orbit propagator.
      </action>
      <action dev="bryan" type="add" issue="608">
        Added support for RINEX 3.04 files.
      </action>
      <action dev="gabb" type="fix" issue="533">
        Fixed bugs in the derivatives computation in IodGooding.
        Fixed bugs in IodLambert when there's more than an half revolution
        between start and final position.
      </action>
      <action dev="bryan" type="fix" issue="604">
        Fixed parsing of compact RINEX files with wrong key in header
        produced by some Septentrio receivers.
      </action>
      <action dev="luc" type="fix" issue="603">
        Fixed parsing of compact RINEX files with missing types in header
        produced by some Septentrio receivers.
      </action>
      <action dev="evan" type="fix" issue="589">
        Improve performance of AggregateBoundedPropagator by factor of 2.
      </action>
      <action dev="luc" type="fix" issue="600">
        Fixed parsing of compact RINEX files with many observation types.
      </action>
      <action dev="bryan" type="fix">
        Fixed poor design of GLONASS numerical propagator.
      </action>
      <action dev="luc" type="fix" issue="599">
        Fixed an issue in projection to flat ellipse.
      </action>
      <action dev="bryan" type="fix" issue="598">
        Added lazily addition of Newtonian attraction to the DSST and
        numerical propagator builders.
      </action>
      <action dev="luc" type="add" issue="595">
        Added EllipticalFieldOfView (with two different ways to define the
        ellipticity constraint) that can be used in FieldOfViewDetector,
        GroundFieldOfViewDetector and FootprintOverlapDetector.
      </action>
      <action dev="luc" type="add">
        Fields of view with regular polygonal shape can now be built either
        based on a defining cone inside the Fov and touching it at edges
        middle points, or based on a defining cone outside the Fov and touching
        it at vertices.
      </action>
      <action dev="luc" type="add" issue="594">
        Added CircularFieldOfView that can be used in FieldOfViewDetector,
        GroundFieldOfViewDetector and FootprintOverlapDetector.
      </action>
      <action dev="luc" type="add">
        Set up a general hierarchy for Field Of View with various shapes. At
        start, it includes DoubleDihedraFieldOfView and PolygonalFieldOfView.
      </action>
      <action dev="luc" type="add" issue="592">
        Added FilesListCrawler to load files from an explicit list.
      </action>
      <action dev="evan" type="fix" issue="583">
        Fix AbsoluteDate.compareTo() for future/past infinity.
      </action>
      <action dev="luc" type="fix" issue="588">
        Fixed wrong handling of spacecraft states in multi-satellites orbit determination
        and multi-satellite measurements generation.
      </action>
      <action dev="bryan" type="fix" issue="585">
        Improved contributing guide.
      </action>
      <action dev="petrus" type="fix" issue="570">
        Make FieldOfView.getFootprint public.
      </action>
      <action dev="bryan" type="add">
        Added combination of measurements.
      </action>
      <action dev="bryan" type="fix">
        Fix values of GPS C2D, L2D, D2D and S2D frequencies.
      </action>
      <action dev="bryan" type="add">
        Add Nequick ionospheric model.
      </action>
      <action dev="luc" type="fix" issue="581">
        Fixed spurious empty line insertion during Rinex 2 decompression
        when the number of observations per satellite is a multiple of 5
      </action>
      <action dev="luc" type="fix" issue="580">
        Fixed decompression of very small negative values in Hatanaka
        Compact RINEX format.
      </action>
      <action dev="luc" type="fix" issue="578">
        Orbit determination tutorials (and tests too) now supports compressed
        measurement files (gzip, Unix compress, Hatanaka Compact RINEX).
      </action>
      <action dev="luc" type="fix" issue="579">
        Handle properly special events flags in Hatanaka Compact RINEX format.
      </action>
      <action dev="luc" type="fix" issue="483">
        Reset additional state changed by event handlers and not managed by any
        additional state providers.
      </action>
      <action dev="luc" type="add" issue="472">
        Added support for Hatanaka Compact RINEX format.
      </action>
      <action dev="luc" type="fix" issue="574">
        Cope with input stream readers that keep asking for new bytes after end
        of Unix compressed files has been reached.
      </action>
      <action dev="luc" type="fix" issue="573">
        Added detection of some corrupted Unix-compressed files.
      </action>
      <action dev="bryan" type="fix" issue="572">
        Fixed the Saastamoinen model when station altitude is bigger than 5000.0 meters.
      </action>
      <action dev="luc" type="fix" issue="568">
        Fixed too fast step increase in a bracketing attempt.
      </action>
      <action dev="luc" type="add">
        Added phase measurement builder.
      </action>
      <action dev="luc" type="add">
        Added getWavelength in GNSS Frequency.
      </action>
    </release>
    <release version="10.0" date="2019-06-24"
             description="Orekit 10.0 is a major new release. It includes DSST OD,
             propagation in non-inertial frames, specialized propagators for GNSS
             constellations, a new ionospheric model, modeling for phase measurements, the
             LAMBDA method for phase ambiguity resolution, Shapiro effect for range
             measurements, improved documentation, as well as several other new features
             and bug fixes. This release fixes a security denial of service bug regarding
             itrf-versions.conf present since Orekit 9.2. Some APIs have incompatibly
             changed since the 9.X series including the format of itrf-versions.conf,
             removal of deprecated methods, reorganization of the models package, as well
             as updates to AbstractDetector, AbstractGNSSAttitudeProvider, DragSensitive,
             RadiationSensitive, and ZipJarCrawler. See the list below for a full
             description of the changes.">
      <action dev="evan" type="fix">
        Fix  name of GLONASS G2 frequency.
      </action>
      <action dev="luc" type="fix" >
        Fixed accuracy of dates conversions from java dates.
      </action>
      <action dev="evan" type="fix" issue="566">
        Make ITRFVersionLoader public.
      </action>
      <action dev="bryan" type="fix" issue="564">
        Fixed private argument of getLLimits() abstract method.
      </action>
      <action dev="bryan" type="fix" issue="565">
        Fixed static loading of UTC for GLONASS reference epoch.
      </action>
      <action dev="luc" type="fix" issue="547">
        Added a tile/sampling aiming direction that diverts singularity outside of a
        area of interest. This is mainly useful when sampling areas of interest that
        cover the pole as the pole is singular for classical aiming directions (constant
        azimuth or along track).
      </action>
      <action dev="luc" type="update" >
        Removed latitude limitation in AlongTrackAiming. If latitude is above (resp. below)
        the maximum (resp. minimum) latitude reached by the defining orbit, then aiming
        will be towards East for prograde orbits and towards West for retrograde orbits.
      </action>
      <action dev="bryan" type="fix">
        Fixes broken links on Orekit JavaDoc.
      </action>
      <action dev="pascal" type="fix" issue="558">
        Fixes broken links on Maven site.
      </action>
      <action dev="luc" type="fix" issue="559">
        Take into account changes in MSAFE files names published by NASA.
      </action>
      <action dev="bryan" type="add">
        Add Global Ionosphere Map model.
      </action>
      <action dev="maxime" type="add" issue="554">
        Added propagation in inertial frame.
      </action>
      <action dev="luc" type="fix" issue="557">
        Improved documentation about DatesSelector not being reusable across several
        schedulers during measurements generation.
      </action>
      <action dev="evan" type="fix">
        Fix some possible NPEs in AntexLoader, FieldAngularCoordinates.
      </action>
      <action dev="evan" type="fix">
        Fix locale dependent comparisons in SP3File, TDMParser, and YUMAParser.
      </action>
      <action dev="evan" type="fix">
        Ensure opened streams are closed in ZipJarCrawler, DTM2000, IERSConventions, and
        OceanLoadDeformationCoefficients.
      </action>
      <action dev="bryan" type="add">
        Add DSST Orbit Determination for both Kalman Filter and Batch Least Squares estimator.
      </action>
      <action dev="romaric" type="add">
        Add a events detector based on the geomagnetic field intensity at the satellite altitude
        or at sea level above the satellite, and the associated tests
      </action>
      <action dev="maxime" type="update" issue="549">
        Deleted deprecated methods in EclipseDetector.
      </action>
      <action dev="romaric" type="fix" issue="553">
        Fix the bug of attitude transition with Ephemeris propagator
        by adding a way for the LocalPVProvider to get the attitude at the end of the transition
      </action>
      <action dev="petrus" type="update" issue="518">
        Changing AbstractGNSSAttitudeProvider from public to package-private.
      </action>
      <action dev="romaric" type="fix" issue="551">
        Fix the bug of attitude transition with analytical propagator
        by refreshing the attitude after the events triggering
      </action>
      <action dev="romaric" type="fix" issue="552">
        Fix the bug of attitude transition if a reset occurs during the transition
        by adding margins to the reset of TimeSpanMap to keep the one corresponding to the "after" attitude law.
      </action>
      <action dev="bryan" type="add" issue="522">
        Generalized the GPSPropagator class to handle all GNSS constellations using
        the same algorithm.
      </action>
      <action dev="bryan" type="add" issue="519">
        Added numerical and analytical GLONASS propagators.
      </action>
      <action dev="luc" type="add" >
        Added ambiguity resolution for phase measurements.
        This feature is not complete yet and is considered experimental.
      </action>
      <action dev="bryan" type="update" issue="548">
        Reorganized models package by adding new sub-packages.
      </action>
      <action dev="maxime" type="update" issue="546">
        Updated Hipparchus dependency to version 1.5 in pom.xml file.
      </action>
      <action dev="maxime" type="update" issue="514">
        Deleted unused DerivativeStructure acceleration computation methods.
        In interfaces radiationPressureAcceleration and dragAcceleration, and all their implementations and their tests.
      </action>
      <action dev="evan" type="update" issue="543">
        Change format of itrf-versions.conf to use prefix matching instead of Regular
        Expression matching. All existing itrf-versions.conf files will need to be
        updated. This is to avoid a potential denial of service where a crafted
        itrf-versions.conf could cause the application to hang.
      </action>
      <action dev="evan" type="update" issue="543">
        ZipJarCrawler now uses "!/" to denote the start of the path within the archive
        which matches the convention used by JarURLConnection. ZipJarCrawler used to use
        "!".
      </action>
      <action dev="bryan" type="fix" issue="544" due-to="Josef Probst">
        Fixed endless loop on GPSPropagator and (Field)KeplerianOrbit.
      </action>
      <action dev="maxime" type="add" issue="403">
        Added tests for class UnivariateProcessNoise.
        Working tests for non-Cartesian orbit propagation are still needed.
      </action>
      <action dev="maxime" type="fix" issue="514">
        Deprecated unused DerivativeStructure acceleration computation methods.
        In interfaces radiationPressureAcceleration and dragAcceleration, and all their implementations and their tests.
      </action>
      <action dev="luc" type="add" issue="536">
        Take target radius into account in CircularFieldOfViewDetector and FieldOfViewDetector.
      </action>
      <action dev="maxime" type="fix" issue="539">
        Fixed DTM2000.getDensity method, made it independent of user time zone.
      </action>
      <action dev="luc" type="add" issue="535">
        Take occulting body flattening into account in eclipse detector.
      </action>
      <action dev="maxime" type="fix" issue="538" due-to="Dorian Gegout">
        Fixed default method compareTo in interface ComparableMeasurement.
      </action>
      <action dev="luc" type="add" issue="532">
        Added Shapiro effect modifier for Range and InterSatelliteRange measurements.
      </action>
      <action dev="evan" type="update" issue="389">
        Fix type parametrization of AbstractDetector so that multiple with* methods can be
        called when the type parameter is '?'.
      </action>
      <action dev="evan" type="remove" issue="506">
        Remove EventHandler.Action and FieldEventHandler.Action. Use
        org.hipparchus.ode.events.Action instead.
      </action>
      <action dev="bryan" type="update" issue="527">
        Changed API for magnetic field model to a SI base unit API.
      </action>
      <action dev="evan" type="fix">
        OrekitException preserves the stack trace when formatting the message throws
        another exception.
      </action>
      <action dev="luc" type="remove" issue="530">
        Event detectors, field of view and attitude providers are not serializable anymore.
      </action>
      <action dev="bryan" type="update" issue="526">
        Replaced private class BilinearInterpolatingFunction of Saastamoinen model
        by the one of Hipparchus
      </action>
      <action dev="evan" type="add" issue="507">
        Add Action.RESET_EVENTS to check all detectors for events without recomputing the
        propagation step.
      </action>
      <action dev="evan" type="add" issue="507">
        Add Action.RESET_EVENTS to check all detectors for events without recomputing the
        propagation step.
      </action>
      <action dev="evan" type="add" issue="507">
        Add toString() implementations to SpacecraftState, RecordAndContinue.Event and
        Field versions.
      </action>
      <action dev="evan" type="add" issue="507">
        Add Field version of RecordAndContinue.
      </action>
      <action dev="evan" type="add" issue="507">
        Add Field version of LatitudeCrossingDetector.
      </action>
      <action dev="luc" type="update">
        Removed classes and methods deprecated in the 9.X series.
      </action>
      <action dev="luc" type="fix" issue="528" due-to="Gowtham Sivaraman">
        Fixed parsing of clock in SP3 files.
      </action>
    </release>
    <release version="9.3.1" date="2019-03-16" description="Version 9.3.1 is a minor version of Orekit.
    It fixes an issue with GPS week rollover.">
      <action dev="luc" type="add" issue="534">
        Handle GPS week rollover in GPSDate.
      </action>
    </release>
    <release version="9.3" date="2019-01-25" description="Version 9.3 is a minor version of Orekit.
    It includes both new features and bug fixes. New features introduced in 9.3 are: a new GPSDate class,
    changed OrekitException from checked to unchecked exceptions, parameter drivers scales and reference
    value can be changed, access to Kalman filter internal matrices, position-only measurements in orbit determination,
    support for unofficial versions 2.12 and 2.20 of Rinex files (mainly for spaceborne receivers),
    direct building of appropriate attitude law with eclipses for all GNSS satellite types, inter-satellites
    view detector, measurement generation feature, possibility to use Marshall Solar Activity Future Estimation
    to feed NRL MSISE 2000 atmosphere model, new tropospheric models: Mendes-Pavlis, Vienna 1, Vienna 3, estimated model,
    new mapping functions for tropospheric effect: Global Mapping Function, Niell Mapping Function, Global
    Pression Temperature Models GPT and GPT2, possibility to estimate tropospheric zenith delay,
    clock offset that can be estimated (both for ground station and satellite clocks).">
      <action dev="luc" type="add" issue="516">
        Added a way to manage clock corrections from GPSPropagator.
      </action>
      <action dev="bryan" type="add" issue="498">
        Added several tropospheric models: Mendes-Pavlis, Vienna 1, Vienna 3, estimated model
        where the total zenith delay can be estimated during Orbit Determination.
      </action>
      <action dev="bryan" type="add" issue="498">
        Added Global Mapping Function and Niell Mapping Function to be used with tropospheric
        models.
      </action>
      <action dev="luc" type="add" issue="515">
        Added clock offset parameter at satellites level for orbit determination.
      </action>
      <action dev="luc" type="add" issue="513">
        Added clock offset parameter at ground stations level for orbit determination.
      </action>
      <action dev="bryan" type="add" issue="512">
        Added weather model Global Pressure and Temperature 2.
      </action>
      <action dev="bryan" type="add" issue="511">
        Added weather model Global Pressure and Temperature.
      </action>
      <action dev="luc" type="fix" issue="510">
        Fixed dropped derivatives in TimeStampedFieldPVCoordinates.shiftedBy(dt).
      </action>
      <action dev="luc" type="fix" issue="509">
        Fixed scaling error in ParameterFunction differentiation.
      </action>
      <action dev="luc" type="fix" issue="508">
        Fixed inconsistency leading to inaccuracies in conversions from AbsoluteDate to FieldAbsoluteDate.
      </action>
      <action dev="pascal" type="fix" issue="495">
        The MarshallSolarActivityFutureEstimation class implements
        the NRLMSISE00InputParameters interface.
      </action>
      <action dev="evan" type="fix" issue="486">
        Make FieldTransform.shiftedBy(T) public.
      </action>
      <action dev="evan" type="fix" issue="496">
        Fix JavaDoc for TimeComponents.getSecond().
      </action>
      <action dev="evan" type="update" issue="501">
        Deprecate GFunction in favor of ToDoubleFunction.
      </action>
      <action dev="luc" type="add" issue="494">
        Added a measurements generation feature for use with orbit determination.
        Fixes issue #494
      </action>
      <action dev="luc" type="add">
        Added adapter for event detectors, allowing to wrap existing detector
        while changing their behaviour.
      </action>
      <action dev="luc" type="add">
        Added ground at night detector.
      </action>
      <action dev="luc" type="add">
        Added inter-satellites direct view detector.
      </action>
      <action dev="luc" type="add">
        Added constants defined by IAU 2015 resolution B3 for Sun, Earth and Jupiter.
      </action>
      <action dev="luc" type="add" issue="500">
        Added retrieval of full time span (start time, end time and data) containing
        a specified date in TimeSpanMap.
        Fixes issue #500
      </action>
      <action dev="luc" type="add">
        Added direct building of attitude provider from GNSS satellite type.
      </action>
      <action dev="luc" type="add">
        Added parsing of unofficial versions 2.12 and 2.20 of Rinex files
        (used by some spaceborne receivers like IceSat 1).
      </action>
      <action dev="luc" type="add">
        Added a way to retrieve Rinex header directly from the observations data set.
      </action>
      <action dev="luc" type="add">
        Added position-only measurements in orbit determination.
      </action>
      <action dev="luc" type="fix" issue="491">
        Allow parsing of SP3 files that use non-predefined orbit types.
        Fixes issue #491.
      </action>
      <action dev="maxime" type="add" issue="485">
        Added access to Kalman filter matrices.
        KalmanEstimation interface now has methods returning the physical values of:
        state transition matrix phi, measurement matrix H, innovation matrix S and Kalman gain matrix K.
        The methods are implemented in Model class. A class ModelTest was added to test these values.
        Fixes issue #485
      </action>
      <action dev="luc" type="fix" issue="492" due-to="Lebas">
        Fixed error message for TLE with incorrect checksum.
        Fixes issue #492.
      </action>
      <action dev="maxime" type="fix" issue="490">
        Fixed reference value of parameter drivers updating in Kalman filter.
        When resetting the orbit in the propagator builder, the reference values
        of the drivers are now reset too.
        Fixes issue #490.
      </action>
      <action dev="maxime" type="add" issue="489">
        Made ParameterDriver class fully mutable.
        By adding setters for attributes scale, reference, minimum and maximum values.
        Fixes issue #489.
      </action>
      <action dev="maxime" type="fix" issue="488">
        Fixed method unNormalizeStateVector in Model class of Kalman estimator.
        Previous value did not take into account the reference values of the drivers.
        Fixes issue #488.
      </action>
      <action dev="luc" type="fix" issue="484" due-to="Yannick Jeandroz">
        Changed OrekitException from checked to unchecked exception.
        Most functions do throw such exceptions. As they are unchecked, they are
        not advertised in either `throws` statements in the function signature or
        in the javadoc. So users must consider that as soon as they use any Orekit
        feature, an unchecked `OrekitException` may be thrown. In most cases, users
        will not attempt to recover for this but will only use them to display or
        log a meaningful error message.
        Fixes #484.
      </action>
      <action dev="luc" type="fix" issue="480">
        Added GPSDate class to convert back and forth with AbsoluteDate.
        Fixes #480.
      </action>
      <action dev="evan" type="fix" issue="476">
        Fix generics in EventEnablingPredicateFilter.
        Fixes #476.
      </action>
      <action dev="maxime" type="fix" issue="473">
        Fixed wrong values of radec generated in AngularRaDecMeasurementCreator.
        Fixed wrong values of range rate generated in RangeRateMeasurementCreator.
        Added tests that check the values of measurements for each type of measurement.
        Upgraded precision in Kalman and batch least-squares OD tests that are using range-rate and radec measurements.
        Fixes issue #473.
      </action>
      <action dev="luc" type="fix">
        Derivatives with respect to mass are not computed anymore since several versions,
        some remnants of former computation remained and have now been removed.
      </action>
    </release>
    <release version="9.2" date="2018-05-26" description="Version 9.2 is a minor release of Orekit.
    It introduces several new features and bug fixes. New features introduced in version 9.2 are
    Kalman filter for orbit determination, loading of RINEX files, loading of ANTEX files, loading
    of version d of SP3 files (version a to c were already supported), on-the-fly decompression of .Z
    files, code measurements, phase measurements (but only a very basic implementation for now),
    specific attitude laws (GPS, GLONASS, GALILEO, BEIDOU) with midnight/noon turns, possibility to
    use backward propagation in LS orbit determination, support for any ITRF version, even if EOP
    files do not match the desired version, attitude overriding in constant thrust maneuvers,
    FunctionalDetector, filtering mechanism to insert specific decompression or deciphering algorithms
    during data loading, frames for Lagrange L1 and L2 point for any two related celestial bodies.
    WARNING: phase measurements, GNSS attitude and time-dependent process noise are considered
    experimental features for now, they should not be used yet for operational systems.
    Several bugs have been fixed.">
      <action dev="luc" type="fix">
        Fixed missing eclipse detectors in field version of Solar radiation pressure.
        Fixes issue #366.
      </action>
      <action dev="evan" type="fix">
        Fixed issue where EventHandler.init() was never called.
        Fixes issue #471.
      </action>
      <action dev="luc" type="fix">
        Fixed error in relative humidity units in Marini-Murray tropospheric model.
        Fixes issue #352.
      </action>
      <action dev="luc" type="fix">
        Fixed DSST events detection in the osculating case.
        Fixes issue #398.
      </action>
      <action dev="luc" type="fix">
        Allow several TLE with same date in TLESeries.
        Fixes issue #411.
      </action>
      <action dev="luc" type="fix">
        Fixed compilation problems with JDK 1.8
        Fixes issue #462.
      </action>
      <action dev="luc" type="add" >
        Added specific attitude mode for GNSS satellites: GPS (block IIA, block IIF, block IIF),
        GLONASS, GALILEO, BEIDOU (GEO, IGSO, MEO). This is still considered experimental as there
        are some problems when Sun crosses the orbital plane during a midnight/noon turn maneuver
        (which is a rare event but nevertheless occurs)
      </action>
      <action dev="luc" type="add" >
        Added natural order for observed measurements primarily based on
        chronological order, but with also value comparisons if measurements
        are simultaneous (which occurs a lot in GNSS), and ensuring no
        measurements are lost if stored in SortedSet
      </action>
      <action dev="luc" type="add" due-to="Albert Alcarraz García">
        Added GNSS code measurements
      </action>
      <action dev="luc" type="add" due-to="Albert Alcarraz García">
        Added GNSS phase measurements (very basic implementation for now, not usable as is)
      </action>
      <action dev="luc" type="add" due-to="Albert Alcarraz García">
        Added loading of RINEX observation files (versions 2 and 3)
      </action>
      <action dev="luc" type="fix">
        Fixed compression table reset problem in .Z files
        Fixes issue #450.
      </action>
      <action dev="maxime" type="fix">
        Fixed de-activation of event detection.
        In the propagate(startDate, endDate) function of class "AbstractIntegratedPropagator",
        for dates out of the time interval defined by ]startDate, endDate].
        Fixes issue #449.
      </action>
      <action dev="luc" type="add">
        Added support for loading Unix-compressed files (ending in .Z).
        This file compression algorithm is still widely used in the GNSS
        community (SP3 files, clock files, Klobuchar coefficients...)
        Fixes issue #447.
      </action>
      <action dev="luc" type="add">
        Added a customizable filtering capability in data loading.
        This allows users to insert layers providing features like
        custom decompression algorithms, deciphering, monitoring...
        Fixes issue #446.
      </action>
      <action dev="luc" type="add">
        Allow direct retrieval of rotation part without derivatives from
        LOFType without computing the full transform from inertial frame.
      </action>
      <action dev="maxime" type="fix">
        Added a provider for time-dependent process noise in Kalman estimator.
        This providers allow users to set up realistic models where the process
        noise increases in the along track direction.
        Fixes issue #403.
      </action>
      <action dev="maxime" type="add">
        Increased visibility of attributes in ConstantThrustManeuver class.
        Added getters for all attributes. Also added an attribute name that
        allows the differentiation of the maneuvers, both from a parameter driver
        point of view and from a force model point of view.
        Fixes issue #426.
      </action>
      <action dev="maxime" type="add">
        Increased visibility of attributes in propagator builders.
        By adding getters for all attributes in NumericalPropagatorBuilder
        and AbstractPropagatorBuilder.
        Also made the method findByName in ParameterDriversList public.
        Fixes issue #425.
      </action>
      <action dev="luc" type="fix">
        Ensure the correct ITRF version is used in CCSDS files, regardless
        of the EOP source chosen, defaulting to ITRF-2014.
      </action>
      <action dev="luc" type="fix">
        Split initial covariance matrix and process noise matrix in two
        methods in the covariance matrix provider interface.
      </action>
      <action dev="luc" type="add">
        Added VersionedITRF frame that allow users with needs for very high
        accuracy to specify which ITRF version they want, and stick to it
        regardless of their EOP source.
        Fixes issue #412.
      </action>
      <action dev="luc" type="add">
        Added an itrf-versions.conf configuration file allowing to specify
        which ITRF version each EOP file defines for which date
      </action>
      <action dev="luc" type="add">
        EOP history now contains the ITRF version corresponding to each
        EOP entry on a per date basis
      </action>
      <action dev="luc" type="add">
        Added an ITRFVersion enumerate to simplify conversion between ITRF frames,
        even when no direct Helmert transformation is available
      </action>
      <action dev="luc" type="add">
        Added TransformProviderUtility to reverse or combine TransformProvider instances.
      </action>
      <action dev="luc" type="add">
        Allow attitude overriding during constant-thrust maneuvers.
        Fixes issue #410.
      </action>
      <action dev="luc" type="fix">
        Fixed out-of-sync attitude computation near switch events in AttitudeSequence.
        Fixes issue #404.
      </action>
      <action dev="luc" type="add">
        Added a method to extract sub-ranges from TimeSpanMap instances.
      </action>
      <action dev="luc" type="fix">
        Fixed TLE creation with B* coefficients having single digits like 1.0e-4.
        Fixes issue #388.
      </action>
      <action dev="evan" type="add">
        Add FunctionalDetector.
      </action>
      <action dev="luc" type="add">
        Added handling of IGS ANTEX GNSS antenna models file.
      </action>
      <action dev="luc" type="add">
        Added support for SP3-d files.
      </action>
      <action dev="luc" type="fix">
        Improved SP3 files parsing.
        Some files already operationally produced by IGS Multi-GNSS Experiment (MGEX)
        exceed the maximum number of satellites supported by the regular SP3-c file
        format (which is 85 satellites) and extended the header, without updating the
        format version to SP3-d, which specifically raises the 85 satellites limitation.
        Fixes issue #376.
      </action>
      <action dev="maxime" type="add">
        Allow backward propagation in batch LS orbit determination.
        Fixes issue #375.
      </action>
      <action dev="maxime" type="add">
        Added covariance matrix to PV measurements.
        Fixes issue #374.
      </action>
      <action dev="luc" type="fix">
        Fixed issue when converting very far points (such as Sun center) to geodetic coordinates.
        Fixes issue #373.
      </action>
      <action dev="luc" type="add" >
        Added more conversions between PV coordinates and DerivativeStructure.
        This simplifies for example getting the time derivative of the momentum.
      </action>
      <action dev="maxime" type="fix">
        Fixed weights for angular measurements in W3B orbit determination.
        Fixed in test and tutorial.
        Fixes issue #370.
      </action>
      <action dev="luc" type="add" due-to="Julio Hernanz">
        Added frames for L1 and L2 Lagrange points, for any pair of celestial bodies.
      </action>
    </release>
    <release version="9.1" date="2017-11-26"
             description="Version 9.1 is a minor release of Orekit. It introduces a few new
             features and bug fixes. New features introduced in version 9.1 are some
             frames in OEM parser, retrieval of EOP from frames and ground station displacements
             modelling (both displacements due to tides and displacements due to ocean loading),
             and retrieval of covariance matrix in orbit determination. Several bugs have been fixed.
             Version 9.1 depends on Hipparchus 1.2.">
      <action dev="evan" type="add">
        Added ITRF2005 and ITRF2008 to the frames recognized by OEMParser.
        Fixes issue #361.
      </action>
      <action dev="evan" type="fix">
        Fixed FiniteDifferencePropagatorConverter so that the scale factor is only applied
        once instead of twice.
        Fixes issue #362.
      </action>
      <action dev="maxime" type="fix">
        Fixed derivatives computation in turn-around range ionospheric delay modifier.
        Fixes issue #369.
      </action>
      <action dev="evan" type="fix">
        Disabled XML external resources when parsing rapid XML TDM files.
        Part of issue #368.
      </action>
      <action dev="evan" type="fix">
        Disabled XML external resources when parsing rapid XML EOP files.
        Part of issue #368.
      </action>
      <action dev="evan" type="fix">
        Fixed NPE in OrekitException when localized string is null.
      </action>
      <action dev="luc" type="fix">
        Fixed a singularity error in derivatives for perfectly circular orbits in DSST third body force model.
        Fixes issue #364.
      </action>
      <action dev="luc" type="fix" due-to="Lucian Bărbulescu">
        Fixed an error in array size computation for Hansen coefficients.
        Fixes issue #363.
      </action>
      <action dev="luc" type="add">
        Added a way to retrieve EOP from frames by walking the frames hierarchy tree
        using parent frame links. This allows to retrieve EOP from topocentric frames,
        from Earth frames, from TOD...
      </action>
      <action dev="luc" type="add">
        Take ground stations displacements into account in orbit determination.
        The predefined displacement models are the direct effect of solid tides
        and the indirect effect of ocean loading, but users can add their own models
        too.
      </action>
      <action dev="luc" type="add">
        Added ground stations displacements due to ocean loading as per IERS conventions,
        including all the 342 tides considered in the HARDISP.F program.
        Computation is based on Onsala Space Observatory files in BLQ format.
      </action>
      <action dev="luc" type="add">
        Added ground points displacements due to tides as per IERS conventions.
        We have slightly edited one entry in table 7.3a from IERS 2010 conventions
        to fix a sign error identified by Dr. Hana Krásná from TU Wien (out of phase
        radial term for the P₁ tide, which is -0.07mm in conventions when it should be
        +0.07mm). This implies that our implementation may differ up to 0.14mm from
        other implementations.
      </action>
      <action dev="luc" type="fix">
        Avoid intermixed ChangeForwarder instances calling each other.
        Fixes issue #360.
      </action>
      <action dev="maxime" type="fix">
        Modified the way the propagation parameter drivers are mapped in the
        Jacobian matrix in class "Model".
        Added a test for multi-sat orbit determination with estimated
        propagation parameters (µ and SRP coefficients).
        Fixes issue #354.
      </action>
      <action dev="luc" type="fix">
        Added a convenience method to retrieve covariance matrix in
        physical units in orbit determination.
        Fixes issue #353.
      </action>
      <action dev="luc" type="fix" due-to="Rongwang Li">
        Fixed two errors in Marini-Murray model implementation.
        Fixes issue #352.
      </action>
      <action dev="luc" type="fix">
        Prevent duplicated Newtonian attraction in FieldNumericalPropagator.
        Fixes issue #350.
      </action>
      <action dev="luc" type="fix">
        Copy additional states through impulse maneuvers.
        Fixes issue #349.
      </action>
      <action dev="luc" type="fix">
        Removed unused construction parameters in ShiftingTransformProvider
        and InterpolatingTransformProvider.
        Fixes issue #356.
      </action>
      <action dev="luc" type="fix">
        Fixed wrong inertial frame for Earth retrieved from CelestialBodyFactory.
        Fixes issue #355.
      </action>
      <action dev="luc" type="update">
        Use a git-flow like branching workflow, with a develop branch for bleeding-edge
        development, and master branch for stable published versions.
      </action>
    </release>
    <release version="9.0.1" date="2017-11-01"
             description="Version 9.0.1 is a patch release of Orekit.
            It fixes security issus 368.">
      <action dev="evan" type="fix">
        Disabled XML external resources when parsing rapid XML TDM files.
        Part of issue #368.
      </action>
      <action dev="evan" type="fix">
        Disabled XML external resources when parsing rapid XML EOP files.
        Part of issue #368.
      </action>
    </release>
    <release version="9.0" date="2017-07-26"
             description="Version 9.0 is a major release of Orekit. It introduces several new
             features and bug fixes. New features introduced in version 9.0 are Taylor algebra
             propagation (for high order uncertainties propagation or very fast Monte-Carlo
             studies), multi-satellites orbit determination, parallel multi-satellites propagation,
             parametric accelerations (polynomial and harmonic), turn-around measurements,
             inter-satellite range measurements, rigth ascension/declination measurements,
             Antenna Phase Center measurements modifiers, EOP estimation in precise orbit
             determination, orbit to attitude coupling in partial derivatives, parsing of CCSDS
             Tracking Data Messages, parsing of university of Bern Astronomical Institute files
             for Klobuchar coefficients, ITRF 2014, preservation of non-Keplerian orbits derivatives,
             JB2008 atmosphere model, NRL MSISE 2000 atmosphere model, boolean combination of events
             detectors, ephemeris writer, speed improvements when tens of thousands of measurements
             are used in orbit determination, Danish translations. Several bugs have been fixed.">
      <action dev="luc" type="add">
        Added on-board antenna phase center effect on inter-satellites range measurements.
      </action>
      <action dev="luc" type="add">
        Added on-board antenna phase center effect on turn-around range measurements.
      </action>
      <action dev="luc" type="add">
        Added on-board antenna phase center effect on range measurements.
      </action>
      <action dev="luc" type="update">
        Moved Bias and OutlierFilter classes together with the other estimation modifiers.
      </action>
      <action dev="luc" type="update">
        Forced states derivatives to be dimension 6 rather than either 6 or 7. The
        additional mass was not really useful, it was intended for maneuvers calibration,
        but in fact during maneuver calibration we adjust either flow rate or specific
        impulse but not directly mass itself.
      </action>
      <action dev="luc" type="add">
        Added parametric acceleration force models, where acceleration amplitude is a
        simple parametric function. Acceleration direction is fixed in either inertial
        frame, or spacecraft frame, or in a dedicated attitude frame overriding spacecraft
        attitude. The latter could for example be used to model solar arrays orientation if
        the force is related to solar arrays). Two predefined implementations are provided,
        one for polynomial amplitude and one for harmonic amplitude. Users can add other
        cases at will. This allows for example to model the infamous GPS Y-bias, which is
        thought to be related to a radiator thermal radiation.
      </action>
      <action dev="luc" type="remove">
        Removed obsolete Cunningham and Droziner attraction models. These models have
        been superseded by Holmes-Featherstone attraction model available since 2013
        in Orekit.
      </action>
      <action dev="luc" type="update">
        Take orbit to attitude coupling into account in the partial derivatives for all attitude modes.
        Fixes issue #200.
      </action>
      <action dev="luc" type="update">
        Merged FieldAttitudeProvider into AttitudeProvider.
      </action>
      <action dev="luc" type="update">
        Simplified ForceModel interface. It does not require dedicated methods anymore for
        computing derivatives with respect to either state or parameters.
      </action>
      <action dev="luc" type="remove">
        Removed Jacchia-Bowman 2006 now completely superseded by Jacchia-Bowman 2008.
      </action>
      <action dev="luc" type="update">
        Make Jacchia-Bowman 2008 thread-safe and field-aware.
      </action>
      <action dev="luc" type="update">
        Make NRL MSISE 2000 thread-safe and field-aware.
      </action>
      <action dev="luc" type="update">
        Make DTM2000 thread-safe and field-aware.
      </action>
      <action dev="luc" type="add">
        Added support for ITRF 2014.
        As of mid-2017, depending on the source of EOP, the ITRF retrieved using
        FramesFactory.getITRF will be either ITRF-2014 (if using EOP 14 C04) or
        ITRF-2008 (if using EOP 08 C04, bulletins A, bulletins B, or finals .all).
        If another ITRF is needed, it can be built using HelmertTransformation.
      </action>
      <action dev="luc" type="remove">
        Removed classes and methods deprecated in 8.0.
      </action>
      <action dev="luc" type="add">
        Added coordinates of all intermediate participants in estimated measurements.
        This will allow estimation modifiers to get important vectors (sighting
        directions for example) without recomputing everything from the states.
      </action>
      <action dev="luc" type="add">
        Added a multi-satellites orbit determination feature.
      </action>
      <action dev="luc" type="add">
        Added one-way and two-way inter-satellites range measurements.
      </action>
      <action dev="luc" type="fix" due-to="Glenn Ehrlich">
        Avoid clash with Python reserved keywords and, or and not in BooleanDetector.
      </action>
      <action dev="luc" type="add" due-to="Maxime Journot">
        Added right ascension and declination angular measurements.
      </action>
      <action dev="luc" type="add">
        Added a parallel propagation feature for addressing multi-satellites needs.
        Propagators of different types (analytical, semi-analytical, numerical,
        ephemerides ...) can be mixed at will.
      </action>
      <action dev="luc" type="fix">
        Fixed Gaussian quadrature inconsistent with DSST theory when orbit derivatives are present.
        Fixes issue #345.
      </action>
      <action dev="luc" type="fix">
        Fixed infinite recursion when attempting two orbit determinations in row.
        Fixes issue #347.
      </action>
      <action dev="luc" type="add" due-to="Lars Næsbye Christensen">
        Added Danish translations.
        Fixes issue #346.
      </action>
      <action dev="luc" type="add" >
        Allow estimation of polar motion (offset plus linear drift) and prime meridian
        correction (offset plus linear drift) in orbit determination. This is essentially
        equivalent to add correction to the xp, yp, dtu1 and lod Earth Orientation Parameters.
      </action>
      <action dev="luc" type="add">
        Parameters in orbit determination can be associated with a per-parameter reference date.
      </action>
      <action dev="luc" type="fix">
        Fixed wrong generation of FieldTransforms by time stamped cache, when generation
        happens backward in time.
        Fixes issue #344.
      </action>
      <action dev="luc" type="update">
        Improved computation ground station parameters derivatives
        in orbit determination.
      </action>
      <action dev="luc" type="update" >
        Use automatic differentiation for all orbit determination measurements types.
        This allows simpler evolutions to estimate parameters for which derivatives
        are not straightforward to compute; some of these parameters are needed for
        precise orbit determination.
      </action>
      <action dev="luc" type="add" due-to="Maxime Journot">
        Added parsing of University of Bern Astronomical Institute files for α and β Klobuchar coefficients.
      </action>
      <action dev="luc" type="add" due-to="Maxime Journot">
        Added parsing of CCSDS TDM (Tracking Data Messages) files, both text and XML.
      </action>
      <action dev="luc" type="fix" due-to="Florentin-Alin Butu">
        Fixed lighting ratio in solar radiation pressure for interplanetary trajectories.
      </action>
      <action dev="hank" type="fix">
        Allow small extrapolation before and after ephemeris.
        Fixes issue #261.
      </action>
      <action dev="luc" type="fix">
        Fixed missing attitude in DSST mean/osculating conversions.
        Fixes issue #339.
      </action>
      <action dev="luc" type="fix">
        Optionally take lift component of the drag force into account in BoxAndSolarArraySpacecraft.
        Fixes issue #324.
      </action>
      <action dev="luc" type="fix" due-to="James Schatzman">
        Change visibility of getTargetPV in GroundPointing to public so it can be subclassed by
        users in other packages.
        Fixes issue #341.
      </action>
      <action dev="luc" type="update">
        Deprecated the TLESeries class. The file format used was considered to be too specific and
        the API not really well designed. Users are encouraged to use their own parser for series of TLE.
      </action>
      <action dev="luc" type="fix" due-to="Gavin Eadie">
        Removed dead code in deep SDP4 propagation model.
        Fixes issue #342.
      </action>
      <action dev="luc" type="fix" due-to="Quentin Rhone">
        Added a way to prefix parameters names when estimating several maneuvers
        in one orbit determination.
        Fixes issue #338.
      </action>
      <action dev="luc" type="fix" due-to="Pascal Parraud">
        Removed unneeded reset at end of sample creation in propagators conversion.
        Fixes issue #335.
      </action>
      <action dev="luc" type="fix" due-to="Michiel Zittersteijn">
        Fixed wrong angle wrapping computation in IodLambert.
      </action>
      <action dev="luc" type="fix" due-to="Lucian Barbulescu">
        Fixed boundaries of thrust parameter driver in ConstantThrustManeuver.
        Fixes issue #327.
      </action>
      <action dev="luc" type="fix" due-to="Hao Peng">
        Allow some old version of TLE format to be parsed correctly.
        Fixes issue #330.
      </action>
      <action dev="luc" type="fix" due-to="James Schatzman">
        Fixed ArrayOutOfBoundException appearing when converting dates at past or future infinity
        to string.
        Fixes issue #340.
      </action>
      <action dev="luc" type="fix">
        Extended range of DateComponents to allow the full integer range as days offset
        from J2000.
      </action>
      <action dev="luc" type="fix">
        Prevent NaN appearing in UTC-TAI offsets for dates at past or future infinity.
      </action>
      <action dev="luc" type="fix">
        Prevent central attraction coefficient from being adjusted in TLEPropagatorBuilder,
        as it is specified by the TLE theory.
        Fixes issue #313.
      </action>
      <action dev="luc" type="fix" due-to="Hao Peng">
        Added a flag to prevent resetting initial state at the end of integrating propagators.
        Fixes issue #251.
      </action>
      <action dev="luc" type="fix">
        Tutorials now all rely on orekit-data being in user home folder.
        Fixes issue #245.
      </action>
      <action dev="luc" type="fix">
        Apply delay corresponding to h = 0 when station altitude is below 0 in SaastamoinenModel.
        Fixes issue #202.
      </action>
      <action dev="luc" type="add">
        Added derivatives to orbits computed from non-Keplerian models, and use
        these derivatives when available. This improves shiftedBy() accuracy,
        and as a consequence also the accuracy of EventShifter. As example, when
        comparing shiftedBy and numerical model on a low Earth Sun Synchronous Orbit,
        with a 20x20 gravity field, Sun and Moon third bodies attractions, drag and
        solar radiation pressure, shifted position errors without derivatives are 18m
        after 60s, 72m after 120s, 447m after 300s; 1601m after 600s and 3141m after
        900s, whereas the shifted position errors with derivatives are 1.1m after 60s,
        9.1m after 120s, 140m after 300s; 1067m after 600s and 3307m after 900s.
      </action>
      <action dev="luc" type="fix">
        Preserved non-Keplerian acceleration in spacecraft state when computed from numerical propagator.
        Fixes issue #183.
      </action>
      <action dev="luc" type="fix">
        Fixed accuracy of FieldAbsoluteDate.
        Fixes issue #337.
      </action>
      <action dev="luc" type="fix">
        Fixed eccentricity computation for hyperbolic Cartesian orbits.
        Fixes issue #336.
      </action>
      <action dev="luc" type="fix">
        Fixed an array out of bounds error in DSST zonal short periodics terms.
      </action>
      <action dev="luc" type="fix" due-to="Maxime Journot">
        Fixed a factor two error in tropospheric and ionospheric modifiers.
      </action>
      <action dev="luc" type="add" due-to="Maxime Journot">
        Added turn-around (four-way range) measurements to orbit determination.
      </action>
      <action dev="luc" type="update">
        Updated dependency to Hipparchus 1.1, released on 2017, March 16th.
        Fixes issue #329.
      </action>
      <action dev="evan" type="add">
        Added simple Boolean logic with EventDetectors.
      </action>
      <action dev="luc" type="add">
        Added getGMSTRateFunction to IEEEConventions to compute accurately Earth rotation rate.
      </action>
      <action dev="luc" type="update">
        OneAxisEllipsoid can now transform FieldGeodeticPoint from any field
        and not only DerivativeStructure.
      </action>
      <action dev="luc" type="add">
        Completed field-based Cartesian and angular coordinates with missing
        features that were only in the double based versions.
      </action>
      <action dev="luc" type="update" due-to="Maxime Journot">
        Use DerivativeStructure to compute derivatives for Range measurements.
      </action>
      <action dev="luc" type="update">
        Improved conversion speed from Cartesian coordinates to geodetic coordinates
        by about 15%.
      </action>
      <action dev="evan" type="add">
        Replace OrbitFile interface with EphemerisFile, adding support for multiple
        ephemeris segments and the capability to create a propagator from an ephemeris.
      </action>
      <action dev="hank" type="add">
        Added EphemerisFileWriter interface for serializing EphemerisFiles to external
        file formats, and implemented the OEMWriter for CCSDS OEM file export support.
      </action>
      <action dev="hank" type="add">
        Added OrekitEphemerisFile object for encapsulating propagator outputs into an
        EphemerisFile which can then be exported with EphemerisFileWriter classes.
      </action>
      <action dev="luc" type="fix">
        Fixed thread-safety issues in DTM2000 model.
        Fixes issue #258.
      </action>
      <action dev="pascal" type="add">
        Added JB2008 atmosphere model.
      </action>
      <action dev="pascal" type="add">
        Added NRLMSISE-00 atmosphere model.
      </action>
      <action dev="luc" type="fix" due-to="Hao Peng">
        Fixed outliers configuration parsing in orbit determination tutorial and test.
        Fixes issue #249
      </action>
      <action dev="luc" type="fix" >
        Greatly improved orbit determination speed when a lot of measurements are used
        (several thousands).
      </action>
      <action dev="luc" type="fix" >
        Fixed ant build script to run Junit tests.
        Fixes issue #246.
      </action>
      <action dev="luc" type="update">
        Added a protection against zero scale factors for parameters drivers.
      </action>
      <action dev="evan" type="fix">
        Fix AbsoluteDate.createMJDDate when the time scale is UTC and the date
        is during a leap second.
        Fixes issue #247
      </action>
      <action dev="luc" type="fix" >
        Fixed ant build script to retrieve Hipparchus dependencies correctly.
        Fixes issue #244.
      </action>
    </release>
    <release version="8.0.1" date="2017-11-01"
             description="Version 8.0.1 is a patch release of Orekit.
            It fixes security issus 368.">
      <action dev="evan" type="fix">
        Disabled XML external resources when parsing rapid XML EOP files.
        Part of issue #368.
      </action>
    </release>
    <release version="8.0" date="2016-06-30"
             description="Version 8.0 is a major release of Orekit. It introduces several new
             features and bug fixes as well as a major dependency change. New features introduced
             in version 8.0 are orbit determination, specialized propagator for GPS satellites
             based on SEM or YUMA files, computation of Dilution Of Precision and a new angular
             separation event detector. Several bugs have been fixed. A major change introduced
             with version 8.0 is the switch from Apache Commons Math to Hipparchus as the
             mathematical library, which also implied switching from Java 6 to Java 8.">
      <action dev="luc" type="fix" due-to="Andrea Antolino">
        Improved accuracy of orbits Jacobians.
        Fixes issue #243.
      </action>
      <action dev="luc" type="update">
        Deprecated PropagationException, replaced by OrekitException.
      </action>
      <action dev="evan" type="fix" due-to="Greg Carbott">
        Fix bug in restarting propagation with a ConstantThrustManeuver with an
        updated initial condition.
      </action>
      <action dev="luc" type="fix">
        Fixed a display error for dates less than 0.5ms before a leap second.
      </action>
      <action dev="luc" type="update">
        Use ParameterDriver with scale factor for both orbit determination, conversion,
        and partial derivatives computation when finite differences are needed.
      </action>
      <action dev="luc" type="fix">
        Apply impulse maneuver correctly in backward propagation.
        Fixes issue #241.
      </action>
      <action dev="luc" type="add">
        Added angular separation detector. This is typically used to check separation
        between spacecraft and the Sun as seen from a ground station, to avoid interferences
        or damage.
      </action>
      <action dev="luc" type="update">
        All class and methods that were deprecated in the 7.X series have been removed.
      </action>
      <action dev="luc" type="update">
        Allow ICGEM gravity field reader to parse non-Earth gravity fields.
      </action>
      <action dev="evan" type="add">
        Add methods for a integration step handler to tell if the start/end of the step is
        interpolated due to event detection. Also added ability to add a step handler in
        ephemeris mode.
      </action>
      <action dev="evan" type="fix">
        Switch to a continuous Ap to Kp geomagnetic index conversion.
        Fixes issue #240.
      </action>
      <action dev="pascal" type="add">
        Added computation of Dilution Of Precision (DOP).
      </action>
      <action dev="pascal" type="add">
        Added a specialized propagator for GPS spacecrafts, based on
        SEM or YUMA files.
      </action>
      <action dev="luc" type="update">
        Ported the new Hipparchus event handling algorithm to Orekit.
        This improves robustness in corner cases, typically when different
        event detectors triggers at very close times and one of them
        resets the state such that it affects the other detectors.
      </action>
      <action dev="luc" type="update">
        Simplified step interpolators API, replacing the setDate/getState
        pair with an interpolated state getter taking a date argument.
      </action>
      <action dev="luc" type="update">
        Switched from Apache Commons Math to Hipparchus library.
      </action>
      <action dev="luc" type="add">
        Added an orbit determination feature!
      </action>
      <action dev="evan" type="add">
        Add EventHandler to record all events.
      </action>
      <action dev="evan" type="fix">
        Fix exception during event detection using
        NumericalPropagator.getGeneratedEphemeris() near the start/end date of
        the generated ephemeris.
        Fixes issue #238
      </action>
    </release>
    <release version="7.2.1" date="2017-11-01"
             description="Version 7.2.1 is a patch release of Orekit.
            It fixes security issus 368.">
      <action dev="evan" type="fix">
        Disabled XML external resources when parsing rapid XML EOP files.
        Part of issue #368.
      </action>
    </release>
    <release version="7.2" date="2016-04-05"
             description="Version 7.2 is a minor release of Orekit. It introduces several new
             features and bug fixes. The most important features introduced in version 7.2
             are handling of GLONASS and QZSS time scales, support for local time zones
             according to ISO-8601 standard, and finer tuning of short period terms in
             DSST propagator. Version 7.2 depends on version 3.6.1 of Apache Commons Math,
             which also fixes a bug related to close events detection.">
      <action dev="luc" type="add">
        Added GLONASS and QZSS time scales. These time scales my be used in SP3-c files.
      </action>
      <action dev="luc" type="add">
        Added parsing and displaying of local time according to ISO-8601 standard.
      </action>
      <action dev="luc" type="fix">
        Added some protections against malformed SP3 files.
      </action>
      <action dev="luc" type="fix">
        Fixed Newcomb operators generation in DSST for high degree gravity fields.
        Fixes issue #237
      </action>
      <action dev="luc" type="update">
        Improved tuning of DSST tesseral force models. Users can now tune max degree,
        max eccentricity power and max frequency in mean longitude for short
        period terms, as well as for m-daily terms.
      </action>
      <action dev="luc" type="update">
        Improved tuning of DSST zonal force models. Users can now tune max degree,
        max eccentricity power and max frequency in true longitude for short
        period terms.
      </action>
      <action dev="luc" type="fix">
        Fixed wrong continuous maneuver handling in backward propagation.
        Fixes issue #236
      </action>
    </release>
    <release version="7.1" date="2016-02-07"
             description="Version 7.1 is a minor release of Orekit. It introduces several new
             features and bug fixes. The most important features introduced in version 7.1
             are a lot of new event detectors (field of view based detectors supporting any FoV
             shape, either on ground targetting spacecraft or on spacecraft and targetting
             ground defined zones with any shape, extremum elevation detector, anomaly,
             latitude argument, or longitude argument crossing detectors, either true, mean
             or eccentric, latitude and longitude extremum detectors, latitude and longitude
             crossing detectors), new event filtering capability based on user-provided
             predicate function, ability to customize DSST interpolation grid for short period
             elements, ability to retrieve DSS short periodic coefficients, removed some arbitrary
             limitations in DSST tesseral and zonal contribution, ability to set short period
             degree/order to smaller values than mean elements in DSST, vastly improved
             frames transforms efficiency for various Earth frames, three different types of
             solar radiation pressure coefficients, new tabulated attitudes related to Local
             Orbital Frame, smooth attitude transitions in attitudes sequences, with derivatives
             continuity at both endpoint, ground zone sampling either in tiles or grid with fixed
             or track-based orientation, derivatives handling in geodetic points, parsing of TLE
             with non-unclassified modifiers, support for officiel WMM coefficients from NOAA,
             support for tai-utc.dat file from USNO, tropospheric refraction model following
             Recommendation ITU-R P.834-7, geoid model based on gravity field, and use of the new
             Apache Commons Math rotation API with either Frame transform convention or vector
             operator convention. Numerous bugs were also fixed.
             Version 7.1 depends on version 3.6 of Apache Commons Math.">
      <action dev="thierry" type="add">
        Added tropospheric refraction correction angle following Recommendation ITU-R P.834-7.
      </action>
      <action dev="luc" type="add">
        Added a way to configure max degree/order for short periods separately
        from the mean elements settings in DSST tutorial.
      </action>
      <action dev="luc" type="fix">
        Fixed limitation to degree 12 on zonal short periods, degree/order 8 on
        tesseral short periods, and degree/order 12 for tesseral m-dailies in DSST.
      </action>
      <action dev="luc" type="fix">
        Fixed wrong orbit type in propagator conversion. The type specified by
        user was ignored when computing variable stepsize integrator tolerances.
      </action>
      <action dev="luc" type="add">
        Set up three different implementations of radiation pressure coefficients,
        using either a single reflection coefficient, or a pair of absorption
        and specular reflection coefficients using the classical convention about
        specular reflection, or a pair of absorption and specular reflection
        coefficients using the legacy convention from the 1995 CNES book.
        Fixes issue #170
      </action>
      <action dev="luc" type="fix">
        Fixed wrong latitude normalization in FieldGeodeticPoint.
      </action>
      <action dev="luc" type="fix">
        Fixed blanks handling in CCSDS ODM files.
        Fixes issue #232
      </action>
      <action dev="luc" type="fix">
        Fixed FramesFactory.getNonInterpolatingTransform working only
        in one direction.
        Fixes issue #231
      </action>
      <action dev="evan" type="add">
        Added Field of View based event detector for ground based sensors.
      </action>
      <action dev="luc" type="add">
        Added a getFootprint method to FieldOfView for projecting Field Of View
        to ground, taking limb of ellipsoid into account (including flatness) if
        Field Of View skims over horizon.
      </action>
      <action dev="luc" type="add">
        Added a pointOnLimb method to Ellipsoid for computing points that lie
        on the limb as seen from an external observer.
      </action>
      <action dev="luc" type="add">
        Added an isInside predicate method to Ellipsoid for checking points location.
      </action>
      <action dev="evan" type="fix">
        Support parsing lowercase values in CCSDS orbit data messages.
        Fixes issue #230
      </action>
      <action dev="luc" type="add">
        Added a generic FieldOfViewDetector that can handle any Field Of View shape.
        The DihedralFieldOfViewDetector is deprecated, but the CircularFieldOfViewDetector
        which corresponds to a common case that can be computed more accurately and faster
        than the new generic detector is preserved.
      </action>
      <action dev="luc" type="add">
        Added a FieldOfView class to model Fields Of View with any shape.
      </action>
      <action dev="luc" type="add">
        Added a FootprintOverlapDetector which is triggered when a sensor
        Field Of View (any shape, even split in non-connected parts or
        containing holes) overlaps a geographic zone, which can be non-convex,
        split in different sub-zones, have holes, contain the pole...
        Fixes issue #216
      </action>
      <action dev="luc" type="fix" due-to="Carlos Casas">
        Added a protection against low altitudes in JB2006 model.
        Fixes issue #214
      </action>
      <action dev="luc" type="fix" due-to="Petrus Hyvönen">
        Enlarged access to SGP4 and DeepSDP4 propagators.
        Fixes issue #207
      </action>
      <action dev="luc" type="fix">
        Fixed covariance matrices units when read from CCSDS ODM files. The
        data returned at API level are now consistent with SI units, instead of being
        kilometer-based.
        Fixes issue #217
      </action>
      <action dev="luc" type="fix">
        Fixed DSST ephemeris generation.
        Fixes issue #222
      </action>
      <action dev="luc" type="update">
        Vastly improved DSS short period terms interpolation.
      </action>
      <action dev="luc" type="fix">
        Use new Rotation API from Apache Commons Math 3.6.
        This API allows to use both vector operator convention and frames
        transform convention naturally. This is useful when axis/angles are
        involved, or when composing rotations. This probably fixes one of
        the oldest stumbling blocks for Orekit users.
      </action>
      <action dev="luc" type="fix">
        Fixed state partial derivatives in drag force model.
        Fixes issue #229
      </action>
      <action dev="evan" type="fix">
        Fixed incorrect density in DTM2000 when the input position is not in ECI
        or ECEF.
        Fixes issue #228
      </action>
      <action dev="evan" type="add">
        Added capability to use a single EventHandler with multiple types of
        EventDetectors.
      </action>
      <action dev="luc" type="add" >
        Added a way to customize interpolation grid in DSST, either using a fixed number
        of points or a maximum time gap between points, for each mean elements integration
        step.
      </action>
      <action dev="luc" type="add" >
        Added TabulatedLofOffset for attitudes defined by tabulating rotations between Local Orbital Frame
        and spacecraft frame.
        Fixes issue #227
      </action>
      <action dev="luc" type="fix" >
        Fixed wrong ephemeris generation for analytical propagators with maneuvers.
        Fixes issue #224.
      </action>
      <action dev="luc" type="fix" >
        Fixed date offset by one second for TLE built from their components,
        if a leap second was introduced earlier in the same year.
        Fixes issue #225.
      </action>
      <action dev="luc" type="fix" >
        Allow parsing TLE with non-unclassified modifier.
      </action>
      <action dev="luc" type="add" >
        As a side effect of fixing issue #223, KeplerianPropagator and
        Eckstein-Hechler propagator are now serializable.
      </action>
      <action dev="luc" type="fix" >
        Fixed missing additional states handling in ephemeris propagators
        created from analytical propagators.
      </action>
      <action dev="luc" type="fix" >
        Fixed NPE and serialization issues in ephemeris propagators created
        from analytical propagators.
        Fixes issue #223.
      </action>
      <action dev="luc" type="fix" >
        Fixed time scale issues in JPL ephemerides and IAU pole models.
        The time used for internal computation should be TDB, not TT.
      </action>
      <action dev="luc" type="fix" >
        Fixed an issue with backward propagation on analytical propagator.
        During first step, the analytical interpolator wrongly considered the
        propagation was forward.
      </action>
      <action dev="luc" type="add" >
        Added a way to retrieve short period coefficients from DSST as
        spacecraft state additional parameters. This is mainly intended
        for test and validation purposes.
      </action>
      <action dev="luc" type="fix" >
        Prevent small overshoots of step limits in event detection.
        Fixes issue #218.
      </action>
      <action dev="luc" type="fix" >
        Handle string conversion of dates properly for dates less than 1 millisecond
        before midnight (they should not appear as second 60.0 of previous minute but
        should rather wrap around to next minute).
        Partly fixes issue #218.
      </action>
      <action dev="luc" type="fix" >
        Enforce Lexicographical order in DirectoryCrawler, to ensure reproducible
        loading. Before this changes, some tests could fail in one computer while
        succeeding in another computer as we use a mix of DE-4xx files, some having
        a different EMRAT (81.30056907419062 for DE-431, 81.30056 for DE-405 and DE-406).
      </action>
      <action dev="luc" type="add" >
        Added EventEnablingPredicateFilter to filter event based on an user-provided
        enabling predicate function. This allow for example to dynamically turn some
        events on and off during propagation or to set up some elaborate logic like
        triggering on elevation first time derivative (i.e. one elevation maximum)
        but only when elevation itself is above some threshold.
      </action>
      <action dev="luc" type="update" >
        Renamed EventFilter into EventSlopeFilter.
      </action>
      <action dev="luc" type="add" >
        Added elevation extremum event detector.
      </action>
      <action dev="luc" type="fix" >
        Fixed ellipsoid tessellation with large tolerances.
        Fixes issue #215.
      </action>
      <action dev="evan" type="fix" >
        Fixed numerical precision issues for start/end dates of generated
        ephemerides.
        Fixes issues #210
      </action>
      <action dev="luc" type="add" >
        Added anomaly, latitude argument, or longitude argument crossings detector,
        either true, mean or eccentric.
        Fixes issue #213.
      </action>
      <action dev="luc" type="add" >
        Added latitude and longitude extremum detector.
      </action>
      <action dev="luc" type="add" >
        Added latitude and longitude crossing detector.
      </action>
      <action dev="luc" type="add" >
        Added a way to convert between PVA and geodetic points with time derivatives.
      </action>
      <action dev="luc" type="add" >
        Allow truncation of tiles in ellipsoid tessellation.
      </action>
      <action dev="luc" type="add" >
        Propagator builders can now be configured to accept any orbit types
        and any position angle types in the input flat array.
        Fixes issue #208.
      </action>
      <action dev="luc" type="add" >
        Added smooth attitude transitions in attitudes sequences, with derivatives
        continuity at both endpoints of the transition that can be forced to match
        rotation, rotation rate and rotation acceleration.
        Fixes issue #6.
      </action>
      <action dev="luc" type="fix" >
        Fixed attitudes sequence behavior in backward propagation.
        Fixes issue #206.
      </action>
      <action dev="luc" type="add" >
        Added factory methods to create AbsoluteDate instances from MJD or JD.
        Fixes issue #193.
      </action>
      <action dev="luc" type="fix" due-to="Joris Olympio">
        Fixed wrong attitude switches when an event occurs but the active attitude mode
        is not the one it relates to.
        Fixes issue #190.
      </action>
      <action dev="luc" type="add"  due-to="Joris Olympio">
        Added a way to be notified when attitude switches occur.
        Fixes issue #190.
      </action>
      <action dev="luc" type="fix" >
        Ensure Keplerian propagator uses the specified mu and not only the one from the initial orbit.
        Fixes issue #184.
      </action>
      <action dev="luc" type="update" >
        Improved frames transforms efficiency for various Earth frames.
      </action>
      <action dev="luc" type="fix" >
        Specify inertial frame to compute orbital velocity for ground pointing laws.
        Fixes issue #115.
      </action>
      <action dev="luc" type="fix" >
        Activated two commented-out tests for DTM2000, after ensuring we
        get the same results as the original fortran implementation.
        Fixes issue #204.
      </action>
      <action dev="luc" type="fix" due-to="Javier Martin Avila">
        Fixed resetting of SecularAndHarmonic fitting.
        Fixes issue #205.
      </action>
      <action dev="luc" type="add">
        Added a way to sample a zone on an ellipsoid as grids of inside points.
        Fixes issue #201.
      </action>
      <action dev="luc" type="fix">
        Fixed an event detection problem when two really separate events occur within
        the event detector convergence threshold.
        Fixes issue #203.
      </action>
      <action dev="luc" type="fix">
        Added protections against TLE parameters too large to fit in the format.
        Fixes issue #77.
      </action>
      <action dev="luc" type="fix">
        Allowed slightly malformed TLE to be parsed.
        Fixes issue #196.
      </action>
      <action dev="luc" type="fix">
        Fixed overlapping issue in ellipsoid tessellation, typically for independent
        zones (like islands) close together.
        Fixes issue #195.
      </action>
      <action dev="tn" type="add">
        Added support to load WMM coefficients from the official model file
        provided by NOAA.
      </action>
      <action dev="tn" type="fix">
        Fixed javadoc of method "GeoMagneticField#calculateField(...)":
        the provided altitude is expected to be a height above the WGS84 ellipsoid.
      </action>
      <action dev="luc" type="update">
        Added a simpler interface for creating custom UTC-TAI offsets loaders.
      </action>
      <action dev="luc" type="add">
        Added support for USNO tai-utc.dat file, enabled by default, in
        addition to the legacy support for IERS UTC-TAI.history file
        which is still supported and also enabled by default.
      </action>
      <action dev="luc" type="add">
        Added a way to load TAI-UTC data from Bulletin A. Using this feature
        is however NOT recommended as there are known issues in TAI-UTC data
        in some bulletin A (for example bulletina-xix-001.txt from 2006-01-05
        has a wrong year for last leap second and bulletina-xxi-053.txt from
        2008-12-31 has an off by one value for TAI-UTC on MJD 54832). This
        feature is therefore not enabled by default, and users wishing to
        rely on it should do it carefully and take their own responsibilities.
      </action>
      <action dev="luc" type="add">
        Added ellipsoid tessellation, with tiles either oriented along track
        (ascending or descending) or at constant azimuth.
      </action>
      <action dev="luc" type="fix">
        Added customization of EOP continuity check threshold.
        Fixes issue #194.
      </action>
      <action dev="evan" type="add">
        Added geoid model based on gravity field.
        Fixes issue #192.
      </action>
      <action dev="luc" type="fix">
        Added automatic loading of Marshall Solar Activity Future Estimation data.
        Fixes issue #191.
      </action>
      <action dev="luc" type="update">
        Simplified Cartesian to ellipsoidal coordinates transform and greatly improved its performances.
      </action>
      <action dev="luc" type="fix">
        Fixed target point in BodyCenterPointing attitude.
        Fixes issue #100.
      </action>
    </release>
    <release version="7.0" date="2015-01-11"
             description="Version 7.0 is a major release of Orekit. It introduces several new
             features and bug fixes. New features introduced in version 7.0 are the complete
             DSST semi-analytical propagator with short-periodics terms (only mean elements
             were available in previous version), extension to second order derivatives for
             many models (Cartesian coordinates, angular coordinates, attitude modes, ...),
             bilinear interpolator in Saastamoinen model, attitude overriding during impulsive
             maneuvers, general relativity force model, geographic zone detector, and ecliptic
             frame.
             Several bugs have been fixed. One noteworthy fix concerns an inconsistency in
             Eckstein-Hechler propagator velocity, which leads to a change of the generated
             orbit type.">
      <action dev="hankg" type="add">
        Added bilinear interpolator and use it on Saastamoinen model.
        Implements feature #182.
      </action>
      <action dev="luc" type="update">
        Removed old parts that were deprecated in previous versions.
      </action>
      <action dev="luc" type="update">
        Updated dependency to Apache Commons Math 3.4, released on 2014-12-26.
      </action>
      <action dev="luc" type="fix">
        Fixed null vector normalization when attempting to project to ground a point already on ground.
        Fixes issue #181.
      </action>
      <action dev="luc" type="add" due-to="Lucian Barbulescu">
        Added Romanian localization for error messages.
      </action>
      <action dev="luc" type="fix">
        Fixed velocity inconsistency in orbit generation in Eckstein-Hechler propagator.
        The Eckstein-Hechler propagator now generated Cartesian orbits, with velocity
        computed to be fully consistent with model evolution. A side effect is that
        if users rebuild circular parameters from the generated orbits, they will
        generally not math exactly the input circular parameters (but position will
        match exactly).
        Fixes issue #180.
      </action>
      <action dev="luc" type="fix">
        Improved acceleration output in Eckstein-Hechler model.
      </action>
      <action dev="luc" type="add">
        Added projection of moving point (i.e. position and derivatives too) to
        ground surface.
      </action>
      <action dev="luc" type="add">
        Added a general 3 axes ellipsoid class, including a feature to compute
        any plane section (which result in a 2D ellipse).
      </action>
      <action dev="luc" type="add">
        Added support for IERS bulletin A (rapid service and prediction)
      </action>
      <action dev="tn" type="fix">
        Fixed various issues in geomagnetic fields models:
        GeoMagneticField.getDecimalYear() returned a slightly wrong result: e.g. for 1/1/2005
        returned 2005.0020 instead of 2005.0, GeoMagneticFieldFactory.getModel() returned
        wrong interpolation near models validity endpoints, GeoMagneticField.transformModel(double)
        method did not check year validity. Added more unit tests and adapted existing tests for
        IGRF/WMM with sample values / results as they have changed slightly.
        Fixes issue #178.
      </action>
      <action dev="luc" type="fix" due-to="Patrice Mathieu">
        Fixed closest TLE search. When filtering first from satellite ID and
        then extracting closest date, the returned satellite was sometime wrong.
      </action>
      <action dev="luc" type="add" due-to="Hank Grabowski">
        Allow attitude overriding during impulsive maneuvers.
        Fixes issue #176.
      </action>
      <action dev="evan" type="add">
        Added general relativity force model.
      </action>
      <action dev="luc" type="add" due-to="Ioanna Stypsanelli">
        added Greek localization for error messages.
      </action>
      <action dev="evan" type="fix">
        Fixed incorrect partial derivatives for force models that depend on satellite velocity.
        Fixes #174.
      </action>
      <action dev="evan" type="fix">
        Fixed incorrect parameters set in NumericalPropagatorBuilder.
        Fixes #175.
      </action>
      <action dev="luc" type="update" >
        Significantly reduced size of various serialized objects.
      </action>
      <action dev="luc" type="update" >
        PVCoordinatesProvider now produces time-stamped position-velocities.
      </action>
      <action dev="luc" type="update" >
        Tabulated attitude provider can be built directly from time-stamped angular coordinates
        lists, in addition to attitudes lists.
      </action>
      <action dev="luc" type="add" >
        Added time-stamped versions of position-velocity and angular coordinates.
      </action>
      <action dev="luc" type="fix" due-to="Daniel Aguilar Taboada">
        Fixed wrong rotation interpolation for rotations near π.
        Fixes issue #173.
      </action>
      <action dev="luc" type="update" >
        Updated dependency to Apache Commons Math 3.3.
      </action>
      <action dev="luc" type="update" due-to="Lucian Barbulescu, Nicolas Bernard">
        Added short periodics for DSST propagation.
      </action>
      <action dev="luc" type="add" >
        Added a GeographicZoneDetector event detector for complex geographic zones traversal.
        Fixes issue #163.
      </action>
      <action dev="evan" type="fix">
        Add Ecliptic frame. Agrees with JPL ephemerides to within 0.5 arcsec.
        Issue #166.
      </action>
      <action dev="evan" type="fix">
        Fix cache exception when propagating backwards with an interpolated
        gravity force model.
        Fixes issue #169.
      </action>
      <action dev="luc" type="fix">
        Fixed parsing of dates very far in the future.
        Fixes issue #171.
      </action>
      <action dev="luc" type="fix">
        Trigger an exception when attempting to interpolate attitudes without rotation rate
        using only one data point.
      </action>
      <action dev="evan" type="fix">
        Fixed SpacecraftState date mismatch exception with some attitude providers.
      </action>
      <action dev="luc" type="fix" >
        Fixed wrong scaling in JPL ephemeris when retrieving coordinates in a frame
        that is not the defining frame of the celestial body.
        Fixes issue #165.
      </action>
      <action dev="luc" type="update" due-to="Lucian Barbulescu">
        Prepare generation of either mean or osculating orbits by DSST propagator.
        The short periodics terms are not computed yet, but there is ongoing work
        to add them.
      </action>
      <action dev="luc" type="update" due-to="Lucian Barbulescu">
        Avoid recomputing Chi and Chi^2 in Hansen coefficients for tesseral.
      </action>
      <action dev="luc" type="update" due-to="Nicolas Bernard">
        Added better handling of Hansen kernel computation through use of PolynomialFunction.
      </action>
      <action dev="luc" type="update" due-to="Petre Bazavan">
        Compute Hansen coefficients using linear transformation.
      </action>
      <action dev="luc" type="fix" >
        Fixed a non-bracketing exception in event detection, in some rare cases of noisy g function.
        Fixes issue #160.
      </action>
      <action dev="luc" type="fix" >
        Fixed a missing reset of resonant tesseral terms in DSST propagation.
        Fixes issue #159.
      </action>
      <action dev="luc" type="fix" >
        Improved default max check interval for NodeDetector, so it handles correctly
        highly eccentric orbits.
        Fixes issue #158.
      </action>
    </release>
    <release version="6.1" date="2013-12-13"
             description="Version 6.1 is a minor release of Orekit. It introduces several new
             features and bug fixes. The most important features introduced in version 6.1
             are solid tides force model, including pole tide at user choice, and following
             either IERS 1996, IERS 2003 or IERS 2010 conventions ; ocean tides force model,
             including pole tide at user choice, loading a user provided model ; simultaneous
             support for IERS 1996, 2003 and 2010 for frames definition, which is very
             important to support legacy systems and to convert coordinates between older and
             newer reference systems ; greatly improved accuracy of celestial/terrestrial
             frames transforms (we are now at sub-micro arcsecond level for IERS 2003/2010,
             both with equinox based and Non-Rotating Origin, at a sub-milli arcseconds for
             IERS 1996, both with equinox based and Non-Rotating Origin) ; classical
             equinox-based paradigm and new non-rotating origin paradigm for inertial and
             terrestrial frames are now supported with all IERS conventions ; automatic
             conversion of IERS Earth Orientation Paramters from equinoxial to non-rotating
             paradigm ; support for CCSDS Orbit Data Message ; improved API for events,
             allowing separation of event detection and event handling (the older API is still
             available for compatibility) ; merged all the elevation related events, allowing
             to use both refraction model and antenna mask at the same time if desired ;
             new attitude mode based on interpolation on a table. Numerous bugs were also fixed.
             Version 6.1 depends on version 3.2 of Apache commons math.">
      <action dev="luc" type="fix" >
        Reduced number of calls to the g function in event detectors.
        Fixes issue #108.
      </action>
      <action dev="luc" type="fix" >
        Fixed a spurious backward propagation.
        Fixes issue #107.
      </action>
      <action dev="luc" type="fix" >
        Improved error detection for numerical and DSST propagation for cases
        where user attempts to compute integrator tolerances with an orbit for
        which Jacobian is singular (for example equatorial orbit while using
        Keplerian representation).
        Fixes issue #157.
      </action>
      <action dev="luc" type="add" >
        Added a method to get the number or calls to getNeighbors in the generic time stamped cache,
        to allow performing measurements while tuning the cache.
      </action>
      <action dev="luc" type="add" >
        Added high degree ocean load deformation coefficients computed by Pascal
        Gégout (CNRS / UMR5563 - GET).
      </action>
      <action dev="luc" type="add" >
        Time scales are now serializable.
      </action>
      <action dev="luc" type="add" due-to="Nicolas Bernard">
        Improved DSST tesseral computation efficiency by caching Jacobi polynomials.
      </action>
      <action dev="luc" type="fix" due-to="Daniel Aguilar Taboada">
        Fixed yaw steering attitude law, which didn't project spacecraft velocity correctly.
        Fixes issue #156.
      </action>
      <action dev="luc" type="add" >
        Added a way to set the maximum number of iterations for events detection.
        Fixes issue #155.
      </action>
      <action dev="luc" type="add">
        Added an attitude provider from tabulated attitudes.
        Fixes issue #154.
      </action>
      <action dev="luc" type="add" due-to="Hank Grabowski">
        Improved test coverage.
        Fixes issue #153.
      </action>
      <action dev="luc" type="add" due-to="Hank Grabowski">
        Merged all elevation detectors into one. The new detector supports all
        features from the previous (and now deprecated) ApparentElevationDetector
        and GroundMaskElevationDetector.
        Fixes issue #144.
      </action>
      <action dev="luc" type="add" due-to="Hank Grabowski">
        Added a DetectorEventHandler interface aimed at handling only the
        event occurrence part in propagation. This allows to separate the
        event detection itself (which is declared by the EventDetector interface)
        from the action to perform once the event has been detected. This also
        allows to avoid subclassing of events, which was cumbersome. It also allows
        to share a single handler for several events.
        The previous behavior with eventOccurred declared at detector level and
        subclassing is still available but is deprecated and will be removed in
        the next major release.
      </action>
      <action dev="luc" type="fix" due-to="Christophe Le Bris">
        Fixed an indexing error in Harris-Priester model.
        Fixes issue #152.
      </action>
      <action dev="luc" type="add">
        Added a new force model for ocean tides in numerical propagation, including pole tides.
        Fixes issue #11.
      </action>
      <action dev="luc" type="fix" due-to="Lucian Barbulescu">
        Fixed conversion from position-velocity to Keplerian, when the orbit is
        perfectly equatorial.
        Fixes issue #151.
      </action>
      <action dev="luc" type="add">
        Added a new force model for solid tides in numerical propagation, including pole tides.
        Fixes issue #10.
      </action>
      <action dev="luc" type="add">
        Added a way to select IERS conventions for non-rotating origin
        based ITRF.
      </action>
      <action dev="luc" type="update">
        Greatly improved accuracy of celestial/terrestrial frames transforms.
        We are now at sub-micro arcsecond level for IERS 2003/2010, both with
        equinox based and Non-Rotating Origin, at a sub-milli arcseconds
        for IERS 1996, both with equinox based and Non-Rotating Origin.
      </action>
      <action dev="luc" type="fix">
        Fixed missing nutation correction in Equation Of Equinoxes.
        Fixes issue #150.
      </action>
      <action dev="luc" type="fix">
        Fixed rate for TCB time scale.
      </action>
      <action dev="luc" type="add">
        Added new definition of astronomical unit from IAU-2012 resolution B2.
      </action>
      <action dev="luc" type="fix">
        Fixed Date/Time split problem when date is a few femto-seconds before the end of the day.
        Fixes issue #149.
      </action>
      <action dev="luc" type="fix">
        Fixed overflow problem in TimeComponents.
        Fixes issue #148.
      </action>
      <action dev="luc" type="update">
        Separate parsing from using Poisson series.
      </action>
      <action dev="luc" type="add" due-to="Steven Ports">
        Added support for parsing CCSDS ODM files (OPM, OMM and OEM).
      </action>
      <action dev="luc" type="update">
        Flattened ITRF frames tree so all supported ITRF realizations (2005, 2000, 97, 93) share the same
        parent ITRF2008. Previously, the tree was 2008 &lt;- 2005 &lt;- 2000 &lt;- {93,97} and the reference dates
        for Helmert transforms were all different. We now use the parameters provided at epoch 2000.0 and
        with respect to ITRF2008 at http://itrf.ensg.ign.fr/doc_ITRF/Transfo-ITRF2008_ITRFs.txt.
      </action>
      <action dev="luc" type="fix">
        Fixed azimuth parameter in the TopocentricFrame.pointAtDistance method.
        Fixes issue #145.
      </action>
      <action dev="luc" type="fix"  due-to="Matt Edwards">
        Fixed location of JAVA_EPOCH. As we now take the linear models between UTC and TAI
        that were used between 1961 and 1972, we have to consider the offset that was in
        effect on 1970-01-01 and which was precisely 8.000082s. Fixes issue #142.
      </action>
      <action dev="luc" type="update" >
        Vastly improved performances for Poisson series computations. Poisson series are often
        evaluated several components together (x/y/s in new non-rotating paradigm, ∆ψ/∆ε in old
        equinox paradigm for example). As the components are built from a common model, they
        share many nutation terms. We now evaluate these shared terms only once, as we evaluate
        the components in parallel thanks to a preliminary "compilation" phase performed when
        the Poisson series are set up. This dramatically improves speed: on a test case based
        on x/y/s evaluations over a one year time span without any caching,  we noticed a
        more than two-fold speedup: mean computation time reduced from 6.75 seconds (standard
        deviation 0.49s) to 3.07 seconds (standard deviation 0.04s), so it was a 54.5% reduction
        in mean computation time. At the same time, accuracy was also improved thanks to the
        Møller-Knuth TwoSum algorithm without branching now used for summing all series terms.
      </action>
      <action dev="luc" type="fix" >
        When UT1 time scale is used, it is now possible to choose which Earth Orientation
        Parameters history to use (formerly, only EOP compatible with IAU-2000/2006 was
        used, even for systems relying only on older conventions).
      </action>
      <action dev="luc" type="add" >
        Added Greenwich Mean Sidereal Time and Greenwich Apparent Sidereal Time
        to all supported IERS conventions (i.e. IERS 1996, IERS 2003 and IERS 2010).
      </action>
      <action dev="luc" type="add" >
        Classical equinox-based paradigm and new non-rotating origin paradigm for
        inertial and terrestrial frames are now supported with all IERS conventions.
        This means it is now possible to use MOD/TOD/GTOD with the recent precession/nutation
        models from recent conventions, and it is also possible to use CIRF/TIRF/ITRF with
        the older precession nutation models from ancient conventions. Of course, all these
        conventions and frames can be used at the same time, which is very important to
        support legacy systems and to convert coordinates between older and newer reference
        systems.
      </action>
      <action dev="luc" type="add" >
        Added IERS 1996 in the list of supported IERS conventions.
      </action>
      <action dev="luc" type="add" >
        Added factory methods to compute arbitrary Julian Epochs (J1900.0, J2000.0 ...)
        and Besselian Epochs (B1900.0, B1950.0 ...) that are used as reference dates
        in some models and frames.
      </action>
      <action dev="luc" type="fix" >
        Fixed non-bracketing exception while converting Cartesian points very close to equator into geodetic
        coordinates. Fixes issue #141.
      </action>
      <action dev="evan" type="add" >
        Added getAngularVelocity() to PVCoordinates.
      </action>
      <action dev="luc" type="add" >
        Added back serialization for some ephemerides produced by integration-based propagators.
        The ephemerides produced by NumericalPropagator are always serializable, and the ones
        produced by DSSTPropagator may be serializable or not depending on the force models used.
      </action>
      <action dev="luc" type="fix" >
        Fixed missing events detection when two events occurred at exactly the same time using an analytical
        propagator (like generated ephemerides for example). Fixes issue #138.
      </action>
      <action dev="luc" type="fix" >
        Fixed data loading from zip/jar. A more streamlined architecture has been set up, and each zip entry
        now uses its own input stream. Closing the stream triggers the switch to the next entry, and duplicate
        close are handled gracefully. Fixes issue #139.
      </action>
      <action dev="luc" type="fix" >
        Improved event bracketing by backporting changes made in Apache Commons Math (may fix issues #110
        and #136, but we cannot be sure as neither issues were reproducible even before this change...).
      </action>
      <action dev="luc" type="fix" >
        Fixed GTOD and Veis frame that did apply UT1-UTC correction when they should not (fixes issue #131).
      </action>
      <action dev="luc" type="fix" >
        Completely rewrote conversion from Cartesian to geodetic coordinates to improve
        numerical stability for very far points (typically when computing coordinates
        of Sun). Fixes issue #137.
      </action>
    </release>
    <release version="6.0" date="2013-04-23"
             description="Version 6.0 is a major release of Orekit. It introduces several new
             features and bug fixes. Several incompatibilities with respect to previous
             versions 5.x have been introduced. Users are strongly advised to upgrade to this
             version. The major features introduced in version 6.0 are the inclusion of the DSST
             semi-analytical propagator, an improved propagator architecture where all propagators
             can use events and step handlers, much better and faster gravity field force model,
             Jacobians availability for all force models, converters between different propagation
             models (which can be used to convert between mean and osculating elements), thread
             safety for many parts (mainly frames, but still excluding propagators) while still
             preserving caching for performances even in multi-threaded environments, time-dependent
             gravity fields, support for IERS 2010 conventions, support for INPOP and all DExxx
             ephemerides, new frames, new time scales, support for user-defined states in spacecraft
             state, availability of additional states in events, interpolators for many components
             like position-velocity, spacecraft state and attitude allowing to compute high order
             derivatives if desired, filtering of events, orphan frames, magnetic fields models,
             SP3 files support, visibility circles, support for Marshall Solar Activity Future
             Estimation of solar activity. Numerous bugs were also fixed. Version 6.0 now depends
             on version 3.2 of Apache commons math.">
      <action dev="pascal" type="fix" >
        Fixed conversion of mean anomaly to hyperbolic eccentric anomaly (fixes issue #135).
      </action>
      <action dev="luc" type="add" >
        Extracted fundamental nutation arguments from CIRF frame. This allows both reuse of
        the arguments for other computations (typically tides), and also allows to use
        convention-dependent arguments (they are similar for IERS conventions 2003 and 2010,
        but have changed before and may change in the future).
      </action>
      <action dev="luc" type="fix" >
        Fixed event g function correction when starting exactly at 0 with a backward
        propagation (fixes issue #125).
      </action>
      <action dev="luc" type="update" >
        Error messages properties are now loaded directly in UTF-8.
      </action>
      <action dev="luc" type="add" >
        Added a way to know which tide system is used in gravity fields (zero-tide,
        tide-free or unknown).
      </action>
      <action dev="luc" type="add" >
        Added orphan frame, i.e. trees that are not yet connected to the main
        frame tree but attached later on. This allows building frame trees
        from leaf to root. This change fixes feature request #98.
      </action>
      <action dev="luc" type="add" >
        Added a way to filter only increasing or decreasing events. The filtering
        occurs a priori, i.e. the filtered out events do not trigger a search.
        Only the interesting events are searched for and contribute to computation
        time. This change fixes feature request #104.
      </action>
      <action dev="pascal" type="add" >
        Added a semianalytical propagator based on the Draper Semianalytic
        Satellite Theory. The DSST accounts for all significant perturbations
        (central body including tesseral harmonics, third-body, drag, solar
        radiation pressure) and is applicable to all orbit classes.
        To begin with, only mean elements propagation is available.
      </action>
      <action dev="evan" type="update" >
        Greatly improved performance of time-stamped caches for data that is
        read only once (like UTC leap seconds history or EOP).
      </action>
      <action dev="luc" type="add" >
        Additional states can now be used in events. Note that waiting for the
        fix for issue MATH-965 in Apache Commons Math to be been officially
        published, a workaround has been used in Orekit. This workaround
        implies that events that should be triggered based on additional equations
        for integration-based propagator will be less accurate on the first step
        (full accuracy is recovered once the first step is accepted).
        So in these corner cases, users are advised to start propagation at least
        one step before the first event (or to use a version of Apache Commons Math
        that includes the fix, which has been added to the development version as
        of r1465654). This change fixes feature request #134.
      </action>
      <action dev="luc" type="add" >
        AdditionalStateProviders can now be used for all propagators, not
        only analytical ones. Note that when both state providers and
        additional differential equations are used in an integration-based
        propagator, they must used different states names. A state can only
        be handled by one type at a time, either already integrated or
        integrated by the propagator (fixes feature request #133).
      </action>
      <action dev="luc" type="add" >
        Added a way to store user data into SpacecraftState. User data are
        simply double arrays associated to a name. They are handled properly
        by interpolation, event handlers, ephemerides and adapter propagators.
        Note that since SpacecraftState instances are immutable, adding states
        generates a new instance, using a fluent API principle (fixes feature request #132).
      </action>
      <action dev="luc" type="add" >
        Added a way to retrieve all additional states at once from a step interpolator.
      </action>
      <action dev="luc" type="fix" >
        Fixed wrong orientation for ICRF and all IAU pole and prime meridians
        (a few tens milli-arcseconds). This error mainly induced an error in
        celestial bodies directions, including the Sun which is used in many
        places in Orekit (fixes bug #130).
      </action>
      <action dev="luc" type="add" >
        Added support for IERS conventions 2010. Note that Orekit still also
        support conventions 2003 in addition to conventions 2010. However, as
        IERS does not provide anymore data to link TIRF 2003 with ITRF, ITRF
        based on 2003 convention is not available. ITRF can only be based on
        either 2010 conventions for CIO-based paradigm or on 1996 conventions
        for equinox-based paradigm.
      </action>
      <action dev="luc" type="add" >
        Atmosphere models now provide their central body frame.
      </action>
      <action dev="luc" type="add" >
        Added versions of angular coordinates and position-velocity that use
        any field instead of double (classes FieldAngularCoordinates and
        FieldPVCoordinates). This allows to compute derivatives of these quantities
        with respect to any number of variables and to any order (using DerivativeStructure
        for the field elements), or to compute at arbitrary precision (using Dfp for
        the field elements). Regular transforms as produced by frames
        handle these objects properly and compute partial derivatives for them.
      </action>
      <action dev="luc" type="update" >
        Converted Cunningham and Droziner force models to use the API of the new
        partial derivatives framework, despite they STILL USE finite differences.
        These two force models are now considered obsolete, they have been
        largely superseded by the Holmes-Featherstone model, which can be used
        for much larger degrees (Cunnigham and Droziner use un-normalized
        equations and coefficients which underflow at about degree 90), which
        already provides analytical derivatives, and which is twice faster. It
        was therefore considered a waste of time to develop analytical derivatives
        for them. As a consequence, they use finite differences to compute their
        derivatives, which adds another huge slow down factor when derivatives are
        requested. So users are strongly recommended to avoid these models when
        partial derivatives are desired...
      </action>
      <action dev="luc" type="add" >
        Added analytical computation of partial derivatives for third-body
        attraction.
      </action>
      <action dev="luc" type="add" >
        Added analytical computation of partial derivatives for constant
        thrust maneuvers.
      </action>
      <action dev="luc" type="update" >
        Converted Newtonian force model to use the new partial derivatives
        framework.
      </action>
      <action dev="luc" type="update" >
        Converted Holmes-Featherstone force model to use the new partial derivatives
        framework.
      </action>
      <action dev="luc" type="add" >
        Added analytical computation of partial derivatives for surface forces
        (drag and radiation pressure) for all supported spacecraft body shapes.
      </action>
      <action dev="luc" type="update" >
        Streamlined the force models partial derivatives computation for numerical
        propagation. It is now far simpler to compute analytically the derivatives
        with respect to state and with respect to force models specific parameters,
        thanks to the new Apache Commons Math differentiation framework.
      </action>
      <action dev="luc" type="add" >
        Added a new force model for central body gravity field, based on Holmes and Featherstone
        algorithms. This model is a great improvement over Cunningham and Droziner models. It
        allows much higher degrees (it uses normalized coefficients and carefully crafted
        recursions to avoid overflows and underflows). It computes analytically all partial
        derivatives and hence can be used to compute accurate state transition matrices. It is
        also much faster than the other models (for example a 10 days propagation of a low Earth
        orbit with a 1cm tolerance setting and a 69x69 gravity field was about 45% faster with
        Holmes and Featherstone than with Cunningham).
      </action>
      <action dev="luc" type="fix" >
        Improved gravity field un-normalization to allow higher degrees/order with Cunningham and
        Droziner models. Formerly, the coefficients computation underflowed for square fields
        degree = order = 85, and for non-square fields at degree = 130 for order = 40. Now square
        fields can go slightly higher (degree = order = 89) and non-square fields can go much
        higher (degree = 393 for order = 63 for example). Attempts to use un-normalization past
        the underflow limit now raises an exception.
      </action>
      <action dev="luc" type="update" >
        Updated Orekit to version 3.1.1 of Apache Commons Math.
      </action>
      <action dev="luc" type="add" >
        Added support for time-dependent gravity fields. All recent gravity
        fields include time-dependent coefficients (linear trends and pulsations
        at several different periods). They are now properly handled by Orekit.
        For comparison purposes, it is still possible to retrieve only the constant
        part of a field even if the file contains time-dependent coefficients too.
      </action>
      <action dev="luc" type="update" >
        Added a way to speed up parsing and reduce memory consumption when
        loading gravity fields. Now the user can specify the maximal degree
        and order before reading the file.
      </action>
      <action dev="luc" type="fix" >
        The EGM gravity field reader did not complain when files with missing
        coefficients were provided, even when asked to complain.
      </action>
      <action dev="luc" type="fix" >
        Fixed serialization of all predefined frames. This fix implied
        also fixing serialization of celestial bodies as the predefined
        ICRF frame relies on them. Note for both types of objects, only
        some meta-data are really serialized in such a way that at
        deserialization time we retrieve singletons. So the serialized
        data are small (less than 500 bytes) and exchanging many time
        these objects in a distributed application does not imply anymore
        lots of duplication.
      </action>
      <action dev="tn" type="fix" due-to="Yannick Tanguy">
        Throw an exception if the conversion of mean anomaly to hyperbolic
        eccentric anomaly does not converge in KeplerianOrbit (fixes bug #114).
      </action>
      <action dev="luc" type="fix" due-to="Evan Ward">
        Removed weak hash maps in frames (fixes bug #122).
      </action>
      <action dev="luc" type="fix" due-to="Bruno Revelin">
        Improved documentation of interpolation methods (fixes bug #123).
      </action>
      <action dev="tn" type="fix" due-to="Evan Ward">
        Make TIRF2000Provider class thread-safe (fixes bug #118).
      </action>
      <action dev="tn" type="fix" due-to="Christophe Le Bris">
        Correct spelling of the inner class QuadratureComputation (fixes bug #120).
      </action>
      <action dev="tn" type="fix" due-to="Evan Ward">
        Remove unnecessary synchronization in UT1Scale (fixes bug #119).
      </action>
      <action dev="tn" type="fix" due-to="Carlos Casas">
        Clear caches in CelestialBodyFactory when removing CelestialBodyLoaders
        (fixes bug #106).
      </action>
      <action dev="tn" type="fix" due-to="Yannick Tanguy">
        Fix loading of JPL ephemerides files with overlapping periods
        (fixes bug #113).
      </action>
      <action dev="tn" type="fix" due-to="Simon Billemont">
        Prevent initialization exception in UTCScale in case no user-defined
        offsets are provided. (fixes bug #111).
      </action>
      <action dev="luc" type="fix" due-to="Evan Ward">
        Improved performance by caching EME2000 frame in AbstractCelestialBody
        (fixes bug #116).
      </action>
      <action dev="tn" type="fix" due-to="Evan Ward">
        Make TidalCorrections class thread-safe by using the new TimeStampedCache.
        (fixes bug #117).
      </action>
      <action dev="tn" type="fix" due-to="Evan Ward">
        Convert position entries contained in SP3 files to meters instead of km
        (fixes bug #112).
      </action>
      <action dev="luc" type="add" >
        Added support for version 2011 of ICGEM gravity field format. Orekit
        still ignore the time-dependent part of these fields, though.
      </action>
      <action dev="luc" type="update" >
        Greatly simplified CelestialBodyLoader interface, now it is not related
        to DataLoader anymore (which implies users can more easily provide
        analytical models instead of the JPL/IMCCE ephemerides if they want)
      </action>
      <action dev="luc" type="fix" >
        Use the new thread-safe caches and the new Hermite interpolation feature on
        Transform, Earth Orientation Parameters, JPL/IMCCE ephemerides, UTC-TAI
        history and Ephemeris to remove thread-safety issues in all classes using
        cache (fixes #3).
      </action>
      <action dev="luc" type="add" >
        Added Hermite interpolation features for position-velocity coordinates,
        angular coordinates, orbits, attitudes, spacecraft states and transforms.
        Hermite interpolation matches sample points value and optionally first derivative.
      </action>
      <action dev="luc" type="add" >
        Added an AngularCoordinates as an angular counterpart to PVCoordinates.
      </action>
      <action dev="luc" type="add" >
        Transform now implements both TimeStamped and TimeShiftable. Note that this change
        implied adding an AbsoluteDate parameter to all transform constructors, so this
        is a backward incompatible change.
      </action>
      <action dev="luc" type="fix" >
        Fixed wrong transform for 3D lines (fixes bug #101).
      </action>
      <action dev="luc" type="add" >
        Upgraded support of CCSDS Unsegmented Time Code (CUC) to version 4 of the
        standard published in November 2010 (fixes bug #91), this includes support for
        an extended preamble field and longer time codes.
      </action>
      <action dev="luc" type="add" due-to="Francesco Rocca">
        Added a way to build TLE propagators with attitude providers and mass (fixes bug #84).
      </action>
      <action dev="luc" type="fix" >
        Fixed numerical stability errors for high order gravity field in Cunningham model (fixes bug #97).
      </action>
      <action dev="luc" type="fix" due-to="Yannick Tanguy">
        Fixed an error in radiation pressure for BoxAndSolarArraySpacecraft (fixes bug #92).
      </action>
      <action dev="thomas" type="add">
        Added models for tropospheric delay and geomagnetic field.
      </action>
      <action dev="luc" type="update">
        The existing general mechanism for shifting objects in time has been
        formalized as a parameterized interface implemented by AbsoluteDate, Attitude,
        Orbit, PVCoordinates and SpacecraftState.
      </action>
      <action dev="luc" type="update">
        Time scales are not serializable anymore (this induced problems for the UTC scale
        and its caching feature).
      </action>
      <action dev="luc" type="fix">
        Fixed TLE propagation in deep space when inclination is exactly 0 (fixes bug #88).
      </action>
      <action dev="pascal" type="add" due-to="Francesco Rocca">
        Added a package for spacecraft states to propagators conversion extending an
        original contribution for TLE (Orbit Converter for Two-Lines Elements) to all
        propagators.
      </action>
      <action dev="luc" type="fix">
        Improved testing of error messages.
      </action>
      <action dev="luc" type="fix">
        Removed too stringent test on trajectory in TLE propagator (fixes bug #86).
      </action>
      <action dev="thomas" type="fix">
        Set the initial state for a TLEPropagator (fixes bug #85).
      </action>
      <action dev="luc" type="update">
        Improved testing of error messages.
      </action>
      <action dev="luc" type="update">
        Updated IAU poles for celestial bodies according to the 2009 report and the
        2011 erratum from the IAU/IAG Working Group on Cartographic Coordinates and
        Rotational Elements of the Planets and Satellites (WGCCRE).
      </action>
      <action dev="luc" type="update">
        Removed code deprecated before 5.0.
      </action>
      <action dev="thomas" type="add">
        Added support for more recent JPL DExxx and INPOP ephemerides files (fixes feature #23).
      </action>
      <action dev="luc" type="fix">
        Fixed formatting of very small values in TLE lines (fixes bug #77).
      </action>
      <action dev="thomas" type="fix">
        Fixed formatting of TLE epoch (fixes bug #74).
      </action>
      <action dev="thomas" type="fix">
        Fixed performance issues when using the singleton UTCScale instance from
        multiple threads. Use a prototype pattern instead (fixes bug #33).
      </action>
      <action dev="luc" type="add">
        Added J2 effect on small maneuvers model.
      </action>
      <action dev="luc" type="fix">
        Fixed attitudeProvider field masking in IntegratedEphemeris.
      </action>
      <action dev="luc" type="add">
        Added a tutorial to compute Earth phased, Sun synchronous orbits.
      </action>
      <action dev="luc" type="add">
        Added a fitter for osculating parameters, allowing conversion to mean parameters.
      </action>
      <action dev="luc" type="update">
        Made Greenwich mean and apparent sidereal time publicly visible in GTOD frame.
      </action>
      <action dev="luc" type="update">
        Made equation of equinoxes sidereal time publicly visible in TOD frame.
      </action>
      <action dev="thomas" type="update">
        Added more german translations for error messages.
      </action>
      <action dev="luc" type="fix">
        Allow ClasspathCrawler and ZipJarCrawler data providers to work in
        OSGi environments by providing an explicit class loader (fixes bug #54).
      </action>
      <action dev="luc" type="update">
        Improved the small maneuvers analytical model to compute orbit Jacobian
        with respect to maneuver parameters.
      </action>
      <action dev="luc" type="fix">
        Force impulse maneuver to preserve orbit type and orbit frame.
      </action>
      <action dev="thomas" type="add">
        Added sp3 file parser.
      </action>
      <action dev="luc" type="add">
        Added a method to compute frames transforms Jacobians in the Transform class.
      </action>
      <action dev="luc" type="fix">
        Fixed a problem with propagation over null or negative ranges.
      </action>
      <action dev="luc" type="add">
        Added a multiplexer for step handlers.
      </action>
      <action dev="luc" type="add">
        Added init methods to step handlers and event handlers.
      </action>
      <action dev="luc" type="add">
        Added an adapter propagator that can add small maneuvers to any propagator, including
        ephemeris based ones.
      </action>
      <action dev="luc" type="add">
        Added an analytical model for the effect at date t1 of a small maneuver performed at date t0.
      </action>
      <action dev="luc" type="fix">
        Fixed a missing reinitialization of start date when state was reset in numerical propagator.
      </action>
      <action dev="luc" type="update">
        Added detection of attempts to create hyperbolic orbits as circular or equinoctial
        instances.
      </action>
      <action dev="pascal" type="fix">
        Fixed potential numerical failure in lightning ratio computation.
      </action>
      <action dev="luc" type="update">
        Simplified construction of atmosphere models, the Earth fixed frame is already present
        in the body shape, there was no need to pass a separate argument for it.
      </action>
      <action dev="pascal" type="add">
        Added Harris-Priester atmosphere model.
      </action>
      <action dev="luc" type="update">
        Changed the return value of eventOccurred method from an int to an enumerate.
      </action>
      <action dev="pascal" type="fix">
        Fixed frame for TLEPropagator (fixes bug #31).
      </action>
      <action dev="luc" type="add">
        Added getters/setters for impulse maneuvers.
      </action>
      <action dev="luc" type="add">
        Added getters/setters for attitude provider in all orbit propagators.
      </action>
      <action dev="luc" type="add">
        Added a method to compute visibility circles in TopocentricFrame.
      </action>
      <action dev="luc" type="add">
        Added an equinox-based version of ITRF.
      </action>
      <action dev="luc" type="add">
        Added getters for thrust, Isp and flow rate in constant thrust maneuvers.
      </action>
      <action dev="luc" type="add">
        Allow use of any supported Local Orbital Frames as the reference frame
        for LofOffset attitude modes.
      </action>
      <action dev="luc" type="add">
        Added support for LVLH, VVLH and VNC local orbital frames.
      </action>
      <action dev="luc" type="fix">
        Fixed a performance bug implying that some frames reloaded all EOP history files
        each time a transform was computed (fixes bug #26).
      </action>
      <action dev="luc" type="add" >
        Added support for columns-based IERS Rapid Data and Prediction files (finals.daily, finals.data
        and finals.all), the XML version was already supported since a few months
      </action>
      <action dev="luc" type="fix" >
        Fixed numerical issue in eccentricity computation (fixes bug #25)
      </action>
      <action dev="luc" type="update" >
        Changed step handling of abstract propagators, now they use a single step
        equal to the duration of the propagation in all cases except when a fixed step
        is requested in master mode. Previously, they arbitrarily used on hundredth of
        the Keplerian period as the step size, hence performing many steps even if not
        strictly required
      </action>
      <action dev="luc" type="add" >
        Added propagation of Jacobians matrices in circular, Keplerian and equinoctial
        parameters, using either true, eccentric or mean position angles. Formerly,
        propagation of Jacobians matrices was possible only in Cartesian parameters
      </action>
      <action dev="luc" type="add" >
        Added a way to propagate additional state along with orbit in abstract
        propagators, as an analytical counterpart to the additional equations that
        can be integrated by numerical propagators
      </action>
      <action dev="luc" type="fix" >
        Fixed missing partial derivatives data in ephemerides produced by a numerical
        propagator despite it was set up to computed them (fixes bug #16)
      </action>
      <action dev="luc" type="fix" >
        Added a new much simpler way to log events occurrences all at once (or
        only a subset of the events if desired)
      </action>
      <action dev="pascal" type="add" >
        Added alternative default name for ICGEM files
      </action>
      <action dev="pascal" type="fix" >
        Fixed EventState reset on propagation direction change (fixes bug #19)
      </action>
      <action dev="luc" type="fix" >
        Fixed Jacobianizer so it can handle force models that do change the spacecraft mass,
        like ConstantThrustManeuver (fixes bug #18)
      </action>
      <action dev="luc" type="add" >
        Added Jacobians between orbital parameters and Cartesian parameters for all orbits
        types (including hyperbolic orbits), all angles types (mean, eccentric, true) and in
        both directions
      </action>
      <action dev="luc" type="update" >
        Replaced the integers parameters used in orbit constructors (MEAN_ANOMALY, ECCENTRIC_ANOMALY ...)
        by a new PositionAngle enumerate for better value safety. The old public constants and the
        corresponding constructors are still available but are deprecated
      </action>
      <action dev="luc" type="fix" >
        Fixed ephemeris generation in numerical propagation. After getEphemeris has been
        called,  later calls to the numerical propagator did reset the already computed
        and returned ephemeris (fixes bug #14)
      </action>
      <action dev="luc" type="add" due-to="Bruno Revelin">
        Added support for the Marshall Solar Activity Future Estimation files
      </action>
      <action dev="luc" type="fix">
        TLEPropagator now implements the Propagator interface, and hence can benefit from all
        events detection and mode handling features (fixes features request #4)
      </action>
      <action dev="luc" type="update">
        improved events detection robustness, by decoupling events handling from adaptive step
        sizes in numerical integrators and  (fix contributed to Apache Commons Math) and from
        classical propagation in analytical and tabulated propagators. This implies the events
        will NOT reduce integration step sizes anymore, thus also increasing speed and in corner
        cases reducing local precision at event occurrence, reducing max step size is often
        sufficient to compensate for this drawback
      </action>
      <action dev="v&#233;ronique" type="add" >
        all propagators, including analytical ones or tabulated ones can now be used for
        event detection. Of course for tabulated propagators, setting up an event that
        would try to reset the state triggers an error when the event occurs
      </action>
      <action dev="v&#233;ronique" type="add" >
        propagation can now be done between two dates, regardless of the date of the initial state
      </action>
      <action dev="v&#233;ronique" type="add" >
        attitude can be specified either using a date only thanks to a new AttitudeLaw interface
        or using a date, a position-velocity provider and a frame (which can be any frame) thanks
        to a new AttitudeProvider interface, wrappers have been added to convert between the two
        interfaces. A side effect of this change is that LofOffset constructor now needs a reference
        to an inertial reference frame, otherwise the attitude woud be wrong if a non-inertial frame
        were passed to getAttitude, due to velocity composition (the computed LOF would not really
        be a LOF)
      </action>
      <action dev="luc" type="update">
        the notion of quasi-inertial frames has been renamed as pseudo-inertial because
        quasi-inertial has a precise relativistic meaning that is not considered here. We
        only consider these frames to be suitable for Newtonian mechanics.
      </action>
      <action dev="luc" type="update">
        the equinox based frames have been renamed to more standard names (MOD, and GTOD
        instead of MEME, and PEF). The implementation of TEME was also wrong (it was
        really a TOD), so now there are both a TOD with a proper name and a TEME with a
        proper implementation.
      </action>
      <action dev="luc" type="update">
        celestial bodies now provide both an inertially oriented body centered
        frame and a body oriented body centered frame, the bodies managed by
        CelestialBodyFactory use the IAU poles and prime meridian definitions
        to build the two frames
      </action>
      <action dev="luc" type="add">
        added the ICRF frame at the solar system barycenter
      </action>
      <action dev="luc" type="add">
        added the ITRF93, ITRF97, ITRF2000 and ITRF2008 frames (previously, only
        the ITRF2005 frame was available)
      </action>
      <action dev="luc" type="add">
        added a getPoint method to TopocentricFrame
      </action>
      <action dev="luc" type="add">
        added the Galileo System Time Scales and the Galileo start epoch.
      </action>
      <action dev="luc" type="add">
        added the UT1, TCB and GMST time scales used in CCSDS Orbit Data Messages
      </action>
      <action dev="luc" type="fix">
        fixed an error when parsing a date occurring during a leap second introduction
      </action>
      <action dev="luc" type="fix">
        fixed a dut1 interpolation error for the day just before a leap second introduction
      </action>
      <action dev="luc" type="fix">
        fixed an error in JPL ephemerides: they are in TDB time scale
      </action>
      <action dev="luc" type="fix">
        fixed an error in date creation/parsing for UTC dates which occur during a
        leap second
      </action>
      <action dev="luc" type="fix">
        fixed UTC time scale between 1961-01-01 and 1971-12-31 ; in this time range
        the offset between UTC and TAI was piecewise linear
      </action>
      <action dev="luc" type="add">
        added an enumerate for specifying months in dates and for simplifying parsing
        of some data files
      </action>
      <action dev="luc" type="add">
        completed support for CCSDS Time Code Format (CCSDS 301.0-B-3) ; now in addition
        to ASCII Calendar Segmented Time Code which has been supported for a while,
        Orekit also supports CCSDS Unsegmented Time Code (CUC), CCSDS Day Segmented
        Time Code (CDS) and CCSDS Calendar Segmented Time Code (CCS)
      </action>
      <action dev="luc" type="add">
        added a freeze method to the Frame and Transform classes, in order to build fixed
        frames from moving ones, this is useful for example to build a launch frame
        at launcher inertial navigation system reset time, or to build an equinox-based
        frame at a specific epoch
      </action>
      <action dev="luc" type="fix">
        fixed an out of memory error when lots of temporary frames were created in loops
        and discarded
      </action>
      <action dev="luc" type="update">
        use the new FastMath class from commons-math instead of the standard java.util.Math
        class for increased accuracy and speed
      </action>
      <action dev="luc" type="add">
        added support for the new bulletinB data published by Paris-Meudon observatory
        for IAU-1980 precession-nutation model (IERS has ceased publishing bulletinB
        files for both IAU-1980 precession-nutation model and IAU-2000
        precession-nutation model as of early 2010).
      </action>
      <action dev="luc" type="add">
        added support for the new XML files containing both bulletinA and bulletinB data
        published by IERS (both the finals and daily files are supported).
      </action>
      <action dev="luc" type="update">
        Orekit now depends on at least version 3.0 of Apache commons-math
      </action>
      <action dev="luc" type="add">
        added a way to list what data have been loaded through DataProvidersManager
      </action>
      <action dev="luc" type="add">
        PropagationException can now be created directly from OrekitException, thus simplifying
        wrapping lower Orekit errors in step handlers
      </action>
      <action dev="luc" type="update">
        improved exception propagation from low level java runtime and Apache commons-math libraries
        preserving initial error stack trace
      </action>
      <action dev="luc" type="update">
        changed exception localization framework to simplify messages handling
      </action>
      <action dev="luc" type="fix">
        greatly improved AbsoluteDate accuracy by shifting epoch when needed and separating
        long/double computations to avoid too large offsets and numerical cancellations, it is
        now possible to still have an absolute date accurate to about 1.0e-13s after shifting
        it 10000 times by 0.1s steps
      </action>
      <action dev="luc" type="fix">
        fixed an error in TopocentricFrame.getPVCoordinates: the coordinates returned were not the
        coordinates of the topocentric frame origin with respect to the specified frame, but were the
        coordinates of the specified frame origin with respect to the topocentric frame.
      </action>
      <action dev="luc" type="fix">
        fixed an errors in data loading in tutorials when one of the path in the classpath
        contained a space
      </action>
      <action dev="luc" type="fix">
        improved CelestialBodyPointed attitude mode: the spin now correctly includes
        the coupling effect of the phasing reference
      </action>
      <action dev="luc" type="fix">
        fixed an error in SpinStabilized attitude mode: the spin was reversed
        with respect to the specification
      </action>
      <action dev="pascal" type="add">
        added a GroundMaskElevationDetector dealing with local physical mask for visibility
      </action>
      <action dev="pascal" type="add">
        added an ApparentElevationDetector taking refraction into account in a terrestrial
        environment
      </action>
      <action dev="pascal" type="update">
        enhanced DateDetector behaviour to allow adding new event dates on the fly
      </action>
      <action dev="pascal" type="fix" due-to="Derek Surka">
        fixed an error in FramesFactory when getting ITRF2005 and TIRF2000 frames:
        ignoreTidalEffects was handled wrong.
      </action>
      <action dev="luc" type="update" >
        removed serialization of some cached data in frames
      </action>
      <action dev="luc" type="fix" >
        fixed deserialization problems of frame singletons, they were not unique any more
      </action>
      <action dev="v&#233;ronique" type="add" >
        numerical propagation can now be done either using Cartesian parameters, circular
        parameters, equinoctial parameters, or Keplerian parameters (elliptical or hyperbolic)
        and using mean, eccentric or true position angles for the parameters where it is relevant.
        So there are now 10 possible configurations for state vector. This allows propagation
        of any kind of trajectories, including hyperbolic orbits used for interplanetary missions,
        or atmospheric re-entry trajectories
      </action>
      <action dev="v&#233;ronique" type="update" >
        completely revamped the partial derivatives matrices computation using the additional
        equations mechanism
      </action>
      <action dev="v&#233;ronique" type="add" >
        added a mechanism to integrate user-supplied additional equations alongside with
        orbital parameters during numerical propagation
      </action>
      <action dev="luc" type="update">
        use A. W. Odell and R. H. Gooding (1986) fast and robust solver for Kepler equation
      </action>
      <action dev="luc" type="add">
        keplerian and cartesian orbits now support hyperbolic orbits (i.e. eccentricity greater
        than 1, and in this case negative semi major axis by convention)
      </action>
      <action dev="luc" type="fix">
        fixed an error in LofOffset attitude mode: the computed attitude was reversed
        with respect to the specification
      </action>
      <action dev="luc" type="add">
        added an AttitudesSequence class which can handle several laws, only one of
        which being active at any time. The active law changes as switch events are
        triggered. This can be used for example to alternate between daylight attitude mode
        and eclipse attitude mode, or between normal observing mode and special modes
        for ground contact or maneuvers.
      </action>
      <action dev="pascal" type="fix" due-to="Bruno Revelin">
        fixed an error when crawling a classpath or a directory a zip file was found.
        This might lead to select an inappropriate data provider.
      </action>
    </release>
    <release version="5.0.3" date="2011-07-12"
             description="version 5.0.3 is a bug-fix release.">
      <action dev="luc" type="fix">
        Fixed a performance bug implying that some frames reloaded all EOP history files
        each time a transform was computed  (fixes bug #26).
      </action>
      <action dev="luc" type="fix">
        Fixed a parsing bug in IERS Rapid Data and Prediction files for dates between 2000 and 2009.
      </action>
    </release>
    <release version="5.0.2" date="2011-07-11"
             description="version 5.0.2 is an interim release of Orekit with support for IERS
                          Rapid Data and Prediction files.">
      <action dev="luc" type="update">
        Added support for IERS Rapid Data and Prediction files finals.all, finals.data and finals.daily,
        for both IAU-1980 and IAU-2000 and with both columns and XML formats.
      </action>
    </release>
    <release version="5.0.1" date="2011-04-15"
             description="version 5.0.1 is a minor release of Orekit without any functional changes.
             The differences with respect to 5.0 are only related to packaging and deployement to
             maven central. There are NO bug fixes and NO evolutions.">
      <action dev="luc" type="update">
        updated packaging to allow deployment to maven central.
      </action>
    </release>
    <release version="5.0" date="2010-05-06"
             description="version 5.0 is a major release of Orekit. It introduces several new
             features and bug fixes. Some slight incompatibilities with respect to previous
             versions have been introduced, but they should be easy to overcome to users. Users
             are strongly advised to upgrade to this version. The major points introduced in version
             5.0 are a very general PVCoordinatesProvider interface, a new shiftedBy method allowing
             many time-dependent instances (AbsoluteDate, Orbit, PVCoordinates, Attitude and SpacecraftState)
             to be slightly shifted in time using simple evolution models (keplerian for orbit, fixed
             angular rate for attitude, fixed translation for position/velocity), a redesign of the
             attitude interfaces and an experimental (read subject to change) numerical propagator
             able to compute jacobians of the state with respect to both initial state and force
             models parameters. Version 5.0 now depends on version 2.1 of Apache commons math.">
      <action dev="pascal" type="add">
        a new experimental numerical propagator has been added, in addition to computing
        the spacecraft state at target time, it also computes the partial derivatives of
        this state with respect to the initial state (one jacobian) and with respect to
        models parameters (another jacobian). The jacobians are integrated alongside with
        the state, using variational equations for better accuracy and numerical robustness.
        This will help further implementation of orbit determination or optimization
        algorithms. This code is still considered to be experimental as of 5.0 and the API
        could change in the future.
      </action>
      <action dev="luc" type="add">
        a new SpacecraftFrame class has been added, taking into account orbit and
        attitude thanks to an underlying propagator. This allows to see the spacecraft just
        as another known geometrical object automatically handled and connected to all
        other frames. For an instantaneous view, Transform instances can also be built
        directly by SpacecraftState instances.
      </action>
      <action dev="luc" type="add">
        frames can now be flagged as quasi-inertial or not; only quasi-inertial frames
        are suitable for defining orbits
      </action>
      <action dev="luc" type="add">
        the Topocentric frame now provides a way to retrieve the body shape on which the
        frame is defined
      </action>
      <action dev="pascal" type="update">
        changed the way Veis 1950 frame is constructed.
        Now, its parent is the PEF frame with no EOP corrections applied.
      </action>
      <action dev="luc" type="fix" due-to="John Pritchard">
        fixed a parameters inversion in Earth Orientation Parameters for IAU-1980 models.
        The error could introduce up to a few meters error in position during transformations
        between TEME and MEME
      </action>
      <action dev="luc" type="add" >
        factories have been introduced for handling all data formats. Their default configuration
        correspond to the legacy formats used in previous versions (IERS format for UTC-TAI, EOPC04
        and bulletins B for Earth Orientation Parameters, JPL format for celestial bodies ...).
        Users can now add support for their own formats if they want (for example if they prefer
        using bulletins A instead of EOPC04 and bulletins B, or if they have their own gravity
        field format ...). Consequences of these changes are that the SolarSystemBody and
        the PotentialReaderFactory classes have been deprecated (replaced by CelestialBodyFactory and
        GravityFieldFactory) and that TimeScalesFactory and FramesFactory have been extended. All these
        factories follow the same generic pattern.
      </action>
      <action dev="luc" type="fix" >
        improved thread safety (however, Orekit is still NOT completely thread-safe).
      </action>
      <action dev="luc" type="add" >
        the loaders for gravity fields now can optionally allow missing coefficients (they will be
        replaced by 0.0 except c[0][0] which will be replaced by 1.0).
      </action>
      <action dev="luc" type="fix" >
        the loader for gravity fields in the ICGEM format now support empty lines in the file
        (there is for example one blank line at the end of the file in the orekit-data zip archive).
      </action>
      <action dev="luc" type="add" >
        added support for the GRGS gravity field files formats.
      </action>
      <action dev="luc" type="add" >
        added a way to list the available satellite numbers in TLE files.
      </action>
      <action dev="luc" type="update" >
        improved TLE elements loading. Now TLE lines are loaded using the standard data loading
        mechanism (thus allowing loading from disk files, network, classpath ...), they can
        contain TLE for several objects in one file, and they may contain some non-TLE lines
        if desired.
      </action>
      <action dev="v&#233;ronique" type="add" >
        a new PVCoordinatesProvider interface has been created on top of several existing classes
        and interfaces (orbit propagator, celestial bodies, some moving frames ...). This is a
        major generalization that allows to use either satellites or celestial bodies in many
        algorithms (attitude pointing target, eclipses and field of view events ...)
      </action>
      <action dev="luc" type="fix" >
        improved numerical propagator efficiency when used from an outside loop: the initial
        state is automatically set to the last state at propagation end, thus allowing to
        restart from here without recomputing everything
      </action>
      <action dev="luc" type="add" >
        added a reset feature in all propagators, allowing to reuse an already configured
        propagator for several different orbits
      </action>
      <action dev="luc" type="fix" >
        fixed a mode handling error in NumericalPropagator: when a propagator was reused
        with a new mode setting, the previous step handlers were still used in addition to
        the new ones instead of replacing them
      </action>
      <action dev="luc" type="fix" >
        fixed an interpolation error for orbits crossing the -PI/+PI singularity between
        entries in the Ephemeris class
      </action>
      <action dev="luc" type="update" >
        KeplerianPropagator now preserve orbits types
      </action>
      <action dev="luc" type="add" >
        AbsoluteDate, Orbit, PVCoordinates, Attitude and SpacecraftState instances can now all
        be slightly shifted in time using simple evolution models (keplerian for orbit, fixed
        angular rate for attitude, fixed translation for position/velocity). This is not a
        replacement for proper propagation but is useful for known simple motions or small
        time shifts or when coarse accuracy is sufficient
      </action>
      <action dev="luc" type="fix" >
        changed AttitudeLaw.getState signature to use complete orbit. This is an incompatible
        change introduced to fix a major bug in spin computation for some attitude laws. The laws
        for which orientation depends on satellite velocity have a spin vector that depends on
        acceleration. This can be computed only if complete orbit is available. This change
        should be simple to handle from a users point of view, as the caller generally already
        has the orbit available and attitude laws implementations can retrieve all the former
        parameters (date, position/velocity, frame) directly from orbit.
      </action>
      <action dev="luc" type="fix" >
        fixed spin rate computation errors in almost all attitude modes
      </action>
      <action dev="luc" type="add" >
        added a new simple linear attitude mode: FixedRate
      </action>
      <action dev="luc" type="fix" >
        fixed an error in event detection: when two events were very close (for example a very
        short ground station visibility), the second one may be ignored despite the first one
        was detected.
      </action>
      <action dev="luc" type="fix" >
        fixed corner cases in event detection during orbit propagation, sometimes
        an already detected and handled event prevented the propagator to go further in time.
      </action>
      <action dev="luc" type="add" >
        added an EventShifter wrapper allowing to slightly shift raw events in time. This is useful
        for example to switch an attitude mode from solar pointing to something else a few minutes
        before eclipse entry and going back to solar pointing mode a few minutes after eclipse exit.
      </action>
      <action dev="pascal" type="add">
        added a new AlignmentDetector.
      </action>
      <action dev="pascal" type="add" >
        added a new EclipseDetector handling either umbra or penumbra entry and exit events.
      </action>
      <action dev="v&#233;ronique" type="add" >
        added new CircularFieldOfViewDetector and DihedralFieldOfViewDetector handling
        field of view entry and exit events for any type of target.
      </action>
      <action dev="luc" type="add" >
        added an experimental implementation of a BoxAndSolarArray spacecraft model considering a convex
        body (either parallelepipedic or defined by a set of facets) and a rotating solar array, for
        accurate modeling of surface forces with attitude. Beware that this class is still considered
        experimental, so use it with care!
      </action>
      <action dev="luc" type="update" >
        completely changed the RadiationSensitive and DragSensitive interfaces to be more comprehensive
        and handle properly lift and side force effects when used with non-symmetric spacecrafts/flux geometry
      </action>
      <action dev="luc" type="fix" due-to="Christelle Blandin">
        fixed denormalization of gravity field coefficients, the last coefficient
        was not initialized
      </action>
      <action dev="luc" type="add" >
        added a relative constructor and a getMomentum method to PVCoordinates
      </action>
      <action dev="luc" type="add">
        added a special implementation improving performances for the frequent case of identity transform
      </action>
      <action dev="luc" type="fix">
        fixed forgotten radians to degrees conversions for inclination and RAAN in CircularOrbit.toString()
      </action>
      <action dev="luc" type="add">
        added a Constants interface including a few useful physical constants.
      </action>
      <action dev="luc" type="add">
        added a way to build date components from week components (this can be used
        for scheduled operations with week-related periods)
      </action>
      <action dev="luc" type="add">
        added string parsing features for dates and times components supporting ISO-8601 formats
      </action>
      <action dev="luc" type="add">
        Orekit is now packaged as an OSGi bundle
      </action>
      <action dev="pascal" type="add">
        added some pieces of an UML model for the library (available in the source distribution)
      </action>
      <action dev="luc" type="update" >
        updated error message localization to be more consistent with Java exception. Now getMessage
        returns a non-localized message and only getLocalizedMessage returns a message localized for
        the platform default locale. A new getMessage(Locale) method has also been added to
        retrieve the message in any desired locale, not only the platform default one. The messages
        are also built and translated only when needed, so if an exception is triggered and
        never displayed, the message will never be built.
      </action>
    </release>
    <release version="4.1" date="2009-08-18"
             description="version 4.1 is an upgrade bringing some new features and fixing a
             few bugs. The equinox-based frames family with IAU1980 precession-nutation
             models that are still used by many legacy systems are now supported. This
             simplifies interoperability with legacy systems and helps migrating from this
             old frames family to the new CIO-based ones that is supported by orekit since its
             first versions. The data loading mechanism used to retrieve IERS data (Earth
             Orientation Parameters, UTC-TAI history) and JPL ephemerides is now also used
             to retrieve gravity potential files. This mechanism has also been vastly improved
             to support new use cases (loading from disk, from classpath, from network delegating
             loading to an external library ...). Another change is the addition of the TDB
             time scale. Some minor incompatibilities have been introduced but they are easy
             to solve for users, the explanations are provided in detailed changes report.">
      <action dev="aude" type="add" >
        added TDB time scale
      </action>
      <action dev="luc" type="update" >
        the RadiationSensitive and DragForce interfaces now have an
        additional SpacecraftState parameter in all their get methods.
        This allows to implement models that take into account solar
        arrays rotation. Note that this changes breaks compatibility
        for users that did add their own implementations, but it is
        simple to deal with (simply add one parameter in the signature
        and ignore it) so its was considered acceptable.
      </action>
      <action dev="luc" type="add" due-to="James Housden">
        added german localization for error messages
      </action>
      <action dev="luc" type="update">
        added a feature allowing all tests to clear the already built reference
        objects (frames, time scales, solar system bodies ...) between each tests,
        thus removing the need to launch tests in separate JVMS. This allows to
        launch all tests directly from eclipse, and this speeds up maven tests by
        a factor 4 at least
      </action>
      <action dev="luc" type="update">
        set up a custom ant build independent from the maven 2 build
      </action>
      <action dev="luc" type="update">
        changed all tests from Junit 3 to Junit 4
      </action>
      <action dev="thierry" type="fix">
        fixed accuracy of PEF frame
      </action>
      <action dev="luc" type="fix" due-to="Aude Privat">
        fixed configuration problems on Windows systems
      </action>
      <action dev="luc" type="fix" due-to="Sébastien Herbinière">
        fixed a reversed sign in solar radiation pressure
      </action>
      <action dev="pascal" type="update" >
        Orekit supports the two different naming patterns for bulletins B provided by IERS
        on http://www.iers.org/ and http://hpiers.obspm.fr/eop-pc/.
      </action>
      <action dev="luc" type="update" >
        the predefined times scales (TAI, UTC ...) are now built using a factory. The various
        XXXScale.getInstance() methods defined in each predefined time scales classes
        are still available, but have been deprecated and will be removed in the future,
        they are replaced by TimeScalesFactory.getXXX().
      </action>
      <action dev="pascal" type="update" >
        the Frame class was split into a FramesFactory class, dealing with the predefined
        reference frames, and a Frame class for the creation of new frames and the navigation
        through any frames tree. The Frame.getXXX() methods for the predefined reference
        frames are still available, but have been deprecated and will be removed in the future,
        they are replaced by FramesFactory.getXXX().
      </action>
      <action dev="pascal" type="add" >
        3 new predefined reference frames have been added in Orekit : MEME, TEME and PEF. They
        implement the classical paradigm of equinox-based transformations including the IAU-76
        precession model, the IAU-80 nutation model and the IAU-82 sidereal time model, with
        the capability to apply the nutation corrections provided by IERS through the EOP data
        files for better agreement with the IAU 2000 precession-nutation model.
      </action>
      <action dev="luc" type="update" >
        the ChronologicalComparator class is not a singleton anymore, this didn't really make sense
      </action>
      <action dev="luc" type="fix" >
        fixed a state reset error: orbital state changed by event detectors like
        ImpulseManeuver were overwritten by other event detectors
      </action>
      <action dev="luc" type="fix" >
        fixed stop date of abstract propagators (Keplerian and Eckstein-Heschler). They used to
        stop at the first event after target date when an event detector was set up, instead of
        stopping at the target date
      </action>
      <action dev="luc" type="fix" >
        the gravity coefficients for solar system bodies are now extracted from JPL files headers
      </action>
      <action dev="luc" type="update" >
        the eventOccurred method in EventDetector interface and its various implementations
        has an additional parameter specifying if the switching function increases or
        decreases at event time. This allows simpler events identification has many switching
        functions have two switches (start/end, raising/setting, entry/exit ...). Note that
        this changes breaks compatibility for users that did implement their own events, but
        it is simple to deal with (simply add one parameter in the signature and ignore it)
        so its was considered acceptable.
      </action>
      <action dev="luc" type="fix" due-to="Christophe Pipo">
        fixed an error occurring when DE406 JPL ephemerides were loaded before DE405 ones
      </action>
      <action dev="luc" type="fix" due-to="Sébastien Herbinière">
        fixed an error in EGM potential file loader
      </action>
      <action dev="luc" type="update">
        trigger exceptions when no data can be loaded
      </action>
      <action dev="luc" type="update">
        remove predefined leap seconds, they are not useful anymore since other
        parts of the library do need configuration data (solar system bodies) and
        since data configuration has been vastly improved
      </action>
      <action dev="luc" type="add" >
        added support for the ICGEM format for gravity fields
      </action>
      <action dev="luc" type="update" >
        load gravity potential data using the same mechanism already used for Earth
        Orientation Parameters, UTC-TAI history and JPL ephemerides files
      </action>
      <action dev="luc" type="add" due-to="quinput and Kai Ruhl">
        re-activated a way to load data from the classpath using a
        data provider plugin.
      </action>
      <action dev="luc" type="add">
        added a way to load data directly from network (either
        locally or through a proxy server) using a data provider plugin.
      </action>
      <action dev="luc" type="add">
        added a small plugin-like mechanism to delegate data loading to a
        user-provided mechanism, thus enabling smooth integration in existing
        systems.
      </action>
      <action dev="luc" type="update">
        updated to latest version of commons-math.
      </action>
      <action dev="luc" type="add" due-to="Silvia Ríos Bergantiños">
        added galician localization for error messages.
      </action>
      <action dev="luc" type="fix" due-to="Guylaine Prat">
        improved javadoc comments in orbit classes.
      </action>
      <action dev="pascal" type="add">
        tidal corrections are now available for ITRF and TIRF frames. Both frames are
        provided in two versions, the standard one with tidal corrections and a stripped
        down one without tidal corrections. A cache/interpolation mechanism is used to
        keep the computation cost of tidal correction to a minimum. With this mechanism,
        the penalty to use tidal correction is slightly above 20% in run time for a
        transformation between GCRF and ITRF. A raw implementation without this mechanism
        would lead to a 550% penalty, or even a 1100% penalty if TIRF and ITRF parts were
        computed independently.
      </action>
    </release>
    <release version="4.0" date="2008-10-13"
             description="major upgrade with new features (GCRF and ITRF2005 frames, DE 405
             and DE 406 ephemerides support, improved and greatly simplified date/time support,
             vastly improved data configuration with zip files support, new tutorials, improved
             performances, more tests and all identified bugs fixed, new translation files for
             italian, spanish and norse.">
      <action dev="pascal" type="fix">
        The ephemeris produced by numerical propagator now checks date validity in
        propagate method.
      </action>
      <action dev="luc" type="fix">
        The EME2000/J2000 frame was slightly mis-oriented (about 20 milli arcseconds).
        It really was the GCRF frame. This has been fixed and now both the GCRF and
        the EME2000/J2000 are available.
      </action>
      <action dev="luc" type="fix">
        Dates in UTC within leap seconds are now displayed correctly (i.e. a 61st
        second is added to the minute).
      </action>
      <action dev="luc" type="fix" due-to="quinput">
        Fixed an overflow error in AbsoluteDate that generated an exception when any
        attempts was made to print dates far away like AbsoluteDate.JULIAN_EPOCH or
        AbsoluteDate.MODIFIED_JULIAN_EPOCH.
      </action>
      <action dev="luc" type="fix">
        Changed test configuration to always use a new JVM for each test. This prevents
        some false positive to be generated.
      </action>
      <action dev="luc" type="update">
        The GeodeticPoint constructor arguments has been reordered to reflect more
        traditional usage, latitude coming before longitude.
      </action>
      <action dev="luc" type="update">
        The low accuracy Sun model based on Newcomb theory and the Moon model based
        on Brown theory have been withdrawn as they are superseded by the support of JPL
        DE 405 binary ephemerides files.
      </action>
      <action dev="luc" type="update">
        The ThirdBody abstract class has been removed and its specific method
        getMu has been moved up into CelestialBody interface and
        renamed getGM.
      </action>
      <action dev="luc" type="update">
        Improved external data configuration. The java property is now called
        orekit.data.path and is a colon or semicolon separated path containing
        directories or zip archives, themselves containing embedded directories
        or zip archives and data files. This allows easy roll-out of system-wide
        configuration data that individual users can override by prepending their
        own data trees in front of the path. This also allows simple configuration
        since many data files can be stored in easy to handle zip archives.
      </action>
      <action dev="luc" type="update">
        Renamed the iers package into data, as it is not IERS specific anymore. Some
        classes where also moved out of the package and into the frame and time
        package and their visibility reduced to package only. This improves decoupling
        and reduces clutter on users by limiting the number of visible classes.
      </action>
      <action dev="luc" type="update">
        The performance of IAU-2000 precession-nutation model computation has been
        tremendously improved, using a combined caching and interpolation approach. The
        simplified model (which was quite inaccurate in version 3.1) has therefore been
        removed as it was not needed anymore.
      </action>
      <action dev="luc" type="update">
        The ITRF 2005 frame is now supported instead of the older ITRF 2000 frame. The
        Earth Orientation Parameters data handling classes have been updated to match
        this change and read the new file format provided by IERS.
      </action>
      <action dev="luc" type="update">
        The J2000 frame has been renamed as EME2000 as this name seems to be more
        widely accepted and reduces confusion with the J2000.0 epoch. The
        Frame.getJ2000() method is still available, but has been deprecated
        and will be removed in the future.
      </action>
      <action dev="luc" type="update">
        Changed TimeScale from base abstract class to interface only.
      </action>
      <action dev="luc" type="update">
        Renamed some classes for better understanding: ChunkedDate is now DateComponents,
        ChunkedTime is now TimeComponents, ChunksPair is now DateTimeComponents. The
        getChunks method from AbsoluteDate as also been renamed into getComponents accordingly.
      </action>
      <action dev="pascal" type="add">
        Added new tutorials.
      </action>
      <action dev="luc" type="add">
        Added predefined local orbital frames: the (t, n, w) frame aligned with velocity
        and the (q, s, w) frame aligned with position.
      </action>
      <action dev="luc" type="add">
        Added a predefined detector for altitude crossing events.
      </action>
      <action dev="luc" type="add">
        Added methods to get zenith, nadir, north, south, east and west direction for
        any GeodeticPoint.
      </action>
      <action dev="luc" type="add" due-to="Silvia Ríos Bergantiños">
        Added spanish localization for error messages.
      </action>
      <action dev="luc" type="add" due-to="Espen Bjørntvedt">
        Added norse localization for error messages.
      </action>
      <action dev="luc" type="add" due-to="Francesco Coccoluto">
        Added italian localization for error messages.
      </action>
      <action dev="luc" type="add" due-to="Derek Surka">
        Added support for mean motion first and second derivatives fields in TLE.
      </action>
      <action dev="luc" type="add" >
        Added a way to rebuild the two lines of TLE instances.
      </action>
      <action dev="luc" type="add" due-to="Derek Surka">
        Added constructor from already parsed elements for TLE.
      </action>
      <action dev="luc" type="add">
        Added a method to retrieve a body-centered inertial frame to the
        CelestialBody interface. As a consequence, thirteen new frames are
        predefined: Sun, Moon, planets and barycenters provided by JPL binary
        ephemerides.
      </action>
      <action dev="luc" type="add">
        Support for the JPL DE 405 and DE 406 binary ephemerides files has been added
        and a factory class SolarSystemBody uses these files to provide implementations
        of the CelestialBody interface for Sun, Moon, the eight solar system
        planets,the Pluto dwarf planet as well as the solar system barycenter and Earth-Moon
        barycenter points.
      </action>
      <action dev="luc" type="add">
        The CelestialBody interface now provides velocity as well as position.
      </action>
      <action dev="luc" type="add">
        A getCalls() method has been added to the NumericalPropagator class to count the
        number of calls to the differential equations computation method. This helps
        tuning the underlying integrator settings in order to improve performances.
      </action>
      <action dev="luc" type="add">
        A lot more classes and interfaces are now serializable, to help users embed
        instance in their own serializable classes.
      </action>
      <action dev="luc" type="add">
        Added predefined leap seconds to allow proper turn-key use of the library
        even without an already configured environment. All known leap seconds at
        time of writing (2008) are predefined, from 1972-01-01 to 2009-01-01 (the
        last one has been announced in Bulletin C 36 on 2008-07-04 and is not yet
        present in the UTC-TAI.history published file)
      </action>
      <action dev="luc" type="add">
        Improved user-friendliness of the time-scales by changing methods parameters
        types to more easily understandable ones.
      </action>
      <action dev="luc" type="add">
        Improved user-friendliness of the AbsoluteDate class by adding several
        new constructors and methods for common cases. It is in particular now possible
        to use offsets within a time scale, for example to build a date given as a
        fractional number of days since a reference date in UTC, explicitly ignoring
        intermediate leap seconds.
      </action>
      <action dev="luc" type="add">
        Improved the class handling date/time components: added a constructor to allow building
        from an offset with respect to a reference epoch, implemented Comparable interface and
        added equals and hashCode methods.
      </action>
      <action dev="luc" type="add">
        Improved the class handling date components: added a constructor to allow building
        from any reference epoch, not only J2000.0 (thus simplifying use of modified julian day),
        added getMJD() method, added several constants JULIAN_EPOCH, MODIFIED_JULIAN_EPOCH,
        FIFTIES_EPOCH, GPS_EPOCH, J2000_EPOCH and JAVA_EPOCH.
      </action>
      <action dev="luc" type="add">
        Added a new time scale: GPSScale.
      </action>
      <action dev="luc" type="add">
        Added the changes page to the generated site.
      </action>
    </release>
    <release version="3.1" date="2008-07-16"
             description="This release is the first public release of Orekit."/>
  </body>
</document><|MERGE_RESOLUTION|>--- conflicted
+++ resolved
@@ -38,6 +38,9 @@
         </action>
         <action dev="serrof" type="add" issue="1683">
             Add (Field)ExtremumAngularSeparationDetector.
+        </action>
+        <action dev="vincent" type="fix" issue="1099">
+            Fixed OrbitRelativeFrame definition of ambiguous local orbital frames (CCSDS).
         </action>
     </release>
     <release version="13.0.2" date="2025-04-30" description="Orekit 13.0.2 is a patch release.
@@ -701,10 +704,6 @@
       <action dev="rafa" type="add" issue="1368">
         Added a parser for gravity models in SHA format.
       </action>
-<<<<<<< HEAD
-      <action dev="vincent" type="fix" issue="1099">
-        Fixed OrbitRelativeFrame definition of ambiguous local orbital frames (CCSDS).
-=======
       <action dev="serrof" type="add" issue="1349">
         Add more overrides of getAttitudeRotation.
       </action>
@@ -756,7 +755,6 @@
       </action>
       <action dev="maxime" type="fix" issue="1461">
         Fixed update of initial state's prop type after a propagation in DSST.
->>>>>>> 0f780234
       </action>
     </release>
     <release version="12.1.2" date="13/07/2024"
