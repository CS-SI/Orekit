<?xml version="1.0" encoding="UTF-8" ?>
<!-- Copyright 2002-2024 CS GROUP
  Licensed to CS GROUP (CS) under one or more
  contributor license agreements.  See the NOTICE file distributed with
  this work for additional information regarding copyright ownership.
  CS licenses this file to You under the Apache License, Version 2.0
  (the "License"); you may not use this file except in compliance with
  the License.  You may obtain a copy of the License at

    http://www.apache.org/licenses/LICENSE-2.0

  Unless required by applicable law or agreed to in writing, software
  distributed under the License is distributed on an "AS IS" BASIS,
  WITHOUT WARRANTIES OR CONDITIONS OF ANY KIND, either express or implied.
  See the License for the specific language governing permissions and
  limitations under the License.
-->
<document>
  <properties>
    <title>Orekit Changes</title>
  </properties>
  <body>
<<<<<<< HEAD
    <release version="13.0" date="TBD" description="TBD">
        <action dev="luc" type="add" issue="707">
            Properly parse dates during the 1961 leap that was 1.422818s long.
        </action>
        <action dev="luc" type="add" issue="1454">
            Revamped dates handling to avoid rounding errors, improve accuracy
            up to attoseconds and improve robustness.
        </action>
        <action dev="luc" type="add" issue="1498">
            Allow roundtrip write/read for Rinex observation files with non-standard
            satellite systems.
        </action>
        <action dev="luc" type="add" issue="1496">
            Declared two-way time transfer entry in MeasurementType (measurement not implemented yet).
        </action>
        <action dev="luc" type="add" issue="1495">
            Allow computation of angular wind-up without modifying a measurement.
        </action>
        <action dev="luc" type="add" issue="1468">
            Renamed signalTimeOfFlight → signalTimeOfFlightAdjustableEmitter and
            added signalTimeOfFlightAdjustableReceiver.
        </action>
        <action dev="serrof" type="update" issue="1241">
            Use Field date in Sun's position for atmosphere when applicable.
        </action>
        <action dev="serrof" type="update" issue="1421">
            Use UnivariateDerivative2 instead of DerivativeStructure in OneAxisEllispoid.
        </action>
        <action dev="serrof" type="update" issue="1411">
            Use Field date when possible in CelestialBodyPointed.
        </action>
        <action dev="luc" type="add">
            Allow reading and writing Rinex files with custom satellite systems and observation types.
        </action>
        <action dev="luc" type="update" issue="1456">
            Changed ObservationType to an interface, PredefinedObservationType being a new enum.
        </action>
        <action dev="luc" type="add" issue="1443">
            Added support for sexagesimal angles.
        </action>
        <action dev="luc" type="update" >
            Removed all classes and methods that were deprecated in 12.X.
        </action>
        <action dev="luc" type="update" issue="1439">
            Added a posteriori filtering feature for generated measurements.
        </action>
        <action dev="luc" type="update" issue="1438">
            Added upgrade instructions for major versions.
        </action>
        <action dev="luc" type="update" issue="1434">
            Replaced Frequency by RadioWave, GnssSignal or PredefinedGnssSignal
            where relevant.
        </action>
        <action dev="luc" type="update" issue="1350">
          Allow measurement generation feature to return estimated measurements,
          with fully populated states.
      </action>
    </release>
    <release version="12.2" date="TBD" description="TBD">
=======
    <release version="12.2" date="TBD" description="TBD">
      <action dev="serrof" type="add" issue="1516">
        Add scales for defect in indirect shooting.
      </action>
      <action dev="serrof" type="update" issue="1512">
        Make easier implementation of user-defined adjoint.
      </action>
      <action dev="serrof" type="add" issue="1511">
        Add (Field)ResetDerivativesOnEvent.
      </action>
      <action dev="serrof" type="add" issue="1510">
        Add adaptive step integration for indirect shooting.
      </action>
      <action dev="serrof" type="update" issue="1508">
        Use (Field)EventDetectionSettings in cylindrical shadow.
      </action>
      <action dev="serrof" type="add" issue="1506">
        Add toGeodeticPoint in FieldGeodeticPoint.
      </action>
      <action dev="serrof" type="update" issue="1505">
        Pass propagation frame as argument when evaluating adjoint contribution.
      </action>
      <action dev="serrof" type="add" issue="1500">
        Add evaluation of Hamiltonian in adjoint dynamics.
      </action>
      <action dev="serrof" type="add" issue="1493">
        Add direct access to lighting ratio from state in AbstractLightFluxModel.
      </action>
      <action dev="serrof" type="add" issue="1483">
        Add constructor with dV error in adaptive step integrator builder.
      </action>
>>>>>>> 7cdd0e25
      <action dev="serrof" type="add" issue="1482">
        Add adjoint dynamics for single absolute attraction.
      </action>
      <action dev="serrof" type="add" issue="1481">
        Add non-orbit build in (Field)IntegratorBuilder.
      </action>
<<<<<<< HEAD
      <action dev="luc" type="fix" issue="1478">
        Added AlignedAndConstrained attitude mode.
      </action>
=======
      <action dev="serrof" type="add" issue="1479">
        Add (Field)EventDetectionSettings class.
      </action>
      <action dev="luc" type="fix" issue="1478">
        Added AlignedAndConstrained attitude mode.
      </action>
      <action dev="serrof" type="add" issue="1477">
        Add adjoint dynamics for inertial force.
      </action>
>>>>>>> 7cdd0e25
      <action dev="luc" type="fix" issue="1475">
        Added getOneLetterCode and getTwoLettersCode to TimeSystem.
      </action>
      <action dev="luc" type="fix" issue="1473">
        Protected AmbiguityCache against concurrent modifications.
      </action>
<<<<<<< HEAD
=======
      <action dev="serrof" type="add" issue="1472">
        Add indirect single shooting method for fixed time fixed boundaries with Cartesian coordinates.
      </action>
>>>>>>> 7cdd0e25
      <action dev="serrof" type="add" issue="1471">
        Add bounded energy cost for Cartesian adjoint dynamics.
      </action>
      <action dev="serrof" type="add" issue="1470">
        Create Jacobian of (Field)KinematicTransform and use it in (Field)StateCovariance.
      </action>
      <action dev="serrof" type="add" issue="1469">
        Add adjoint dynamics from J2 term.
      </action>
      <action dev="serrof" type="add" issue="1466">
        Add unbounded energy cost for Cartesian adjoint dynamics.
      </action>
<<<<<<< HEAD
=======
      <action dev="serrof" type="add" issue="1464">
        Add analytical solar ephemerides.
      </action>
>>>>>>> 7cdd0e25
      <action dev="serrof" type="add" issue="1457">
        Add indirect control package with Cartesian adjoint dynamics for Keplerian motion.
      </action>
      <action dev="bryan" type="update" issue="1378">
        PropagatorBuilder are now Cloneable.
      </action>
      <action dev="bryan" type="update" issue="1390">
        J2-squared model can now implement their own short period model.
      </action>
<<<<<<< HEAD
      <action dev="rafa" type="add" issue="1368">
        Added a parser for gravity models in SHA format.
      </action>
    </release>
    <release version="12.1.3" date="TBD" description="TBD">
=======
      <action dev="vincent" type="add" issue="1387">
        Added getter for switches in AttitudesSequence.
      </action>
      <action dev="rafa" type="add" issue="1368">
        Added a parser for gravity models in SHA format.
      </action>
      <action dev="serrof" type="add" issue="1349">
        Add more overrides of getAttitudeRotation.
      </action>
    </release>
    <release version="12.1.3" date="04/09/2024"
             description="Version 12.1.3 is a patch release of Orekit.
             It fixes bugs related to thread-safety, measurements status in UKF, inter-satellite measurements
             and GNSS ambiguity solver, DSST osculating propagation, NeQuick ionospheric model,
             numerical noises in covariance transformation and parsing of RINEX and CCSDS files.
             Version 12.1.3 also include Checkstyle fixes.">
      <action dev="luc" type="fix" issue="643">
        Removed non thread-safe use of DecimalFormat.
      </action>
      <action dev="serrof" type="fix" issue="1501">
        Pass Status in UKF theoretical measurement.
      </action>
>>>>>>> 7cdd0e25
      <action dev="luc" type="fix" issue="1499">
        Fixed mixed up frames in inter-satellites measurements.
      </action>
      <action dev="luc" type="fix" issue="1489">
        Protected several maps against concurrent modifications.
      </action>
      <action dev="luc" type="fix" issue="1487">
        Fixed NeQuick ionospheric model for perfect zenith observation.
      </action>
      <action dev="vincent" type="fix" issue="1485">
        Fixed introduced noises when changing covariance frame with identical frame.
      </action>
      <action dev="luc" type="fix" issue="1480">
        Fixed wrong agency name length in Rinex observation writer.
      </action>
      <action dev="luc" type="fix" issue="1448">
        Greatly reduced computation time of NeQuick ionospheric model.
      </action>
      <action dev="luc" type="fix" issue="1475">
        Added getOneLetterCode and getTwoLettersCode to TimeSystem.
      </action>
      <action dev="luc" type="fix" issue="1473">
        Protected AmbiguityCache against concurrent modifications.
      </action>
      <action dev="maxime" type="fix" issue="1467">
        Fixed checkstyle error in SolarRadiationPressure.
      </action>
      <action dev="maxime" type="fix" issue="1461">
        Fixed update of initial state's prop type after a propagation in DSST.
      </action>
    </release>
    <release version="12.1.2" date="13/07/2024"
             description="Version 12.1.2 is a patch release of Orekit.
             It fixes multiple issues related to the parsing of CCSDS CDM, the generation of
             IntelsatElevenElements, the initialization of the IntervalEventTrigger, and the
             parsing of IGS related files.
             Version 12.1.2 also include multiple JavaDoc fixes.">
      <action dev="bryan" type="fix" issue="1459">
        Fixed JavaDoc typo in WalkerConstellationSlot.
      </action>
      <action dev="vincent" type="update" issue="1453">
        Increased validation coverage on branching conditions.
      </action>
      <action dev="dorian" type="fix" issue="1458">
        Fixed parsing of CDM in case of empty unit value.
      </action>
      <action dev="dorian" type="fix" issue="1319">
        Fixed parsing of CDM in case of empty optional value.
      </action>
      <action dev="bryan" type="fix" issue="1452">
        Fixed inappropriate DefaultDataContext annotations in ModifiedSaatamoinenModel.
      </action>
      <action dev="serrof" type="fix" issue="1445">
        IntervalEventTrigger should initialize firingIntervalDetector in init.
      </action>
      <action dev="serrof" type="fix" issue="1444">
        Fixed performance issue in HolmesFeatherstoneAttractionModel.
      </action>
      <action dev="bryan" type="fix" issue="1451">
        Allow accessing generated elements of Intelsat 11 elements propagator.
      </action>
      <action dev="luc" type="fix" issue="1449">
        Allow IER91 orIGb08 as valid ITRF names in SP3 files.
      </action>
      <action dev="bryan" type="update" issue="1442">
        Updated release guide according to new sonatype token generation process.
      </action>
      <action dev="laura" type="add" issue="1413">
        Added method getMJD and getJD in AbsoluteDate.
      </action>
    </release>
    <release version="12.1.1" date="25/06/2024"
             description="Version 12.1.1 is a patch release of Orekit.
             It fixes one incompatible change introduced in 12.1 on ModifiedSaastamoinenModel.">
      <action dev="luc" type="fix" issue="1446">
        Fixed API incompatible change introduced in 12.1.
      </action>
    </release>
    <release version="12.1" date="24/06/2024"
             description="Version 12.1 is a minor release of Orekit.
             It includes both fixes and new features. Version 12.1 also includes major
             performance improvements in Orekit features related to orbit propagation,
             orbit determination, frame transformations, etc. New features introduced
             in 12.1 are new implementations of AdaptableInterval for elevation detector
             and apside detector, support for post-seismic deformation available in
             Sinex files, splicing of Rinex clock files, major improvements in GNSS clock
             modelling, new detectors for the relative distance between two objects
             and the beta angle, support for Walker constellations handling, a new
             propagation model for Intelsat 11 elements, a new solar radiation pressure
             model with cylindrical shadow model, a new architecture for tropospheric
             models etc. Finally, since version 12.1 support for Ant has been removed.
             See the list below for a full description of the changes.">
      <action dev="serrof" type="update" issue="1441">
        Use automatic differentiation when possible in nadir pointing.
      </action>
      <action dev="maxime" type="update" issue="1257" due-to="lucian">
        Updated Romanian translation.
      </action>
      <action dev="serrof" type="add" issue="1437">
        Add extended position provider.
      </action>
      <action dev="luc" type="add" issue="1436">
        Use SI units for frequencies (Hz instead of MHz).
      </action>
      <action dev="davidgondelach" type="add" issue="1262">
        Enable changing the comments in CCSDS messages.
      </action>
      <action dev="luc" type="add" issue="1433">
        Added RadioWave and GnssSignal interfaces above the Frequency enumerate.
      </action>
      <action dev="davidgondelach" type="fix" issue="1408">
        Fixed FixedPointTleGenerationAlgorithm to not depend on gravity parameter of input orbit.
      </action>
      <action dev="serrof" type="update" issue="1429">
        Remove unnecessary computations of attitude rates in numerical propagator.
      </action>
      <action dev="davidgondelach" type="add" issue="1402">
        Enabled setting altitude limit of atmosphere in DSSTAtmosphericDrag.
      </action>
      <action dev="serrof" type="update" issue="1427">
        Remove unnecessary computations in transformFromInertial for frozen LOF.
      </action>
      <action dev="serrof" type="update" issue="1426">
        Extend use of (Field)KinematicTransform.
      </action>
      <action dev="serrof" type="update" issue="1425">
        Override getAttitudeRotation in all AttitudeProviderModifier.
      </action>
      <action dev="serrof" type="update" issue="1424">
        Use toStaticTransform in FieldOfViewDetector.
      </action>
      <action dev="serrof" type="add" issue="1423">
        Add constructor for (Field)ApsideDetector without an Orbit needed.
      </action>
      <action dev="luc" type="fix" issue="1422">
        Promoted Dipole constructor to public visibility.
      </action>
      <action dev="bryan" type="add" issue="1379">
        Added constructor in {Field}SpacecraftStateInterpolator to defined extrapolation threshold.
      </action>
      <action dev="bryan" type="add" issue="1420">
        Deprecated AngularTroposphericDelayModifier because computation is wrong.
      </action>
      <action dev="serrof" type="add" issue="1419">
        Add option for automatic differentiation of density for numerical and DSST drag forces.
      </action>
      <action dev="serrof" type="update" issue="1416">
        Take advantage of dependsOnAtittudeRate in DSST.
      </action>
      <action dev="serrof" type="add" issue="1417">
        Override getTargetPosition in LofOffSetPointing and NadirPointing.
      </action>
      <action dev="luc" type="fix" issue="1414" due-to="sohnny">
        Fixed interior point finder in ellipsoid tesselation.
      </action>
      <action dev="serrof" type="add" issue="1412">
        Override getTargetPosition in some GroundPointing inheritors.
      </action>
      <action dev="serrof" type="add" issue="1410">
        Add override for getAttitudeRotation in CelestialBodyPointed.
      </action>
      <action dev="serrof" type="add" issue="1409">
        Add dependsOnAttitudeRate in ForceModel and use it in AbstractGradientConverter.
      </action>
      <action dev="luc" type="add" issue="1407">
        Added ElevationDetectionAdaptableIntervalFactory for elevation detector.
      </action>
      <action dev="serrof" type="update" issue="1406">
        Check for constant FieldAbsoluteDate when building FieldKinematicTransform.
      </action>
      <action dev="serrof" type="update" issue="1405">
        Add automatic differentiation for atmospheric density gradient in numerical drag.
      </action>
      <action dev="serrof" type="add" issue="1401">
        Added public, light-weight routines for Keplerian motion with Cartesian coordinates.
      </action>
      <action dev="luc" type="update" issue="1404">
        Added support for parsing/writing SP3 files in inertial frames.
      </action>
      <action dev="maxime" type="fix" issue="1385">
        Updated SonarQube configuration in contribution guide.
      </action>
      <action dev="maxime" type="fix" issue="1365">
        Fixed NaN appearing in atmospheric models.
      </action>
      <action dev="luc" type="fix" issue="1403">
        Added Post Seismic Deformation models, and parse ITRF2020 PSD sinex files
        to retrieve their parameters.
      </action>
      <action dev="serrof" type="fix" issue="1386">
        Removed measurement Jacobian computation in UKF.
      </action>
      <action dev="serrof" type="add" issue="1383">
        Add simpler signature for estimateWithoutDerivatives.
      </action>
      <action dev="vincent" type="fix" issue="1282">
        Fixed mismatch between LOFType.EQW javadoc and code.
      </action>
      <action dev="vincent" type="fix" issue="1316">
        Fixed regression in EphemerisPropagatorBuilder API.
      </action>
      <action dev="vincent" type="add" issue="1330">
        Added FieldExtremumApproachDetector and improved detector efficiency.
      </action>
      <action dev="luc" type="fix" issue="1400">
        Fixed station eccentricity reference system in tests.
      </action>
      <action dev="serrof" type="update" issue="1398">
        Change cached angle type in (Field)KeplerianPropagator.
      </action>
      <action dev="serrof" type="update" issue="1397">
        Override getPosition in (Field)Orbit.
      </action>
      <action dev="serrof" type="add" issue="1391">
        Add SRP with cylindrical shadow.
      </action>
      <action dev="serrof" type="fix" issue="1395">
        Retrieve states from derivative providers in init of (Field)AbstractIntegratedIntegrator.
      </action>
      <action dev="serrof" type="update" issue="1396">
        Improved performance of STM when there is no force model not dependent on position only.
      </action>
      <action dev="luc" type="fix" issue="1394">
         Fixed ignored coordinates system in SP3 parser.
      </action>
      <action dev="serrof" type="add" issue="1391">
        Add method to create constant (Field)AdaptableInterval.
      </action>
      <action dev="serrof" type="add" issue="1389">
        Add eclipse detector for cylindrical shadow model.
      </action>
      <action dev="bryan" type="update" issue="1263">
        Removed support for Ant.
      </action>
      <action dev="serrof" type="add" issue="1392">
        Add event handler remembering last occurrence.
      </action>
      <action dev="serrof" type="fix" issue="1292">
        Switched to (Field)UnivariateDerivative1 instead of 1 in (Field)BrouwerLyddanePropagator.
      </action>
      <action dev="serrof" type="add" issue="1375">
        Add wrapper for back and forth conversions from osculating elements for averaging theories.
      </action>
      <action dev="maxime" type="fix" issue="1310">
        Fixed creating an AbsoluteDate from JD in TDB timescale.
      </action>
      <action dev="luc" type="update" issue="1380">
        Allow parsing of ocean loading coefficients (BLQ files) from a DataSource.
      </action>
      <action dev="maxime" type="update" issue="1374">
        Added method build() in PropagatorBuilder.
      </action>
      <action dev="serrof" type="update" issue="1340">
        Made dependsOnlyOnPosition check RadiationSensitive in SolarRadiationPressure.
      </action>
      <action dev="luc" type="add" issue="1371">
        Added PerfectClockModel.
      </action>
      <action dev="luc" type="add" issue="1370">
        Fixed wrong attitude overriding in AggregateBoundedPropagator.
      </action>
      <action dev="luc" type="add" issue="1369">
        Allow {Field}AdditionalStateProvider to modify the basic
        components of main state (orbit, attitude and mass).
      </action>
      <action dev="maxime" type="update" issue="1351">
        Removed inner static class JacobiKey in JacobiPolynomials.
      </action>
      <action dev="serrof" type="add" due-to="tmills">
        Added getTopocentricPosition from (Field)TrackingCoordinates.
      </action>
      <action dev="serrof" type="add" issue="1331">
        Added (Field)RelativeDistanceDetector.
      </action>
      <action dev="serrof" type="add" issue="1358">
        Added native AdaptableInterval for ApsideDetector.
      </action>
      <action dev="luc" type="fix" issue="1363">
        Fixed wrong datation of measurements in Rinex observation
        files with offsets not applied.
      </action>
      <action dev="luc" type="fix" issue="1362">
        Added extraction of clock models from Rinex observation files.
      </action>
      <action dev="luc" type="fix" issue="1361">
        Added splicing of Rinex clock files.
      </action>
      <action dev="luc" type="fix" issue="1360">
        Added AggregatedClockModel.
      </action>
      <action dev="luc" type="fix" issue="1359">
        Added get{First|Last}NonNullSpan to TimeSpanMap.
      </action>
      <action dev="tmills" type="fix" issue="1293">
        Added getters to LofOffset.
      </action>
      <action dev="luc" type="fix" issue="1356">
        Fixed parsing of Rinex clock files with mixed satellite system.
      </action>
      <action dev="serrof" type="add" issue="1283">
        Restored previous API for MeasurementBuilder with SpacecraftState.
      </action>
      <action dev="luc" type="fix" issue="1355">
        Added validity range to clock models.
      </action>
      <action dev="luc" type="fix" issue="1354">
        Fixed parsing of SP3 files with missing agency in header.
      </action>
      <action dev="luc" type="add" >
        Added IGSUtils.guessFrame() to retrieve Earth frames with proper
        year and associated IERS conventions.
      </action>
      <action dev="luc" type="fix" issue="1353">
        Fixed parsing of ITR## frames with post-Y2K years on two digits.
      </action>
      <action dev="luc" type="add">
        Allow retrieval of clock model from Rinex clock and SP3 files.
      </action>
      <action dev="luc" type="add" issue="1352">
        Added SampledClockModel.
      </action>
      <action dev="luc" type="add" >
        Added {Field}ClockOffset.
      </action>
      <action dev="serrof" type="add" issue="1345">
          Added J2-only ForceModel for performance.
      </action>
      <action dev="serrof" type="fix" issue="1344">
          Fixed hasNonKeplerianAcceleration in FieldOrbit and improved performance.
      </action>
      <action dev="luc" type="update" issue="1333">
          Deprecated InterSatellitesPhaseAmbiguityModifier, OneWayGNSSPhaseAmbiguityModifier
          and PhaseAmbiguityModifier.
      </action>
      <action dev="luc" type="add" >
          Added AmbiguityDriver and AmbiguityCache.
      </action>
      <action dev="luc" type="update" issue="1343">
          Allow generation of Rinex observation files in receiver clock time scale.
      </action>
      <action dev="luc" type="update" issue="1342">
          Added ClockTimeScale.
      </action>
      <action dev="luc" type="update" issue="1341">
          {get|set}ClkOffset → {get|set}ClockOffsetApplied.
      </action>
      <action dev="serrof" type="add" issue="1336">
          Added getBodyName in body-based attraction models, as well as common abstract class.
      </action>
      <action dev="maxime" type="update" issue="1335">
          Added constructors with orbit type in SmallManeuverAnalyticalModel.
      </action>
      <action dev="serrof" type="add" issue="1258">
          Added get(Un)normalizedC20.
      </action>
      <action dev="luc" type="add" issue="1338">
          Added separate access to original estimation and modifications in estimated measurements.
      </action>
      <action dev="luc" type="add" issue="1332">
          Added InterSatellitesOneWayRangeRate measurements.
      </action>
      <action dev="luc" type="add" >
          Added constant and quadratic clock models for GNSS measurements.
      </action>
      <action dev="serrof" type="update" issue="1198">
          Removed redundant code to create FieldOrbit from Orbit.
      </action>
      <action dev="serrof" type="update" issue="1201">
          Improved performance with PositionAngleType in (Field)NumericalPropagator.
      </action>
      <action dev="serrof" type="update" issue="1307">
          Removed unnecessary calls to (Field)Transform in (Field)ShortTermEncounter2DDefinition.
      </action>
      <action dev="serrof" type="add" issue="1288">
          Added cache for position angle in FieldOrbit when applicable.
      </action>
      <action dev="luc" type="fix" issue="1329">
          Manage clock offset as an additional state in propagators built from SP3 files.
      </action>
      <action dev="luc" type="fix">
          Added TimeStampedDoubleAndDerivative and associated interpolator.
      </action>
      <action dev="luc" type="fix" issue="1325">
          Allow direction-dependent phase centers in inter-satellites measurements.
      </action>
      <action dev="alfe" type="add" issue="1215">
          Create two new EventDetector: LatitudeRangeCrossingDetector and LongitudeRangeCrossingDetector.
      </action>
      <action dev="serrof" type="add" issue="1214">
          Added cache for position angle in Orbit when applicable.
      </action>
      <action dev="serrof" type="add" issue="1306">
          Implement resetIntermediateState in (Field)TLEPropagator.
      </action>
      <action dev="serrof" type="add" issue="1318">
          Add default implementation of getPosition in (Field)Propagator.
      </action>
      <action dev="serrof" type="add" issue="1259">
          Add (Field)KinematicTransform.
      </action>
      <action dev="luc" type="add" issue="1315">
          Added support for Walker constellations, including in-orbit spares with shifted position.
      </action>
      <action dev="serrof" type="update">
          Moved getFieldDate up from FieldTransform to FieldStaticTransform.
      </action>
      <action dev="serrof" type="update" issue="1302">
          Added getStaticInverse to (Field)StaticTransform.
      </action>
      <action dev="luc" type="update" issue="1304">
          Make access to raw albedo and infrared radiation pressure in KnockeRediffusedForceModel public.
      </action>
      <action dev="serrof" type="update" issue="1249">
          Reduce code duplication in (Field)Propagator inheritors.
      </action>
      <action dev="luc" type="update">
          Take azimuthal asymmetry into account in Vienna tropospheric models.
      </action>
      <action dev="luc" type="add">
          Added GlobalPressureTemperature3 model.
      </action>
      <action dev="luc" type="add">
          Added GlobalPressureTemperature2w (i.e. wet) model.
      </action>
      <action dev="luc" type="add">
          Allow to use any GPT grid file (GPT2, GPT2w, GPT3) in GlobalPressureTemperature2 model.
      </action>
      <action dev="luc" type="add">
          Added providers for horizontal gradient.
      </action>
      <action dev="luc" type="add">
          Added Askne-Nordius tropospheric model.
      </action>
      <action dev="luc" type="add">
          Replaced Vienna{One|Three}Model by Vienna{One|Three}.
      </action>
      <action dev="luc" type="add">
          Added ConstantTroposphericModel.
      </action>
      <action dev="luc" type="add">
          Added ChaoMappingFunction for tropospheric mapping function.
      </action>
      <action dev="luc" type="add">
          Added ModifiedHopfieldModel for tropospheric delay.
      </action>
      <action dev="luc" type="add">
          Added CanonicalSaastamoinenModel for tropospheric delay.
      </action>
      <action dev="luc" type="update">
          Replaced SaastamoinenModel by ModifiedSaastamoinenModel for tropospheric delay.
      </action>
      <action dev="luc" type="add">
          Added NBS/NRC steam table model for water vapor pressure.
      </action>
      <action dev="luc" type="add">
          Added Wang1988 model for water vapor pressure.
      </action>
      <action dev="luc" type="add">
          Added CIPM2007 model for water vapor pressure.
      </action>
      <action dev="luc" type="add">
          Added WaterVaporPressureProvider interface.
      </action>
      <action dev="luc" type="add">
          Added HeightDependentPressureTemperatureHumidityConverter for converting weather parameters.
      </action>
      <action dev="luc" type="update" issue="1287">
          Replaced WeatherModel by {Field}PressureTemperatureHumidityProvider.
      </action>
      <action dev="luc" type="add" issue="1287">
          Added {Field}PressureTemperature and {Field}PressureTemperatureHumidity containers.
      </action>
      <action dev="luc" type="update" issue="1287">
          Replaced GlobalPressureTemperature2Model by GlobalPressureTemperature2.
      </action>
      <action dev="luc" type="update" issue="1287">
          Replaced GlobalPressureTemperatureModel by GlobalPressureTemperature.
      </action>
      <action dev="luc" type="update" issue="1287">
          Replaced MappingFunction by TroposphereMappingFunction.
      </action>
      <action dev="luc" type="update" issue="1287">
          Replaced EstimatedTroposphericModel by EstimatedModel.
      </action>
      <action dev="luc" type="update" issue="1287">
          Replaced DiscreteTroposphericModel by TroposphericModel.
      </action>
      <action dev="bryan" type="add" issue="1299">
          Added support for Intelsat's 11 elements propagation.
      </action>
      <action dev="luc" type="add" issue="1294">
          Added NsgfV00Filter to allow parsing some wrong SP3 files.
      </action>
      <action dev="serrof" type="add" issue="1260">
          Started using new square method for Field.
      </action>
      <action dev="luc" type="add" issue="1286">
          Fixed parsing of SP3 files with partly missing standard deviations.
      </action>
      <action dev="luc" type="update" issue="1285">
          Added field versions of unit conversions from and to SI units.
      </action>
      <action dev="serrof" type="update" issue="1276">
          Removed uses of scalar multiply on Field one.
      </action>
      <action dev="serrof" type="add" issue="1275">
          Added utility classes for position angle conversions for (Field) CircularOrbit and EquinoctialOrbit.
      </action>
      <action dev="luc" type="add" issue="1278">
          Fixed exceptions occurring in EOP prediction with ill chosen fitting parameters.
      </action>
      <action dev="luc" type="add" due-to="Elisabet Cid Borobia">
          Added translation of error messages in Catalan language.
      </action>
      <action dev="greyskyy" type="add" issue="1295">
          Added EventDetector implementations for detecting beta angle crossing events.
      </action>
  </release>
  <release version="12.0.2" date="15/03/2024"
           description="Version 12.0.2 is a patch release of Orekit.
           It fixes issues related to SP3 files, interpolation, measurements, multi-threading
           and DSST jacobian setup. Copyright year has been updated.">
      <action dev="luc" type="fix" issue="1347">
          Change visibility of InertiaAxis and Inertia constructors to public.
      </action>
      <action dev="luc" type="fix" issue="1346">
          Allow Rinex V4 observation files to have either "ANTENNA: DELTA X/Y/Z"
          or "ANTENNA: DELTA H/E/N" header line.
      </action>
      <action dev="luc" type="fix" issue="1328">
          Field versions of Frame.getStaticTransformTo don't allow
          null dates (they never did, but the javadoc wrongly stated this was allowed).
      </action>
      <action dev="markrutten" type="fix" issue="1327">
          Removed blank lines in SP3 file generation.
      </action>
      <action dev="luc" type="fix" issue="1322">
          Fixed forbidden SBAS System Time in SP3 files.
      </action>
      <action dev="luc" type="fix" issue="1321">
          Fixed wrong key for Beidou System Time in SP3 files.
      </action>
      <action dev="luc" type="update" issue="1314">
          Fixed wrong parsing of some time systems in SP3 files.
      </action>
      <action dev="markrutten" type="fix" issue="1309">
          Fixed incorrect transmitter location in BistaticRange measurement.
      </action>
      <action dev="evan" type="fix" issue="1300" due-to="Sander Cochran">
          Fix regression in Ephemeris with interpolationPoints=1.
      </action>
      <action dev="Christopher Schank " type="fix" issue="1296">
          Fixed loading of UTC (now thread safe).
      </action>
      <action dev="evan" type="fix" issue="986">
          Fix DSST Jacobian setup.
      </action>
  </release>
  <release version="12.0.1" date="31/12/2023"
           description="Version 12.0.1 is a patch release of Orekit.
           It fixes several issues related to the Ephemeris class, interpolation and caching behaviours.
           Checkstyle configuration for IntelliJ is added and some javadocs have been updated. Finally, missing
           contributions have been added to the changes.">
      <action dev="luc" type="add" issue="1286">
        Fixed parsing of SP3 files with partly missing standard deviations.
      </action>
      <action dev="maxime" type="update" issue="1280">
        Added missing contributions for 12.0 in changes.xml.
      </action>
      <action dev="luc" type="add" issue="1278">
        Fixed exceptions occurring in EOP prediction with ill chosen fitting parameters.
      </action>
      <action dev="vincent" type="fix" issue="1277">
        Fixed regression in computation speed when using Ephemeris.
      </action>
      <action dev="bryan" type="add" issue="1271">
        Added checkstyle configuration for Intellij in contributing.md.
      </action>
      <action dev="vincent" type="fix" issue="1269">
        Fixed infinite loop when using specific date with CssiSpaceWeatherData.
      </action>
      <action dev="vincent" type="fix" issue="1266">
        SpacecraftStateInterpolator now takes into account the extrapolation threshold given at construction.
      </action>
      <action dev="tmills" type="update" issue="1261">
        Updated JavaDoc for references to the yields method where applicable.
      </action>
      <action dev="maxime" type="fix" issue="1254">
        Fixed bad dates in ephemeris when reset-at-end is set to false.
      </action>
      <action dev="maxime" type="fix" issue="1253">
        Fixed covariance computation with ephemeris propagation.
      </action>
      <action dev="bryan" type="update" issue="1230">
        AberrationModifier shall be used with user defined DataContext.
      </action>
      <action dev="bryan" type="fix" issue="1055">
        Fixed bad caching of the ocean tides model.
      </action>
  </release>
  <release version="12.0" date="2023-11-08"
           description="Orekit 12.0 is a major new release.
           It includes both new features and bug fixes. The main new features
           introduced in 12.0 are: the Zeis model for DSST J2-squared terms, RTCM orbit
           and clock correction messages, new filtering capabilities for CCSDS parsing,
           central body flatness is now taken into account for eclipse detector and solar
           radiation pressure, the static transform for {Field} elements, measurements
           can now be evaluated without derivatives, panel dependent coefficients in BoxAndSolarArraySpacecraft,
           prediction of Earth Orientation Parameters, replacement of TimeInterpolable by
           TimeInterpolator, Gauss Initial Orbit Determination algorithm, a {Field} version
           of StateCovariance  and ImpulseManeuver, a new FDOA measurements model, a new
           API for TLE generation including a new method based on a least squares fitting,
           a writer for CCSDS OCM, a new ssa package containing probability of collision
           computation methods (Laas, Alfano,  Alfriend, Patera, and Chan), blending algorithms
           for orbit and covariance interpolation, a torque-free attitude mode for
           general (non-symmetrical) body, a writer for SP3 files, and support for new
           formats: EOP C04, STK ephemeris files, Rinex 3.05 and 4.0, Rinex 2 navigation
           messages, CCSDS ADM v2, and Sinex Differential Code Bias (DCB).
           See the list below for a full description of the changes.">
      <action dev="theo611 " type="update" issue="1203">
          Added new method addSupportedParameters in AbstractPropagatorBuilder.
      </action>
      <action dev="jasquier" type="add" issue="982">
          Added Gauss angles-only initial orbit determination method.
      </action>
      <action dev="lirw1984" type="update" issue="938">
          Enhanced parsing of CRD files.
      </action>
      <action dev="luc" type="update" issue="1256">
          Limit use of synchronization in LazyLoadedTimeScales.
      </action>
      <action dev="serrof" type="update" issue="1242">
          Removed unused static variables in DTM2000.
      </action>
      <action dev="tmills" type="update" issue="1213">
          Changed "absPva == null" to "isOrbitDefined()" in (Field)SpacecraftState.
      </action>
      <action dev="serrof" type="add" issue="1247">
          Add toStaticTransform to (Field)SpacecraftState.
      </action>
      <action dev="serrof" type="add" issue="1245">
          Introduce individual methods for tracking coordinates in TopocentricFrame.
      </action>
      <action dev="luc" type="fix" issue="1246">
         Allow loading IONEX files from DataSource for Global Ionosphere Model.
      </action>
      <action dev="luc" type="fix" issue="1212">
         Use Ionospĥere Pierce Point in Global Ionosphere Model.
      </action>
      <action dev="luc" type="add" >
         Added getCartesianPoint to TopocentricFrame.
      </action>
      <action dev="serrof" type="fix" issue="1173">
         Fixed wrong uses of AbsoluteDate for Field transformations in Atmosphere and FieldElevationDetector.
      </action>
      <action dev="serrof" type="add" issue="1240">
         Add toStaticTransform to (Field)Transform.
      </action>
      <action dev="luc" type="add" issue="1239">
         Added derivatives to EOP when they are missing in the files.
      </action>
      <action dev="luc" type="add" issue="1238">
         Allow customization of interpolation degree in EOP.
      </action>
      <action dev="luc" type="add" >
         Added support for XML and csv versions of bulletin A, bulletin B and EOP C04.
      </action>
      <action dev="alfe" type="fix"  issue="1233">
          Set InterSatVisibilityDetector global constructor from private to protected.
      </action>
      <action dev="alfe" type="fix"  issue="1231">
          Fix bug on buildBox constructor coefficients order.
      </action>
      <action dev="alfe" type="add" issue="1225">
          Adding {Field}LongitudeCrossingDetector.
      </action>
      <action dev="luc" type="add" issue="1227">
          Added support for CCSDS/SANA geodetic orbital elements.
      </action>
      <action dev="serrof" type="add" issue="1211">
          Added method to create new instance without rates from position-angled based (Field)Orbit, with new Interface.
      </action>
      <action dev="luc" type="add" issue="1229">
          Added {Field}TrackingCoordinates.
      </action>
      <action dev="luc" type="add" issue="1228">
          Added lowestAltitudeIntermediate method to OneAxisEllipsoid.
      </action>
      <action dev="luc" type="fix" issue="1226">
          Fixed Sun radius.
      </action>
      <action dev="serrof" type="add" issue="1217">
          Added getter for resetAtEnd in (Field)AbstractIntegratedIntegrator.
      </action>
      <action dev="luc" type="add" issue="1224">
          Fixed NaN appering in one axis ellipsoid Cartesian to geodetic transform in rare cases.
      </action>
      <action dev="luc" type="add" issue="1222">
          Added configurable skimming altitude to inter-satellite direct view detector.
      </action>
      <action dev="luc" type="add" issue="1223">
          Added wind-up effect for inter-satellites phase measurements.
      </action>
      <action dev="luc" type="add" issue="1219">
          Added builders for OneWayGNSSPhase and OneWayGNSSRange.
      </action>
      <action dev="luc" type="add" issue="1220">
          Use step interpolators for measurements generation requiring time shifts.
      </action>
      <action dev="luc" type="add" issue="1221">
          {Field}OrekitStepInterpolator now implement {Field}PVCoordinatesProvider.
      </action>
      <action dev="bryan" type="add" issue="1216">
          Added Az/El based initial orbit determination.
      </action>
      <action dev="bryan" type="fix" issue="1196">
          Fixed multiple issues in initial orbit determination.
      </action>
      <action dev="serrof" type="update" issue="1210">
          Fixed missing up- and down-stream inheritance of FieldTimeShiftable.
      </action>
      <action dev="serrof" type="update" issue="1209">
          Renamed PositionAngle into PositionAngleType
      </action>
      <action dev="serrof" type="add" issue="1172">
          Added access to integrator's name for (Field)AbstractIntegratedPropagator
      </action>
      <action dev="vincent" type="fix" issue="1205">
        Fixed failing tests after correction of Hipparchus issue 253.
      </action>
      <action dev="vincent" type="update" issue="1169">
        Refactored MarshallSolarActivityFutureEstimation so that it follows the same architecture as CssiSpaceWeatherData
      </action>
      <action dev="vincent" type="fix" issue="1168">
        Fixed Marshall Solar Activity website link in MarshallSolarActivityFutureEstimation javadoc
      </action>
      <action dev="vincent" type="fix" issue="1072">
        Fixed thread interference using CssiSpaceWeatherData and MarshallSolarActivityFutureEstimation
      </action>
      <action dev="vincent" type="update" issue="1195">
        Updated OrbitBlender API and improved javadoc.
      </action>
      <action dev="serrof" type="fix" issue="1197">
        Use of FieldOrbit in gradient converters only when applicable.
      </action>
      <action dev="luc" type="update" >
        Improved (a lot) performance of GNSS attitude models.
      </action>
      <action dev="luc" type="update" >
        Replaced {Field}DerivativeStructure by {Field}UnivariateDerivative2 in GNSS attitude context.
      </action>
      <action dev="serrof" type="add" issue="1194">
        Added ways to create FieldOrbit from Orbit.
      </action>
      <action dev="luc" type="fix" issue="1014" due-to="Li Rongwang">
        Added support for more weird dates in SP3 files.
      </action>
      <action dev="serrof" type="update" issue="1192">
        Cleaned (Field)SpacecraftState and changed default Attitude from LofOffset to FrameAlignedProvider.
      </action>
      <action dev="serrof" type="add" issue="1185">
        Added direct call to (Field)Rotation for AttitudeProviders.
      </action>
      <action dev="luc" type="fix" issue="1191">
        Added SP3CoordinateHermiteInterpolator.
      </action>
      <action dev="luc" type="fix" issue="1049">
        Added SP3Writer.
      </action>
      <action dev="luc" type="fix" issue="1190">
        Revamped SP3 data hierarchy, with header and separated ephemeris segments.
      </action>
      <action dev="luc" type="fix" issue="1187">
        Fixed units in SP3 files.
      </action>
      <action dev="vincent" type="add">
        Added getter for filter in EventSlopeFilter.
      </action>
      <action dev="serrof" type="update">
        Various renaming across maneuvers package.
      </action>
      <action dev="serrof" type="fix" issue="1165">
        Added non-Euclidean norms for mass flow rates of finite-valued burn.
      </action>
      <action dev="maxime" type="update" issue="1167">
        Refactored ForceModel, DSSTForceModel and ParametersDriversProvider.
      </action>
      <action dev="serrof" type="update" issue="1171">
        Removed unnecessary computations (velocity and acceleration) from JPL ephemerides when possible.
      </action>
      <action dev="vincent" type="fix" issue="1108">
        Fixed corruption of GenericTimeStampedCache when propagating from infinity by preventing a propagation to start from infinity
      </action>
      <action dev="luc" type="add" issue="1178">
        Max check interval in events detectors can now depend on current state.
      </action>
      <action dev="bryan" type="update" issue="1182">
        Moved Rinex parsing/writing into files package.
      </action>
      <action dev="serrof" type="fix" issue="1170">
          Fixed wrong calls in Field acceleration for some gravitational force models.
      </action>
      <action dev="markrutten" type="add" issue="1069">
        Added FDOA measurements.
      </action>
      <action dev="bryan" type="add" issue="887">
        Added possibility to freeze gravity field from user defined epoch.
      </action>
      <action dev="luc" type="add" issue="993">
        Added EphemerisOcmWriter and StreamingOcmWriter.
      </action>
      <action dev="luc" type="update">
        Renamed EphemerisWriter → EphemerisOemWriter.
      </action>
      <action dev="bryan" type="fix" issue="859">
        Created a new API for TLE generation allowing user defined setting.
      </action>
      <action dev="luc" type="add" issue="1177">
        Fixed writing of Rinex observation files with empty GLONASS SLOT / FRQ #.
      </action>
      <action dev="luc" type="add" issue="1176">
        Fixed parsing of Rinex observation files with QZSS satellites in SYS / PHASE SHIFT.
      </action>
      <action dev="luc" type="add" issue="1175">
        Fixed parsing of Rinex observation files with continuation lines in SYS / PHASE SHIFT.
      </action>
      <action dev="luc" type="add" issue="1174">
        Added getPropagators to AggregateBoundedPropagator.
      </action>
      <action dev="bryan" type="update" issue="1123">
        Generalized unscented Kalman filter to work with any PropagatorBuilder.
      </action>
      <action dev="maxime" type="update" issue="1151">
        Increased performance of orbit determination when using solar radiation pressure.
      </action>
      <action dev="bryan" type="add" issue="950">
        Added getOrbitType() and getPositionAngle in MatricesHarvester.
      </action>
      <action dev="bryan" type="add" issue="1118">
        Verified that MSAFE data can be loaded from a DataSource.
      </action>
      <action dev="bryan" type="add" issue="1116">
        Allowed loading JB2008 space wheater data from a DataSource.
      </action>
      <action dev="bryan" type="add" issue="1117">
        Allowed loading CSSI space wheater data from a DataSource.
      </action>
      <action dev="bryan" type="fix" issue="1150">
        Fixed wrong validity interval in Sinex files.
      </action>
      <action dev="louis" type="add" issue="893">
        Added support for loading DCB data from Sinex files.
      </action>
      <action dev="vincent" type="fix" issue="1164">
        Classes extending AbstractTimeInterpolator and AbstractFieldTimeInterpolator are now thread safe.
      </action>
      <action dev="vincent" type="update" issue="1144">
        Changed methods computing rotation in LOF to expect date as argument in addition to the PVCoordinates.
      </action>
      <action dev="luc" type="update" issue="1157">
        Improved parallelism in measurements generation.
      </action>
      <action dev="luc" type="update" issue="1156">
        Moved getBuilder from AbstractScheduler base class to Scheduler interface.
      </action>
      <action dev="luc" type="fix" issue="1152">
        Fixed ArrayIndexOutOfBoundException in {Field}NeQuickParameters.
      </action>
      <action dev="luc" type="fix" issue="1134">
        Fixed missing enumerate entries needed for recent antex files.
      </action>
      <action dev="luc" type="update" issue="1150">
        Fixed default validity intervals in Sinex files.
      </action>
      <action dev="luc" type="update" issue="1149">
        Fixed parsing of Sinex files without agency codes.
      </action>
      <action dev="luc" type="update" issue="1147">
        Allow custom satellite systems in GNSS.
      </action>
      <action dev="sebastien" type="update" issue="1154">
        Moved orekit-performance project to official forge and updated CI.
      </action>
      <action dev="luc" type="add" issue="1064">
        Allow estimating measurements values without computing derivatives.
      </action>
      <action dev="maxime" type="fix" issue="1153">
        Fixed failing tests on Windows in probability of collision package.
      </action>
      <action dev="serrof" type="add" issue="1061">
          Added a Field implementation of impulsive maneuvers.
      </action>
      <action dev="luc" type="add" issue="1028" due-to="Lucas Girodet">
        Added torque-free attitude mode for general (non-symmetrical) body.
      </action>
      <action dev="maxime" type="add" issue="1023">
        Forbid Python keywords in method, class, interface and enum names.
      </action>
      <action dev="vincent" type="update" issue="1148">
        Added getName method in LOF interface and moved toOrbitRelativeFrame from LOF to LOFType
      </action>
      <action dev="maxime" type="update" issue="854">
        Moved method AbstractManeuverTriggers.addResetter to interface level, in ManeuverTriggers.
      </action>
      <action dev="vincent" type="update" issue="1143">
        Changed all EventDetector (including field version) complete constructors to protected.
      </action>
      <action dev="bryan" type="add" issue="1107">
        Added constructor of AbsoluteDate using Instant.
      </action>
      <action dev="bryan" type="add" issue="1139">
        Added {Field}TimeStamped#durationFrom({Field}TimeStamped) method.
      </action>
      <action dev="bryan" type="add" issue="1137">
        Allowed creating static BodyFacade with DataContext.
      </action>
      <action dev="vincent" type="update" issue="1136">
        Replace expected LOFType arguments by recently implemented LOF interface in LocalOrbitalFrame, LofOffset,
          TabulatedLofOffset and ThrustDirectionAndAttitudeProvider
      </action>
      <action dev="vincent" type="update" issue="1136">
        Changed Fieldifier to return fielded orbit in the same orbit type as input orbit
      </action>
      <action dev="luc" type="add" issue="1135">
        Parse SITE/ANTENNA block in Sinex files.
      </action>
      <action dev="vincent" type="add" issue="979">
        Added the space situational awareness (ssa) package.
      </action>
      <action dev="vincent" type="fix" issue="1133">
        Cdm metadata now consider that the Earth is the default orbit center if not explicitly defined.
      </action>
      <action dev="vincent" type="add" issue="987">
        Added field version of StateCovariance.
      </action>
      <action dev="luc" type="fix" issue="1130">
        Fixed API inconsistencies in antenna phase center handling.
      </action>
      <action dev="maxime" type="fix" issue="1105">
        Fixed deadlock in threads when successively calling PropagatorsParallelizer.propagate(...).
      </action>
      <action dev="luc" type="remove" issue="1125">
        Removed EventBasedManeuverTriggers, obsoleted by StartStopEventsTriggers since Orekit 11.1.
      </action>
      <action dev="luc" type="add" issue="1126">
        Added FieldBooleanDetector.
      </action>
      <action dev="luc" type="add" issue="1127">
        Added FieldEventEnablingPredicateFilter.
      </action>
      <action dev="luc" type="add" issue="1128">
        Added FieldElevationExtremumDetector.
      </action>
      <action dev="luc" type="add" issue="1129">
        Added FieldEventSlopeFilter.
      </action>
      <action dev="luc" type="add">
        Replaced PhaseCentersPhaseModifier by PhaseCentersPhaseModifier.
      </action>
      <action dev="luc" type="add" issue="1121">
        Replaced PhaseCentersRangeModifier by PhaseCentersRangeModifier.
      </action>
      <action dev="luc" type="add" issue="1124">
        Allow retrieving ground station transforms at date already considering clock offset.
      </action>
      <action dev="luc" type="add" issue="1120">
        Added MultiplexedMeasurementBuilder.
      </action>
      <action dev="vincent" type="update" issue="1114">
        Replaced KeplerianOrbit with CartesianOrbit in Gauss, Lambert and Gibbs IOD.
      </action>
      <action dev="luc" type="add" issue="1113">
        Allow loading ANTEX files from a DataSource.
      </action>
      <action dev="luc" type="add" issue="1115">
        Added stations displacements due to plate tectonics.
      </action>
      <action dev="luc" type="update" issue="1102">
        Fixed wrong decoding of scaled double values.
      </action>
      <action dev="luc" type="update" issue="1111">
        Allow on-the-fly handling of generated measurements.
      </action>
      <action dev="luc" type="update" issue="1110">
        Customize attitude provider when parsing an ephemeris.
      </action>
      <action dev="vincent" type="fix" issue="970">
        Added the equivalent of an "interpolateCovariance" method to the Ephemeris class.
      </action>
      <action dev="vincent" type="fix" issue="1067">
        Replaced TimeInterpolable interface with TimeInterpolator.
      </action>
      <action dev="pascal" type="update" issue="1053">
        Rename InertialProvider into FrameAlignedProvider.
      </action>
      <action dev="serrof" type="add" issue="1089">
        Introduced Enumerate for norm of control vectors, used by impulses.
      </action>
      <action dev="luc" type="add">
        Added HexadecimalSequenceEncodedMessage.
      </action>
      <action dev="luc" type="add">
        Added a truncating filter for line-oriented files.
      </action>
      <action dev="vincent" type="fix" issue="1096">
        Fix null reference frame when parsing CDM using "ITRF" as a reference frame.
      </action>
      <action dev="vincent" type="add" issue="1093">
        Added method to get the CCSDS compatible name of given PocMethodType.
      </action>
      <action dev="vincent" type="fix" issue="1092">
        Fixed typos in parameters name and associated getters when impacted.
      </action>
      <action dev="luc" type="add" issue="1091">
         Added support for old Rinex 2 navigation files.
      </action>
      <action dev="luc" type="add" issue="1088">
         Added piecewise-polynomial thrust model.
      </action>
      <action dev="luc" type="add" issue="1087">
         Accept some slightly invalid Rinex navigation files.
      </action>
      <action dev="luc" type="add" issue="1080">
         Added MultiSatFixedStepHandler.
      </action>
      <action dev="vincent" type="add" issue="1081">
        Added "toOrbitRelativeFrame" method in LOFType enum to allow for a better compatibility between Orekit and CCSDS
        files
        Added new error message when trying to convert LVLH and LVLH_INERTIAL LOFType enum to OrbitRelativeFrame as they use
        a different definition than the one expected in CCSDS files
      </action>
      <action dev="vincent" type="fix" issue="1079">
        Fixed OrbitRelativeFrame enum as some instances were not built using their recently introduced inertial LOFType
        equivalent
      </action>
      <action dev="luc" type="add" issue="1060">
         Added support for CCSDS ADM V2.
      </action>
      <action dev="luc" type="add">
         Added PrecessionFinder to recover precession parameters from
         vector first and second derivatives (used by some CCSDS ADM modes).
      </action>
      <action dev="vincent" type="update" issue="1058">
        Refactored FieldODEIntegratorBuilder interface and its implementing classes
      </action>
      <action dev="luc" type="add" issue="1047">
          Added support for Rinex 4.00 (currently only navigation).
      </action>
      <action dev="luc" type="add" issue="1050">
          Added prediction of Earth Orientation Parameters.
      </action>
      <action dev="luc" type="add" issue="1051">
          Added creation of ITRF from custom Earth Orientation Parameters history.
      </action>
      <action dev="luc" type="update" issue="860">
          Added support for Rinex 3.05 (observation and navigation).
      </action>
      <action dev="luc" type="update">
          Replaced RinexObservationLoader by RinexObservationParser.
      </action>
      <action dev="luc" type="add">
          Allow to write relative dates in CCSDS files, when dates are close enough to a reference.
      </action>
      <action dev="luc" type="update">
          Properly manage known inconsistency between CCSDS and TLE
          concerning units of MEAN_MOTION_DOT and MEAN_MOTION_DDOT.
      </action>
      <action dev="vincent" type="fix" issue="1052">
        Fixed error message when propagating state covariance expressed in LOF. Changed behaviour of
        StateCovarianceMatrixProvider to return the propagated state covariance in same frame/LOF as
        initial state covariance
      </action>
      <action dev="vincent" type="add" issue="1044">
        Added getter for secondaryPVCoordinatesProvider in ExtremumApproachDetector and made computeDeltaPV method public.
      </action>
      <action dev="vincent" type="add" issue="1042">
        Added copy() method in PropagatorBuilder interface.
      </action>
      <action dev="vincent" type="fix" issue="623">
        Improved architecture consistency between propagators and propagator builders
      </action>
      <action dev="qmor" type="fix" issue="1045">
        Fix error TLE serialization when time is close to next day e.g. 23:59:59.999999999 (also for Field version).
      </action>
      <action dev="vincent" type="update" issue="1046">
        Updated getDirection method in ThrustPropulsionModel interface to handle case where thrust vector norm is zero.
      </action>
      <action dev="andrewsgoetz" type="add" issue="1038">
        Added support for STK ephemeris files.
      </action>
      <action dev="luc" type="add" issue="1031">
         Added support for new EOP C04 format published by IERS starting 2023-02-14
      </action>
      <action dev="afossa" type="add" issue="876">
        Added scaling of linear system and allowed different arc duration in multiple shooting.
      </action>
      <action dev="afossa" type="fix" issue="876">
        Avoided computation of inverse of Jacobian, allowed under-determined
        linear systems and fixed sign of epoch partials in multiple shooting.
      </action>
      <action dev="luc" type="add">
         Added DragSensitive.GLOBAL_DRAG_FACTOR as a new global multiplication
         factor that can be applied to all drag coefficients
      </action>
      <action dev="luc" type="add">
         Added RadiationSensitive.GLOBAL_RADIATION_FACTOR as a new global multiplication
         factor that can be applied to all radiation coefficients
      </action>
      <action dev="luc" type="fix" issue="989">
        Added panel dependent coefficients in BoxAndSolarArraySpacecraft.
      </action>
      <action dev="bryan" type="update" issue="1018">
        Improved documentation of glonass propagators.
      </action>
      <action dev="bryan" type="add" issue="1019">
        Added getPropagator() methods for GNSS almanacs and navigation messages.
      </action>
      <action dev="pascal" type="fix" issue="1021">
        Fixed regression introduced in EventEnablingPredicateFilter when fixing issue 1017.
      </action>
      <action dev="luc" type="fix" issue="1020">
        Fixed regression introduced in ImpulseManeuver when fixing issue 1017.
      </action>
      <action dev="luc" type="update" issue="1017">
        Removed generics in EventHandler.
      </action>
      <action dev="luc" type="update" issue="1013">
        Use SI units (i.e. seconds) in GNSSDate.
      </action>
      <action dev="bryan" type="update" issue="1008">
        Removed OrbitDeterminationPropagatorBuilder class.
      </action>
      <action dev="bryan" type="update" issue="1007">
        Removed AbstractKalmanModel and moved functions in KalmanModel.
      </action>
      <action dev="bryan" type="update" issue="899">
        MagneticFieldDetector shall use magnetic field in SI units.
      </action>
      <action dev="bryan" type="update" issue="1003">
        GeoMagneticElements returns magnetic field in SI units.
      </action>
      <action dev="luc" type="add" issue="1001">
        Avoid evaluating derivatives when possible.
      </action>
      <action dev="luc" type="add">
        Added FieldStaticTransform.
      </action>
      <action dev="vincent" type="add" issue="1006">
        Added FieldODEIntegratorBuilder interface and its implementing classes.
      </action>
      <action dev="luc" type="add" issue="1004">
        Removed deprecated methods and classes.
      </action>
      <action dev="luc" type="add" issue="1000">
        Take occulting body flattness into account in solar radiation pressure.
      </action>
      <action dev="luc" type="add" issue="999">
        Added a user-customizable margin to eclipse detectors.
      </action>
      <action dev="luc" type="add" issue="998">
        Take central body flattness into account in FieldEclipseDetector.
      </action>
      <action dev="luc" type="add" issue="991">
        Added filtering capability to CCSDS parsers at token level,
        allowing to fix on fly CCSDS messages.
      </action>
      <action dev="vincent" type="fix" issue="957">
        Removed duplicate exception message for negative mass.
      </action>
      <action dev="julien" type="fix" issue="988">
        Fixed CDM's fields about force model that are set to NO if absent (solar radiation pressure, earth tides, intrack thrust).
      </action>
      <action dev="bryan" type="fix" issue="840">
        Fixed typo in class name of AttitudeEndpoints.
      </action>
      <action dev="bryan" type="fix" issue="841">
        Fixed unsafe cast in CSSISpaceWeatherDataLoader.
      </action>
      <action dev="bryan" type="add" issue="941">
        Added RTCM orbit and clock messages for GPS, GLONASS, and Galileo.
      </action>
      <action dev="luc" type="fix" issue="1002">
        Added adapters in both directions between ExtendedPVCoordinatesProvider and Frame.
      </action>
      <action dev="luc" type="fix" issue="997">
        Fixed longitude crossing detection in stepless propagators.
      </action>
      <action dev="alfe" type="add" issue="995">
        Added attitude provider: BdotPointing.
      </action>
      <action dev="luc" type="fix" issue="994">
        Fixed typo in method name OcmData.getTrajectoryBlocks().
      </action>
      <action dev="luc" type="fix" issue="992">
        Make several OCM sub-components constructors public to allow building an OCM from scratch.
      </action>
      <action dev="bryan" type="add" issue="931">
        Added Zeis model for DSST J2-squared second order terms.
      </action>
      <action dev="vincent" type="add" issue="981">
        Added ability to consider LOFType as pseudo-inertial frame.
      </action>
    </release>
    <release version="11.3.3" date="2023-06-30"
             description="Version 11.3.3 is a patch release of Orekit.
             It fixes several issues related to the semi-analytical propagation using DSST model.
             Specifically, it fixes the propagation using 3x3 geopotential terms. It also fixes
             the osculating propagation using luni-solar perturbation. Finally, it fixes a performance
             issue in tesseral terms when high order values are used.">
      <action dev="maxime" type="fix" issue="1106">
        Improved performances for (Field)DSSTPropagatorTest.
      </action>
      <action dev="maxime" type="fix" issue="672">
        Fixed DSST tesseral force model short period terms update when order of gravity potential is lower or equal to 3.
      </action>
      <action dev="maxime" type="fix" issue="1098">
        Fixed DSST osculating performance issues with high degree and order of geopotential.
      </action>
      <action dev="bryan" type="fix" issue="1100">
        Fixed thread safety issue in CoefficientFactory.
      </action>
      <action dev="bryan" type="fix" issue="1029">
        Fixed crash of DSST during propagation with osculating and 3rd body.
      </action>
    </release>
    <release version="11.3.2" date="2023-02-17"
             description="Version 11.3.2 is a patch release of Orekit.
             It fixes issues related to the measurement covariance used by the Unscented Kalman Filter,
             the theoritical evaluation of angulare Ra-Dec measurements, the epoch used for Glonass
             navigation messages, and the numerical accuracy of the shiftedBy method of cartesian orbits.
             Finally, it includes some improvements in the class documentation">
      <action dev="Jonathan Hood" type="fix" issue="1033">
        Fixed GLONASS parser to set ToC and Date directly to ingested date instead of rounded GPS date.
      </action>
      <action dev="andrewsgoetz" type="fix" issue="1015">
        Fixed numerical issue in CartesianOrbit#shiftedBy().
      </action>
      <action dev="bryan" type="fix" issue="1034" due-to="Dimuthu Jayasingha">
        Fixed convergence of unscented kalman filter by using measurement covariance.
      </action>
      <action dev="bryan" type="add" issue="984">
        Added missing Onsala Space Observatory BLQ file formats.
      </action>
      <action dev="bryan" type="fix" issue="1032">
        Fixed ambiguous propagation type for numerical orbit propagators.
      </action>
      <action dev="bryan" type="fix" issue="977">
        Removed reference to old Orekit mailing list in LocalOrbitalFrame.
      </action>
      <action dev="serrof" type="fix" issue="1026">
          Fixed theoretical evaluation of AngularRaDec when the reference frame is not Earth-centered.
      </action>
      <action dev="serrof" type="fix" issue="980">
      Fixed wrong wrapper in deprecated KeplerianOrbit's and FieldKeplerianOrbit's methods for anomaly conversions.
      </action>
      <action dev="bryan" type="update" issue="1018">
        Improved documentation of glonass propagators.
      </action>
      <action dev="pascal" type="fix" issue="996">
        Fixed HolmesFeatherstoneAttractionModel error with a degree 0 gravity field.
      </action>
    </release>
    <release version="11.3.1" date="2022-12-24"
             description="Version 11.3.1 is a patch release of Orekit.
             It fixes an issue related to the parsing of dates in the Rinex navigation files.
             It also fixes discontinuity issues in the Brouwer-Lyddane orbit propagator.
             Finally, it includes some improvements in the class documentation">
      <action dev="luc" type="fix" issue="1012">
        Fixed JavaDoc in IsotropicRadiationClassicalConvention class.
      </action>
      <action dev="luc" type="fix" issue="1009">
        Fixed week number parsing in Rinex Navigation files.
      </action>
      <action dev="jvalet" type="fix" issue="966">
        Fixed discontinuity issues in Brouwer-Lyddane orbit propagator.
      </action>
      <action dev="vincent" type="update" issue="978">
        Improved documentation of StateCovariance class.
      </action>
    </release>
    <release version="11.3" date="2022-10-25"
             description="Version 11.3 is a minor release of Orekit.
             It includes both new features and bug fixes. New features introduced in 11.3 are:
             the unscented Kalman filter (numerical version), the semi-analytical unscented Kalman filter (DSST version),
             a new PVCoordinatesProvider modelling waypoints on an ellipsoid following a loxodrome (commonly, a rhumb line),
             a new method to compute hyperbolic anomaly based on Gooding and Odell algorithm,
             a new built-in additional state for covariance propagation (linear method based on the state transition matrix computation),
             with a new state covariance object allowing covariance transformation between frames and orbit types,
             the extrapolation of the state covariance matrix using a Keplerian model,
             a new ExtremumApproachDetector for close encounter computation,
             the migration of all JUnit tests from JUnit 4 to JUnit 5,
             the ability to estimate measurement parameters (station position or clock biases) from an ephemeris,
             new methods to convert from/to Orekit frames and CCSDS frames,
             improvements of CCSDS CDM (Collision Data Message) parsers,
             improvements in date handling and aggregate bounded propagators,
             several bug fixes and documentation improvements.
             See the list below for a full description of the changes.">
      <action dev="bryan" type="add" issue="972">
        Added shiftedBy method for covariance matrix.
      </action>
      <action dev="bryan" type="add" issue="971">
        Added new class to handle covariance matrix.
      </action>
      <action dev="luc" type="fix" issue="974">
        Use Véronique Dehant table for station displacements due to tides.
      </action>
      <action dev="luc" type="fix" issue="973">
        Avoid losing last measurements in Kalman filter.
      </action>
      <action dev="gc" type="add" issue="940">
        Accept new fields in CCSDS CDM files.
      </action>
      <action dev="vincent" type="add" issue="964">
        Added covariance transformation between local orbital frames.
      </action>
      <action dev="andrewsgoetz" type="fix" issue="951">
        Moved Keplerian anomaly conversion methods to KeplerianAnomalyUtility
        and FieldKeplerianAnomalyUtility, deprecating the methods in
        KeplerianOrbit and FieldKeplerianOrbit. Incorporated Gooding and Odell
        algorithm for solving the hyperbolic Kepler equation.
      </action>
      <action dev="gaetanpierre" type="add" issue="961">
        Added Unscented Semi-analytical Kalman Estimator.
      </action>
      <action dev="gaetanpierre" type="add" issue="960">
        Added Unscented Kalman Estimator.
      </action>
      <action dev="maxime" type="fix" issue="967">
        Fixed documentation in BulletinAFilesLoader.
      </action>
      <action dev="serrof" type="fix" issue="963">
        Fixed rejection of irregular TDM PATH field.
      </action>
      <action dev="bryan" type="update" issue="726">
        Added ephemeris based estimation.
      </action>
      <action dev="maxime" type="update" issue="955">
        Added method to get measurement types.
      </action>
      <action dev="gc" type="fix" issue="943">
        Improved AbsoluteDate.equals method with management of past and future infinity.
      </action>
      <action dev="bryan" type="add" issue="901">
        Added additional state provider for covariance matrix propagation.
      </action>
      <action dev="vincent" type="update" issue="956">
        Migrated all tests from JUnit4 to JUnit5.
      </action>
      <action dev="vincent" type="add" issue="953">
        Added method to convert to/from an Orekit frame and a CCSDS Frame.
      </action>
      <action dev="vincent" type="add" issue="952">
        Added ExtremumApproachEventDetector.
      </action>
      <action dev="evan" type="add">
        Added constructor to AggregateBoundedPropagator for more control over which
        propagator is used.
      </action>
      <action dev="greyskyy" type="add">
        Added waypoint interpolation of PVCoordinatesProvider.
      </action>
      <action dev="evan" type="add" issue="954">
        Added method to round DateTimeComponents for custom formatting.
      </action>
    </release>
    <release version="11.2.1" date="2022-08-01"
             description="Version 11.2.1 is a patch release of Orekit.
             It fixes issues related to the parsing and writing of CCSDS CDM files.
             It also fixes issues related to date management.
             Finally it includes some improvements in the class documentation">
      <action dev="gc" type="fix" issue="945">
        Fixed documentation issue, RTNCovariance constructor initializes the covariance matrix with NaN.
      </action>
      <action dev="gc" type="fix" issue="944">
        Fixed wrong parsing of Area_DRG and Area_SRP from CDM.
      </action>
      <action dev="gc" type="fix" issue="942">
        Fixed N/A value not recognized for field MANEUVERABLE when parsing CDMs.
      </action>
      <action dev="luc" type="fix" issue="939">
        Fixed negative offset when shifting an AbsoluteDate.
      </action>
      <action dev="luc" type="fix" issue="935">
        Fixed internal error on DateEvent capture events in v11.1.2.
      </action>
    </release>
    <release version="11.2" date="2022-06-20"
             description="Version 11.2 is a minor release of Orekit.
             It includes both new features and bug fixes. New features introduced
             in 11.2 are: the Hatch filter for GNSS measurements smoothing, the parsing
             and writing of CCSDS CDM in both KVN and XML formats, the parsing of SOLFSMY
             and DTC data for JB2008 atmospheric model, the parsing of EOP in Sinex
             files, new measurements for orbit determination: TDOA, bi-static range and
             range rate, support for ITRF 2020 version, the computation of mean orbital
             parameters in the sense of Eckstein-Hechler or Brouwer-Lyddane models. It
             also includes an update of the CCSDS ODM format to latest draft version and an
             improvement of the frame transformation.
             See the list below for a full description of the changes.">
      <action dev="bryan" type="update">
        Added possibility to custom analytical mean parameters conversion.
      </action>
      <action dev="louis" type="add" issue="666">
        Added Hatch filters for smoothing of GNSS measurements.
      </action>
      <action dev="bryan" type="update" issue="895">
        Allowed parsing of SP3 files without EOF key.
      </action>
      <action dev="gc" type="add" issue="790">
        Added writing of velocity record in CPF file writers.
      </action>
      <action dev="bryan" type="update" issue="804">
        Added support for loading EOP from Sinex files.
      </action>
      <action dev="luc" type="fix" issue="936">
        Raised a too stringent convergence threshold in Eackstein-Hechler model.
      </action>
      <action dev="bryan" type="add" issue="932">
        Added a way to compute mean parameters in Brouwer-Lyddane model.
      </action>
      <action dev="markrutten" type="add" issue="922">
        Added bistatic range measurement.
      </action>
      <action dev="luc" type="add" issue="933">
        Added a way to compute mean parameters in Eckstein-Hechler model.
      </action>
      <action dev="luc" type="update" issue="934">
        Updated CCSDS ODM to latest draft version (pink book).
      </action>
      <action dev="luc" type="fix" issue="930">
        Prevents zero max check intervals in maneuvers triggers detectors.
      </action>
       <action dev="luc" type="add">
        Added detection of non-positive max check interval and threshold.
      </action>
      <action dev="luc" type="add" issue="929">
        Allow additional derivatives providers to update main state derivatives.
      </action>
      <action dev="luc" type="fix" issue="928">
        Fixed indexing error when estimating a subset of orbital parameters.
      </action>
      <action dev="luc" type="update" issue="925">
        Don't loose additional derivatives when generating ephemeris.
      </action>
      <action dev="gc" type="fix" issue="889">
        Fixed unexpected behavior of two tests in OrekitMessagesTest.
      </action>
      <action dev="mvanel" type="add" issue="777">
        Added support for parsing and writing CDM files in both KVN and XML formats.
      </action>
      <action dev="luc" type="add" issue="918">
        Added support for ITRF-2020.
      </action>
      <action dev="pascal" type="add" issue="911">
        Added TDOA and bistatic range rate measurements.
      </action>
      <action dev="bryan" type="add" issue="900">
        Added init method in {Field}AdditionalStateProvider.
      </action>
      <action dev="louis" type="add" issue="888">
        Added J2-contribution for relativistic clock correction.
      </action>
      <action dev="evan" type="update">
        Allow creating Geoid without default data context.
      </action>
      <action dev="louis" type="add" issue="759">
        Added data loaders for Space Environment's JB2008 data.
      </action>
      <action dev="bryan" type="add" issue="898">
        Added static method to create a BodyFacade from a CenterName.
      </action>
      <action dev="evan" type="update" issue="903">
        Added Frame.getStaticTransformTo(...) and supporting methods to improve
        performance.
      </action>
    </release>
    <release version="11.1.2" date="2022-04-27"
             description="Version 11.1.2 is a patch release of Orekit.
             It fixes issues related to the parsing and writing of CCSDS and ILRS files.
             It also fixes issues in ECOM2 solar radiation pressure model, event bracketing,
             ephemeris generation, and NTW local orbital frame.
             Finally it includes some improvements in the class documentation">
      <action dev="luc" type="fix" issue="917">
        Fixed missing tags in XML generation by EphemerisWriter.
      </action>
      <action dev="louis" type="fix" issue="886">
        Fixed rollover in CRD parser.
      </action>
      <action dev="louis" type="fix" issue="786">
        Fixed NaNs when constructing Keplerian orbit from PV
        computed from KeplerianOrbit.
      </action>
      <action dev="louis" type="fix" issue="826">
        Fixed ephemeris generation using PropagatorParallelizer.
      </action>
      <action dev="luc" type="fix" issue="921">
        Fixed event bracketing problem induced by numerical noise at end of search interval.
      </action>
      <action dev="luc" type="fix" issue="919">
        Fixed ephemeris generation with several derivatives providers.
      </action>
      <action dev="maxime" type="fix" issue="909">
        Fixed wrong implementation of NTW LOF frame.
      </action>
      <action dev="bryan" type="fix" issue="910">
        Fixed eD and eY equation in ECOM2 model.
      </action>
      <action dev="pascal" type="fix" issue="908">
        Fixed unmanaged comment in OMM.
      </action>
      <action dev="pascal" type="fix" issue="906">
        Fixed unmanaged units in OMM.
      </action>
      <action dev="evan" type="fix" issue="882">
        Fix StreamingOemWriter in ITRF and without optional fields.
      </action>
      <action dev="evan" type="fix" issue="912">
        Fix StreamingOemWriter without acceleration.
      </action>
      <action dev="luc" type="fix" issue="184">
        Fixed non-bracketing issue when RESET_STATE slightly moves an event at the start
        of a step and another regular event happens in the first half of the same step
      </action>
    </release>
    <release version="11.1.1" date="2022-03-17"
             description="Version 11.1.1 is a patch release of Orekit.
             It fixes issues related to the parsing of SP3 and Rinex files. It also takes
             additional derivatives into account in {Field}SpacecraftState.shiftedBy method.
             Finally it includes some improvements in the class documentation">
      <action dev="lars" type="add" issue="896">
        Added Git configuration instructions in contributing guide.
      </action>
      <action dev="lars" type="fix" issue="897">
        Corrected wrong path in release guide.
      </action>
      <action dev="bryan" type="fix" issue="894">
        Fixed dead link in contributing guidelines.
      </action>
      <action dev="bryan" type="fix" issue="698">
        Added missing BDS-3 signal for Rinex 3.04.
      </action>
      <action dev="bryan" type="fixed" issue="892">
        Removed check of not supported keys in RinexLoader.
      </action>
      <action dev="lirw1984" type="update" issue="895">
        Enhanced parsing of SP3 files.
      </action>
      <action dev="luc" type="add" issue="902">
        Take additional derivatives into account in {Field}SpacecraftState.shiftedBy.
      </action>
    </release>
    <release version="11.1" date="2022-02-14"
             description="Version 11.1 is a minor release of Orekit.
             It includes both new features and bug fixes. New features introduced
             in 11.1 are: the estimation of maneuver start/stop time, the Brouwer-Lyddane
             orbit propagation model with Warren Phipps’ correction for the critical
             inclination of 63.4° and the perturbative acceleration due to atmospheric
             drag, the Extended Semi-analytical Kalman Filter, a new API for
             State Transition Matrix and Jacobian matrices computation, orbit
             determination  using analytical propagation models, parsing of ICGEM V2.0 format.
             This release includes important fixes in CCSDS files, TimeSpanMap, and
             display of dates. See the list below for a full description of the changes.">
      <action dev="luc" type="fix" issue="722">
        Prefer values from Bulletin B rather than Bulletin A if both are present
        in rapid data column format. This handling of priority was already in
        place for XML file, but not for column format.
      </action>
      <action dev="luc" type="fix" issue="448">
        Added support for ICGEM V2.0 format for piecewise gravity fields
        that contain discontinuities around major earthquakes, like
        Eigen 6S4 V2.
      </action>
      <action dev="andrewsgoetz" type="add">
        Added Automatic-Module-Name "org.orekit" to JAR manifest to improve usability
        of Orekit by modular Java projects.
      </action>
      <action dev="julie,bryan,maxime" type="add" issue="823">
        Added the Extended Semi-analytical Kalman Filter.
      </action>
      <action dev="luc" type="fix" issue="875">
        Allow empty comments in CCSDS messages
      </action>
      <action dev="luc" type="fix" issue="884">
        Deprecated TimeSpanMap.getTransitions()
      </action>
      <action dev="luc" type="fix" issue="832,885">
        Allow to enter the same transition date in TimeSpanMap several times
      </action>
      <action dev="luc" type="fix" issue="833">
        Added a way to erase all earlier/later transitions when adding an entry
        and added addValidBetween to TimeSpanMap.
      </action>
      <action dev="bryan" type="add">
        Added a new and simpler API for State Transition Matrix and Jacobian
        matrix computation for analytical orbit propagators.
      </action>
      <action dev="bryan" type="fix" issue="878">
        Fixed writing of ITRF frames before 2000 when generating CCSDS files.
      </action>
      <action dev="luc" type="fix" issue="836">
        Use the orbit normalization feature to reduce discontinuities across impulsive maneuvers.
      </action>
      <action dev="luc" type="add">
        Added an orbit normalization feature.
      </action>
      <action dev="evan" type="add" issue="881">
        Add AbsoluteDate.toStringWithoutUtcOffset(TimeScale, int) and
        DateTimeComponents.toStringWithoutUtcOffset(int, int) to emulate
        AbsoluteDate.toString() from Orekit 10.
      </action>
      <action dev="evan" type="fix" issue="880">
        Fix UTC offset in DateTimeComponents.toString(int, int)
      </action>
      <action dev="luc" type="fix" issue="849">
        Added detector to FieldEventHandler.init arguments list.
      </action>
      <action dev="luc" type="fix" issue="837">
        Added getters for raw detectors in event shifter, slope filter and predicate filter.
      </action>
      <action dev="bryan" type="fix" issue="874">
        Fixed initialization of maneuver trigger events when using EventBasedManeuverTriggers.
      </action>
      <action dev="luc" type="fix" issue="872">
        Fixed multiple detection of events when using propagate(start, target) with
        integration-based propagators.
      </action>
      <action dev="bryan" type="add" issue="871">
        Added atmospheric drag effect for Brouwer-Lyddane model.
      </action>
      <action dev="bryan" type="add" issue="869">
        Allowed Brouwer-Lyddane model to work for the critical inclination.
      </action>
      <action dev="bryan" type="fix" issue="867">
        Fixed handling of multiple historical eccentricities for a same station.
      </action>
      <action dev="bryan" type="fix" issue="868">
        Fixed writing of whitespace characters in CPF writer.
      </action>
      <action dev="bryan" type="fix" issue="864">
        Fixed BStar estimation in TLE-based orbit determination.
      </action>
      <action dev="mvanel" type="add" issue="653">
        Added Brouwer-Lyddane orbit propagator.
      </action>
      <action dev="luc" type="add" issue="865">
        Added derivatives with respect to maneuvers start/stop dates
        or median date/duration.
      </action>
      <action dev="luc" type="add" >
        Added observers for maneuvers triggers.
      </action>
      <action dev="luc" type="fix" issue="853">
        Added field-based init method in ForceModel and DSSTForceModel.
      </action>
      <action dev="luc" type="fix" >
        Added ParameterDrivenDateIntervalDetector and FieldParameterDrivenDateIntervalDetector.
      </action>
      <action dev="luc" type="add" >
        Added DateDriver to drive dates using a ParameterDriver.
      </action>
      <action dev="luc" type="fix" issue="848">
        Allow backward propagation in EventBasedManeuverTriggers.
      </action>
      <action dev="luc" type="add" >
        Added IntervalEventTrigger and StartStopEventsTrigger to streamline
        several ways to trigger maneuvers.
      </action>
      <action dev="luc" type="add" >
        When propagating with integrated additional equations, the generated
        spacecraft states now also contain both state and derivatives
        managed by the equations.
      </action>
      <action dev="luc" type="add" >
        Replaced AdditionalEquations by AdditionalDerivativesProvider with
        support for dimension retrieval and yield feature between providers.
      </action>
      <action dev="luc" type="add" issue="856">
        Added a new and simpler API for State Transition Matrix and Jacobian
        matrix computation. This new API is for now only used with NumericalPropagator
        and DSSTPropagator (both in batch least squares and in Kalman filter), but it
        is expected to be generalized to analytical propagators as well when it is
        stabilized.
      </action>
      <action dev="luc" type="add" >
        Added DoubleArrayDictionary and FieldArrayDictionary as replacements
        for HashMap when the number of keys is very small (such as in spacecraft
        states).
      </action>
      <action dev="luc" type="add">
        Manage dependencies between additional states in propagators using a yield
        feature between providers.
      </action>
      <action dev="luc" type="add" >
        SpacecraftState now handle derivatives of additional states.
      </action>
      <action dev="luc" type="add" issue="862">
        PropagatorParallelizer now preserves existing step handlers in the propagators it runs.
      </action>
      <action dev="ShippingEnjoyer" type="add">
        Get rid of StringBuffer for logging without unnecessary synchronization (bias-locking disabled at jdk18)
      </action>
    </release>
    <release version="11.0.2" date="2021-11-24"
             description="Version 11.0.2 is a patch release of Orekit.
             It fixes an important issue related to the handling of indexes
             when building the state transition matrix in multi satellites
             orbit determination. It also fixes bugs in TLE and CRD files.
             Finally it includes an update of the release guide.">
         <action dev="bryan" type="fix" issue="859" due-to="Emmanuel Papanagiotou">
        Allowed custom setting of state to TLE conversion in propagator builder.
      </action>
         <action dev="bryan" type="fix" issue="847">
        Fixed handling of comments in CRD files.
      </action>
         <action dev="bryan" type="fix" issue="851">
        Fixed deserialization of TLE caused by the bStarParameterDriver.
      </action>
         <action dev="bryan" type="fix" issue="850">
        Fixed indexes when build state transition matrix for multi sat Kalman.
      </action>
         <action dev="sdinot" type="update">
        Updated the release guide to remove actions that are no longer required.
      </action>
    </release>
    <release version="11.0.1" date="2021-10-22"
             description="Version 11.0.1 is a patch release of Orekit.
             It fixes an important issue related to the calculation of the relativistic
             clock correction for GNSS measurements. It also fixes bugs in OEM and CPF
             files writing. Finally it includes some improvements in the class documentation">
         <action dev="bryan" type="fix" issue="846">
        Fixed wrong computation of relativistic clock correction for GNSS measurements.
      </action>
         <action dev="bryan" type="fix" issue="845">
        Fixed parsing of Rinex clock files.
      </action>
         <action dev="bryan" type="fix" issue="844">
        Fixed null pointer exception when constructing CPF from coordinates.
      </action>
         <action dev="bryan" type="update" issue="843">
        Improved documentation of solar radiation pressure class to include
        additional information about osculating bodies.
      </action>
         <action dev="sdinot" type="update" issue="842">
        Used the latest version of Maven available in RedHat 8.
      </action>
         <action dev="pascal" type="fix" issue="839">
        Fixed handling of time system in OemWriter.
      </action>
         <action dev="bryan" type="update" issue="838" due-to="Kendra Hale">
        Improved documentation of ImpulseManeuver class.
      </action>
    </release>
    <release version="11.0" date="2021-09-20"
             description="Orekit 11.0 is a major new release.
             It includes both new features and bug fixes. New features introduced
             in 11.0 are: orbit determination using SGP4/SDP4 models, a sequential
             batch least squares estimator using initial covariance and state vector,
             writer and parser for all CCSDS Navigation Data Messages in both KVN
             and XML formats, version 2 of CCSDS Tracking Data Messages, version 3
             of CCSDS Orbit Data Messages, support for Rinex navigation files,
             support for IGS clock correction files, support for IGS real time
             data including both SSR and RTCM messages, NTrip protocole, eclipses
             by Moon in solar radiation pressure force, a new API for analytical
             GNSS orbit propagators, removal of propagation modes, possibility
             to add several step handlers for the same orbit propagation, a new
             event detector for angular separation as seen from the spacecraft.
             See the list below for a full description of the changes.">
         <action dev="bryan" type="update" issue="766" due-to="Gowtham Sivaraman">
        Allowed setting of AttitudeProvider to the BoundedPropagator
        generated via propagation.
      </action>
         <action dev="bryan" type="fix" issue="835">
        Fixed format symbols for year, month, day in DateComponents#toString().
      </action>
         <action dev="thomas" type="fix" issue="668">
        Added a new event detector for angular separation as seen from the spacecraft.
      </action>
      <action dev="maxime" type="fix" issue="829">
        Fixed DataSourceTest.testFileName for Windows users.
      </action>
      <action dev="bryan" type="fix" issue="818">
        Use observed solar flux instead of adjusted in DTM2000 model.
      </action>
      <action dev="evan" type="fix" issue="798">
        Allow DSST event detection when propagating backwards.
      </action>
      <action dev="bryan" type="fix" issue="717" due-to="evan">
        Fixed DSST orbit determination when propagating backwards.
      </action>
      <action dev="evan" type="remove" issue="586">
        Remove InertialProvider.EME2000_ALIGNED, Propagator.DEFAULT_LAW. Use
        InertialProvider.of(Frame).
      </action>
      <action dev="evan" type="update" issue="586">
        Change default attitude provider to be aligned with propagation frame for all
        analytic propagators and GLONASS propagator. Backward incompatible.
      </action>
      <action dev="evan" type="update" issue="586">
        Improve performance of IntertialProvider(Frame)
      </action>
      <action dev="anne-laure" type="update" issue="797">
        Add information if a detector failed during propagation
      </action>
      <action dev="bryan" type="fix" issue="788" due-to="luc">
        Fixed missing call to setMuCreated() in OemParser.
      </action>
      <action dev="evan" type="update" issue="618">
        Fix supportedNames matching in ClasspathCrawler. Backwards incompatible.
      </action>
      <action dev="bryan" type="fix" issue="828">
        Fixed missing file types in SP3Parser.
      </action>
      <action dev="bryan" type="fix" issue="827">
        Fixed time system used in SP3 files.
      </action>
      <action dev="evan" type="fix" issue="685">
        Fix AnalyticalPropagator RESET_STATE when new state is null.
      </action>
      <action dev="bryan" type="fix" issue="803">
        Fixed parsing of clock values in SP3 files.
      </action>
      <action dev="bryan" type="fix" issue="820">
        TLE Jacobians are now calculated in cartesian elements.
      </action>
      <action dev="evan" type="update" issue="825">
        Improve exception messages with two AbsoluteDates by including duration between
        them.
      </action>
      <action dev="evan" type="update" issue="637" due-to="Piotr">
        Add trailing "Z" to AbsoluteDate.toString() to indicate UTC.
        Backwards incompatible.
      </action>
      <action dev="evan" type="update" issue="825">
        In AbsoluteDate.toString() fallback to TAI when no leap seconds are loaded.
      </action>
      <action dev="evan" type="update" issue="591">
        Fix TimeComponents.toString(): correct ISO 8601 with UTC offset, rounding issues.
        Backwards incompatible.
      </action>
      <action dev="evan" type="update" issue="590">
        Fix DateTimeComponents.toString(): correct ISO 8601, leap second, rounding issues.
        Backwards incompatible.
      </action>
      <action dev="evan" type="update" issue="637" due-to="Piotr">
        Fix AbsoluteDate.toString(timeZone) and toString(minutesFromUtc) to include the
        UTC offset when it is zero.
      </action>
      <action dev="evan" type="add">
        Add DateTimeComponents.toString(...) method with correct rounding for user
        specified precision.
      </action>
      <action dev="bryan" type="update" issue="626">
        Used a separate Comparator for sorting integer least square solutions.
      </action>
      <action dev="bryan" type="update" issue="799">
        Used the field-specific value of π.
      </action>
      <action dev="evan" type="update" issue="830" due-to="skyrex">
        Remove step size limitations in analytic propagators. Backwards incompatible.
      </action>
      <action dev="evan" type="fix">
        Fix part of step passed to the step handler twice in analytic propagators with
        event handlers.
      </action>
      <action dev="bryan" type="fix" issue="795" due-to="guylaine">
        Fixed output of NRLMSISE00 for altitude at 32.5 km.
      </action>
      <action dev="luc" type="add" issue="821">
        Added support for CCSDS TDM V2.0.
      </action>
      <action dev="luc" type="add" issue="819">
        Allow data filtering upon loading to be used for explicit loading by applications.
      </action>
      <action dev="julie" type="add" issue="745">
        Added sequential batch least squares estimator.
      </action>
      <action dev="luc" type="add" issue="814" due-to="Valerian">
        Fixed additional states handling in ephemeris generated by analytical propagator.
      </action>
      <action dev="luc" type="add" issue="809">
        Dropped master/slave/ephemeris generation propagation modes, replaced by a
        versatile step handler multiplexer fulfilling all these needs
        simultaneously during a single propagation run
      </action>
      <action dev="luc" type="add" issue="812">
        Dropped master/slave terminology in turn-around and inter-satellite measurements.
      </action>
      <action dev="luc" type="add" issue="813">
        Fixed derivatives with respect to secondary station in turn-around modifiers.
      </action>
      <action dev="luc" type="add" issue="811">
        Allow on-the-fly add/remove/clean for step handlers.
      </action>
      <action dev="luc" type="add" issue="810">
        Merged multiplexers for fixed steps and variable steps.
      </action>
      <action dev="luc" type="fix" issue="808">
        Moved isLast argument in step handler handleStep method to a separate method.
      </action>
      <action dev="luc" type="fix" issue="807">
        Fixed scheduling between calls to step handlers and events handlers.
      </action>
      <action dev="luc" type="fix" issue="806">
        Added restrictStep method to FieldOrekitStepInterpolator interface.
      </action>
      <action dev="bryan" type="fix" issue="801">
        Added getter for meteorological data used in CRD data block.
      </action>
      <action dev="bryan" type="fix" issue="796">
        Fixed writing of line H2 in CPF file header.
      </action>
      <action dev="thomas" type="fix" issue="702">
        Added possibility to take in account several bodies while computing SRP perturbation.
      </action>
      <action dev="bryan" type="update" issue="793">
        Updated SP3File visibility to public.
      </action>
      <action dev="bryan" type="update" issue="784">
        Updated architecture of GNSS orbit propagators.
      </action>
      <action dev="bryan" type="update" issue="782">
        Updated error message of Orekit internal error exception.
      </action>
      <action dev="luc" type="add">
        Added support for reading and writing CCSDS NDM composite messages.
      </action>
      <action dev="afossa" type="fix" issue="781">
        Fixed parsing in buildLine2() method of FieldTLE.
      </action>
      <action dev="luc" type="fix" issue="776">
        Fixed associativity in units parsing.
      </action>
      <action dev="bryan" type="update" issue="773">
        TimeStampedFieldAngularCoordinates now implements FieldTimeStamped.
      </action>
      <action dev="bryan" type="update" issue="774">
        TimeStampedFieldPVCoordinates now implements FieldTimeStamped.
      </action>
      <action dev="nfialton" type="fix" issue="775">
        Fixed NullPointerException in FieldSpacecraftState when orbit is not defined.
      </action>
      <action dev="bryan" type="add" issue="763">
        Added support for RTCM ephemeris messages.
      </action>
      <action dev="bryan" type="add" issue="769">
        Added ionospheric model based on IM201 SSR message.
      </action>
      <action dev="bryan" type="add" issue="763">
        Added support for Ntrip protocol.
      </action>
      <action dev="bryan" type="add" issue="763">
        Added support for IGS SSR messages.
      </action>
      <action dev="afossa" type="fix" issue="772">
        Fixed computation of velocity derivative in FieldNumericalPropagator.Main.addKeplerContribution()
        with superGetOrbitType() == null.
      </action>
      <action dev="luc" type="add" >
        Added AccurateFormatter to output double numbers and dates
        with adaptive number of digits, preserving one ULP accuracy.
      </action>
      <action dev="luc" type="add" >
        Added a units converter.
      </action>
      <action dev="luc" type="update" >
        INCOMPATIBLE CHANGE! Now observations parsed from TDM files are in SI units.
      </action>
      <action dev="luc" type="update" issue="768">
        Allow parsing several variations of ITRF specifications (like itrf-97, ITRF2000, ITRF_2014…).
      </action>
      <action dev="luc" type="add" >
        Added a time scale for drifting on-board clocks.
      </action>
      <action dev="bryan" type="add" issue="523">
        Added support for RINEX 3.X navigation files.
      </action>
      <action dev="bryan" type="update" issue="691">
        Improved consistency between getParametersDrivers() method signatures.
      </action>
      <action dev="andrewsgoetz" type="add" issue="764">
        Added new method to UTCScale which exposes the raw UTC-TAI offset data.
      </action>
      <action dev="bryan" type="fix" issue="670">
        Fixed call to ForceModel.init() in AbstractGaussianContribution class.
      </action>
         <action dev="thomas" type="add" issue="712">
          Added IGS clock file support.
      </action>
      <action dev="bryan" type="update" issue="650">
        Methods computeMeanState() and computeOsculatingState()
        of FieldDSSTPropagator are now statics.
      </action>
      <action dev="bryan" type="update" issue="762">
        TabulatelofOffset now implements BoundedAttitudeProvider.
      </action>
      <action dev="luc" type="update" issue="761">
        TabulateProvider now implements BoundedAttitudeProvider.
      </action>
      <action dev="luc" type="fix" issue="760">
        Fixed reference frame in tabulated attitude provider.
      </action>
      <action dev="luc" type="update" >
          Renamed SINEXLoader into SinexLoader.
      </action>
      <action dev="luc" type="update" >
        Use DataSource in RinexLoader and SinexLoader.
      </action>
      <action dev="luc" type="update" >
        Renamed NamedData into DataSource.
      </action>
      <action dev="luc" type="add" issue="474">
        Added support for CCSDS ODM V3, with the new
        Orbit Comprehensive Message format.
      </action>
      <action dev="luc" type="update">
        Overhauled generic Ephemeris and AttitudeEphemeris writing.
      </action>
      <action dev="luc" type="update">
        Overhauled CCSDS messages handling, both parsing and writing.
      </action>
      <action dev="amir" type="fix" issue="746">
        Fixed combination of measurements using GNSS phase measurements.
      </action>
      <action dev="bryan" type="add" issue="756">
        Added new method signature in IodGooding using AngularRaDec measurement.
      </action>
      <action dev="thomas" type="fix" issue="688">
        Fixed ignored fields from TLE template in TLEPropagatorBuilder.
      </action>
      <action dev="thomas" type="fix" issue="372">
        Added TLE generation.
      </action>
      <action dev="bryan" type="fix" issue="624">
        Allowed dynamic station coordinates when calculating tropospheric delay.
      </action>
      <action dev="bryan" type="update" issue="755">
        Modified IodGooding constructor to be consistent with other IOD methods.
      </action>
      <action dev="bryan" type="add" issue="753">
        Added new method signature in IodLaplace using AngularRaDec measurement.
      </action>
      <action dev="bryan" type="add" issue="752">
        Added new method signature in IodLambert using Position measurement.
      </action>
      <action dev="bryan" type="add" issue="751">
        Added new method signature in IodGibbs using Position measurement.
      </action>
      <action dev="luc" type="fix" issue="749">
        Allow building PVCoordinates and AngularCoordinates (as well as their Field,
        Absolute and TimeStamped variations) to be build from UnivariateDerivative1
        and UnivariateDerivative2 in addition to DerivativeStructure.
      </action>
      <action dev="bryan" type="fix" issue="736">
        Fixed NullPointerException in DSSTTesseral Hansen object.
      </action>
      <action dev="bryan" type="update" issue="601">
          Changed getPVInPZ90() method to private.
      </action>
      <action dev="bryan" type="fix" issue="744">
          Fixed calculation of CR3BP constants.
      </action>
      <action dev="bryan" type="update" issue="743">
          Updated JUnit version to 4.13.1.
      </action>
    </release>
    <release version="10.3.1" date="2021-06-16"
             description="Version 10.3.1 is a patch release of Orekit.
             It fixes one critical bug that could cause potential infinite loops in tesselation
             in very rare cases due to numerical noise.">
      <action dev="luc" type="fix" issue="792">
        Fixed potential infinite loops in tesselation in very rare cases due to numerical noise.
      </action>
    </release>
    <release version="10.3" date="2020-12-21"
             description="Version 10.3 is a minor release of Orekit.
             It includes both new features and bug fixes. New features introduced
             in 10.3 are: relativistic clock correction for range, phase, and range rate
             measurements, piece wise models for empirical forces, one-way GNSS code
             and phase measurements, support for laser ranging data (both CPF and
             CRD formats), Lense-Thirring and De Sitter relativistic corrections to
             satellite acceleration, support for AGI leap second files, new interfaces
             for attitude ephemeris files, Knocke model for Earth's albedo and infrared,
             as well as several other new features. This release includes an important
             fix in DSST orbit determination allowing to used short period Jacobian
             during state transition matrix calculation. It also fixes issues in Kalman
             orbit determination and CCSDS ADM format. See the list below for a full
             description of the changes.">
      <action dev="bryan" type="update" issue="741">
        Updated Hipparchus version to 1.8 and updated code with new functionalities.
      </action>
         <action dev="bryan" type="add" issue="740">
          Added aggregator for bounded attitude providers.
      </action>
         <action dev="thomas" type="add" issue="8">
        Added Knocke's Earth rediffused radiation pressure force model.
      </action>
         <action dev="bryan" type="add" issue="739">
          Allowed initialization of attitude provider from attitude segment.
      </action>
      <action dev="raphael" type="add" issue="705">
        Allowed writing an AEM file from a list of SpacecraftStates.
      </action>
      <action dev="luc" type="add" issue="738">
        Added user-defined max iteration and convergence criterion in SecularAndHarmonic.
      </action>
      <action dev="luc" type="add" issue="737">
        Added loading of AGI LeapSecond.dat files.
      </action>
      <action dev="raphael" type="add" issue="686">
        Allowed user-defined format for ephemeris data lines in
        StreamingAemWriter, AEMWriter, StreamingOemWriter and OEMWriter.
      </action>
         <action dev="bryan" type="fix" issue="683">
          Updated building instructions.
      </action>
         <action dev="bryan" type="add" issue="734">
          Added getters for phase measurement ambiguity driver.
      </action>
         <action dev="bryan" type="fix" issue="696">
          Allowed to configure initial covariance for measurements in Kalman Filter.
      </action>
      <action dev="thomas, bryan" type="add" issue="709">
        Added clock drift contribution to range rate measurements.
      </action>
         <action dev="bryan" type="fix" issue="687">
          Fixed Javadoc of ElevationMask.
      </action>
      <action dev="raphael" type="fix" issue="711">
        Allowed definition of a default interpolation degree in both AEMParser and OEMParser.
      </action>
      <action dev="bryan" type="add" issue="733">
        Added Lense-Thirring and De Sitter relativistic effects.
      </action>
      <action dev="melanisti" type="fix" issue="725">
        Fixed missing measurement parameter in InterSatellitesRange measurement.
      </action>
      <action dev="bryan" type="add" issue="732">
        Added documentation for checkstyle configuration.
      </action>
         <action dev="thomas" type="fix" issue="730">
          Removed useless loop over an empty list
      </action>
      <action dev="luc" type="fix" issue="731">
        Fixed parsing of some ICGEM gravity fields files.
      </action>
      <action dev="raphael" type="fix" issue="720">
          Added support for measurements parameters in UnivariateProcessNoise
      </action>
      <action dev="luc" type="fix" issue="729">
        Fixed wrong handling of RESET-STATE in analytical propagators.
      </action>
      <action dev="luc" type="add" issue="728">
        Allow creating a node detector without an orbit.
      </action>
      <action dev="bryan" type="add" issue="671">
        Added support for laser ranging file formats.
      </action>
      <action dev="clement" type="fix" issue="724">
        Remove range checks in TLE constructor.
      </action>
      <action dev="bryan" type="fix" issue="723">
        Allowed AEM and OEM writers to write header comments.
      </action>
      <action dev="bryan" type="add" issue="719">
        Added one-way GNSS range and phase measurements for LEO satellite
        orbit determination applications.
      </action>
      <action dev="bryan" type="add" issue="716">
        Added piecewise empirical force model.
      </action>
      <action dev="bryan" type="add" >
        Considered a new implementation for empirical forces, to allow piecewise model.
      </action>
      <action dev="bryan" type="add" issue="703">
        Added inter-satellites phase measurement.
      </action>
      <action dev="bryan" type="fix" issue="695">
        Considered covariance matrix from Position measurement in Kalman estimator.
      </action>
      <action dev="bryan" type="fix" issue="718">
        Fixed orbital state used for short periodic Jacobian computation.
      </action>
      <action dev="bryan" type="add" issue="704">
        Allow using user specified velocity error for computing
        tolerance vectors for integrators.
      </action>
      <action dev="bryan" type="add" issue="714">
        Added frequency deviation for range-rate measurements.
      </action>
      <action dev="bryan" type="add" issue="715">
        Added relativistic clock correction for range, phase and
        inter-satellite range measurements.
      </action>
      <action dev="bryan" type="fix" issue="706">
        Fixed missing measurement parameter in inter-satellites range measurement.
      </action>
         <action dev="thomas" type="fix" issue="713">
        Fixed computation of DSST short period Jacobian.
      </action>
      <action dev="luc" type="fix" issue="699">
        Fixed missing measurement parameter in Phase measurement
      </action>
      <action dev="luc" type="fix" issue="701">
        Fixed wrong handling of propagation parameters by Kalman filter in multi-satellite
        context
      </action>
    </release>
    <release version="10.2" date="2020-07-14"
             description="Version 10.2 is a minor release of Orekit.
             It includes both new features and bug fixes. New features introduced
             in 10.2 are: support for CCSDS ADM files, modelling of trajectories
             around Lagrangian points using CR3BP model, a piece wise drag force model,
             a time span tropospheric estimated model, an estimated ionospheric model,
             an improved modelling of the GNSS phase measurement, several bug fixes
             for date functionnalities, a new organization of the maneuvers package,
             a configurable low thrust maneuver model based on detectors,
             support for CSSI space weather data, , as well as several other minor
             features and bug fixes. See the list below for a full description
             of the changes.">
      <action dev="bryan" type="fix" issue="661">
        Fixed visibility of WindUpFactory.
      </action>
      <action dev="bryan" type="update" >
        Increased visibility of setters in CCSDS ADM related classes.
      </action>
      <action dev="clement" type="add" issue="656">
        Added CssiSpaceWeatherLoader which provides three-hourly space weather
        data and implements DTM2000InputParameters and NRLMSISE00InputParameters
      </action>
      <action dev="maxime" type="update" issue="690">
        Increased visibility of setters in CCSDS OEM related classes.
      </action>
      <action dev="bryan" type="update" >
        Improved Orekit performance by using new Hipparchus' differentiation classes.
      </action>
      <action dev="bryan" type="update" issue="682">
        Changed visibility of OrbitType parameter drivers' names to public.
      </action>
      <action dev="evan" type="add" issue="684" due-to="Mikael">
        Fix infinite loop in event detection when a RESET_* event causes two other events
        to occur simultaneously and discontinuously.
      </action>
      <action dev="evan" type="add" issue="684">
        Add FieldFunctionalDetector.
      </action>
      <action dev="mikael" type="add">
        Added a configurable low thrust maneuver based on detectors.
      </action>
      <action dev="bryan" type="fix" issue="605">
        Added support for Rinex C0, L0, S0 and D0 observation types.
      </action>
      <action dev="bryan" type="fix" issue="641">
        Allow Pattern functionalities instead of String.replaceAll() and String.split().
      </action>
      <action dev="evan" type="fix" issue="658">
        Fix invalid hour when using TimeScale(double) or TimeScale(int, double) with a
        value in [86400, 86401]. Treat these values as indicating a leap second.
      </action>
      <action dev="evan" type="add" issue="677">
        Add AbsoluteDate.toStringRfc3339() and DateTimeComponents.toStringRfc3339().
      </action>
      <action dev="evan" type="fix" issue="681">
        Fix AbsoluteDate.getComponents(...) produces invalid times.
      </action>
      <action dev="evan" type="fix" issue="676">
        Fix AbsoluteDate.getComponents(utc) throws "non-existent time 23:59:61".
      </action>
      <action dev="bryan" type="fix" issue="651">
        Improved use of try with resources statement.
      </action>
      <action dev="bryan" type="fix" issue="679" due-to="luc, maxime">
        Improved testRetrogradeOrbit in CircularOrbit and KeplerianOrbit tests.
      </action>
      <action dev="bryan" type="fix" issue="680">
        Allowed ephemeris class to be used with absolute PV coordinates.
      </action>
      <action dev="bryan" type="fix" issue="674">
        Added an exception if eccentricity is negative for keplerian orbit.
      </action>
      <action dev="evan" type="fix" issue="667">
        Fix build on CentOS/RedHat 7.
      </action>
      <action dev="bryan" type="fix" issue="662">
        Fixed forgotten additional state in Ephemeris propagator.
      </action>
      <action dev="evan" type="update">
        Improve error message for TimeStampedCache by including requested date.
      </action>
      <action dev="bryan" type="fix" issue="663">
        Fixed initialization of the triggering event for ImpulseManeuver class.
      </action>
      <action dev="clement" type="fix" issue="664">
        Fix sign of RAAN and PA parameters in TLE constructor if negative, range check most other orbit parameters.
      </action>
      <action dev="bryan" type="add" issue="669">
        Added estimated ionospheric model.
      </action>
      <action dev="bryan" type="add" issue="645">
        Merged phase-measurement branch into develop.
      </action>
      <action dev="bryan" type="add" >
        Added a time span tropospheric estimated model.
      </action>
      <action dev="bryan" type="add" issue="646">
        Merged cr3bp branch into develop.
      </action>
      <action dev="bryan" type="add" issue="660">
        Improved exception handling in IODGibbs.
      </action>
      <action dev="bryan" type="add" issue="647">
        Improved package-info documentation.
      </action>
      <action dev="nick" type="update" >
        Upgrade maven-checkstyle-plugin to 3.1.1.
      </action>
      <action dev="bryan" type="add" issue="657">
        Added multiplexed Orekit fixed step handler.
      </action>
      <action dev="bryan" type="add" issue="655">
        Added support for CCSDS ADM files.
      </action>
      <action dev="maxime" type="add" issue="649">
        Added a piece wise drag force model: TimeSpanDragForce in forces package.
      </action>
      <action dev="yannick" type="fix" issue="654">
        Prevent divergence of Saastomoinen model pathDelay method at low elevation.
      </action>
      <action dev="bryan" type="fix" issue="542">
        Removed duplicated BUILDING.txt file.
      </action>
      <action dev="bryan" type="add" issue="504">
        Allowed Eckstein Hechler propagator to be initialized with a mean orbit.
      </action>
      <action dev="bryan" type="update" issue="644">
        Removed try and catch statements for ParameterDriver initialization.
      </action>
      <action dev="bryan" type="fix" issue="613">
        Allowed DSST propagation in osculating type with event detectors.
      </action>
    </release>
    <release version="10.1" date="2020-02-19"
             description="Version 10.1 is a minor release of Orekit.
             It includes both new features and bug fixes. New features introduced
             in 10.1 are: wind-up effect for phase measurement, NeQuick ionospheric model,
             support for Hatanaka compact RINEX format, methods for the combination
             of GNSS measurements, Laplace method for initial orbit determination,
             a new Field Of View package, comparison methods for absolute dates,
             a new multiplexed measurement, specialized propagators for GNSS constellation,
             default constructors for DSST force models, covariance matrices in OEM writer,
             a new data context implementation, connection with Gitlab CI, improved documentation,
             the migration of the tutorials to a separate sister project, as well as several other minor
             features and bug fixes. See the list below for a full description of the changes.">
      <action dev="ward" type="fix">
        Improve performance of loading CCSDS files.
      </action>
      <action dev="ward" type="fix" issue="639" due-to="qmor">
        In Ellipsoid.pointOnLimb(...) improved numerical stability by cancelling terms.
      </action>
      <action dev="maxime" type="fix" issue="639" due-to="qmor">
        Fixed pointOnLimb method in bodies.Ellipsoid class. Normalized equations should now avoid numerical issues.
      </action>
      <action dev="evan" type="fix" issue="627">
        Fix TimeScalesFactory.getGMST(conventions, simpleEop) always returning the same
        value.
      </action>
      <action dev="evan" type="fix" issue="636">
        Fix UT1 and Earth rotation during a leap second. Was off by 1 second.
      </action>
      <action dev="luc" type="fix" issue="635">
        Fixed inconsistency in constant thrust maneuver acceleration.
      </action>
      <action dev="evan" type="add" >
        Added an annotation and a compiler plugin that generates a warning
        when default context is used without being explicitly annotated.
      </action>
      <action dev="luc" type="fix" issue="632" due-to="Evan Ward">
        Fixed projection to ellipsoid at pole.
      </action>
      <action dev="evan,luc,yannick" type="add" issue="607">
        Add DataContext, a way to load separate sets of EOP, leap seconds, etc.
      </action>
      <action dev="luc" type="fix" issue="630">
        Improve performance of UnixCompressFilter.
      </action>
      <action dev="luc" type="fix" issue="631">
        Improve performance of HatanakaCompressFilter.
      </action>
      <action dev="evan" type="fix" issue="629">
        Improve performance of ZipJarCrawler.
      </action>
      <action dev="bryan" type="add" issue="625">
          Added default constructors for DSSTZonal and DSSTTesseral.
      </action>
      <action dev="bryan" type="add" issue="622">
          Added OrekitException for unknown number of frequencies in ANTEX files.
      </action>
      <action dev="bryan" type="add" issue="621">
          Added OrekitException in the case where IONEX header is corrupted.
      </action>
      <action dev="dylan" type="add" issue="359">
          Added a specific test for issue 359 in BatchLSEstimatorTest.
          The test verifies that a Newtonian attraction is known
          by both the propagator builder and the propagator when
          it is not added explicitly.
      </action>
      <action dev="dylan" type="add" issue="367">
          Added write of covariance matrices in OEMWriter.
      </action>
      <action dev="dylan" type="fix" issue="619">
        Fixed origin transform in CcsdsModifierFrame.
      </action>
      <action dev="bryan" type="add" issue="611">
        Added SBAS orbit propagator.
      </action>
      <action dev="bryan" type="fix" issue="617">
        Fixed null pointer exception in MultiplexedMeasurement.
      </action>
      <action dev="luc" type="fix" issue="575">
        Allow users to provide custom convergence checkers for
        batch least squares orbit determination.
      </action>
      <action dev="luc" type="add" issue="614">
        Added multiplexed measurements.
      </action>
      <action dev="luc" type="fix" issue="616">
        Fixed missed changes updates in ParameterDriversList embedding
        other ParameterDriversList instances.
      </action>
      <action dev="luc" type="update">
        Moved tutorials to a separate sister project.
      </action>
      <action dev="bryan" type="add" due-to="Shiva Iyer">
        Added Laplace method for initial orbit determination.
      </action>
      <action dev="bryan" type="fix" issue="612">
        Fixed DSST orbit determination tutorial.
      </action>
      <action dev="bryan" type="add" issue="610">
        Added IRNSS orbit propagator.
      </action>
      <action dev="bryan" type="add" issue="608">
        Added support for RINEX 3.04 files.
      </action>
      <action dev="gabb" type="fix" issue="533">
        Fixed bugs in the derivatives computation in IodGooding.
        Fixed bugs in IodLambert when there's more than an half revolution
        between start and final position.
      </action>
      <action dev="bryan" type="fix" issue="604">
        Fixed parsing of compact RINEX files with wrong key in header
        produced by some Septentrio receivers.
      </action>
      <action dev="luc" type="fix" issue="603">
        Fixed parsing of compact RINEX files with missing types in header
        produced by some Septentrio receivers.
      </action>
      <action dev="evan" type="fix" issue="589">
        Improve performance of AggregateBoundedPropagator by factor of 2.
      </action>
      <action dev="luc" type="fix" issue="600">
        Fixed parsing of compact RINEX files with many observation types.
      </action>
      <action dev="bryan" type="fix">
        Fixed poor design of GLONASS numerical propagator.
      </action>
      <action dev="luc" type="fix" issue="599">
        Fixed an issue in projection to flat ellipse.
      </action>
      <action dev="bryan" type="fix" issue="598">
        Added lazily addition of Newtonian attraction to the DSST and
        numerical propagator builders.
      </action>
      <action dev="luc" type="add" issue="595">
        Added EllipticalFieldOfView (with two different ways to define the
        ellipticity constraint) that can be used in FieldOfViewDetector,
        GroundFieldOfViewDetector and FootprintOverlapDetector.
      </action>
      <action dev="luc" type="add">
        Fields of view with regular polygonal shape can now be built either
        based on a defining cone inside the Fov and touching it at edges
        middle points, or based on a defining cone outside the Fov and touching
        it at vertices.
      </action>
      <action dev="luc" type="add" issue="594">
        Added CircularFieldOfView that can be used in FieldOfViewDetector,
        GroundFieldOfViewDetector and FootprintOverlapDetector.
      </action>
      <action dev="luc" type="add">
        Set up a general hierarchy for Field Of View with various shapes. At
        start, it includes DoubleDihedraFieldOfView and PolygonalFieldOfView.
      </action>
      <action dev="luc" type="add" issue="592">
        Added FilesListCrawler to load files from an explicit list.
      </action>
      <action dev="evan" type="fix" issue="583">
        Fix AbsoluteDate.compareTo() for future/past infinity.
      </action>
      <action dev="luc" type="fix" issue="588">
        Fixed wrong handling of spacecraft states in multi-satellites orbit determination
        and multi-satellite measurements generation.
      </action>
      <action dev="bryan" type="fix" issue="585">
        Improved contributing guide.
      </action>
      <action dev="petrus" type="fix" issue="570">
        Make FieldOfView.getFootprint public.
      </action>
      <action dev="bryan" type="add">
        Added combination of measurements.
      </action>
      <action dev="bryan" type="fix">
        Fix values of GPS C2D, L2D, D2D and S2D frequencies.
      </action>
      <action dev="bryan" type="add">
        Add Nequick ionospheric model.
      </action>
      <action dev="luc" type="fix" issue="581">
        Fixed spurious empty line insertion during Rinex 2 decompression
        when the number of observations per satellite is a multiple of 5
      </action>
      <action dev="luc" type="fix" issue="580">
        Fixed decompression of very small negative values in Hatanaka
        Compact RINEX format.
      </action>
      <action dev="luc" type="fix" issue="578">
        Orbit determination tutorials (and tests too) now supports compressed
        measurement files (gzip, Unix compress, Hatanaka Compact RINEX).
      </action>
      <action dev="luc" type="fix" issue="579">
        Handle properly special events flags in Hatanaka Compact RINEX format.
      </action>
      <action dev="luc" type="fix" issue="483">
        Reset additional state changed by event handlers and not managed by any
        additional state providers.
      </action>
      <action dev="luc" type="add" issue="472">
        Added support for Hatanaka Compact RINEX format.
      </action>
      <action dev="luc" type="fix" issue="574">
        Cope with input stream readers that keep asking for new bytes after end
        of Unix compressed files has been reached.
      </action>
      <action dev="luc" type="fix" issue="573">
        Added detection of some corrupted Unix-compressed files.
      </action>
      <action dev="bryan" type="fix" issue="572">
        Fixed the Saastamoinen model when station altitude is bigger than 5000.0 meters.
      </action>
      <action dev="luc" type="fix" issue="568">
        Fixed too fast step increase in a bracketing attempt.
      </action>
      <action dev="luc" type="add">
        Added phase measurement builder.
      </action>
      <action dev="luc" type="add">
        Added getWavelength in GNSS Frequency.
      </action>
    </release>
    <release version="10.0" date="2019-06-24"
             description="Orekit 10.0 is a major new release. It includes DSST OD,
             propagation in non-inertial frames, specialized propagators for GNSS
             constellations, a new ionospheric model, modeling for phase measurements, the
             LAMBDA method for phase ambiguity resolution, Shapiro effect for range
             measurements, improved documentation, as well as several other new features
             and bug fixes. This release fixes a security denial of service bug regarding
             itrf-versions.conf present since Orekit 9.2. Some APIs have incompatibly
             changed since the 9.X series including the format of itrf-versions.conf,
             removal of deprecated methods, reorganization of the models package, as well
             as updates to AbstractDetector, AbstractGNSSAttitudeProvider, DragSensitive,
             RadiationSensitive, and ZipJarCrawler. See the list below for a full
             description of the changes.">
      <action dev="evan" type="fix">
        Fix  name of GLONASS G2 frequency.
      </action>
      <action dev="luc" type="fix" >
        Fixed accuracy of dates conversions from java dates.
      </action>
      <action dev="evan" type="fix" issue="566">
        Make ITRFVersionLoader public.
      </action>
      <action dev="bryan" type="fix" issue="564">
        Fixed private argument of getLLimits() abstract method.
      </action>
      <action dev="bryan" type="fix" issue="565">
        Fixed static loading of UTC for GLONASS reference epoch.
      </action>
      <action dev="luc" type="fix" issue="547">
        Added a tile/sampling aiming direction that diverts singularity outside of a
        area of interest. This is mainly useful when sampling areas of interest that
        cover the pole as the pole is singular for classical aiming directions (constant
        azimuth or along track).
      </action>
      <action dev="luc" type="update" >
        Removed latitude limitation in AlongTrackAiming. If latitude is above (resp. below)
        the maximum (resp. minimum) latitude reached by the defining orbit, then aiming
        will be towards East for prograde orbits and towards West for retrograde orbits.
      </action>
      <action dev="bryan" type="fix">
        Fixes broken links on Orekit JavaDoc.
      </action>
       <action dev="pascal" type="fix" issue="558">
        Fixes broken links on Maven site.
      </action>
      <action dev="luc" type="fix" issue="559">
        Take into account changes in MSAFE files names published by NASA.
      </action>
      <action dev="bryan" type="add">
        Add Global Ionosphere Map model.
      </action>
      <action dev="maxime" type="add" issue="554">
        Added propagation in inertial frame.
      </action>
      <action dev="luc" type="fix" issue="557">
        Improved documentation about DatesSelector not being reusable across several
        schedulers during measurements generation.
      </action>
      <action dev="evan" type="fix">
        Fix some possible NPEs in AntexLoader, FieldAngularCoordinates.
      </action>
      <action dev="evan" type="fix">
        Fix locale dependent comparisons in SP3File, TDMParser, and YUMAParser.
      </action>
      <action dev="evan" type="fix">
        Ensure opened streams are closed in ZipJarCrawler, DTM2000, IERSConventions, and
        OceanLoadDeformationCoefficients.
      </action>
      <action dev="bryan" type="add">
        Add DSST Orbit Determination for both Kalman Filter and Batch Least Squares estimator.
      </action>
      <action dev="romaric" type="add">
        Add a events detector based on the geomagnetic field intensity at the satellite altitude
        or at sea level above the satellite, and the associated tests
      </action>
      <action dev="maxime" type="update" issue="549">
        Deleted deprecated methods in EclipseDetector.
      </action>
      <action dev="romaric" type="fix" issue="553">
        Fix the bug of attitude transition with Ephemeris propagator
        by adding a way for the LocalPVProvider to get the attitude at the end of the transition
      </action>
      <action dev="petrus" type="update" issue="518">
        Changing AbstractGNSSAttitudeProvider from public to package-private.
      </action>
      <action dev="romaric" type="fix" issue="551">
        Fix the bug of attitude transition with analytical propagator
        by refreshing the attitude after the events triggering
      </action>
      <action dev="romaric" type="fix" issue="552">
        Fix the bug of attitude transition if a reset occurs during the transition
        by adding margins to the reset of TimeSpanMap to keep the one corresponding to the "after" attitude law.
      </action>
      <action dev="bryan" type="add" issue="522">
        Generalized the GPSPropagator class to handle all GNSS constellations using
        the same algorithm.
      </action>
      <action dev="bryan" type="add" issue="519">
        Added numerical and analytical GLONASS propagators.
      </action>
      <action dev="luc" type="add" >
        Added ambiguity resolution for phase measurements.
        This feature is not complete yet and is considered experimental.
      </action>
      <action dev="bryan" type="update" issue="548">
        Reorganized models package by adding new sub-packages.
      </action>
      <action dev="maxime" type="update" issue="546">
        Updated Hipparchus dependency to version 1.5 in pom.xml file.
      </action>
      <action dev="maxime" type="update" issue="514">
        Deleted unused DerivativeStructure acceleration computation methods.
        In interfaces radiationPressureAcceleration and dragAcceleration, and all their implementations and their tests.
      </action>
      <action dev="evan" type="update" issue="543">
        Change format of itrf-versions.conf to use prefix matching instead of Regular
        Expression matching. All existing itrf-versions.conf files will need to be
        updated. This is to avoid a potential denial of service where a crafted
        itrf-versions.conf could cause the application to hang.
      </action>
      <action dev="evan" type="update" issue="543">
        ZipJarCrawler now uses "!/" to denote the start of the path within the archive
        which matches the convention used by JarURLConnection. ZipJarCrawler used to use
        "!".
      </action>
      <action dev="bryan" type="fix" issue="544" due-to="Josef Probst">
        Fixed endless loop on GPSPropagator and (Field)KeplerianOrbit.
      </action>
      <action dev="maxime" type="add" issue="403">
        Added tests for class UnivariateProcessNoise.
        Working tests for non-Cartesian orbit propagation are still needed.
      </action>
      <action dev="maxime" type="fix" issue="514">
        Deprecated unused DerivativeStructure acceleration computation methods.
        In interfaces radiationPressureAcceleration and dragAcceleration, and all their implementations and their tests.
      </action>
      <action dev="luc" type="add" issue="536">
        Take target radius into account in CircularFieldOfViewDetector and FieldOfViewDetector.
      </action>
      <action dev="maxime" type="fix" issue="539">
        Fixed DTM2000.getDensity method, made it independent of user time zone.
      </action>
      <action dev="luc" type="add" issue="535">
        Take occulting body flattening into account in eclipse detector.
      </action>
      <action dev="maxime" type="fix" issue="538" due-to="Dorian Gegout">
        Fixed default method compareTo in interface ComparableMeasurement.
      </action>
      <action dev="luc" type="add" issue="532">
        Added Shapiro effect modifier for Range and InterSatelliteRange measurements.
      </action>
      <action dev="evan" type="update" issue="389">
        Fix type parametrization of AbstractDetector so that multiple with* methods can be
        called when the type parameter is '?'.
      </action>
      <action dev="evan" type="remove" issue="506">
        Remove EventHandler.Action and FieldEventHandler.Action. Use
        org.hipparchus.ode.events.Action instead.
      </action>
      <action dev="bryan" type="update" issue="527">
        Changed API for magnetic field model to a SI base unit API.
      </action>
      <action dev="evan" type="fix">
        OrekitException preserves the stack trace when formatting the message throws
        another exception.
      </action>
      <action dev="luc" type="remove" issue="530">
        Event detectors, field of view and attitude providers are not serializable anymore.
      </action>
      <action dev="bryan" type="update" issue="526">
        Replaced private class BilinearInterpolatingFunction of Saastamoinen model
        by the one of Hipparchus
      </action>
      <action dev="evan" type="add" issue="507">
        Add Action.RESET_EVENTS to check all detectors for events without recomputing the
        propagation step.
      </action>
      <action dev="evan" type="add" issue="507">
        Add Action.RESET_EVENTS to check all detectors for events without recomputing the
        propagation step.
      </action>
      <action dev="evan" type="add" issue="507">
        Add toString() implementations to SpacecraftState, RecordAndContinue.Event and
        Field versions.
      </action>
      <action dev="evan" type="add" issue="507">
        Add Field version of RecordAndContinue.
      </action>
      <action dev="evan" type="add" issue="507">
        Add Field version of LatitudeCrossingDetector.
      </action>
      <action dev="luc" type="update">
        Removed classes and methods deprecated in the 9.X series.
      </action>
      <action dev="luc" type="fix" issue="528" due-to="Gowtham Sivaraman">
        Fixed parsing of clock in SP3 files.
      </action>
    </release>
    <release version="9.3.1" date="2019-03-16" description="Version 9.3.1 is a minor version of Orekit.
    It fixes an issue with GPS week rollover.">
      <action dev="luc" type="add" issue="534">
        Handle GPS week rollover in GPSDate.
      </action>
    </release>
    <release version="9.3" date="2019-01-25" description="Version 9.3 is a minor version of Orekit.
    It includes both new features and bug fixes. New features introduced in 9.3 are: a new GPSDate class,
    changed OrekitException from checked to unchecked exceptions, parameter drivers scales and reference
    value can be changed, access to Kalman filter internal matrices, position-only measurements in orbit determination,
    support for unofficial versions 2.12 and 2.20 of Rinex files (mainly for spaceborne receivers),
    direct building of appropriate attitude law with eclipses for all GNSS satellite types, inter-satellites
    view detector, measurement generation feature, possibility to use Marshall Solar Activity Future Estimation
    to feed NRL MSISE 2000 atmosphere model, new tropospheric models: Mendes-Pavlis, Vienna 1, Vienna 3, estimated model,
    new mapping functions for tropospheric effect: Global Mapping Function, Niell Mapping Function, Global
    Pression Temperature Models GPT and GPT2, possibility to estimate tropospheric zenith delay,
    clock offset that can be estimated (both for ground station and satellite clocks).">
      <action dev="luc" type="add" issue="516">
        Added a way to manage clock corrections from GPSPropagator.
      </action>
      <action dev="bryan" type="add" issue="498">
        Added several tropospheric models: Mendes-Pavlis, Vienna 1, Vienna 3, estimated model
        where the total zenith delay can be estimated during Orbit Determination.
      </action>
      <action dev="bryan" type="add" issue="498">
        Added Global Mapping Function and Niell Mapping Function to be used with tropospheric
        models.
      </action>
      <action dev="luc" type="add" issue="515">
        Added clock offset parameter at satellites level for orbit determination.
      </action>
      <action dev="luc" type="add" issue="513">
        Added clock offset parameter at ground stations level for orbit determination.
      </action>
      <action dev="bryan" type="add" issue="512">
        Added weather model Global Pressure and Temperature 2.
      </action>
      <action dev="bryan" type="add" issue="511">
        Added weather model Global Pressure and Temperature.
      </action>
      <action dev="luc" type="fix" issue="510">
        Fixed dropped derivatives in TimeStampedFieldPVCoordinates.shiftedBy(dt).
      </action>
      <action dev="luc" type="fix" issue="509">
        Fixed scaling error in ParameterFunction differentiation.
      </action>
      <action dev="luc" type="fix" issue="508">
        Fixed inconsistency leading to inaccuracies in conversions from AbsoluteDate to FieldAbsoluteDate.
      </action>
      <action dev="pascal" type="fix" issue="495">
        The MarshallSolarActivityFutureEstimation class implements
        the NRLMSISE00InputParameters interface.
      </action>
      <action dev="evan" type="fix" issue="486">
        Make FieldTransform.shiftedBy(T) public.
      </action>
      <action dev="evan" type="fix" issue="496">
        Fix JavaDoc for TimeComponents.getSecond().
      </action>
      <action dev="evan" type="update" issue="501">
        Deprecate GFunction in favor of ToDoubleFunction.
      </action>
      <action dev="luc" type="add" issue="494">
        Added a measurements generation feature for use with orbit determination.
        Fixes issue #494
      </action>
      <action dev="luc" type="add">
        Added adapter for event detectors, allowing to wrap existing detector
        while changing their behaviour.
      </action>
      <action dev="luc" type="add">
        Added ground at night detector.
      </action>
      <action dev="luc" type="add">
        Added inter-satellites direct view detector.
      </action>
      <action dev="luc" type="add">
        Added constants defined by IAU 2015 resolution B3 for Sun, Earth and Jupiter.
      </action>
      <action dev="luc" type="add" issue="500">
        Added retrieval of full time span (start time, end time and data) containing
        a specified date in TimeSpanMap.
        Fixes issue #500
      </action>
      <action dev="luc" type="add">
        Added direct building of attitude provider from GNSS satellite type.
      </action>
      <action dev="luc" type="add">
        Added parsing of unofficial versions 2.12 and 2.20 of Rinex files
        (used by some spaceborne receivers like IceSat 1).
      </action>
      <action dev="luc" type="add">
        Added a way to retrieve Rinex header directly from the observations data set.
      </action>
      <action dev="luc" type="add">
        Added position-only measurements in orbit determination.
      </action>
      <action dev="luc" type="fix" issue="491">
        Allow parsing of SP3 files that use non-predefined orbit types.
        Fixes issue #491.
      </action>
      <action dev="maxime" type="add" issue="485">
        Added access to Kalman filter matrices.
        KalmanEstimation interface now has methods returning the physical values of:
        state transition matrix phi, measurement matrix H, innovation matrix S and Kalman gain matrix K.
        The methods are implemented in Model class. A class ModelTest was added to test these values.
        Fixes issue #485
      </action>
      <action dev="luc" type="fix" issue="492" due-to="Lebas">
        Fixed error message for TLE with incorrect checksum.
        Fixes issue #492.
      </action>
      <action dev="maxime" type="fix" issue="490">
        Fixed reference value of parameter drivers updating in Kalman filter.
        When resetting the orbit in the propagator builder, the reference values
        of the drivers are now reset too.
        Fixes issue #490.
      </action>
      <action dev="maxime" type="add" issue="489">
        Made ParameterDriver class fully mutable.
        By adding setters for attributes scale, reference, minimum and maximum values.
        Fixes issue #489.
      </action>
      <action dev="maxime" type="fix" issue="488">
        Fixed method unNormalizeStateVector in Model class of Kalman estimator.
        Previous value did not take into account the reference values of the drivers.
        Fixes issue #488.
      </action>
      <action dev="luc" type="fix" issue="484" due-to="Yannick Jeandroz">
        Changed OrekitException from checked to unchecked exception.
        Most functions do throw such exceptions. As they are unchecked, they are
        not advertised in either `throws` statements in the function signature or
        in the javadoc. So users must consider that as soon as they use any Orekit
        feature, an unchecked `OrekitException` may be thrown. In most cases, users
        will not attempt to recover for this but will only use them to display or
        log a meaningful error message.
        Fixes #484.
      </action>
      <action dev="luc" type="fix" issue="480">
        Added GPSDate class to convert back and forth with AbsoluteDate.
        Fixes #480.
      </action>
      <action dev="evan" type="fix" issue="476">
        Fix generics in EventEnablingPredicateFilter.
        Fixes #476.
      </action>
      <action dev="maxime" type="fix" issue="473">
        Fixed wrong values of radec generated in AngularRaDecMeasurementCreator.
        Fixed wrong values of range rate generated in RangeRateMeasurementCreator.
        Added tests that check the values of measurements for each type of measurement.
        Upgraded precision in Kalman and batch least-squares OD tests that are using range-rate and radec measurements.
        Fixes issue #473.
      </action>
      <action dev="luc" type="fix">
        Derivatives with respect to mass are not computed anymore since several versions,
        some remnants of former computation remained and have now been removed.
      </action>
    </release>
    <release version="9.2" date="2018-05-26" description="Version 9.2 is a minor release of Orekit.
    It introduces several new features and bug fixes. New features introduced in version 9.2 are
    Kalman filter for orbit determination, loading of RINEX files, loading of ANTEX files, loading
    of version d of SP3 files (version a to c were already supported), on-the-fly decompression of .Z
    files, code measurements, phase measurements (but only a very basic implementation for now),
    specific attitude laws (GPS, GLONASS, GALILEO, BEIDOU) with midnight/noon turns, possibility to
    use backward propagation in LS orbit determination, support for any ITRF version, even if EOP
    files do not match the desired version, attitude overriding in constant thrust maneuvers,
    FunctionalDetector, filtering mechanism to insert specific decompression or deciphering algorithms
    during data loading, frames for Lagrange L1 and L2 point for any two related celestial bodies.
    WARNING: phase measurements, GNSS attitude and time-dependent process noise are considered
    experimental features for now, they should not be used yet for operational systems.
    Several bugs have been fixed.">
      <action dev="luc" type="fix">
        Fixed missing eclipse detectors in field version of Solar radiation pressure.
        Fixes issue #366.
      </action>
      <action dev="evan" type="fix">
        Fixed issue where EventHandler.init() was never called.
        Fixes issue #471.
      </action>
      <action dev="luc" type="fix">
        Fixed error in relative humidity units in Marini-Murray tropospheric model.
        Fixes issue #352.
      </action>
      <action dev="luc" type="fix">
        Fixed DSST events detection in the osculating case.
        Fixes issue #398.
      </action>
      <action dev="luc" type="fix">
        Allow several TLE with same date in TLESeries.
        Fixes issue #411.
      </action>
      <action dev="luc" type="fix">
        Fixed compilation problems with JDK 1.8
        Fixes issue #462.
      </action>
      <action dev="luc" type="add" >
        Added specific attitude mode for GNSS satellites: GPS (block IIA, block IIF, block IIF),
        GLONASS, GALILEO, BEIDOU (GEO, IGSO, MEO). This is still considered experimental as there
        are some problems when Sun crosses the orbital plane during a midnight/noon turn maneuver
        (which is a rare event but nevertheless occurs)
      </action>
      <action dev="luc" type="add" >
        Added natural order for observed measurements primarily based on
        chronological order, but with also value comparisons if measurements
        are simultaneous (which occurs a lot in GNSS), and ensuring no
        measurements are lost if stored in SortedSet
      </action>
      <action dev="luc" type="add" due-to="Albert Alcarraz García">
        Added GNSS code measurements
      </action>
      <action dev="luc" type="add" due-to="Albert Alcarraz García">
        Added GNSS phase measurements (very basic implementation for now, not usable as is)
      </action>
      <action dev="luc" type="add" due-to="Albert Alcarraz García">
        Added loading of RINEX observation files (versions 2 and 3)
      </action>
      <action dev="luc" type="fix">
        Fixed compression table reset problem in .Z files
        Fixes issue #450.
      </action>
      <action dev="maxime" type="fix">
        Fixed de-activation of event detection.
        In the propagate(startDate, endDate) function of class "AbstractIntegratedPropagator",
        for dates out of the time interval defined by ]startDate, endDate].
        Fixes issue #449.
      </action>
      <action dev="luc" type="add">
        Added support for loading Unix-compressed files (ending in .Z).
        This file compression algorithm is still widely used in the GNSS
        community (SP3 files, clock files, Klobuchar coefficients...)
        Fixes issue #447.
      </action>
      <action dev="luc" type="add">
        Added a customizable filtering capability in data loading.
        This allows users to insert layers providing features like
        custom decompression algorithms, deciphering, monitoring...
        Fixes issue #446.
      </action>
      <action dev="luc" type="add">
        Allow direct retrieval of rotation part without derivatives from
        LOFType without computing the full transform from inertial frame.
      </action>
      <action dev="maxime" type="fix">
        Added a provider for time-dependent process noise in Kalman estimator.
        This providers allow users to set up realistic models where the process
        noise increases in the along track direction.
        Fixes issue #403.
      </action>
      <action dev="maxime" type="add">
        Increased visibility of attributes in ConstantThrustManeuver class.
        Added getters for all attributes. Also added an attribute name that
        allows the differentiation of the maneuvers, both from a parameter driver
        point of view and from a force model point of view.
        Fixes issue #426.
      </action>
      <action dev="maxime" type="add">
        Increased visibility of attributes in propagator builders.
        By adding getters for all attributes in NumericalPropagatorBuilder
        and AbstractPropagatorBuilder.
        Also made the method findByName in ParameterDriversList public.
        Fixes issue #425.
      </action>
      <action dev="luc" type="fix">
        Ensure the correct ITRF version is used in CCSDS files, regardless
        of the EOP source chosen, defaulting to ITRF-2014.
      </action>
      <action dev="luc" type="fix">
        Split initial covariance matrix and process noise matrix in two
        methods in the covariance matrix provider interface.
      </action>
      <action dev="luc" type="add">
        Added VersionedITRF frame that allow users with needs for very high
        accuracy to specify which ITRF version they want, and stick to it
        regardless of their EOP source.
        Fixes issue #412.
      </action>
      <action dev="luc" type="add">
        Added an itrf-versions.conf configuration file allowing to specify
        which ITRF version each EOP file defines for which date
      </action>
      <action dev="luc" type="add">
        EOP history now contains the ITRF version corresponding to each
        EOP entry on a per date basis
      </action>
      <action dev="luc" type="add">
        Added an ITRFVersion enumerate to simplify conversion between ITRF frames,
        even when no direct Helmert transformation is available
      </action>
      <action dev="luc" type="add">
        Added TransformProviderUtility to reverse or combine TransformProvider instances.
      </action>
      <action dev="luc" type="add">
        Allow attitude overriding during constant-thrust maneuvers.
        Fixes issue #410.
      </action>
      <action dev="luc" type="fix">
        Fixed out-of-sync attitude computation near switch events in AttitudeSequence.
        Fixes issue #404.
      </action>
      <action dev="luc" type="add">
        Added a method to extract sub-ranges from TimeSpanMap instances.
      </action>
      <action dev="luc" type="fix">
        Fixed TLE creation with B* coefficients having single digits like 1.0e-4.
        Fixes issue #388.
      </action>
      <action dev="evan" type="add">
        Add FunctionalDetector.
      </action>
      <action dev="luc" type="add">
        Added handling of IGS ANTEX GNSS antenna models file.
      </action>
      <action dev="luc" type="add">
        Added support for SP3-d files.
      </action>
      <action dev="luc" type="fix">
        Improved SP3 files parsing.
        Some files already operationally produced by IGS Multi-GNSS Experiment (MGEX)
        exceed the maximum number of satellites supported by the regular SP3-c file
        format (which is 85 satellites) and extended the header, without updating the
        format version to SP3-d, which specifically raises the 85 satellites limitation.
        Fixes issue #376.
      </action>
      <action dev="maxime" type="add">
        Allow backward propagation in batch LS orbit determination.
        Fixes issue #375.
      </action>
      <action dev="maxime" type="add">
        Added covariance matrix to PV measurements.
        Fixes issue #374.
      </action>
      <action dev="luc" type="fix">
        Fixed issue when converting very far points (such as Sun center) to geodetic coordinates.
        Fixes issue #373.
      </action>
      <action dev="luc" type="add" >
        Added more conversions between PV coordinates and DerivativeStructure.
        This simplifies for example getting the time derivative of the momentum.
      </action>
      <action dev="maxime" type="fix">
        Fixed weights for angular measurements in W3B orbit determination.
        Fixed in test and tutorial.
        Fixes issue #370.
      </action>
      <action dev="luc" type="add" due-to="Julio Hernanz">
        Added frames for L1 and L2 Lagrange points, for any pair of celestial bodies.
      </action>
    </release>
    <release version="9.1" date="2017-11-26"
             description="Version 9.1 is a minor release of Orekit. It introduces a few new
             features and bug fixes. New features introduced in version 9.1 are some
             frames in OEM parser, retrieval of EOP from frames and ground station displacements
             modelling (both displacements due to tides and displacements due to ocean loading),
             and retrieval of covariance matrix in orbit determination. Several bugs have been fixed.
             Version 9.1 depends on Hipparchus 1.2.">
      <action dev="evan" type="add">
        Added ITRF2005 and ITRF2008 to the frames recognized by OEMParser.
        Fixes issue #361.
      </action>
      <action dev="evan" type="fix">
        Fixed FiniteDifferencePropagatorConverter so that the scale factor is only applied
        once instead of twice.
        Fixes issue #362.
      </action>
      <action dev="maxime" type="fix">
        Fixed derivatives computation in turn-around range ionospheric delay modifier.
        Fixes issue #369.
      </action>
      <action dev="evan" type="fix">
        Disabled XML external resources when parsing rapid XML TDM files.
        Part of issue #368.
      </action>
      <action dev="evan" type="fix">
        Disabled XML external resources when parsing rapid XML EOP files.
        Part of issue #368.
      </action>
      <action dev="evan" type="fix">
        Fixed NPE in OrekitException when localized string is null.
      </action>
      <action dev="luc" type="fix">
        Fixed a singularity error in derivatives for perfectly circular orbits in DSST third body force model.
        Fixes issue #364.
      </action>
      <action dev="luc" type="fix" due-to="Lucian Bărbulescu">
        Fixed an error in array size computation for Hansen coefficients.
        Fixes issue #363.
      </action>
      <action dev="luc" type="add">
        Added a way to retrieve EOP from frames by walking the frames hierarchy tree
        using parent frame links. This allows to retrieve EOP from topocentric frames,
        from Earth frames, from TOD...
      </action>
      <action dev="luc" type="add">
        Take ground stations displacements into account in orbit determination.
        The predefined displacement models are the direct effect of solid tides
        and the indirect effect of ocean loading, but users can add their own models
        too.
      </action>
      <action dev="luc" type="add">
        Added ground stations displacements due to ocean loading as per IERS conventions,
        including all the 342 tides considered in the HARDISP.F program.
        Computation is based on Onsala Space Observatory files in BLQ format.
      </action>
      <action dev="luc" type="add">
        Added ground points displacements due to tides as per IERS conventions.
        We have slightly edited one entry in table 7.3a from IERS 2010 conventions
        to fix a sign error identified by Dr. Hana Krásná from TU Wien (out of phase
        radial term for the P₁ tide, which is -0.07mm in conventions when it should be
        +0.07mm). This implies that our implementation may differ up to 0.14mm from
        other implementations.
      </action>
      <action dev="luc" type="fix">
        Avoid intermixed ChangeForwarder instances calling each other.
        Fixes issue #360.
      </action>
      <action dev="maxime" type="fix">
        Modified the way the propagation parameter drivers are mapped in the
        Jacobian matrix in class "Model".
        Added a test for multi-sat orbit determination with estimated
        propagation parameters (µ and SRP coefficients).
        Fixes issue #354.
      </action>
      <action dev="luc" type="fix">
         Added a convenience method to retrieve covariance matrix in
         physical units in orbit determination.
         Fixes issue #353.
      </action>
      <action dev="luc" type="fix" due-to="Rongwang Li">
         Fixed two errors in Marini-Murray model implementation.
         Fixes issue #352.
      </action>
      <action dev="luc" type="fix">
         Prevent duplicated Newtonian attraction in FieldNumericalPropagator.
         Fixes issue #350.
      </action>
      <action dev="luc" type="fix">
         Copy additional states through impulse maneuvers.
         Fixes issue #349.
      </action>
      <action dev="luc" type="fix">
         Removed unused construction parameters in ShiftingTransformProvider
         and InterpolatingTransformProvider.
         Fixes issue #356.
      </action>
      <action dev="luc" type="fix">
         Fixed wrong inertial frame for Earth retrieved from CelestialBodyFactory.
         Fixes issue #355.
      </action>
      <action dev="luc" type="update">
        Use a git-flow like branching workflow, with a develop branch for bleeding-edge
        development, and master branch for stable published versions.
      </action>
    </release>
    <release version="9.0.1" date="2017-11-01"
            description="Version 9.0.1 is a patch release of Orekit.
            It fixes security issus 368.">
      <action dev="evan" type="fix">
        Disabled XML external resources when parsing rapid XML TDM files.
        Part of issue #368.
      </action>
      <action dev="evan" type="fix">
        Disabled XML external resources when parsing rapid XML EOP files.
        Part of issue #368.
      </action>
    </release>
    <release version="9.0" date="2017-07-26"
             description="Version 9.0 is a major release of Orekit. It introduces several new
             features and bug fixes. New features introduced in version 9.0 are Taylor algebra
             propagation (for high order uncertainties propagation or very fast Monte-Carlo
             studies), multi-satellites orbit determination, parallel multi-satellites propagation,
             parametric accelerations (polynomial and harmonic), turn-around measurements,
             inter-satellite range measurements, rigth ascension/declination measurements,
             Antenna Phase Center measurements modifiers, EOP estimation in precise orbit
             determination, orbit to attitude coupling in partial derivatives, parsing of CCSDS
             Tracking Data Messages, parsing of university of Bern Astronomical Institute files
             for Klobuchar coefficients, ITRF 2014, preservation of non-Keplerian orbits derivatives,
             JB2008 atmosphere model, NRL MSISE 2000 atmosphere model, boolean combination of events
             detectors, ephemeris writer, speed improvements when tens of thousands of measurements
             are used in orbit determination, Danish translations. Several bugs have been fixed.">
     <action dev="luc" type="add">
       Added on-board antenna phase center effect on inter-satellites range measurements.
     </action>
     <action dev="luc" type="add">
       Added on-board antenna phase center effect on turn-around range measurements.
     </action>
     <action dev="luc" type="add">
       Added on-board antenna phase center effect on range measurements.
     </action>
     <action dev="luc" type="update">
       Moved Bias and OutlierFilter classes together with the other estimation modifiers.
     </action>
     <action dev="luc" type="update">
       Forced states derivatives to be dimension 6 rather than either 6 or 7. The
       additional mass was not really useful, it was intended for maneuvers calibration,
       but in fact during maneuver calibration we adjust either flow rate or specific
       impulse but not directly mass itself.
     </action>
      <action dev="luc" type="add">
        Added parametric acceleration force models, where acceleration amplitude is a
        simple parametric function. Acceleration direction is fixed in either inertial
        frame, or spacecraft frame, or in a dedicated attitude frame overriding spacecraft
        attitude. The latter could for example be used to model solar arrays orientation if
        the force is related to solar arrays). Two predefined implementations are provided,
        one for polynomial amplitude and one for harmonic amplitude. Users can add other
        cases at will. This allows for example to model the infamous GPS Y-bias, which is
        thought to be related to a radiator thermal radiation.
      </action>
      <action dev="luc" type="remove">
        Removed obsolete Cunningham and Droziner attraction models. These models have
        been superseded by Holmes-Featherstone attraction model available since 2013
        in Orekit.
      </action>
      <action dev="luc" type="update">
        Take orbit to attitude coupling into account in the partial derivatives for all attitude modes.
        Fixes issue #200.
      </action>
      <action dev="luc" type="update">
        Merged FieldAttitudeProvider into AttitudeProvider.
      </action>
      <action dev="luc" type="update">
        Simplified ForceModel interface. It does not require dedicated methods anymore for
        computing derivatives with respect to either state or parameters.
      </action>
      <action dev="luc" type="remove">
        Removed Jacchia-Bowman 2006 now completely superseded by Jacchia-Bowman 2008.
      </action>
      <action dev="luc" type="update">
        Make Jacchia-Bowman 2008 thread-safe and field-aware.
      </action>
      <action dev="luc" type="update">
        Make NRL MSISE 2000 thread-safe and field-aware.
      </action>
      <action dev="luc" type="update">
        Make DTM2000 thread-safe and field-aware.
      </action>
      <action dev="luc" type="add">
        Added support for ITRF 2014.
        As of mid-2017, depending on the source of EOP, the ITRF retrieved using
        FramesFactory.getITRF will be either ITRF-2014 (if using EOP 14 C04) or
        ITRF-2008 (if using EOP 08 C04, bulletins A, bulletins B, or finals .all).
        If another ITRF is needed, it can be built using HelmertTransformation.
      </action>
      <action dev="luc" type="remove">
        Removed classes and methods deprecated in 8.0.
      </action>
      <action dev="luc" type="add">
        Added coordinates of all intermediate participants in estimated measurements.
        This will allow estimation modifiers to get important vectors (sighting
        directions for example) without recomputing everything from the states.
      </action>
      <action dev="luc" type="add">
        Added a multi-satellites orbit determination feature.
      </action>
      <action dev="luc" type="add">
        Added one-way and two-way inter-satellites range measurements.
      </action>
      <action dev="luc" type="fix" due-to="Glenn Ehrlich">
        Avoid clash with Python reserved keywords and, or and not in BooleanDetector.
      </action>
      <action dev="luc" type="add" due-to="Maxime Journot">
        Added right ascension and declination angular measurements.
      </action>
      <action dev="luc" type="add">
        Added a parallel propagation feature for addressing multi-satellites needs.
        Propagators of different types (analytical, semi-analytical, numerical,
        ephemerides ...) can be mixed at will.
      </action>
      <action dev="luc" type="fix">
        Fixed Gaussian quadrature inconsistent with DSST theory when orbit derivatives are present.
        Fixes issue #345.
      </action>
      <action dev="luc" type="fix">
        Fixed infinite recursion when attempting two orbit determinations in row.
        Fixes issue #347.
      </action>
      <action dev="luc" type="add" due-to="Lars Næsbye Christensen">
        Added Danish translations.
        Fixes issue #346.
      </action>
      <action dev="luc" type="add" >
        Allow estimation of polar motion (offset plus linear drift) and prime meridian
        correction (offset plus linear drift) in orbit determination. This is essentially
        equivalent to add correction to the xp, yp, dtu1 and lod Earth Orientation Parameters.
      </action>
      <action dev="luc" type="add">
        Parameters in orbit determination can be associated with a per-parameter reference date.
      </action>
      <action dev="luc" type="fix">
        Fixed wrong generation of FieldTransforms by time stamped cache, when generation
        happens backward in time.
        Fixes issue #344.
      </action>
      <action dev="luc" type="update">
        Improved computation ground station parameters derivatives
        in orbit determination.
      </action>
      <action dev="luc" type="update" >
        Use automatic differentiation for all orbit determination measurements types.
        This allows simpler evolutions to estimate parameters for which derivatives
        are not straightforward to compute; some of these parameters are needed for
        precise orbit determination.
      </action>
      <action dev="luc" type="add" due-to="Maxime Journot">
        Added parsing of University of Bern Astronomical Institute files for α and β Klobuchar coefficients.
      </action>
      <action dev="luc" type="add" due-to="Maxime Journot">
        Added parsing of CCSDS TDM (Tracking Data Messages) files, both text and XML.
      </action>
      <action dev="luc" type="fix" due-to="Florentin-Alin Butu">
        Fixed lighting ratio in solar radiation pressure for interplanetary trajectories.
      </action>
      <action dev="hank" type="fix">
        Allow small extrapolation before and after ephemeris.
        Fixes issue #261.
      </action>
      <action dev="luc" type="fix">
        Fixed missing attitude in DSST mean/osculating conversions.
        Fixes issue #339.
      </action>
      <action dev="luc" type="fix">
        Optionally take lift component of the drag force into account in BoxAndSolarArraySpacecraft.
        Fixes issue #324.
      </action>
      <action dev="luc" type="fix" due-to="James Schatzman">
        Change visibility of getTargetPV in GroundPointing to public so it can be subclassed by
        users in other packages.
        Fixes issue #341.
      </action>
      <action dev="luc" type="update">
        Deprecated the TLESeries class. The file format used was considered to be too specific and
        the API not really well designed. Users are encouraged to use their own parser for series of TLE.
      </action>
      <action dev="luc" type="fix" due-to="Gavin Eadie">
        Removed dead code in deep SDP4 propagation model.
        Fixes issue #342.
      </action>
      <action dev="luc" type="fix" due-to="Quentin Rhone">
        Added a way to prefix parameters names when estimating several maneuvers
        in one orbit determination.
        Fixes issue #338.
      </action>
      <action dev="luc" type="fix" due-to="Pascal Parraud">
        Removed unneeded reset at end of sample creation in propagators conversion.
        Fixes issue #335.
      </action>
      <action dev="luc" type="fix" due-to="Michiel Zittersteijn">
        Fixed wrong angle wrapping computation in IodLambert.
      </action>
      <action dev="luc" type="fix" due-to="Lucian Barbulescu">
        Fixed boundaries of thrust parameter driver in ConstantThrustManeuver.
        Fixes issue #327.
      </action>
      <action dev="luc" type="fix" due-to="Hao Peng">
        Allow some old version of TLE format to be parsed correctly.
        Fixes issue #330.
      </action>
      <action dev="luc" type="fix" due-to="James Schatzman">
        Fixed ArrayOutOfBoundException appearing when converting dates at past or future infinity
        to string.
        Fixes issue #340.
      </action>
      <action dev="luc" type="fix">
        Extended range of DateComponents to allow the full integer range as days offset
        from J2000.
      </action>
      <action dev="luc" type="fix">
        Prevent NaN appearing in UTC-TAI offsets for dates at past or future infinity.
      </action>
      <action dev="luc" type="fix">
        Prevent central attraction coefficient from being adjusted in TLEPropagatorBuilder,
        as it is specified by the TLE theory.
        Fixes issue #313.
      </action>
      <action dev="luc" type="fix" due-to="Hao Peng">
        Added a flag to prevent resetting initial state at the end of integrating propagators.
        Fixes issue #251.
      </action>
      <action dev="luc" type="fix">
        Tutorials now all rely on orekit-data being in user home folder.
        Fixes issue #245.
      </action>
       <action dev="luc" type="fix">
        Apply delay corresponding to h = 0 when station altitude is below 0 in SaastamoinenModel.
        Fixes issue #202.
      </action>
      <action dev="luc" type="add">
        Added derivatives to orbits computed from non-Keplerian models, and use
        these derivatives when available. This improves shiftedBy() accuracy,
        and as a consequence also the accuracy of EventShifter. As example, when
        comparing shiftedBy and numerical model on a low Earth Sun Synchronous Orbit,
        with a 20x20 gravity field, Sun and Moon third bodies attractions, drag and
        solar radiation pressure, shifted position errors without derivatives are 18m
        after 60s, 72m after 120s, 447m after 300s; 1601m after 600s and 3141m after
        900s, whereas the shifted position errors with derivatives are 1.1m after 60s,
        9.1m after 120s, 140m after 300s; 1067m after 600s and 3307m after 900s.
      </action>
      <action dev="luc" type="fix">
        Preserved non-Keplerian acceleration in spacecraft state when computed from numerical propagator.
        Fixes issue #183.
      </action>
      <action dev="luc" type="fix">
        Fixed accuracy of FieldAbsoluteDate.
        Fixes issue #337.
      </action>
      <action dev="luc" type="fix">
        Fixed eccentricity computation for hyperbolic Cartesian orbits.
        Fixes issue #336.
      </action>
      <action dev="luc" type="fix">
        Fixed an array out of bounds error in DSST zonal short periodics terms.
      </action>
      <action dev="luc" type="fix" due-to="Maxime Journot">
        Fixed a factor two error in tropospheric and ionospheric modifiers.
      </action>
      <action dev="luc" type="add" due-to="Maxime Journot">
        Added turn-around (four-way range) measurements to orbit determination.
      </action>
      <action dev="luc" type="update">
        Updated dependency to Hipparchus 1.1, released on 2017, March 16th.
        Fixes issue #329.
      </action>
      <action dev="evan" type="add">
        Added simple Boolean logic with EventDetectors.
      </action>
      <action dev="luc" type="add">
        Added getGMSTRateFunction to IEEEConventions to compute accurately Earth rotation rate.
      </action>
      <action dev="luc" type="update">
        OneAxisEllipsoid can now transform FieldGeodeticPoint from any field
        and not only DerivativeStructure.
      </action>
      <action dev="luc" type="add">
        Completed field-based Cartesian and angular coordinates with missing
        features that were only in the double based versions.
      </action>
      <action dev="luc" type="update" due-to="Maxime Journot">
        Use DerivativeStructure to compute derivatives for Range measurements.
      </action>
      <action dev="luc" type="update">
        Improved conversion speed from Cartesian coordinates to geodetic coordinates
        by about 15%.
      </action>
      <action dev="evan" type="add">
        Replace OrbitFile interface with EphemerisFile, adding support for multiple
        ephemeris segments and the capability to create a propagator from an ephemeris.
      </action>
      <action dev="hank" type="add">
        Added EphemerisFileWriter interface for serializing EphemerisFiles to external
        file formats, and implemented the OEMWriter for CCSDS OEM file export support.
      </action>
      <action dev="hank" type="add">
        Added OrekitEphemerisFile object for encapsulating propagator outputs into an
        EphemerisFile which can then be exported with EphemerisFileWriter classes.
      </action>
      <action dev="luc" type="fix">
        Fixed thread-safety issues in DTM2000 model.
        Fixes issue #258.
      </action>
      <action dev="pascal" type="add">
        Added JB2008 atmosphere model.
      </action>
      <action dev="pascal" type="add">
        Added NRLMSISE-00 atmosphere model.
      </action>
      <action dev="luc" type="fix" due-to="Hao Peng">
        Fixed outliers configuration parsing in orbit determination tutorial and test.
        Fixes issue #249
      </action>
       <action dev="luc" type="fix" >
        Greatly improved orbit determination speed when a lot of measurements are used
        (several thousands).
      </action>
      <action dev="luc" type="fix" >
        Fixed ant build script to run Junit tests.
        Fixes issue #246.
      </action>
      <action dev="luc" type="update">
        Added a protection against zero scale factors for parameters drivers.
      </action>
      <action dev="evan" type="fix">
        Fix AbsoluteDate.createMJDDate when the time scale is UTC and the date
        is during a leap second.
        Fixes issue #247
      </action>
      <action dev="luc" type="fix" >
        Fixed ant build script to retrieve Hipparchus dependencies correctly.
        Fixes issue #244.
      </action>
    </release>
    <release version="8.0.1" date="2017-11-01"
            description="Version 8.0.1 is a patch release of Orekit.
            It fixes security issus 368.">
      <action dev="evan" type="fix">
        Disabled XML external resources when parsing rapid XML EOP files.
        Part of issue #368.
      </action>
    </release>
    <release version="8.0" date="2016-06-30"
             description="Version 8.0 is a major release of Orekit. It introduces several new
             features and bug fixes as well as a major dependency change. New features introduced
             in version 8.0 are orbit determination, specialized propagator for GPS satellites
             based on SEM or YUMA files, computation of Dilution Of Precision and a new angular
             separation event detector. Several bugs have been fixed. A major change introduced
             with version 8.0 is the switch from Apache Commons Math to Hipparchus as the
             mathematical library, which also implied switching from Java 6 to Java 8.">
      <action dev="luc" type="fix" due-to="Andrea Antolino">
        Improved accuracy of orbits Jacobians.
        Fixes issue #243.
      </action>
      <action dev="luc" type="update">
        Deprecated PropagationException, replaced by OrekitException.
      </action>
      <action dev="evan" type="fix" due-to="Greg Carbott">
        Fix bug in restarting propagation with a ConstantThrustManeuver with an
        updated initial condition.
      </action>
      <action dev="luc" type="fix">
        Fixed a display error for dates less than 0.5ms before a leap second.
      </action>
      <action dev="luc" type="update">
        Use ParameterDriver with scale factor for both orbit determination, conversion,
        and partial derivatives computation when finite differences are needed.
      </action>
      <action dev="luc" type="fix">
        Apply impulse maneuver correctly in backward propagation.
        Fixes issue #241.
      </action>
      <action dev="luc" type="add">
        Added angular separation detector. This is typically used to check separation
        between spacecraft and the Sun as seen from a ground station, to avoid interferences
        or damage.
      </action>
      <action dev="luc" type="update">
        All class and methods that were deprecated in the 7.X series have been removed.
      </action>
      <action dev="luc" type="update">
        Allow ICGEM gravity field reader to parse non-Earth gravity fields.
      </action>
      <action dev="evan" type="add">
        Add methods for a integration step handler to tell if the start/end of the step is
        interpolated due to event detection. Also added ability to add a step handler in
        ephemeris mode.
      </action>
      <action dev="evan" type="fix">
        Switch to a continuous Ap to Kp geomagnetic index conversion.
        Fixes issue #240.
      </action>
      <action dev="pascal" type="add">
        Added computation of Dilution Of Precision (DOP).
      </action>
      <action dev="pascal" type="add">
        Added a specialized propagator for GPS spacecrafts, based on
        SEM or YUMA files.
      </action>
      <action dev="luc" type="update">
        Ported the new Hipparchus event handling algorithm to Orekit.
        This improves robustness in corner cases, typically when different
        event detectors triggers at very close times and one of them
        resets the state such that it affects the other detectors.
      </action>
      <action dev="luc" type="update">
        Simplified step interpolators API, replacing the setDate/getState
        pair with an interpolated state getter taking a date argument.
      </action>
      <action dev="luc" type="update">
        Switched from Apache Commons Math to Hipparchus library.
      </action>
      <action dev="luc" type="add">
        Added an orbit determination feature!
      </action>
      <action dev="evan" type="add">
        Add EventHandler to record all events.
      </action>
      <action dev="evan" type="fix">
        Fix exception during event detection using
        NumericalPropagator.getGeneratedEphemeris() near the start/end date of
        the generated ephemeris.
        Fixes issue #238
      </action>
    </release>
    <release version="7.2.1" date="2017-11-01"
            description="Version 7.2.1 is a patch release of Orekit.
            It fixes security issus 368.">
      <action dev="evan" type="fix">
        Disabled XML external resources when parsing rapid XML EOP files.
        Part of issue #368.
      </action>
    </release>
    <release version="7.2" date="2016-04-05"
             description="Version 7.2 is a minor release of Orekit. It introduces several new
             features and bug fixes. The most important features introduced in version 7.2
             are handling of GLONASS and QZSS time scales, support for local time zones
             according to ISO-8601 standard, and finer tuning of short period terms in
             DSST propagator. Version 7.2 depends on version 3.6.1 of Apache Commons Math,
             which also fixes a bug related to close events detection.">
      <action dev="luc" type="add">
        Added GLONASS and QZSS time scales. These time scales my be used in SP3-c files.
      </action>
      <action dev="luc" type="add">
        Added parsing and displaying of local time according to ISO-8601 standard.
      </action>
      <action dev="luc" type="fix">
        Added some protections against malformed SP3 files.
      </action>
      <action dev="luc" type="fix">
        Fixed Newcomb operators generation in DSST for high degree gravity fields.
        Fixes issue #237
      </action>
      <action dev="luc" type="update">
        Improved tuning of DSST tesseral force models. Users can now tune max degree,
        max eccentricity power and max frequency in mean longitude for short
        period terms, as well as for m-daily terms.
      </action>
      <action dev="luc" type="update">
        Improved tuning of DSST zonal force models. Users can now tune max degree,
        max eccentricity power and max frequency in true longitude for short
        period terms.
      </action>
      <action dev="luc" type="fix">
        Fixed wrong continuous maneuver handling in backward propagation.
        Fixes issue #236
      </action>
    </release>
    <release version="7.1" date="2016-02-07"
             description="Version 7.1 is a minor release of Orekit. It introduces several new
             features and bug fixes. The most important features introduced in version 7.1
             are a lot of new event detectors (field of view based detectors supporting any FoV
             shape, either on ground targetting spacecraft or on spacecraft and targetting
             ground defined zones with any shape, extremum elevation detector, anomaly,
             latitude argument, or longitude argument crossing detectors, either true, mean
             or eccentric, latitude and longitude extremum detectors, latitude and longitude
             crossing detectors), new event filtering capability based on user-provided
             predicate function, ability to customize DSST interpolation grid for short period
             elements, ability to retrieve DSS short periodic coefficients, removed some arbitrary
             limitations in DSST tesseral and zonal contribution, ability to set short period
             degree/order to smaller values than mean elements in DSST, vastly improved
             frames transforms efficiency for various Earth frames, three different types of
             solar radiation pressure coefficients, new tabulated attitudes related to Local
             Orbital Frame, smooth attitude transitions in attitudes sequences, with derivatives
             continuity at both endpoint, ground zone sampling either in tiles or grid with fixed
             or track-based orientation, derivatives handling in geodetic points, parsing of TLE
             with non-unclassified modifiers, support for officiel WMM coefficients from NOAA,
             support for tai-utc.dat file from USNO, tropospheric refraction model following
             Recommendation ITU-R P.834-7, geoid model based on gravity field, and use of the new
             Apache Commons Math rotation API with either Frame transform convention or vector
             operator convention. Numerous bugs were also fixed.
             Version 7.1 depends on version 3.6 of Apache Commons Math.">
      <action dev="thierry" type="add">
        Added tropospheric refraction correction angle following Recommendation ITU-R P.834-7.
      </action>
      <action dev="luc" type="add">
        Added a way to configure max degree/order for short periods separately
        from the mean elements settings in DSST tutorial.
      </action>
      <action dev="luc" type="fix">
        Fixed limitation to degree 12 on zonal short periods, degree/order 8 on
        tesseral short periods, and degree/order 12 for tesseral m-dailies in DSST.
      </action>
      <action dev="luc" type="fix">
        Fixed wrong orbit type in propagator conversion. The type specified by
        user was ignored when computing variable stepsize integrator tolerances.
      </action>
      <action dev="luc" type="add">
        Set up three different implementations of radiation pressure coefficients,
        using either a single reflection coefficient, or a pair of absorption
        and specular reflection coefficients using the classical convention about
        specular reflection, or a pair of absorption and specular reflection
        coefficients using the legacy convention from the 1995 CNES book.
        Fixes issue #170
      </action>
      <action dev="luc" type="fix">
        Fixed wrong latitude normalization in FieldGeodeticPoint.
      </action>
      <action dev="luc" type="fix">
        Fixed blanks handling in CCSDS ODM files.
        Fixes issue #232
      </action>
      <action dev="luc" type="fix">
        Fixed FramesFactory.getNonInterpolatingTransform working only
        in one direction.
        Fixes issue #231
      </action>
      <action dev="evan" type="add">
        Added Field of View based event detector for ground based sensors.
      </action>
      <action dev="luc" type="add">
        Added a getFootprint method to FieldOfView for projecting Field Of View
        to ground, taking limb of ellipsoid into account (including flatness) if
        Field Of View skims over horizon.
      </action>
      <action dev="luc" type="add">
        Added a pointOnLimb method to Ellipsoid for computing points that lie
        on the limb as seen from an external observer.
      </action>
      <action dev="luc" type="add">
        Added an isInside predicate method to Ellipsoid for checking points location.
      </action>
      <action dev="evan" type="fix">
        Support parsing lowercase values in CCSDS orbit data messages.
        Fixes issue #230
      </action>
      <action dev="luc" type="add">
        Added a generic FieldOfViewDetector that can handle any Field Of View shape.
        The DihedralFieldOfViewDetector is deprecated, but the CircularFieldOfViewDetector
        which corresponds to a common case that can be computed more accurately and faster
        than the new generic detector is preserved.
      </action>
      <action dev="luc" type="add">
        Added a FieldOfView class to model Fields Of View with any shape.
      </action>
      <action dev="luc" type="add">
        Added a FootprintOverlapDetector which is triggered when a sensor
        Field Of View (any shape, even split in non-connected parts or
        containing holes) overlaps a geographic zone, which can be non-convex,
        split in different sub-zones, have holes, contain the pole...
        Fixes issue #216
      </action>
      <action dev="luc" type="fix" due-to="Carlos Casas">
        Added a protection against low altitudes in JB2006 model.
        Fixes issue #214
      </action>
      <action dev="luc" type="fix" due-to="Petrus Hyvönen">
        Enlarged access to SGP4 and DeepSDP4 propagators.
        Fixes issue #207
      </action>
      <action dev="luc" type="fix">
        Fixed covariance matrices units when read from CCSDS ODM files. The
        data returned at API level are now consistent with SI units, instead of being
        kilometer-based.
        Fixes issue #217
      </action>
      <action dev="luc" type="fix">
        Fixed DSST ephemeris generation.
        Fixes issue #222
      </action>
      <action dev="luc" type="update">
        Vastly improved DSS short period terms interpolation.
      </action>
      <action dev="luc" type="fix">
        Use new Rotation API from Apache Commons Math 3.6.
        This API allows to use both vector operator convention and frames
        transform convention naturally. This is useful when axis/angles are
        involved, or when composing rotations. This probably fixes one of
        the oldest stumbling blocks for Orekit users.
      </action>
      <action dev="luc" type="fix">
        Fixed state partial derivatives in drag force model.
        Fixes issue #229
      </action>
      <action dev="evan" type="fix">
        Fixed incorrect density in DTM2000 when the input position is not in ECI
        or ECEF.
        Fixes issue #228
      </action>
      <action dev="evan" type="add">
        Added capability to use a single EventHandler with multiple types of
        EventDetectors.
      </action>
      <action dev="luc" type="add" >
        Added a way to customize interpolation grid in DSST, either using a fixed number
        of points or a maximum time gap between points, for each mean elements integration
        step.
      </action>
      <action dev="luc" type="add" >
        Added TabulatedLofOffset for attitudes defined by tabulating rotations between Local Orbital Frame
        and spacecraft frame.
        Fixes issue #227
      </action>
      <action dev="luc" type="fix" >
        Fixed wrong ephemeris generation for analytical propagators with maneuvers.
        Fixes issue #224.
      </action>
       <action dev="luc" type="fix" >
        Fixed date offset by one second for TLE built from their components,
        if a leap second was introduced earlier in the same year.
        Fixes issue #225.
      </action>
      <action dev="luc" type="fix" >
        Allow parsing TLE with non-unclassified modifier.
      </action>
      <action dev="luc" type="add" >
        As a side effect of fixing issue #223, KeplerianPropagator and
        Eckstein-Hechler propagator are now serializable.
      </action>
      <action dev="luc" type="fix" >
        Fixed missing additional states handling in ephemeris propagators
        created from analytical propagators.
      </action>
      <action dev="luc" type="fix" >
        Fixed NPE and serialization issues in ephemeris propagators created
        from analytical propagators.
        Fixes issue #223.
      </action>
      <action dev="luc" type="fix" >
        Fixed time scale issues in JPL ephemerides and IAU pole models.
        The time used for internal computation should be TDB, not TT.
      </action>
      <action dev="luc" type="fix" >
        Fixed an issue with backward propagation on analytical propagator.
        During first step, the analytical interpolator wrongly considered the
        propagation was forward.
      </action>
      <action dev="luc" type="add" >
        Added a way to retrieve short period coefficients from DSST as
        spacecraft state additional parameters. This is mainly intended
        for test and validation purposes.
      </action>
      <action dev="luc" type="fix" >
        Prevent small overshoots of step limits in event detection.
        Fixes issue #218.
      </action>
      <action dev="luc" type="fix" >
        Handle string conversion of dates properly for dates less than 1 millisecond
        before midnight (they should not appear as second 60.0 of previous minute but
        should rather wrap around to next minute).
        Partly fixes issue #218.
      </action>
      <action dev="luc" type="fix" >
        Enforce Lexicographical order in DirectoryCrawler, to ensure reproducible
        loading. Before this changes, some tests could fail in one computer while
        succeeding in another computer as we use a mix of DE-4xx files, some having
        a different EMRAT (81.30056907419062 for DE-431, 81.30056 for DE-405 and DE-406).
      </action>
      <action dev="luc" type="add" >
        Added EventEnablingPredicateFilter to filter event based on an user-provided
        enabling predicate function. This allow for example to dynamically turn some
        events on and off during propagation or to set up some elaborate logic like
        triggering on elevation first time derivative (i.e. one elevation maximum)
        but only when elevation itself is above some threshold.
      </action>
      <action dev="luc" type="update" >
        Renamed EventFilter into EventSlopeFilter.
      </action>
      <action dev="luc" type="add" >
        Added elevation extremum event detector.
      </action>
      <action dev="luc" type="fix" >
        Fixed ellipsoid tessellation with large tolerances.
        Fixes issue #215.
      </action>
      <action dev="evan" type="fix" >
        Fixed numerical precision issues for start/end dates of generated
        ephemerides.
        Fixes issues #210
      </action>
      <action dev="luc" type="add" >
        Added anomaly, latitude argument, or longitude argument crossings detector,
        either true, mean or eccentric.
        Fixes issue #213.
      </action>
      <action dev="luc" type="add" >
        Added latitude and longitude extremum detector.
      </action>
      <action dev="luc" type="add" >
        Added latitude and longitude crossing detector.
      </action>
      <action dev="luc" type="add" >
        Added a way to convert between PVA and geodetic points with time derivatives.
      </action>
      <action dev="luc" type="add" >
        Allow truncation of tiles in ellipsoid tessellation.
      </action>
      <action dev="luc" type="add" >
        Propagator builders can now be configured to accept any orbit types
        and any position angle types in the input flat array.
        Fixes issue #208.
      </action>
      <action dev="luc" type="add" >
        Added smooth attitude transitions in attitudes sequences, with derivatives
        continuity at both endpoints of the transition that can be forced to match
        rotation, rotation rate and rotation acceleration.
        Fixes issue #6.
      </action>
      <action dev="luc" type="fix" >
        Fixed attitudes sequence behavior in backward propagation.
        Fixes issue #206.
      </action>
      <action dev="luc" type="add" >
        Added factory methods to create AbsoluteDate instances from MJD or JD.
        Fixes issue #193.
      </action>
      <action dev="luc" type="fix" due-to="Joris Olympio">
        Fixed wrong attitude switches when an event occurs but the active attitude mode
        is not the one it relates to.
        Fixes issue #190.
      </action>
      <action dev="luc" type="add"  due-to="Joris Olympio">
        Added a way to be notified when attitude switches occur.
        Fixes issue #190.
      </action>
      <action dev="luc" type="fix" >
        Ensure Keplerian propagator uses the specified mu and not only the one from the initial orbit.
        Fixes issue #184.
      </action>
      <action dev="luc" type="update" >
        Improved frames transforms efficiency for various Earth frames.
      </action>
      <action dev="luc" type="fix" >
        Specify inertial frame to compute orbital velocity for ground pointing laws.
        Fixes issue #115.
      </action>
      <action dev="luc" type="fix" >
        Activated two commented-out tests for DTM2000, after ensuring we
        get the same results as the original fortran implementation.
        Fixes issue #204.
      </action>
      <action dev="luc" type="fix" due-to="Javier Martin Avila">
        Fixed resetting of SecularAndHarmonic fitting.
        Fixes issue #205.
      </action>
      <action dev="luc" type="add">
        Added a way to sample a zone on an ellipsoid as grids of inside points.
        Fixes issue #201.
      </action>
      <action dev="luc" type="fix">
        Fixed an event detection problem when two really separate events occur within
        the event detector convergence threshold.
        Fixes issue #203.
      </action>
      <action dev="luc" type="fix">
        Added protections against TLE parameters too large to fit in the format.
        Fixes issue #77.
      </action>
      <action dev="luc" type="fix">
        Allowed slightly malformed TLE to be parsed.
        Fixes issue #196.
      </action>
      <action dev="luc" type="fix">
        Fixed overlapping issue in ellipsoid tessellation, typically for independent
        zones (like islands) close together.
        Fixes issue #195.
      </action>
      <action dev="tn" type="add">
        Added support to load WMM coefficients from the official model file
        provided by NOAA.
      </action>
      <action dev="tn" type="fix">
        Fixed javadoc of method "GeoMagneticField#calculateField(...)":
        the provided altitude is expected to be a height above the WGS84 ellipsoid.
      </action>
      <action dev="luc" type="update">
        Added a simpler interface for creating custom UTC-TAI offsets loaders.
      </action>
      <action dev="luc" type="add">
        Added support for USNO tai-utc.dat file, enabled by default, in
        addition to the legacy support for IERS UTC-TAI.history file
        which is still supported and also enabled by default.
      </action>
      <action dev="luc" type="add">
        Added a way to load TAI-UTC data from Bulletin A. Using this feature
        is however NOT recommended as there are known issues in TAI-UTC data
        in some bulletin A (for example bulletina-xix-001.txt from 2006-01-05
        has a wrong year for last leap second and bulletina-xxi-053.txt from
        2008-12-31 has an off by one value for TAI-UTC on MJD 54832). This
        feature is therefore not enabled by default, and users wishing to
        rely on it should do it carefully and take their own responsibilities.
      </action>
      <action dev="luc" type="add">
        Added ellipsoid tessellation, with tiles either oriented along track
        (ascending or descending) or at constant azimuth.
      </action>
      <action dev="luc" type="fix">
        Added customization of EOP continuity check threshold.
        Fixes issue #194.
      </action>
      <action dev="evan" type="add">
        Added geoid model based on gravity field.
        Fixes issue #192.
      </action>
      <action dev="luc" type="fix">
        Added automatic loading of Marshall Solar Activity Future Estimation data.
        Fixes issue #191.
      </action>
      <action dev="luc" type="update">
        Simplified Cartesian to ellipsoidal coordinates transform and greatly improved its performances.
      </action>
      <action dev="luc" type="fix">
        Fixed target point in BodyCenterPointing attitude.
        Fixes issue #100.
      </action>
    </release>
    <release version="7.0" date="2015-01-11"
             description="Version 7.0 is a major release of Orekit. It introduces several new
             features and bug fixes. New features introduced in version 7.0 are the complete
             DSST semi-analytical propagator with short-periodics terms (only mean elements
             were available in previous version), extension to second order derivatives for
             many models (Cartesian coordinates, angular coordinates, attitude modes, ...),
             bilinear interpolator in Saastamoinen model, attitude overriding during impulsive
             maneuvers, general relativity force model, geographic zone detector, and ecliptic
             frame.
             Several bugs have been fixed. One noteworthy fix concerns an inconsistency in
             Eckstein-Hechler propagator velocity, which leads to a change of the generated
             orbit type.">
      <action dev="hankg" type="add">
        Added bilinear interpolator and use it on Saastamoinen model.
        Implements feature #182.
      </action>
      <action dev="luc" type="update">
        Removed old parts that were deprecated in previous versions.
      </action>
      <action dev="luc" type="update">
        Updated dependency to Apache Commons Math 3.4, released on 2014-12-26.
      </action>
      <action dev="luc" type="fix">
        Fixed null vector normalization when attempting to project to ground a point already on ground.
        Fixes issue #181.
      </action>
      <action dev="luc" type="add" due-to="Lucian Barbulescu">
        Added Romanian localization for error messages.
      </action>
      <action dev="luc" type="fix">
        Fixed velocity inconsistency in orbit generation in Eckstein-Hechler propagator.
        The Eckstein-Hechler propagator now generated Cartesian orbits, with velocity
        computed to be fully consistent with model evolution. A side effect is that
        if users rebuild circular parameters from the generated orbits, they will
        generally not math exactly the input circular parameters (but position will
        match exactly).
        Fixes issue #180.
      </action>
      <action dev="luc" type="fix">
        Improved acceleration output in Eckstein-Hechler model.
      </action>
      <action dev="luc" type="add">
        Added projection of moving point (i.e. position and derivatives too) to
        ground surface.
      </action>
      <action dev="luc" type="add">
        Added a general 3 axes ellipsoid class, including a feature to compute
        any plane section (which result in a 2D ellipse).
      </action>
      <action dev="luc" type="add">
        Added support for IERS bulletin A (rapid service and prediction)
      </action>
      <action dev="tn" type="fix">
        Fixed various issues in geomagnetic fields models:
        GeoMagneticField.getDecimalYear() returned a slightly wrong result: e.g. for 1/1/2005
        returned 2005.0020 instead of 2005.0, GeoMagneticFieldFactory.getModel() returned
        wrong interpolation near models validity endpoints, GeoMagneticField.transformModel(double)
        method did not check year validity. Added more unit tests and adapted existing tests for
        IGRF/WMM with sample values / results as they have changed slightly.
        Fixes issue #178.
      </action>
      <action dev="luc" type="fix" due-to="Patrice Mathieu">
        Fixed closest TLE search. When filtering first from satellite ID and
        then extracting closest date, the returned satellite was sometime wrong.
      </action>
      <action dev="luc" type="add" due-to="Hank Grabowski">
        Allow attitude overriding during impulsive maneuvers.
        Fixes issue #176.
      </action>
      <action dev="evan" type="add">
          Added general relativity force model.
      </action>
      <action dev="luc" type="add" due-to="Ioanna Stypsanelli">
        added Greek localization for error messages.
      </action>
      <action dev="evan" type="fix">
          Fixed incorrect partial derivatives for force models that depend on satellite velocity.
          Fixes #174.
      </action>
      <action dev="evan" type="fix">
          Fixed incorrect parameters set in NumericalPropagatorBuilder.
          Fixes #175.
      </action>
      <action dev="luc" type="update" >
        Significantly reduced size of various serialized objects.
      </action>
      <action dev="luc" type="update" >
        PVCoordinatesProvider now produces time-stamped position-velocities.
      </action>
      <action dev="luc" type="update" >
        Tabulated attitude provider can be built directly from time-stamped angular coordinates
        lists, in addition to attitudes lists.
      </action>
      <action dev="luc" type="add" >
        Added time-stamped versions of position-velocity and angular coordinates.
      </action>
      <action dev="luc" type="fix" due-to="Daniel Aguilar Taboada">
        Fixed wrong rotation interpolation for rotations near π.
        Fixes issue #173.
      </action>
      <action dev="luc" type="update" >
        Updated dependency to Apache Commons Math 3.3.
      </action>
      <action dev="luc" type="update" due-to="Lucian Barbulescu, Nicolas Bernard">
        Added short periodics for DSST propagation.
      </action>
      <action dev="luc" type="add" >
        Added a GeographicZoneDetector event detector for complex geographic zones traversal.
        Fixes issue #163.
      </action>
      <action dev="evan" type="fix">
        Add Ecliptic frame. Agrees with JPL ephemerides to within 0.5 arcsec.
        Issue #166.
      </action>
      <action dev="evan" type="fix">
        Fix cache exception when propagating backwards with an interpolated
        gravity force model.
        Fixes issue #169.
      </action>
      <action dev="luc" type="fix">
        Fixed parsing of dates very far in the future.
        Fixes issue #171.
      </action>
      <action dev="luc" type="fix">
        Trigger an exception when attempting to interpolate attitudes without rotation rate
        using only one data point.
      </action>
      <action dev="evan" type="fix">
        Fixed SpacecraftState date mismatch exception with some attitude providers.
      </action>
      <action dev="luc" type="fix" >
        Fixed wrong scaling in JPL ephemeris when retrieving coordinates in a frame
        that is not the defining frame of the celestial body.
        Fixes issue #165.
      </action>
      <action dev="luc" type="update" due-to="Lucian Barbulescu">
        Prepare generation of either mean or osculating orbits by DSST propagator.
        The short periodics terms are not computed yet, but there is ongoing work
        to add them.
      </action>
      <action dev="luc" type="update" due-to="Lucian Barbulescu">
        Avoid recomputing Chi and Chi^2 in Hansen coefficients for tesseral.
      </action>
      <action dev="luc" type="update" due-to="Nicolas Bernard">
        Added better handling of Hansen kernel computation through use of PolynomialFunction.
      </action>
      <action dev="luc" type="update" due-to="Petre Bazavan">
        Compute Hansen coefficients using linear transformation.
      </action>
      <action dev="luc" type="fix" >
        Fixed a non-bracketing exception in event detection, in some rare cases of noisy g function.
        Fixes issue #160.
      </action>
      <action dev="luc" type="fix" >
        Fixed a missing reset of resonant tesseral terms in DSST propagation.
        Fixes issue #159.
      </action>
      <action dev="luc" type="fix" >
        Improved default max check interval for NodeDetector, so it handles correctly
        highly eccentric orbits.
        Fixes issue #158.
      </action>
    </release>
    <release version="6.1" date="2013-12-13"
             description="Version 6.1 is a minor release of Orekit. It introduces several new
             features and bug fixes. The most important features introduced in version 6.1
             are solid tides force model, including pole tide at user choice, and following
             either IERS 1996, IERS 2003 or IERS 2010 conventions ; ocean tides force model,
             including pole tide at user choice, loading a user provided model ; simultaneous
             support for IERS 1996, 2003 and 2010 for frames definition, which is very
             important to support legacy systems and to convert coordinates between older and
             newer reference systems ; greatly improved accuracy of celestial/terrestrial
             frames transforms (we are now at sub-micro arcsecond level for IERS 2003/2010,
             both with equinox based and Non-Rotating Origin, at a sub-milli arcseconds for
             IERS 1996, both with equinox based and Non-Rotating Origin) ; classical
             equinox-based paradigm and new non-rotating origin paradigm for inertial and
             terrestrial frames are now supported with all IERS conventions ; automatic
             conversion of IERS Earth Orientation Paramters from equinoxial to non-rotating
             paradigm ; support for CCSDS Orbit Data Message ; improved API for events,
             allowing separation of event detection and event handling (the older API is still
             available for compatibility) ; merged all the elevation related events, allowing
             to use both refraction model and antenna mask at the same time if desired ;
             new attitude mode based on interpolation on a table. Numerous bugs were also fixed.
             Version 6.1 depends on version 3.2 of Apache commons math.">
      <action dev="luc" type="fix" >
        Reduced number of calls to the g function in event detectors.
        Fixes issue #108.
      </action>
      <action dev="luc" type="fix" >
        Fixed a spurious backward propagation.
        Fixes issue #107.
      </action>
      <action dev="luc" type="fix" >
        Improved error detection for numerical and DSST propagation for cases
        where user attempts to compute integrator tolerances with an orbit for
        which Jacobian is singular (for example equatorial orbit while using
        Keplerian representation).
        Fixes issue #157.
      </action>
      <action dev="luc" type="add" >
        Added a method to get the number or calls to getNeighbors in the generic time stamped cache,
        to allow performing measurements while tuning the cache.
      </action>
      <action dev="luc" type="add" >
        Added high degree ocean load deformation coefficients computed by Pascal
        Gégout (CNRS / UMR5563 - GET).
      </action>
      <action dev="luc" type="add" >
        Time scales are now serializable.
      </action>
      <action dev="luc" type="add" due-to="Nicolas Bernard">
        Improved DSST tesseral computation efficiency by caching Jacobi polynomials.
      </action>
      <action dev="luc" type="fix" due-to="Daniel Aguilar Taboada">
        Fixed yaw steering attitude law, which didn't project spacecraft velocity correctly.
        Fixes issue #156.
      </action>
      <action dev="luc" type="add" >
        Added a way to set the maximum number of iterations for events detection.
        Fixes issue #155.
      </action>
      <action dev="luc" type="add">
        Added an attitude provider from tabulated attitudes.
        Fixes issue #154.
      </action>
      <action dev="luc" type="add" due-to="Hank Grabowski">
        Improved test coverage.
        Fixes issue #153.
      </action>
      <action dev="luc" type="add" due-to="Hank Grabowski">
        Merged all elevation detectors into one. The new detector supports all
        features from the previous (and now deprecated) ApparentElevationDetector
        and GroundMaskElevationDetector.
        Fixes issue #144.
      </action>
      <action dev="luc" type="add" due-to="Hank Grabowski">
        Added a DetectorEventHandler interface aimed at handling only the
        event occurrence part in propagation. This allows to separate the
        event detection itself (which is declared by the EventDetector interface)
        from the action to perform once the event has been detected. This also
        allows to avoid subclassing of events, which was cumbersome. It also allows
        to share a single handler for several events.
        The previous behavior with eventOccurred declared at detector level and
        subclassing is still available but is deprecated and will be removed in
        the next major release.
      </action>
      <action dev="luc" type="fix" due-to="Christophe Le Bris">
        Fixed an indexing error in Harris-Priester model.
        Fixes issue #152.
      </action>
      <action dev="luc" type="add">
        Added a new force model for ocean tides in numerical propagation, including pole tides.
        Fixes issue #11.
      </action>
      <action dev="luc" type="fix" due-to="Lucian Barbulescu">
        Fixed conversion from position-velocity to Keplerian, when the orbit is
        perfectly equatorial.
        Fixes issue #151.
      </action>
      <action dev="luc" type="add">
        Added a new force model for solid tides in numerical propagation, including pole tides.
        Fixes issue #10.
      </action>
      <action dev="luc" type="add">
        Added a way to select IERS conventions for non-rotating origin
        based ITRF.
      </action>
      <action dev="luc" type="update">
        Greatly improved accuracy of celestial/terrestrial frames transforms.
        We are now at sub-micro arcsecond level for IERS 2003/2010, both with
        equinox based and Non-Rotating Origin, at a sub-milli arcseconds
        for IERS 1996, both with equinox based and Non-Rotating Origin.
      </action>
      <action dev="luc" type="fix">
        Fixed missing nutation correction in Equation Of Equinoxes.
        Fixes issue #150.
      </action>
      <action dev="luc" type="fix">
        Fixed rate for TCB time scale.
      </action>
      <action dev="luc" type="add">
        Added new definition of astronomical unit from IAU-2012 resolution B2.
      </action>
      <action dev="luc" type="fix">
        Fixed Date/Time split problem when date is a few femto-seconds before the end of the day.
        Fixes issue #149.
      </action>
      <action dev="luc" type="fix">
        Fixed overflow problem in TimeComponents.
        Fixes issue #148.
      </action>
      <action dev="luc" type="update">
        Separate parsing from using Poisson series.
      </action>
      <action dev="luc" type="add" due-to="Steven Ports">
        Added support for parsing CCSDS ODM files (OPM, OMM and OEM).
      </action>
      <action dev="luc" type="update">
        Flattened ITRF frames tree so all supported ITRF realizations (2005, 2000, 97, 93) share the same
        parent ITRF2008. Previously, the tree was 2008 &lt;- 2005 &lt;- 2000 &lt;- {93,97} and the reference dates
        for Helmert transforms were all different. We now use the parameters provided at epoch 2000.0 and
        with respect to ITRF2008 at http://itrf.ensg.ign.fr/doc_ITRF/Transfo-ITRF2008_ITRFs.txt.
      </action>
      <action dev="luc" type="fix">
        Fixed azimuth parameter in the TopocentricFrame.pointAtDistance method.
        Fixes issue #145.
      </action>
      <action dev="luc" type="fix"  due-to="Matt Edwards">
        Fixed location of JAVA_EPOCH. As we now take the linear models between UTC and TAI
        that were used between 1961 and 1972, we have to consider the offset that was in
        effect on 1970-01-01 and which was precisely 8.000082s. Fixes issue #142.
      </action>
      <action dev="luc" type="update" >
        Vastly improved performances for Poisson series computations. Poisson series are often
        evaluated several components together (x/y/s in new non-rotating paradigm, ∆ψ/∆ε in old
        equinox paradigm for example). As the components are built from a common model, they
        share many nutation terms. We now evaluate these shared terms only once, as we evaluate
        the components in parallel thanks to a preliminary "compilation" phase performed when
        the Poisson series are set up. This dramatically improves speed: on a test case based
        on x/y/s evaluations over a one year time span without any caching,  we noticed a
        more than two-fold speedup: mean computation time reduced from 6.75 seconds (standard
        deviation 0.49s) to 3.07 seconds (standard deviation 0.04s), so it was a 54.5% reduction
        in mean computation time. At the same time, accuracy was also improved thanks to the
        Møller-Knuth TwoSum algorithm without branching now used for summing all series terms.
      </action>
      <action dev="luc" type="fix" >
        When UT1 time scale is used, it is now possible to choose which Earth Orientation
        Parameters history to use (formerly, only EOP compatible with IAU-2000/2006 was
        used, even for systems relying only on older conventions).
      </action>
      <action dev="luc" type="add" >
        Added Greenwich Mean Sidereal Time and Greenwich Apparent Sidereal Time
        to all supported IERS conventions (i.e. IERS 1996, IERS 2003 and IERS 2010).
      </action>
      <action dev="luc" type="add" >
        Classical equinox-based paradigm and new non-rotating origin paradigm for
        inertial and terrestrial frames are now supported with all IERS conventions.
        This means it is now possible to use MOD/TOD/GTOD with the recent precession/nutation
        models from recent conventions, and it is also possible to use CIRF/TIRF/ITRF with
        the older precession nutation models from ancient conventions. Of course, all these
        conventions and frames can be used at the same time, which is very important to
        support legacy systems and to convert coordinates between older and newer reference
        systems.
      </action>
      <action dev="luc" type="add" >
        Added IERS 1996 in the list of supported IERS conventions.
      </action>
      <action dev="luc" type="add" >
        Added factory methods to compute arbitrary Julian Epochs (J1900.0, J2000.0 ...)
        and Besselian Epochs (B1900.0, B1950.0 ...) that are used as reference dates
        in some models and frames.
      </action>
      <action dev="luc" type="fix" >
        Fixed non-bracketing exception while converting Cartesian points very close to equator into geodetic
        coordinates. Fixes issue #141.
      </action>
      <action dev="evan" type="add" >
        Added getAngularVelocity() to PVCoordinates.
      </action>
      <action dev="luc" type="add" >
        Added back serialization for some ephemerides produced by integration-based propagators.
        The ephemerides produced by NumericalPropagator are always serializable, and the ones
        produced by DSSTPropagator may be serializable or not depending on the force models used.
      </action>
      <action dev="luc" type="fix" >
        Fixed missing events detection when two events occurred at exactly the same time using an analytical
        propagator (like generated ephemerides for example). Fixes issue #138.
      </action>
      <action dev="luc" type="fix" >
        Fixed data loading from zip/jar. A more streamlined architecture has been set up, and each zip entry
        now uses its own input stream. Closing the stream triggers the switch to the next entry, and duplicate
        close are handled gracefully. Fixes issue #139.
      </action>
      <action dev="luc" type="fix" >
        Improved event bracketing by backporting changes made in Apache Commons Math (may fix issues #110
        and #136, but we cannot be sure as neither issues were reproducible even before this change...).
      </action>
      <action dev="luc" type="fix" >
        Fixed GTOD and Veis frame that did apply UT1-UTC correction when they should not (fixes issue #131).
      </action>
      <action dev="luc" type="fix" >
        Completely rewrote conversion from Cartesian to geodetic coordinates to improve
        numerical stability for very far points (typically when computing coordinates
        of Sun). Fixes issue #137.
      </action>
    </release>
    <release version="6.0" date="2013-04-23"
             description="Version 6.0 is a major release of Orekit. It introduces several new
             features and bug fixes. Several incompatibilities with respect to previous
             versions 5.x have been introduced. Users are strongly advised to upgrade to this
             version. The major features introduced in version 6.0 are the inclusion of the DSST
             semi-analytical propagator, an improved propagator architecture where all propagators
             can use events and step handlers, much better and faster gravity field force model,
             Jacobians availability for all force models, converters between different propagation
             models (which can be used to convert between mean and osculating elements), thread
             safety for many parts (mainly frames, but still excluding propagators) while still
             preserving caching for performances even in multi-threaded environments, time-dependent
             gravity fields, support for IERS 2010 conventions, support for INPOP and all DExxx
             ephemerides, new frames, new time scales, support for user-defined states in spacecraft
             state, availability of additional states in events, interpolators for many components
             like position-velocity, spacecraft state and attitude allowing to compute high order
             derivatives if desired, filtering of events, orphan frames, magnetic fields models,
             SP3 files support, visibility circles, support for Marshall Solar Activity Future
             Estimation of solar activity. Numerous bugs were also fixed. Version 6.0 now depends
             on version 3.2 of Apache commons math.">
      <action dev="pascal" type="fix" >
        Fixed conversion of mean anomaly to hyperbolic eccentric anomaly (fixes issue #135).
      </action>
      <action dev="luc" type="add" >
        Extracted fundamental nutation arguments from CIRF frame. This allows both reuse of
        the arguments for other computations (typically tides), and also allows to use
        convention-dependent arguments (they are similar for IERS conventions 2003 and 2010,
        but have changed before and may change in the future).
      </action>
      <action dev="luc" type="fix" >
        Fixed event g function correction when starting exactly at 0 with a backward
        propagation (fixes issue #125).
      </action>
      <action dev="luc" type="update" >
        Error messages properties are now loaded directly in UTF-8.
      </action>
      <action dev="luc" type="add" >
        Added a way to know which tide system is used in gravity fields (zero-tide,
        tide-free or unknown).
      </action>
      <action dev="luc" type="add" >
        Added orphan frame, i.e. trees that are not yet connected to the main
        frame tree but attached later on. This allows building frame trees
        from leaf to root. This change fixes feature request #98.
      </action>
      <action dev="luc" type="add" >
        Added a way to filter only increasing or decreasing events. The filtering
        occurs a priori, i.e. the filtered out events do not trigger a search.
        Only the interesting events are searched for and contribute to computation
        time. This change fixes feature request #104.
      </action>
      <action dev="pascal" type="add" >
        Added a semianalytical propagator based on the Draper Semianalytic
        Satellite Theory. The DSST accounts for all significant perturbations
        (central body including tesseral harmonics, third-body, drag, solar
        radiation pressure) and is applicable to all orbit classes.
        To begin with, only mean elements propagation is available.
      </action>
      <action dev="evan" type="update" >
        Greatly improved performance of time-stamped caches for data that is
        read only once (like UTC leap seconds history or EOP).
      </action>
      <action dev="luc" type="add" >
        Additional states can now be used in events. Note that waiting for the
        fix for issue MATH-965 in Apache Commons Math to be been officially
        published, a workaround has been used in Orekit. This workaround
        implies that events that should be triggered based on additional equations
        for integration-based propagator will be less accurate on the first step
        (full accuracy is recovered once the first step is accepted).
        So in these corner cases, users are advised to start propagation at least
        one step before the first event (or to use a version of Apache Commons Math
        that includes the fix, which has been added to the development version as
        of r1465654). This change fixes feature request #134.
      </action>
      <action dev="luc" type="add" >
        AdditionalStateProviders can now be used for all propagators, not
        only analytical ones. Note that when both state providers and
        additional differential equations are used in an integration-based
        propagator, they must used different states names. A state can only
        be handled by one type at a time, either already integrated or
        integrated by the propagator (fixes feature request #133).
      </action>
      <action dev="luc" type="add" >
        Added a way to store user data into SpacecraftState. User data are
        simply double arrays associated to a name. They are handled properly
        by interpolation, event handlers, ephemerides and adapter propagators.
        Note that since SpacecraftState instances are immutable, adding states
        generates a new instance, using a fluent API principle (fixes feature request #132).
      </action>
      <action dev="luc" type="add" >
        Added a way to retrieve all additional states at once from a step interpolator.
      </action>
      <action dev="luc" type="fix" >
        Fixed wrong orientation for ICRF and all IAU pole and prime meridians
        (a few tens milli-arcseconds). This error mainly induced an error in
        celestial bodies directions, including the Sun which is used in many
        places in Orekit (fixes bug #130).
      </action>
      <action dev="luc" type="add" >
        Added support for IERS conventions 2010. Note that Orekit still also
        support conventions 2003 in addition to conventions 2010. However, as
        IERS does not provide anymore data to link TIRF 2003 with ITRF, ITRF
        based on 2003 convention is not available. ITRF can only be based on
        either 2010 conventions for CIO-based paradigm or on 1996 conventions
        for equinox-based paradigm.
      </action>
      <action dev="luc" type="add" >
        Atmosphere models now provide their central body frame.
      </action>
      <action dev="luc" type="add" >
        Added versions of angular coordinates and position-velocity that use
        any field instead of double (classes FieldAngularCoordinates and
        FieldPVCoordinates). This allows to compute derivatives of these quantities
        with respect to any number of variables and to any order (using DerivativeStructure
        for the field elements), or to compute at arbitrary precision (using Dfp for
        the field elements). Regular transforms as produced by frames
        handle these objects properly and compute partial derivatives for them.
      </action>
      <action dev="luc" type="update" >
        Converted Cunningham and Droziner force models to use the API of the new
        partial derivatives framework, despite they STILL USE finite differences.
        These two force models are now considered obsolete, they have been
        largely superseded by the Holmes-Featherstone model, which can be used
        for much larger degrees (Cunnigham and Droziner use un-normalized
        equations and coefficients which underflow at about degree 90), which
        already provides analytical derivatives, and which is twice faster. It
        was therefore considered a waste of time to develop analytical derivatives
        for them. As a consequence, they use finite differences to compute their
        derivatives, which adds another huge slow down factor when derivatives are
        requested. So users are strongly recommended to avoid these models when
        partial derivatives are desired...
      </action>
      <action dev="luc" type="add" >
        Added analytical computation of partial derivatives for third-body
        attraction.
      </action>
      <action dev="luc" type="add" >
        Added analytical computation of partial derivatives for constant
        thrust maneuvers.
      </action>
      <action dev="luc" type="update" >
        Converted Newtonian force model to use the new partial derivatives
        framework.
      </action>
      <action dev="luc" type="update" >
        Converted Holmes-Featherstone force model to use the new partial derivatives
        framework.
      </action>
      <action dev="luc" type="add" >
        Added analytical computation of partial derivatives for surface forces
        (drag and radiation pressure) for all supported spacecraft body shapes.
      </action>
      <action dev="luc" type="update" >
        Streamlined the force models partial derivatives computation for numerical
        propagation. It is now far simpler to compute analytically the derivatives
        with respect to state and with respect to force models specific parameters,
        thanks to the new Apache Commons Math differentiation framework.
      </action>
      <action dev="luc" type="add" >
        Added a new force model for central body gravity field, based on Holmes and Featherstone
        algorithms. This model is a great improvement over Cunningham and Droziner models. It
        allows much higher degrees (it uses normalized coefficients and carefully crafted
        recursions to avoid overflows and underflows). It computes analytically all partial
        derivatives and hence can be used to compute accurate state transition matrices. It is
        also much faster than the other models (for example a 10 days propagation of a low Earth
        orbit with a 1cm tolerance setting and a 69x69 gravity field was about 45% faster with
        Holmes and Featherstone than with Cunningham).
      </action>
      <action dev="luc" type="fix" >
        Improved gravity field un-normalization to allow higher degrees/order with Cunningham and
        Droziner models. Formerly, the coefficients computation underflowed for square fields
        degree = order = 85, and for non-square fields at degree = 130 for order = 40. Now square
        fields can go slightly higher (degree = order = 89) and non-square fields can go much
        higher (degree = 393 for order = 63 for example). Attempts to use un-normalization past
        the underflow limit now raises an exception.
      </action>
      <action dev="luc" type="update" >
        Updated Orekit to version 3.1.1 of Apache Commons Math.
      </action>
      <action dev="luc" type="add" >
        Added support for time-dependent gravity fields. All recent gravity
        fields include time-dependent coefficients (linear trends and pulsations
        at several different periods). They are now properly handled by Orekit.
        For comparison purposes, it is still possible to retrieve only the constant
        part of a field even if the file contains time-dependent coefficients too.
      </action>
      <action dev="luc" type="update" >
        Added a way to speed up parsing and reduce memory consumption when
        loading gravity fields. Now the user can specify the maximal degree
        and order before reading the file.
      </action>
      <action dev="luc" type="fix" >
        The EGM gravity field reader did not complain when files with missing
        coefficients were provided, even when asked to complain.
      </action>
      <action dev="luc" type="fix" >
        Fixed serialization of all predefined frames. This fix implied
        also fixing serialization of celestial bodies as the predefined
        ICRF frame relies on them. Note for both types of objects, only
        some meta-data are really serialized in such a way that at
        deserialization time we retrieve singletons. So the serialized
        data are small (less than 500 bytes) and exchanging many time
        these objects in a distributed application does not imply anymore
        lots of duplication.
      </action>
      <action dev="tn" type="fix" due-to="Yannick Tanguy">
        Throw an exception if the conversion of mean anomaly to hyperbolic
        eccentric anomaly does not converge in KeplerianOrbit (fixes bug #114).
      </action>
      <action dev="luc" type="fix" due-to="Evan Ward">
        Removed weak hash maps in frames (fixes bug #122).
      </action>
        <action dev="luc" type="fix" due-to="Bruno Revelin">
        Improved documentation of interpolation methods (fixes bug #123).
      </action>
      <action dev="tn" type="fix" due-to="Evan Ward">
        Make TIRF2000Provider class thread-safe (fixes bug #118).
      </action>
      <action dev="tn" type="fix" due-to="Christophe Le Bris">
        Correct spelling of the inner class QuadratureComputation (fixes bug #120).
      </action>
      <action dev="tn" type="fix" due-to="Evan Ward">
        Remove unnecessary synchronization in UT1Scale (fixes bug #119).
      </action>
      <action dev="tn" type="fix" due-to="Carlos Casas">
        Clear caches in CelestialBodyFactory when removing CelestialBodyLoaders
        (fixes bug #106).
      </action>
      <action dev="tn" type="fix" due-to="Yannick Tanguy">
        Fix loading of JPL ephemerides files with overlapping periods
        (fixes bug #113).
      </action>
      <action dev="tn" type="fix" due-to="Simon Billemont">
        Prevent initialization exception in UTCScale in case no user-defined
        offsets are provided. (fixes bug #111).
      </action>
      <action dev="luc" type="fix" due-to="Evan Ward">
        Improved performance by caching EME2000 frame in AbstractCelestialBody
        (fixes bug #116).
      </action>
      <action dev="tn" type="fix" due-to="Evan Ward">
        Make TidalCorrections class thread-safe by using the new TimeStampedCache.
        (fixes bug #117).
      </action>
      <action dev="tn" type="fix" due-to="Evan Ward">
        Convert position entries contained in SP3 files to meters instead of km
        (fixes bug #112).
      </action>
      <action dev="luc" type="add" >
        Added support for version 2011 of ICGEM gravity field format. Orekit
        still ignore the time-dependent part of these fields, though.
      </action>
      <action dev="luc" type="update" >
        Greatly simplified CelestialBodyLoader interface, now it is not related
        to DataLoader anymore (which implies users can more easily provide
        analytical models instead of the JPL/IMCCE ephemerides if they want)
      </action>
      <action dev="luc" type="fix" >
        Use the new thread-safe caches and the new Hermite interpolation feature on
        Transform, Earth Orientation Parameters, JPL/IMCCE ephemerides, UTC-TAI
        history and Ephemeris to remove thread-safety issues in all classes using
        cache (fixes #3).
      </action>
      <action dev="luc" type="add" >
        Added Hermite interpolation features for position-velocity coordinates,
        angular coordinates, orbits, attitudes, spacecraft states and transforms.
        Hermite interpolation matches sample points value and optionally first derivative.
      </action>
      <action dev="luc" type="add" >
        Added an AngularCoordinates as an angular counterpart to PVCoordinates.
      </action>
      <action dev="luc" type="add" >
        Transform now implements both TimeStamped and TimeShiftable. Note that this change
        implied adding an AbsoluteDate parameter to all transform constructors, so this
        is a backward incompatible change.
      </action>
      <action dev="luc" type="fix" >
        Fixed wrong transform for 3D lines (fixes bug #101).
      </action>
      <action dev="luc" type="add" >
        Upgraded support of CCSDS Unsegmented Time Code (CUC) to version 4 of the
        standard published in November 2010 (fixes bug #91), this includes support for
        an extended preamble field and longer time codes.
      </action>
      <action dev="luc" type="add" due-to="Francesco Rocca">
        Added a way to build TLE propagators with attitude providers and mass (fixes bug #84).
      </action>
      <action dev="luc" type="fix" >
        Fixed numerical stability errors for high order gravity field in Cunningham model (fixes bug #97).
      </action>
      <action dev="luc" type="fix" due-to="Yannick Tanguy">
        Fixed an error in radiation pressure for BoxAndSolarArraySpacecraft (fixes bug #92).
      </action>
      <action dev="thomas" type="add">
        Added models for tropospheric delay and geomagnetic field.
      </action>
      <action dev="luc" type="update">
        The existing general mechanism for shifting objects in time has been
        formalized as a parameterized interface implemented by AbsoluteDate, Attitude,
        Orbit, PVCoordinates and SpacecraftState.
      </action>
      <action dev="luc" type="update">
        Time scales are not serializable anymore (this induced problems for the UTC scale
        and its caching feature).
      </action>
      <action dev="luc" type="fix">
        Fixed TLE propagation in deep space when inclination is exactly 0 (fixes bug #88).
      </action>
      <action dev="pascal" type="add" due-to="Francesco Rocca">
        Added a package for spacecraft states to propagators conversion extending an
        original contribution for TLE (Orbit Converter for Two-Lines Elements) to all
        propagators.
      </action>
      <action dev="luc" type="fix">
        Improved testing of error messages.
      </action>
      <action dev="luc" type="fix">
        Removed too stringent test on trajectory in TLE propagator (fixes bug #86).
      </action>
      <action dev="thomas" type="fix">
          Set the initial state for a TLEPropagator (fixes bug #85).
      </action>
      <action dev="luc" type="update">
        Improved testing of error messages.
      </action>
      <action dev="luc" type="update">
        Updated IAU poles for celestial bodies according to the 2009 report and the
        2011 erratum from the IAU/IAG Working Group on Cartographic Coordinates and
        Rotational Elements of the Planets and Satellites (WGCCRE).
      </action>
      <action dev="luc" type="update">
        Removed code deprecated before 5.0.
      </action>
      <action dev="thomas" type="add">
        Added support for more recent JPL DExxx and INPOP ephemerides files (fixes feature #23).
      </action>
      <action dev="luc" type="fix">
        Fixed formatting of very small values in TLE lines (fixes bug #77).
      </action>
      <action dev="thomas" type="fix">
        Fixed formatting of TLE epoch (fixes bug #74).
      </action>
      <action dev="thomas" type="fix">
        Fixed performance issues when using the singleton UTCScale instance from
        multiple threads. Use a prototype pattern instead (fixes bug #33).
      </action>
      <action dev="luc" type="add">
        Added J2 effect on small maneuvers model.
      </action>
      <action dev="luc" type="fix">
        Fixed attitudeProvider field masking in IntegratedEphemeris.
      </action>
      <action dev="luc" type="add">
        Added a tutorial to compute Earth phased, Sun synchronous orbits.
      </action>
      <action dev="luc" type="add">
        Added a fitter for osculating parameters, allowing conversion to mean parameters.
      </action>
      <action dev="luc" type="update">
        Made Greenwich mean and apparent sidereal time publicly visible in GTOD frame.
      </action>
      <action dev="luc" type="update">
        Made equation of equinoxes sidereal time publicly visible in TOD frame.
      </action>
      <action dev="thomas" type="update">
        Added more german translations for error messages.
      </action>
      <action dev="luc" type="fix">
        Allow ClasspathCrawler and ZipJarCrawler data providers to work in
        OSGi environments by providing an explicit class loader (fixes bug #54).
      </action>
      <action dev="luc" type="update">
        Improved the small maneuvers analytical model to compute orbit Jacobian
        with respect to maneuver parameters.
      </action>
      <action dev="luc" type="fix">
        Force impulse maneuver to preserve orbit type and orbit frame.
      </action>
      <action dev="thomas" type="add">
        Added sp3 file parser.
      </action>
      <action dev="luc" type="add">
        Added a method to compute frames transforms Jacobians in the Transform class.
      </action>
      <action dev="luc" type="fix">
        Fixed a problem with propagation over null or negative ranges.
      </action>
      <action dev="luc" type="add">
        Added a multiplexer for step handlers.
      </action>
      <action dev="luc" type="add">
        Added init methods to step handlers and event handlers.
      </action>
      <action dev="luc" type="add">
        Added an adapter propagator that can add small maneuvers to any propagator, including
        ephemeris based ones.
      </action>
      <action dev="luc" type="add">
        Added an analytical model for the effect at date t1 of a small maneuver performed at date t0.
      </action>
      <action dev="luc" type="fix">
        Fixed a missing reinitialization of start date when state was reset in numerical propagator.
      </action>
      <action dev="luc" type="update">
        Added detection of attempts to create hyperbolic orbits as circular or equinoctial
        instances.
      </action>
      <action dev="pascal" type="fix">
        Fixed potential numerical failure in lightning ratio computation.
      </action>
      <action dev="luc" type="update">
        Simplified construction of atmosphere models, the Earth fixed frame is already present
        in the body shape, there was no need to pass a separate argument for it.
      </action>
      <action dev="pascal" type="add">
        Added Harris-Priester atmosphere model.
      </action>
      <action dev="luc" type="update">
        Changed the return value of eventOccurred method from an int to an enumerate.
      </action>
      <action dev="pascal" type="fix">
        Fixed frame for TLEPropagator (fixes bug #31).
      </action>
      <action dev="luc" type="add">
        Added getters/setters for impulse maneuvers.
      </action>
      <action dev="luc" type="add">
        Added getters/setters for attitude provider in all orbit propagators.
      </action>
      <action dev="luc" type="add">
        Added a method to compute visibility circles in TopocentricFrame.
      </action>
      <action dev="luc" type="add">
        Added an equinox-based version of ITRF.
      </action>
      <action dev="luc" type="add">
        Added getters for thrust, Isp and flow rate in constant thrust maneuvers.
      </action>
      <action dev="luc" type="add">
        Allow use of any supported Local Orbital Frames as the reference frame
        for LofOffset attitude modes.
      </action>
      <action dev="luc" type="add">
        Added support for LVLH, VVLH and VNC local orbital frames.
      </action>
      <action dev="luc" type="fix">
        Fixed a performance bug implying that some frames reloaded all EOP history files
        each time a transform was computed (fixes bug #26).
      </action>
      <action dev="luc" type="add" >
        Added support for columns-based IERS Rapid Data and Prediction files (finals.daily, finals.data
        and finals.all), the XML version was already supported since a few months
      </action>
      <action dev="luc" type="fix" >
        Fixed numerical issue in eccentricity computation (fixes bug #25)
      </action>
      <action dev="luc" type="update" >
        Changed step handling of abstract propagators, now they use a single step
        equal to the duration of the propagation in all cases except when a fixed step
        is requested in master mode. Previously, they arbitrarily used on hundredth of
        the Keplerian period as the step size, hence performing many steps even if not
        strictly required
      </action>
      <action dev="luc" type="add" >
        Added propagation of Jacobians matrices in circular, Keplerian and equinoctial
        parameters, using either true, eccentric or mean position angles. Formerly,
        propagation of Jacobians matrices was possible only in Cartesian parameters
      </action>
      <action dev="luc" type="add" >
        Added a way to propagate additional state along with orbit in abstract
        propagators, as an analytical counterpart to the additional equations that
        can be integrated by numerical propagators
      </action>
      <action dev="luc" type="fix" >
        Fixed missing partial derivatives data in ephemerides produced by a numerical
        propagator despite it was set up to computed them (fixes bug #16)
      </action>
      <action dev="luc" type="fix" >
        Added a new much simpler way to log events occurrences all at once (or
        only a subset of the events if desired)
      </action>
      <action dev="pascal" type="add" >
        Added alternative default name for ICGEM files
      </action>
      <action dev="pascal" type="fix" >
        Fixed EventState reset on propagation direction change (fixes bug #19)
      </action>
      <action dev="luc" type="fix" >
        Fixed Jacobianizer so it can handle force models that do change the spacecraft mass,
        like ConstantThrustManeuver (fixes bug #18)
      </action>
      <action dev="luc" type="add" >
        Added Jacobians between orbital parameters and Cartesian parameters for all orbits
        types (including hyperbolic orbits), all angles types (mean, eccentric, true) and in
        both directions
      </action>
      <action dev="luc" type="update" >
        Replaced the integers parameters used in orbit constructors (MEAN_ANOMALY, ECCENTRIC_ANOMALY ...)
        by a new PositionAngle enumerate for better value safety. The old public constants and the
        corresponding constructors are still available but are deprecated
      </action>
      <action dev="luc" type="fix" >
        Fixed ephemeris generation in numerical propagation. After getEphemeris has been
        called,  later calls to the numerical propagator did reset the already computed
        and returned ephemeris (fixes bug #14)
      </action>
      <action dev="luc" type="add" due-to="Bruno Revelin">
        Added support for the Marshall Solar Activity Future Estimation files
      </action>
      <action dev="luc" type="fix">
        TLEPropagator now implements the Propagator interface, and hence can benefit from all
        events detection and mode handling features (fixes features request #4)
      </action>
      <action dev="luc" type="update">
        improved events detection robustness, by decoupling events handling from adaptive step
        sizes in numerical integrators and  (fix contributed to Apache Commons Math) and from
        classical propagation in analytical and tabulated propagators. This implies the events
        will NOT reduce integration step sizes anymore, thus also increasing speed and in corner
        cases reducing local precision at event occurrence, reducing max step size is often
        sufficient to compensate for this drawback
      </action>
      <action dev="v&#233;ronique" type="add" >
        all propagators, including analytical ones or tabulated ones can now be used for
        event detection. Of course for tabulated propagators, setting up an event that
        would try to reset the state triggers an error when the event occurs
      </action>
      <action dev="v&#233;ronique" type="add" >
        propagation can now be done between two dates, regardless of the date of the initial state
      </action>
      <action dev="v&#233;ronique" type="add" >
        attitude can be specified either using a date only thanks to a new AttitudeLaw interface
        or using a date, a position-velocity provider and a frame (which can be any frame) thanks
        to a new AttitudeProvider interface, wrappers have been added to convert between the two
        interfaces. A side effect of this change is that LofOffset constructor now needs a reference
        to an inertial reference frame, otherwise the attitude woud be wrong if a non-inertial frame
        were passed to getAttitude, due to velocity composition (the computed LOF would not really
        be a LOF)
      </action>
      <action dev="luc" type="update">
        the notion of quasi-inertial frames has been renamed as pseudo-inertial because
        quasi-inertial has a precise relativistic meaning that is not considered here. We
        only consider these frames to be suitable for Newtonian mechanics.
      </action>
      <action dev="luc" type="update">
        the equinox based frames have been renamed to more standard names (MOD, and GTOD
        instead of MEME, and PEF). The implementation of TEME was also wrong (it was
        really a TOD), so now there are both a TOD with a proper name and a TEME with a
        proper implementation.
      </action>
      <action dev="luc" type="update">
        celestial bodies now provide both an inertially oriented body centered
        frame and a body oriented body centered frame, the bodies managed by
        CelestialBodyFactory use the IAU poles and prime meridian definitions
        to build the two frames
      </action>
      <action dev="luc" type="add">
        added the ICRF frame at the solar system barycenter
      </action>
      <action dev="luc" type="add">
        added the ITRF93, ITRF97, ITRF2000 and ITRF2008 frames (previously, only
        the ITRF2005 frame was available)
      </action>
      <action dev="luc" type="add">
        added a getPoint method to TopocentricFrame
      </action>
      <action dev="luc" type="add">
        added the Galileo System Time Scales and the Galileo start epoch.
      </action>
      <action dev="luc" type="add">
        added the UT1, TCB and GMST time scales used in CCSDS Orbit Data Messages
      </action>
      <action dev="luc" type="fix">
        fixed an error when parsing a date occurring during a leap second introduction
      </action>
      <action dev="luc" type="fix">
        fixed a dut1 interpolation error for the day just before a leap second introduction
      </action>
      <action dev="luc" type="fix">
        fixed an error in JPL ephemerides: they are in TDB time scale
      </action>
      <action dev="luc" type="fix">
        fixed an error in date creation/parsing for UTC dates which occur during a
        leap second
      </action>
      <action dev="luc" type="fix">
        fixed UTC time scale between 1961-01-01 and 1971-12-31 ; in this time range
        the offset between UTC and TAI was piecewise linear
      </action>
      <action dev="luc" type="add">
        added an enumerate for specifying months in dates and for simplifying parsing
        of some data files
      </action>
      <action dev="luc" type="add">
        completed support for CCSDS Time Code Format (CCSDS 301.0-B-3) ; now in addition
        to ASCII Calendar Segmented Time Code which has been supported for a while,
        Orekit also supports CCSDS Unsegmented Time Code (CUC), CCSDS Day Segmented
        Time Code (CDS) and CCSDS Calendar Segmented Time Code (CCS)
      </action>
      <action dev="luc" type="add">
        added a freeze method to the Frame and Transform classes, in order to build fixed
        frames from moving ones, this is useful for example to build a launch frame
        at launcher inertial navigation system reset time, or to build an equinox-based
        frame at a specific epoch
      </action>
      <action dev="luc" type="fix">
        fixed an out of memory error when lots of temporary frames were created in loops
        and discarded
      </action>
      <action dev="luc" type="update">
        use the new FastMath class from commons-math instead of the standard java.util.Math
        class for increased accuracy and speed
      </action>
      <action dev="luc" type="add">
        added support for the new bulletinB data published by Paris-Meudon observatory
        for IAU-1980 precession-nutation model (IERS has ceased publishing bulletinB
        files for both IAU-1980 precession-nutation model and IAU-2000
        precession-nutation model as of early 2010).
      </action>
      <action dev="luc" type="add">
        added support for the new XML files containing both bulletinA and bulletinB data
        published by IERS (both the finals and daily files are supported).
      </action>
      <action dev="luc" type="update">
        Orekit now depends on at least version 3.0 of Apache commons-math
      </action>
      <action dev="luc" type="add">
        added a way to list what data have been loaded through DataProvidersManager
      </action>
      <action dev="luc" type="add">
        PropagationException can now be created directly from OrekitException, thus simplifying
        wrapping lower Orekit errors in step handlers
      </action>
      <action dev="luc" type="update">
        improved exception propagation from low level java runtime and Apache commons-math libraries
        preserving initial error stack trace
      </action>
      <action dev="luc" type="update">
        changed exception localization framework to simplify messages handling
      </action>
      <action dev="luc" type="fix">
        greatly improved AbsoluteDate accuracy by shifting epoch when needed and separating
        long/double computations to avoid too large offsets and numerical cancellations, it is
        now possible to still have an absolute date accurate to about 1.0e-13s after shifting
        it 10000 times by 0.1s steps
      </action>
      <action dev="luc" type="fix">
        fixed an error in TopocentricFrame.getPVCoordinates: the coordinates returned were not the
        coordinates of the topocentric frame origin with respect to the specified frame, but were the
        coordinates of the specified frame origin with respect to the topocentric frame.
      </action>
      <action dev="luc" type="fix">
        fixed an errors in data loading in tutorials when one of the path in the classpath
        contained a space
      </action>
      <action dev="luc" type="fix">
        improved CelestialBodyPointed attitude mode: the spin now correctly includes
        the coupling effect of the phasing reference
      </action>
      <action dev="luc" type="fix">
        fixed an error in SpinStabilized attitude mode: the spin was reversed
        with respect to the specification
      </action>
      <action dev="pascal" type="add">
        added a GroundMaskElevationDetector dealing with local physical mask for visibility
      </action>
      <action dev="pascal" type="add">
        added an ApparentElevationDetector taking refraction into account in a terrestrial
        environment
      </action>
      <action dev="pascal" type="update">
        enhanced DateDetector behaviour to allow adding new event dates on the fly
      </action>
      <action dev="pascal" type="fix" due-to="Derek Surka">
        fixed an error in FramesFactory when getting ITRF2005 and TIRF2000 frames:
        ignoreTidalEffects was handled wrong.
      </action>
      <action dev="luc" type="update" >
        removed serialization of some cached data in frames
      </action>
      <action dev="luc" type="fix" >
        fixed deserialization problems of frame singletons, they were not unique any more
      </action>
      <action dev="v&#233;ronique" type="add" >
        numerical propagation can now be done either using Cartesian parameters, circular
        parameters, equinoctial parameters, or Keplerian parameters (elliptical or hyperbolic)
        and using mean, eccentric or true position angles for the parameters where it is relevant.
        So there are now 10 possible configurations for state vector. This allows propagation
        of any kind of trajectories, including hyperbolic orbits used for interplanetary missions,
        or atmospheric re-entry trajectories
      </action>
      <action dev="v&#233;ronique" type="update" >
        completely revamped the partial derivatives matrices computation using the additional
        equations mechanism
      </action>
      <action dev="v&#233;ronique" type="add" >
        added a mechanism to integrate user-supplied additional equations alongside with
        orbital parameters during numerical propagation
      </action>
      <action dev="luc" type="update">
        use A. W. Odell and R. H. Gooding (1986) fast and robust solver for Kepler equation
      </action>
      <action dev="luc" type="add">
        keplerian and cartesian orbits now support hyperbolic orbits (i.e. eccentricity greater
        than 1, and in this case negative semi major axis by convention)
      </action>
      <action dev="luc" type="fix">
        fixed an error in LofOffset attitude mode: the computed attitude was reversed
        with respect to the specification
      </action>
      <action dev="luc" type="add">
        added an AttitudesSequence class which can handle several laws, only one of
        which being active at any time. The active law changes as switch events are
        triggered. This can be used for example to alternate between daylight attitude mode
        and eclipse attitude mode, or between normal observing mode and special modes
        for ground contact or maneuvers.
      </action>
      <action dev="pascal" type="fix" due-to="Bruno Revelin">
        fixed an error when crawling a classpath or a directory a zip file was found.
        This might lead to select an inappropriate data provider.
      </action>
    </release>
    <release version="5.0.3" date="2011-07-12"
             description="version 5.0.3 is a bug-fix release.">
      <action dev="luc" type="fix">
        Fixed a performance bug implying that some frames reloaded all EOP history files
        each time a transform was computed  (fixes bug #26).
      </action>
      <action dev="luc" type="fix">
        Fixed a parsing bug in IERS Rapid Data and Prediction files for dates between 2000 and 2009.
      </action>
    </release>
    <release version="5.0.2" date="2011-07-11"
             description="version 5.0.2 is an interim release of Orekit with support for IERS
                          Rapid Data and Prediction files.">
      <action dev="luc" type="update">
        Added support for IERS Rapid Data and Prediction files finals.all, finals.data and finals.daily,
        for both IAU-1980 and IAU-2000 and with both columns and XML formats.
      </action>
    </release>
    <release version="5.0.1" date="2011-04-15"
             description="version 5.0.1 is a minor release of Orekit without any functional changes.
             The differences with respect to 5.0 are only related to packaging and deployement to
             maven central. There are NO bug fixes and NO evolutions.">
      <action dev="luc" type="update">
        updated packaging to allow deployment to maven central.
      </action>
    </release>
    <release version="5.0" date="2010-05-06"
             description="version 5.0 is a major release of Orekit. It introduces several new
             features and bug fixes. Some slight incompatibilities with respect to previous
             versions have been introduced, but they should be easy to overcome to users. Users
             are strongly advised to upgrade to this version. The major points introduced in version
             5.0 are a very general PVCoordinatesProvider interface, a new shiftedBy method allowing
             many time-dependent instances (AbsoluteDate, Orbit, PVCoordinates, Attitude and SpacecraftState)
             to be slightly shifted in time using simple evolution models (keplerian for orbit, fixed
             angular rate for attitude, fixed translation for position/velocity), a redesign of the
             attitude interfaces and an experimental (read subject to change) numerical propagator
             able to compute jacobians of the state with respect to both initial state and force
             models parameters. Version 5.0 now depends on version 2.1 of Apache commons math.">
      <action dev="pascal" type="add">
        a new experimental numerical propagator has been added, in addition to computing
        the spacecraft state at target time, it also computes the partial derivatives of
        this state with respect to the initial state (one jacobian) and with respect to
        models parameters (another jacobian). The jacobians are integrated alongside with
        the state, using variational equations for better accuracy and numerical robustness.
        This will help further implementation of orbit determination or optimization
        algorithms. This code is still considered to be experimental as of 5.0 and the API
        could change in the future.
      </action>
      <action dev="luc" type="add">
        a new SpacecraftFrame class has been added, taking into account orbit and
        attitude thanks to an underlying propagator. This allows to see the spacecraft just
        as another known geometrical object automatically handled and connected to all
        other frames. For an instantaneous view, Transform instances can also be built
        directly by SpacecraftState instances.
      </action>
      <action dev="luc" type="add">
        frames can now be flagged as quasi-inertial or not; only quasi-inertial frames
        are suitable for defining orbits
      </action>
      <action dev="luc" type="add">
        the Topocentric frame now provides a way to retrieve the body shape on which the
        frame is defined
      </action>
      <action dev="pascal" type="update">
        changed the way Veis 1950 frame is constructed.
        Now, its parent is the PEF frame with no EOP corrections applied.
      </action>
      <action dev="luc" type="fix" due-to="John Pritchard">
        fixed a parameters inversion in Earth Orientation Parameters for IAU-1980 models.
        The error could introduce up to a few meters error in position during transformations
        between TEME and MEME
      </action>
      <action dev="luc" type="add" >
        factories have been introduced for handling all data formats. Their default configuration
        correspond to the legacy formats used in previous versions (IERS format for UTC-TAI, EOPC04
        and bulletins B for Earth Orientation Parameters, JPL format for celestial bodies ...).
        Users can now add support for their own formats if they want (for example if they prefer
        using bulletins A instead of EOPC04 and bulletins B, or if they have their own gravity
        field format ...). Consequences of these changes are that the SolarSystemBody and
        the PotentialReaderFactory classes have been deprecated (replaced by CelestialBodyFactory and
        GravityFieldFactory) and that TimeScalesFactory and FramesFactory have been extended. All these
        factories follow the same generic pattern.
      </action>
      <action dev="luc" type="fix" >
        improved thread safety (however, Orekit is still NOT completely thread-safe).
      </action>
      <action dev="luc" type="add" >
        the loaders for gravity fields now can optionally allow missing coefficients (they will be
        replaced by 0.0 except c[0][0] which will be replaced by 1.0).
      </action>
      <action dev="luc" type="fix" >
        the loader for gravity fields in the ICGEM format now support empty lines in the file
        (there is for example one blank line at the end of the file in the orekit-data zip archive).
      </action>
      <action dev="luc" type="add" >
        added support for the GRGS gravity field files formats.
      </action>
      <action dev="luc" type="add" >
        added a way to list the available satellite numbers in TLE files.
      </action>
      <action dev="luc" type="update" >
        improved TLE elements loading. Now TLE lines are loaded using the standard data loading
        mechanism (thus allowing loading from disk files, network, classpath ...), they can
        contain TLE for several objects in one file, and they may contain some non-TLE lines
        if desired.
      </action>
      <action dev="v&#233;ronique" type="add" >
        a new PVCoordinatesProvider interface has been created on top of several existing classes
        and interfaces (orbit propagator, celestial bodies, some moving frames ...). This is a
        major generalization that allows to use either satellites or celestial bodies in many
        algorithms (attitude pointing target, eclipses and field of view events ...)
      </action>
      <action dev="luc" type="fix" >
        improved numerical propagator efficiency when used from an outside loop: the initial
        state is automatically set to the last state at propagation end, thus allowing to
        restart from here without recomputing everything
      </action>
      <action dev="luc" type="add" >
        added a reset feature in all propagators, allowing to reuse an already configured
        propagator for several different orbits
      </action>
      <action dev="luc" type="fix" >
        fixed a mode handling error in NumericalPropagator: when a propagator was reused
        with a new mode setting, the previous step handlers were still used in addition to
        the new ones instead of replacing them
      </action>
      <action dev="luc" type="fix" >
        fixed an interpolation error for orbits crossing the -PI/+PI singularity between
        entries in the Ephemeris class
      </action>
      <action dev="luc" type="update" >
        KeplerianPropagator now preserve orbits types
      </action>
      <action dev="luc" type="add" >
        AbsoluteDate, Orbit, PVCoordinates, Attitude and SpacecraftState instances can now all
        be slightly shifted in time using simple evolution models (keplerian for orbit, fixed
        angular rate for attitude, fixed translation for position/velocity). This is not a
        replacement for proper propagation but is useful for known simple motions or small
        time shifts or when coarse accuracy is sufficient
      </action>
      <action dev="luc" type="fix" >
        changed AttitudeLaw.getState signature to use complete orbit. This is an incompatible
        change introduced to fix a major bug in spin computation for some attitude laws. The laws
        for which orientation depends on satellite velocity have a spin vector that depends on
        acceleration. This can be computed only if complete orbit is available. This change
        should be simple to handle from a users point of view, as the caller generally already
        has the orbit available and attitude laws implementations can retrieve all the former
        parameters (date, position/velocity, frame) directly from orbit.
      </action>
      <action dev="luc" type="fix" >
        fixed spin rate computation errors in almost all attitude modes
      </action>
      <action dev="luc" type="add" >
        added a new simple linear attitude mode: FixedRate
      </action>
      <action dev="luc" type="fix" >
        fixed an error in event detection: when two events were very close (for example a very
        short ground station visibility), the second one may be ignored despite the first one
        was detected.
      </action>
      <action dev="luc" type="fix" >
        fixed corner cases in event detection during orbit propagation, sometimes
        an already detected and handled event prevented the propagator to go further in time.
      </action>
      <action dev="luc" type="add" >
        added an EventShifter wrapper allowing to slightly shift raw events in time. This is useful
        for example to switch an attitude mode from solar pointing to something else a few minutes
        before eclipse entry and going back to solar pointing mode a few minutes after eclipse exit.
      </action>
      <action dev="pascal" type="add">
        added a new AlignmentDetector.
      </action>
      <action dev="pascal" type="add" >
        added a new EclipseDetector handling either umbra or penumbra entry and exit events.
      </action>
      <action dev="v&#233;ronique" type="add" >
        added new CircularFieldOfViewDetector and DihedralFieldOfViewDetector handling
        field of view entry and exit events for any type of target.
      </action>
      <action dev="luc" type="add" >
        added an experimental implementation of a BoxAndSolarArray spacecraft model considering a convex
        body (either parallelepipedic or defined by a set of facets) and a rotating solar array, for
        accurate modeling of surface forces with attitude. Beware that this class is still considered
        experimental, so use it with care!
      </action>
      <action dev="luc" type="update" >
        completely changed the RadiationSensitive and DragSensitive interfaces to be more comprehensive
        and handle properly lift and side force effects when used with non-symmetric spacecrafts/flux geometry
      </action>
      <action dev="luc" type="fix" due-to="Christelle Blandin">
        fixed denormalization of gravity field coefficients, the last coefficient
        was not initialized
      </action>
      <action dev="luc" type="add" >
        added a relative constructor and a getMomentum method to PVCoordinates
      </action>
      <action dev="luc" type="add">
        added a special implementation improving performances for the frequent case of identity transform
      </action>
      <action dev="luc" type="fix">
        fixed forgotten radians to degrees conversions for inclination and RAAN in CircularOrbit.toString()
      </action>
      <action dev="luc" type="add">
        added a Constants interface including a few useful physical constants.
      </action>
      <action dev="luc" type="add">
        added a way to build date components from week components (this can be used
        for scheduled operations with week-related periods)
      </action>
      <action dev="luc" type="add">
        added string parsing features for dates and times components supporting ISO-8601 formats
      </action>
      <action dev="luc" type="add">
        Orekit is now packaged as an OSGi bundle
      </action>
      <action dev="pascal" type="add">
        added some pieces of an UML model for the library (available in the source distribution)
      </action>
      <action dev="luc" type="update" >
        updated error message localization to be more consistent with Java exception. Now getMessage
        returns a non-localized message and only getLocalizedMessage returns a message localized for
        the platform default locale. A new getMessage(Locale) method has also been added to
        retrieve the message in any desired locale, not only the platform default one. The messages
        are also built and translated only when needed, so if an exception is triggered and
        never displayed, the message will never be built.
      </action>
    </release>
    <release version="4.1" date="2009-08-18"
             description="version 4.1 is an upgrade bringing some new features and fixing a
             few bugs. The equinox-based frames family with IAU1980 precession-nutation
             models that are still used by many legacy systems are now supported. This
             simplifies interoperability with legacy systems and helps migrating from this
             old frames family to the new CIO-based ones that is supported by orekit since its
             first versions. The data loading mechanism used to retrieve IERS data (Earth
             Orientation Parameters, UTC-TAI history) and JPL ephemerides is now also used
             to retrieve gravity potential files. This mechanism has also been vastly improved
             to support new use cases (loading from disk, from classpath, from network delegating
             loading to an external library ...). Another change is the addition of the TDB
             time scale. Some minor incompatibilities have been introduced but they are easy
             to solve for users, the explanations are provided in detailed changes report.">
      <action dev="aude" type="add" >
        added TDB time scale
      </action>
      <action dev="luc" type="update" >
        the RadiationSensitive and DragForce interfaces now have an
        additional SpacecraftState parameter in all their get methods.
        This allows to implement models that take into account solar
        arrays rotation. Note that this changes breaks compatibility
        for users that did add their own implementations, but it is
        simple to deal with (simply add one parameter in the signature
        and ignore it) so its was considered acceptable.
       </action>
      <action dev="luc" type="add" due-to="James Housden">
        added german localization for error messages
      </action>
      <action dev="luc" type="update">
        added a feature allowing all tests to clear the already built reference
        objects (frames, time scales, solar system bodies ...) between each tests,
        thus removing the need to launch tests in separate JVMS. This allows to
        launch all tests directly from eclipse, and this speeds up maven tests by
        a factor 4 at least
      </action>
      <action dev="luc" type="update">
        set up a custom ant build independent from the maven 2 build
      </action>
      <action dev="luc" type="update">
        changed all tests from Junit 3 to Junit 4
      </action>
      <action dev="thierry" type="fix">
        fixed accuracy of PEF frame
      </action>
      <action dev="luc" type="fix" due-to="Aude Privat">
        fixed configuration problems on Windows systems
      </action>
      <action dev="luc" type="fix" due-to="Sébastien Herbinière">
        fixed a reversed sign in solar radiation pressure
      </action>
      <action dev="pascal" type="update" >
        Orekit supports the two different naming patterns for bulletins B provided by IERS
        on http://www.iers.org/ and http://hpiers.obspm.fr/eop-pc/.
      </action>
      <action dev="luc" type="update" >
        the predefined times scales (TAI, UTC ...) are now built using a factory. The various
        XXXScale.getInstance() methods defined in each predefined time scales classes
        are still available, but have been deprecated and will be removed in the future,
        they are replaced by TimeScalesFactory.getXXX().
      </action>
      <action dev="pascal" type="update" >
        the Frame class was split into a FramesFactory class, dealing with the predefined
        reference frames, and a Frame class for the creation of new frames and the navigation
        through any frames tree. The Frame.getXXX() methods for the predefined reference
        frames are still available, but have been deprecated and will be removed in the future,
        they are replaced by FramesFactory.getXXX().
      </action>
      <action dev="pascal" type="add" >
        3 new predefined reference frames have been added in Orekit : MEME, TEME and PEF. They
        implement the classical paradigm of equinox-based transformations including the IAU-76
        precession model, the IAU-80 nutation model and the IAU-82 sidereal time model, with
        the capability to apply the nutation corrections provided by IERS through the EOP data
        files for better agreement with the IAU 2000 precession-nutation model.
      </action>
      <action dev="luc" type="update" >
        the ChronologicalComparator class is not a singleton anymore, this didn't really make sense
      </action>
      <action dev="luc" type="fix" >
        fixed a state reset error: orbital state changed by event detectors like
        ImpulseManeuver were overwritten by other event detectors
      </action>
      <action dev="luc" type="fix" >
        fixed stop date of abstract propagators (Keplerian and Eckstein-Heschler). They used to
        stop at the first event after target date when an event detector was set up, instead of
        stopping at the target date
      </action>
      <action dev="luc" type="fix" >
        the gravity coefficients for solar system bodies are now extracted from JPL files headers
      </action>
      <action dev="luc" type="update" >
        the eventOccurred method in EventDetector interface and its various implementations
        has an additional parameter specifying if the switching function increases or
        decreases at event time. This allows simpler events identification has many switching
        functions have two switches (start/end, raising/setting, entry/exit ...). Note that
        this changes breaks compatibility for users that did implement their own events, but
        it is simple to deal with (simply add one parameter in the signature and ignore it)
        so its was considered acceptable.
      </action>
      <action dev="luc" type="fix" due-to="Christophe Pipo">
        fixed an error occurring when DE406 JPL ephemerides were loaded before DE405 ones
      </action>
      <action dev="luc" type="fix" due-to="Sébastien Herbinière">
        fixed an error in EGM potential file loader
      </action>
      <action dev="luc" type="update">
        trigger exceptions when no data can be loaded
      </action>
      <action dev="luc" type="update">
        remove predefined leap seconds, they are not useful anymore since other
        parts of the library do need configuration data (solar system bodies) and
        since data configuration has been vastly improved
      </action>
      <action dev="luc" type="add" >
        added support for the ICGEM format for gravity fields
      </action>
      <action dev="luc" type="update" >
        load gravity potential data using the same mechanism already used for Earth
        Orientation Parameters, UTC-TAI history and JPL ephemerides files
      </action>
      <action dev="luc" type="add" due-to="quinput and Kai Ruhl">
        re-activated a way to load data from the classpath using a
        data provider plugin.
      </action>
      <action dev="luc" type="add">
        added a way to load data directly from network (either
        locally or through a proxy server) using a data provider plugin.
      </action>
      <action dev="luc" type="add">
        added a small plugin-like mechanism to delegate data loading to a
        user-provided mechanism, thus enabling smooth integration in existing
        systems.
      </action>
      <action dev="luc" type="update">
        updated to latest version of commons-math.
      </action>
      <action dev="luc" type="add" due-to="Silvia Ríos Bergantiños">
        added galician localization for error messages.
      </action>
      <action dev="luc" type="fix" due-to="Guylaine Prat">
        improved javadoc comments in orbit classes.
      </action>
      <action dev="pascal" type="add">
        tidal corrections are now available for ITRF and TIRF frames. Both frames are
        provided in two versions, the standard one with tidal corrections and a stripped
        down one without tidal corrections. A cache/interpolation mechanism is used to
        keep the computation cost of tidal correction to a minimum. With this mechanism,
        the penalty to use tidal correction is slightly above 20% in run time for a
        transformation between GCRF and ITRF. A raw implementation without this mechanism
        would lead to a 550% penalty, or even a 1100% penalty if TIRF and ITRF parts were
        computed independently.
      </action>
    </release>
    <release version="4.0" date="2008-10-13"
             description="major upgrade with new features (GCRF and ITRF2005 frames, DE 405
             and DE 406 ephemerides support, improved and greatly simplified date/time support,
             vastly improved data configuration with zip files support, new tutorials, improved
             performances, more tests and all identified bugs fixed, new translation files for
             italian, spanish and norse.">
      <action dev="pascal" type="fix">
        The ephemeris produced by numerical propagator now checks date validity in
        propagate method.
      </action>
      <action dev="luc" type="fix">
        The EME2000/J2000 frame was slightly mis-oriented (about 20 milli arcseconds).
        It really was the GCRF frame. This has been fixed and now both the GCRF and
        the EME2000/J2000 are available.
      </action>
      <action dev="luc" type="fix">
        Dates in UTC within leap seconds are now displayed correctly (i.e. a 61st
        second is added to the minute).
      </action>
      <action dev="luc" type="fix" due-to="quinput">
        Fixed an overflow error in AbsoluteDate that generated an exception when any
        attempts was made to print dates far away like AbsoluteDate.JULIAN_EPOCH or
        AbsoluteDate.MODIFIED_JULIAN_EPOCH.
      </action>
      <action dev="luc" type="fix">
        Changed test configuration to always use a new JVM for each test. This prevents
        some false positive to be generated.
      </action>
      <action dev="luc" type="update">
        The GeodeticPoint constructor arguments has been reordered to reflect more
        traditional usage, latitude coming before longitude.
      </action>
      <action dev="luc" type="update">
        The low accuracy Sun model based on Newcomb theory and the Moon model based
        on Brown theory have been withdrawn as they are superseded by the support of JPL
        DE 405 binary ephemerides files.
      </action>
      <action dev="luc" type="update">
        The ThirdBody abstract class has been removed and its specific method
        getMu has been moved up into CelestialBody interface and
        renamed getGM.
      </action>
      <action dev="luc" type="update">
        Improved external data configuration. The java property is now called
        orekit.data.path and is a colon or semicolon separated path containing
        directories or zip archives, themselves containing embedded directories
        or zip archives and data files. This allows easy roll-out of system-wide
        configuration data that individual users can override by prepending their
        own data trees in front of the path. This also allows simple configuration
        since many data files can be stored in easy to handle zip archives.
      </action>
      <action dev="luc" type="update">
        Renamed the iers package into data, as it is not IERS specific anymore. Some
        classes where also moved out of the package and into the frame and time
        package and their visibility reduced to package only. This improves decoupling
        and reduces clutter on users by limiting the number of visible classes.
      </action>
      <action dev="luc" type="update">
        The performance of IAU-2000 precession-nutation model computation has been
        tremendously improved, using a combined caching and interpolation approach. The
        simplified model (which was quite inaccurate in version 3.1) has therefore been
        removed as it was not needed anymore.
      </action>
      <action dev="luc" type="update">
        The ITRF 2005 frame is now supported instead of the older ITRF 2000 frame. The
        Earth Orientation Parameters data handling classes have been updated to match
        this change and read the new file format provided by IERS.
      </action>
      <action dev="luc" type="update">
        The J2000 frame has been renamed as EME2000 as this name seems to be more
        widely accepted and reduces confusion with the J2000.0 epoch. The
        Frame.getJ2000() method is still available, but has been deprecated
        and will be removed in the future.
      </action>
      <action dev="luc" type="update">
        Changed TimeScale from base abstract class to interface only.
      </action>
      <action dev="luc" type="update">
        Renamed some classes for better understanding: ChunkedDate is now DateComponents,
        ChunkedTime is now TimeComponents, ChunksPair is now DateTimeComponents. The
        getChunks method from AbsoluteDate as also been renamed into getComponents accordingly.
      </action>
      <action dev="pascal" type="add">
        Added new tutorials.
      </action>
      <action dev="luc" type="add">
        Added predefined local orbital frames: the (t, n, w) frame aligned with velocity
        and the (q, s, w) frame aligned with position.
      </action>
      <action dev="luc" type="add">
        Added a predefined detector for altitude crossing events.
      </action>
      <action dev="luc" type="add">
        Added methods to get zenith, nadir, north, south, east and west direction for
        any GeodeticPoint.
      </action>
      <action dev="luc" type="add" due-to="Silvia Ríos Bergantiños">
        Added spanish localization for error messages.
      </action>
      <action dev="luc" type="add" due-to="Espen Bjørntvedt">
        Added norse localization for error messages.
      </action>
      <action dev="luc" type="add" due-to="Francesco Coccoluto">
        Added italian localization for error messages.
      </action>
      <action dev="luc" type="add" due-to="Derek Surka">
        Added support for mean motion first and second derivatives fields in TLE.
      </action>
      <action dev="luc" type="add" >
        Added a way to rebuild the two lines of TLE instances.
      </action>
      <action dev="luc" type="add" due-to="Derek Surka">
        Added constructor from already parsed elements for TLE.
      </action>
      <action dev="luc" type="add">
        Added a method to retrieve a body-centered inertial frame to the
        CelestialBody interface. As a consequence, thirteen new frames are
        predefined: Sun, Moon, planets and barycenters provided by JPL binary
        ephemerides.
      </action>
      <action dev="luc" type="add">
        Support for the JPL DE 405 and DE 406 binary ephemerides files has been added
        and a factory class SolarSystemBody uses these files to provide implementations
        of the CelestialBody interface for Sun, Moon, the eight solar system
        planets,the Pluto dwarf planet as well as the solar system barycenter and Earth-Moon
        barycenter points.
      </action>
      <action dev="luc" type="add">
        The CelestialBody interface now provides velocity as well as position.
      </action>
      <action dev="luc" type="add">
        A getCalls() method has been added to the NumericalPropagator class to count the
        number of calls to the differential equations computation method. This helps
        tuning the underlying integrator settings in order to improve performances.
      </action>
      <action dev="luc" type="add">
        A lot more classes and interfaces are now serializable, to help users embed
        instance in their own serializable classes.
      </action>
      <action dev="luc" type="add">
        Added predefined leap seconds to allow proper turn-key use of the library
        even without an already configured environment. All known leap seconds at
        time of writing (2008) are predefined, from 1972-01-01 to 2009-01-01 (the
        last one has been announced in Bulletin C 36 on 2008-07-04 and is not yet
        present in the UTC-TAI.history published file)
      </action>
      <action dev="luc" type="add">
        Improved user-friendliness of the time-scales by changing methods parameters
        types to more easily understandable ones.
      </action>
      <action dev="luc" type="add">
        Improved user-friendliness of the AbsoluteDate class by adding several
        new constructors and methods for common cases. It is in particular now possible
        to use offsets within a time scale, for example to build a date given as a
        fractional number of days since a reference date in UTC, explicitly ignoring
        intermediate leap seconds.
      </action>
      <action dev="luc" type="add">
        Improved the class handling date/time components: added a constructor to allow building
        from an offset with respect to a reference epoch, implemented Comparable interface and
        added equals and hashCode methods.
      </action>
      <action dev="luc" type="add">
        Improved the class handling date components: added a constructor to allow building
        from any reference epoch, not only J2000.0 (thus simplifying use of modified julian day),
        added getMJD() method, added several constants JULIAN_EPOCH, MODIFIED_JULIAN_EPOCH,
        FIFTIES_EPOCH, GPS_EPOCH, J2000_EPOCH and JAVA_EPOCH.
      </action>
      <action dev="luc" type="add">
        Added a new time scale: GPSScale.
      </action>
      <action dev="luc" type="add">
        Added the changes page to the generated site.
      </action>
    </release>
    <release version="3.1" date="2008-07-16"
             description="This release is the first public release of Orekit."/>
  </body>
</document><|MERGE_RESOLUTION|>--- conflicted
+++ resolved
@@ -20,7 +20,6 @@
     <title>Orekit Changes</title>
   </properties>
   <body>
-<<<<<<< HEAD
     <release version="13.0" date="TBD" description="TBD">
         <action dev="luc" type="add" issue="707">
             Properly parse dates during the 1961 leap that was 1.422818s long.
@@ -80,8 +79,6 @@
       </action>
     </release>
     <release version="12.2" date="TBD" description="TBD">
-=======
-    <release version="12.2" date="TBD" description="TBD">
       <action dev="serrof" type="add" issue="1516">
         Add scales for defect in indirect shooting.
       </action>
@@ -112,40 +109,30 @@
       <action dev="serrof" type="add" issue="1483">
         Add constructor with dV error in adaptive step integrator builder.
       </action>
->>>>>>> 7cdd0e25
-      <action dev="serrof" type="add" issue="1482">
+       <action dev="serrof" type="add" issue="1482">
         Add adjoint dynamics for single absolute attraction.
       </action>
       <action dev="serrof" type="add" issue="1481">
         Add non-orbit build in (Field)IntegratorBuilder.
       </action>
-<<<<<<< HEAD
+      <action dev="serrof" type="add" issue="1479">
+        Add (Field)EventDetectionSettings class.
+      </action>
       <action dev="luc" type="fix" issue="1478">
         Added AlignedAndConstrained attitude mode.
       </action>
-=======
-      <action dev="serrof" type="add" issue="1479">
-        Add (Field)EventDetectionSettings class.
-      </action>
-      <action dev="luc" type="fix" issue="1478">
-        Added AlignedAndConstrained attitude mode.
-      </action>
       <action dev="serrof" type="add" issue="1477">
         Add adjoint dynamics for inertial force.
       </action>
->>>>>>> 7cdd0e25
       <action dev="luc" type="fix" issue="1475">
         Added getOneLetterCode and getTwoLettersCode to TimeSystem.
       </action>
       <action dev="luc" type="fix" issue="1473">
         Protected AmbiguityCache against concurrent modifications.
       </action>
-<<<<<<< HEAD
-=======
       <action dev="serrof" type="add" issue="1472">
         Add indirect single shooting method for fixed time fixed boundaries with Cartesian coordinates.
       </action>
->>>>>>> 7cdd0e25
       <action dev="serrof" type="add" issue="1471">
         Add bounded energy cost for Cartesian adjoint dynamics.
       </action>
@@ -158,13 +145,10 @@
       <action dev="serrof" type="add" issue="1466">
         Add unbounded energy cost for Cartesian adjoint dynamics.
       </action>
-<<<<<<< HEAD
-=======
       <action dev="serrof" type="add" issue="1464">
         Add analytical solar ephemerides.
       </action>
->>>>>>> 7cdd0e25
-      <action dev="serrof" type="add" issue="1457">
+       <action dev="serrof" type="add" issue="1457">
         Add indirect control package with Cartesian adjoint dynamics for Keplerian motion.
       </action>
       <action dev="bryan" type="update" issue="1378">
@@ -173,13 +157,6 @@
       <action dev="bryan" type="update" issue="1390">
         J2-squared model can now implement their own short period model.
       </action>
-<<<<<<< HEAD
-      <action dev="rafa" type="add" issue="1368">
-        Added a parser for gravity models in SHA format.
-      </action>
-    </release>
-    <release version="12.1.3" date="TBD" description="TBD">
-=======
       <action dev="vincent" type="add" issue="1387">
         Added getter for switches in AttitudesSequence.
       </action>
@@ -202,7 +179,6 @@
       <action dev="serrof" type="fix" issue="1501">
         Pass Status in UKF theoretical measurement.
       </action>
->>>>>>> 7cdd0e25
       <action dev="luc" type="fix" issue="1499">
         Fixed mixed up frames in inter-satellites measurements.
       </action>
