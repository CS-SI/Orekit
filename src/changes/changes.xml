--- conflicted
+++ resolved
@@ -21,11 +21,6 @@
   </properties>
   <body>
     <release version="13.0" date="TBD" description="TBD">
-<<<<<<< HEAD
-        <action dev="luc" type="add" issue="1591">
-            Added ITU-R P.834 tropospheric model
-            (including path delay, weather parameters and mapping function).
-=======
         <action dev="serrof" type="add" issue="1602">
             Make AttitudeProvider inherit from ParametersDriversProvider.
         </action>
@@ -37,13 +32,16 @@
         </action>
         <action dev="serrof" type="update" issue="1598">
             Uniform naming of DEFAULT_MAX_CHECK in event detectors.
->>>>>>> 012b2989
         </action>
         <action dev="luc" type="update" issue="1595">
             Added getDayOfYear to {Field}AbsoluteDate.
         </action>
         <action dev="serrof" type="add" issue="1593">
             Add custom eclipse detection settings in AbstractRadiationForceModel and inheritors.
+        </action>
+        <action dev="luc" type="add" issue="1591">
+            Added ITU-R P.834 tropospheric model
+            (including path delay, weather parameters and mapping function).
         </action>
         <action dev="luc" type="update" issue="1590">
             Renamed EarthITU453AtmosphereRefraction into EarthITU834AtmosphereRefraction.
