--- conflicted
+++ resolved
@@ -21,13 +21,11 @@
   </properties>
   <body>
     <release version="13.1" date="TBD" description="TBD">
-<<<<<<< HEAD
         <action dev="luc" type="fix" issue="1771">
             Fixed failing tests on Windows.
-=======
+        </action>
         <action dev="serrof" type="update" issue="1770">
             Add model parameters Jacobian update from dynamics switches.
->>>>>>> 7e8b28c6
         </action>
         <action dev="luc" type="fix" issue="1769">
             Fixed use of wrong class loader.
