--- conflicted
+++ resolved
@@ -20,7 +20,6 @@
     <title>Orekit Changes</title>
   </properties>
   <body>
-<<<<<<< HEAD
     <release version="12.0" date="TBD" description="TBD">
       <action dev="bryan" type="update" issue="1008">
         Removed OrbitDeterminationPropagatorBuilder class.
@@ -84,7 +83,6 @@
         Added ability to consider LOFType as pseudo-inertial frame.
       </action>
 	</release>
-=======
     <release version="11.3.1" date="2022-12-24"
              description="Version 11.3.1 is a patch release of Orekit.
              It fixes an issue related to the parsing of dates in the Rinex navigation files.
@@ -103,7 +101,6 @@
         Improved documentation of StateCovariance class.
       </action>
     </release>
->>>>>>> 6d1ba9ba
     <release version="11.3" date="2022-10-25"
              description="Version 11.3 is a minor release of Orekit.
              It includes both new features and bug fixes. New features introduced in 11.3 are:
