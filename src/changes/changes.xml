<?xml version="1.0" encoding="UTF-8" ?>
<!-- Copyright 2002-2021 CS GROUP
  Licensed to CS GROUP (CS) under one or more
  contributor license agreements.  See the NOTICE file distributed with
  this work for additional information regarding copyright ownership.
  CS licenses this file to You under the Apache License, Version 2.0
  (the "License"); you may not use this file except in compliance with
  the License.  You may obtain a copy of the License at

    http://www.apache.org/licenses/LICENSE-2.0

  Unless required by applicable law or agreed to in writing, software
  distributed under the License is distributed on an "AS IS" BASIS,
  WITHOUT WARRANTIES OR CONDITIONS OF ANY KIND, either express or implied.
  See the License for the specific language governing permissions and
  limitations under the License.
-->
<document>
  <properties>
    <title>Orekit Changes</title>
  </properties>
  <body>
    <release version="11.0" date="TBD" description="TBD">
<<<<<<< HEAD
      <action dev="maxime" type="fix" issue="829">
        Fixed DataSourceTest.testFileName for Windows users.
=======
      <action dev="bryan" type="fix" issue="818">
        Use observed solar flux instead of adjusted in DTM2000 model.
      </action>
      <action dev="evan" type="fix" issue="798">
        Allow DSST event detection when propagating backwards.
      </action>
      <action dev="bryan" type="fix" issue="717" due-to="evan">
        Fixed DSST orbit determination when propagating backwards.
      </action>
      <action dev="evan" type="remove" issue="586">
        Remove InertialProvider.EME2000_ALIGNED, Propagator.DEFAULT_LAW. Use
        InertialProvider.of(Frame).
      </action>
      <action dev="evan" type="update" issue="586">
        Change default attitude provider to be aligned with propagation frame for all
        analytic propagators and GLONASS propagator. Backward incompatible.
      </action>
      <action dev="evan" type="update" issue="586">
        Improve performance of IntertialProvider(Frame)
      </action>
      <action dev="anne-laure" type="update" issue="797">
        Add information if a detector failed during propagation
>>>>>>> 142d7486
      </action>
      <action dev="bryan" type="fix" issue="788" due-to="luc">
        Fixed missing call to setMuCreated() in OemParser.
      </action>
      <action dev="evan" type="update" issue="618">
        Fix supportedNames matching in ClasspathCrawler. Backwards incompatible.
      </action>
      <action dev="bryan" type="fix" issue="828">
        Fixed missing file types in SP3Parser.
      </action>
      <action dev="bryan" type="fix" issue="827">
        Fixed time system used in SP3 files.
      </action>
      <action dev="evan" type="fix" issue="685">
        Fix AnalyticalPropagator RESET_STATE when new state is null.
      </action>
      <action dev="bryan" type="fix" issue="803">
        Fixed parsing of clock values in SP3 files.
      </action>
      <action dev="bryan" type="fix" issue="820">
        TLE Jacobians are now calculated in cartesian elements.
      </action>
      <action dev="evan" type="update" issue="825">
        Improve exception messages with two AbsoluteDates by including duration between
        them.
      </action>
      <action dev="evan" type="update" issue="637" due-to="Piotr">
        Add trailing "Z" to AbsoluteDate.toString() to indicate UTC.
        Backwards incompatible.
      </action>
      <action dev="evan" type="update" issue="825">
        In AbsoluteDate.toString() fallback to TAI when no leap seconds are loaded.
      </action>
      <action dev="evan" type="update" issue="591">
        Fix TimeComponents.toString(): correct ISO 8601 with UTC offset, rounding issues.
        Backwards incompatible.
      </action>
      <action dev="evan" type="update" issue="590">
        Fix DateTimeComponents.toString(): correct ISO 8601, leap second, rounding issues.
        Backwards incompatible.
      </action>
      <action dev="evan" type="update" issue="637" due-to="Piotr">
        Fix AbsoluteDate.toString(timeZone) and toString(minutesFromUtc) to include the
        UTC offset when it is zero.
      </action>
      <action dev="evan" type="add">
        Add DateTimeComponents.toString(...) method with correct rounding for user
        specified precision.
      </action>
      <action dev="bryan" type="update" issue="626">
        Used a separate Comparator for sorting integer least square solutions.
      </action>
      <action dev="bryan" type="update" issue="799">
        Used the field-specific value of π.
      </action>
      <action dev="evan" type="update" issue="830" due-to="skyrex">
        Remove step size limitations in analytic propagators. Backwards incompatible.
      </action>
      <action dev="evan" type="fix">
        Fix part of step passed to the step handler twice in analytic propagators with
        event handlers.
      </action>
      <action dev="bryan" type="fix" issue="795" due-to="guylaine">
        Fixed output of NRLMSISE00 for altitude at 32.5 km.
      </action>
      <action dev="luc" type="add" issue="821">
        Added support for CCSDS TDM V2.0.
      </action>
      <action dev="luc" type="add" issue="819">
        Allow data filtering upon loading to be used for explicit loading by applications.
      </action>
      <action dev="julie" type="add" issue="745">
        Added sequential batch least squares estimator.
      </action>
      <action dev="luc" type="add" issue="814" due-to="Valerian">
        Fixed additional states handling in ephemeris generated by analytical propagator.
      </action>
      <action dev="luc" type="add" issue="809">
        Dropped master/slave/ephemeris generation propagation modes, replaced by a
        versatile step handler multiplexer fulfilling all these needs
        simultaneously during a single propagation run
      </action>
      <action dev="luc" type="add" issue="812">
        Dropped master/slave terminology in turn-around and inter-satellite measurements.
      </action>
      <action dev="luc" type="add" issue="813">
        Fixed derivatives with respect to secondary station in turn-around modifiers.
      </action>
      <action dev="luc" type="add" issue="811">
        Allow on-the-fly add/remove/clean for step handlers.
      </action>
      <action dev="luc" type="add" issue="810">
        Merged multiplexers for fixed steps and variable steps.
      </action>
      <action dev="luc" type="fix" issue="808">
        Moved isLast argument in step handler handleStep method to a separate method.
      </action>
      <action dev="luc" type="fix" issue="807">
        Fixed scheduling between calls to step handlers and events handlers.
      </action>
      <action dev="luc" type="fix" issue="806">
        Added restrictStep method to FieldOrekitStepInterpolator interface.
      </action>
      <action dev="bryan" type="fix" issue="801">
        Added getter for meteorological data used in CRD data block.
      </action>
      <action dev="bryan" type="fix" issue="796">
        Fixed writing of line H2 in CPF file header.
      </action>
      <action dev="thomas" type="fix" issue="702">
        Added possibility to take in account several bodies while computing SRP perturbation.
      </action>
      <action dev="bryan" type="update" issue="793">
        Updated SP3File visibility to public.
      </action>
      <action dev="bryan" type="update" issue="784">
        Updated architecture of GNSS orbit propagators.
      </action>
      <action dev="bryan" type="update" issue="782">
        Updated error message of Orekit internal error exception.
      </action>
      <action dev="luc" type="add">
        Added support for reading and writing CCSDS NDM composite messages.
      </action>
      <action dev="afossa" type="fix" issue="781">
        Fixed parsing in buildLine2() method of FieldTLE.
      </action>
      <action dev="luc" type="fix" issue="776">
        Fixed associativity in units parsing.
      </action>
      <action dev="bryan" type="update" issue="773">
        TimeStampedFieldAngularCoordinates now implements FieldTimeStamped.
      </action>
      <action dev="bryan" type="update" issue="774">
        TimeStampedFieldPVCoordinates now implements FieldTimeStamped.
      </action>
      <action dev="nfialton" type="fix" issue="775">
        Fixed NullPointerException in FieldSpacecraftState when orbit is not defined.
      </action>
      <action dev="bryan" type="add" issue="763">
        Added support for RTCM ephemeris messages.
      </action>
      <action dev="bryan" type="add" issue="769">
        Added ionospheric model based on IM201 SSR message.
      </action>
      <action dev="bryan" type="add" issue="763">
        Added support for Ntrip protocol.
      </action>
      <action dev="bryan" type="add" issue="763">
        Added support for IGS SSR messages.
      </action>
      <action dev="afossa" type="fix" issue="772">
        Fixed computation of velocity derivative in FieldNumericalPropagator.Main.addKeplerContribution()
        with superGetOrbitType() == null.
      </action>
      <action dev="luc" type="add" >
        Added AccurateFormatter to output double numbers and dates
        with adaptive number of digits, preserving one ULP accuracy.
      </action>
      <action dev="luc" type="add" >
        Added a units converter.
      </action>
      <action dev="luc" type="update" >
        INCOMPATIBLE CHANGE! Now observations parsed from TDM files are in SI units.
      </action>
      <action dev="luc" type="update" issue="768">
        Allow parsing several variations of ITRF specifications (like itrf-97, ITRF2000, ITRF_2014…).
      </action>
      <action dev="luc" type="add" >
        Added a time scale for drifting on-board clocks.
      </action>
      <action dev="bryan" type="add" issue="523">
        Added support for RINEX 3.X navigation files.
      </action>
      <action dev="bryan" type="update" issue="691">
        Improved consistency between getParametersDrivers() method signatures.
      </action>
      <action dev="andrewsgoetz" type="add" issue="764">
        Added new method to UTCScale which exposes the raw UTC-TAI offset data.
      </action>
      <action dev="bryan" type="fix" issue="670">
        Fixed call to ForceModel.init() in AbstractGaussianContribution class.
      </action>
   	  <action dev="thomas" type="add" issue="712">
      	Added IGS clock file support.
      </action>
      <action dev="bryan" type="update" issue="650">
        Methods computeMeanState() and computeOsculatingState()
        of FieldDSSTPropagator are now statics.
      </action>
      <action dev="bryan" type="update" issue="762">
        TabulatelofOffset now implements BoundedAttitudeProvider.
      </action>
      <action dev="luc" type="update" issue="761">
        TabulateProvider now implements BoundedAttitudeProvider.
      </action>
      <action dev="luc" type="fix" issue="760">
        Fixed reference frame in tabulated attitude provider.
      </action>
      <action dev="luc" type="update" >
      	Renamed SINEXLoader into SinexLoader.
      </action>
      <action dev="luc" type="update" >
        Use DataSource in RinexLoader and SinexLoader.
      </action>
      <action dev="luc" type="update" >
        Renamed NamedData into DataSource.
      </action>
      <action dev="luc" type="add" issue="474">
        Added support for CCSDS ODM V3, with the new
        Orbit Comprehensive Message format.
      </action>
      <action dev="luc" type="update">
        Overhauled generic Ephemeris and AttitudeEphemeris writing.
      </action>
      <action dev="luc" type="update">
        Overhauled CCSDS messages handling, both parsing and writing.
      </action>
      <action dev="amir" type="fix" issue="746">
        Fixed combination of measurements using GNSS phase measurements.
      </action>
      <action dev="bryan" type="add" issue="756">
        Added new method signature in IodGooding using AngularRaDec measurement.
      </action>
      <action dev="thomas" type="fix" issue="688">
        Fixed ignored fields from TLE template in TLEPropagatorBuilder.
      </action>
      <action dev="thomas" type="fix" issue="372">
        Added TLE generation.
      </action>
      <action dev="bryan" type="fix" issue="624">
        Allowed dynamic station coordinates when calculating tropospheric delay.
      </action>
      <action dev="bryan" type="update" issue="755">
        Modified IodGooding constructor to be consistent with other IOD methods.
      </action>
      <action dev="bryan" type="add" issue="753">
        Added new method signature in IodLaplace using AngularRaDec measurement.
      </action>
      <action dev="bryan" type="add" issue="752">
        Added new method signature in IodLambert using Position measurement.
      </action>
      <action dev="bryan" type="add" issue="751">
        Added new method signature in IodGibbs using Position measurement.
      </action>
      <action dev="luc" type="fix" issue="749">
        Allow building PVCoordinates and AngularCoordinates (as well as their Field,
        Absolute and TimeStamped variations) to be build from UnivariateDerivative1
        and UnivariateDerivative2 in addition to DerivativeStructure.
      </action>
      <action dev="bryan" type="fix" issue="736">
        Fixed NullPointerException in DSSTTesseral Hansen object.
      </action>
      <action dev="bryan" type="update" issue="601">
      	Changed getPVInPZ90() method to private.
      </action>
      <action dev="bryan" type="fix" issue="744">
      	Fixed calculation of CR3BP constants.
      </action>
      <action dev="bryan" type="update" issue="743">
      	Updated JUnit version to 4.13.1.
      </action>
    </release>
    <release version="10.3.1" date="2021-06-16"
             description="Version 10.3.1 is a patch release of Orekit.
             It fixes one critical bug that could cause potential infinite loops in tesselation
             in very rare cases due to numerical noise.">
      <action dev="luc" type="fix" issue="792">
        Fixed potential infinite loops in tesselation in very rare cases due to numerical noise.
      </action>
    </release>
    <release version="10.3" date="2020-12-21"
             description="Version 10.3 is a minor release of Orekit.
             It includes both new features and bug fixes. New features introduced
             in 10.3 are: relativistic clock correction for range, phase, and range rate
             measurements, piece wise models for empirical forces, one-way GNSS code
             and phase measurements, support for laser ranging data (both CPF and
             CRD formats), Lense-Thirring and De Sitter relativistic corrections to
             satellite acceleration, support for AGI leap second files, new interfaces
             for attitude ephemeris files, Knocke model for Earth's albedo and infrared,
             as well as several other new features. This release includes an important
             fix in DSST orbit determination allowing to used short period Jacobian
             during state transition matrix calculation. It also fixes issues in Kalman
             orbit determination and CCSDS ADM format. See the list below for a full
             description of the changes.">
      <action dev="bryan" type="update" issue="741">
        Updated Hipparchus version to 1.8 and updated code with new functionalities.
      </action>
   	  <action dev="bryan" type="add" issue="740">
      	Added aggregator for bounded attitude providers.
      </action>
   	  <action dev="thomas" type="add" issue="8">
        Added Knocke's Earth rediffused radiation pressure force model.
      </action>
   	  <action dev="bryan" type="add" issue="739">
      	Allowed initialization of attitude provider from attitude segment.
      </action>
      <action dev="raphael" type="add" issue="705">
        Allowed writing an AEM file from a list of SpacecraftStates.
      </action>
      <action dev="luc" type="add" issue="738">
        Added user-defined max iteration and convergence criterion in SecularAndHarmonic.
      </action>
      <action dev="luc" type="add" issue="737">
        Added loading of AGI LeapSecond.dat files.
      </action>
      <action dev="raphael" type="add" issue="686">
        Allowed user-defined format for ephemeris data lines in
        StreamingAemWriter, AEMWriter, StreamingOemWriter and OEMWriter.
      </action>
   	  <action dev="bryan" type="fix" issue="683">
      	Updated building instructions.
      </action>
   	  <action dev="bryan" type="add" issue="734">
      	Added getters for phase measurement ambiguity driver.
      </action>
   	  <action dev="bryan" type="fix" issue="696">
      	Allowed to configure initial covariance for measurements in Kalman Filter.
      </action>
      <action dev="thomas, bryan" type="add" issue="709">
        Added clock drift contribution to range rate measurements.
      </action>
   	  <action dev="bryan" type="fix" issue="687">
      	Fixed Javadoc of ElevationMask.
      </action>
      <action dev="raphael" type="fix" issue="711">
        Allowed definition of a default interpolation degree in both AEMParser and OEMParser.
      </action>
      <action dev="bryan" type="add" issue="733">
        Added Lense-Thirring and De Sitter relativistic effects.
      </action>
      <action dev="melanisti" type="fix" issue="725">
        Fixed missing measurement parameter in InterSatellitesRange measurement.
      </action>
      <action dev="bryan" type="add" issue="732">
        Added documentation for checkstyle configuration.
      </action>
   	  <action dev="thomas" type="fix" issue="730">
      	Removed useless loop over an empty list
      </action>
      <action dev="luc" type="fix" issue="731">
        Fixed parsing of some ICGEM gravity fields files.
      </action>
      <action dev="raphael" type="fix" issue="720">
      	Added support for measurements parameters in UnivariateProcessNoise
      </action>
      <action dev="luc" type="fix" issue="729">
        Fixed wrong handling of RESET-STATE in analytical propagators.
      </action>
      <action dev="luc" type="add" issue="728">
        Allow creating a node detector without an orbit.
      </action>
      <action dev="bryan" type="add" issue="671">
        Added support for laser ranging file formats.
      </action>
      <action dev="clement" type="fix" issue="724">
        Remove range checks in TLE constructor.
      </action>
      <action dev="bryan" type="fix" issue="723">
        Allowed AEM and OEM writers to write header comments.
      </action>
      <action dev="bryan" type="add" issue="719">
        Added one-way GNSS range and phase measurements for LEO satellite
        orbit determination applications.
      </action>
      <action dev="bryan" type="add" issue="716">
        Added piecewise empirical force model.
      </action>
      <action dev="bryan" type="add" >
        Considered a new implementation for empirical forces, to allow piecewise model.
      </action>
      <action dev="bryan" type="add" issue="703">
        Added inter-satellites phase measurement.
      </action>
      <action dev="bryan" type="fix" issue="695">
        Considered covariance matrix from Position measurement in Kalman estimator.
      </action>
      <action dev="bryan" type="fix" issue="718">
        Fixed orbital state used for short periodic Jacobian computation.
      </action>
      <action dev="bryan" type="add" issue="704">
        Allow using user specified velocity error for computing
        tolerance vectors for integrators.
      </action>
      <action dev="bryan" type="add" issue="714">
        Added frequency deviation for range-rate measurements.
      </action>
      <action dev="bryan" type="add" issue="715">
        Added relativistic clock correction for range, phase and
        inter-satellite range measurements.
      </action>
      <action dev="bryan" type="fix" issue="706">
        Fixed missing measurement parameter in inter-satellites range measurement.
      </action>
   	  <action dev="thomas" type="fix" issue="713">
        Fixed computation of DSST short period Jacobian.
      </action>
      <action dev="luc" type="fix" issue="699">
        Fixed missing measurement parameter in Phase measurement
      </action>
      <action dev="luc" type="fix" issue="701">
        Fixed wrong handling of propagation parameters by Kalman filter in multi-satellite
        context
      </action>
    </release>
    <release version="10.2" date="2020-07-14"
             description="Version 10.2 is a minor release of Orekit.
             It includes both new features and bug fixes. New features introduced
             in 10.2 are: support for CCSDS ADM files, modelling of trajectories
             around Lagrangian points using CR3BP model, a piece wise drag force model,
             a time span tropospheric estimated model, an estimated ionospheric model,
             an improved modelling of the GNSS phase measurement, several bug fixes
             for date functionnalities, a new organization of the maneuvers package,
             a configurable low thrust maneuver model based on detectors,
             support for CSSI space weather data, , as well as several other minor
             features and bug fixes. See the list below for a full description
             of the changes.">
      <action dev="bryan" type="fix" issue="661">
        Fixed visibility of WindUpFactory.
      </action>
      <action dev="bryan" type="update" >
        Increased visibility of setters in CCSDS ADM related classes.
      </action>
      <action dev="clement" type="add" issue="656">
        Added CssiSpaceWeatherLoader which provides three-hourly space weather
        data and implements DTM2000InputParameters and NRLMSISE00InputParameters
      </action>
      <action dev="maxime" type="update" issue="690">
        Increased visibility of setters in CCSDS OEM related classes.
      </action>
      <action dev="bryan" type="update" >
        Improved Orekit performance by using new Hipparchus' differentiation classes.
      </action>
      <action dev="bryan" type="update" issue="682">
        Changed visibility of OrbitType parameter drivers' names to public.
      </action>
      <action dev="evan" type="add" issue="684" due-to="Mikael">
        Fix infinite loop in event detection when a RESET_* event causes two other events
        to occur simultaneously and discontinuously.
      </action>
      <action dev="evan" type="add" issue="684">
        Add FieldFunctionalDetector.
      </action>
      <action dev="mikael" type="add">
        Added a configurable low thrust maneuver based on detectors.
      </action>
      <action dev="bryan" type="fix" issue="605">
        Added support for Rinex C0, L0, S0 and D0 observation types.
      </action>
      <action dev="bryan" type="fix" issue="641">
        Allow Pattern functionalities instead of String.replaceAll() and String.split().
      </action>
      <action dev="evan" type="fix" issue="658">
        Fix invalid hour when using TimeScale(double) or TimeScale(int, double) with a
        value in [86400, 86401]. Treat these values as indicating a leap second.
      </action>
      <action dev="evan" type="add" issue="677">
        Add AbsoluteDate.toStringRfc3339() and DateTimeComponents.toStringRfc3339().
      </action>
      <action dev="evan" type="fix" issue="681">
        Fix AbsoluteDate.getComponents(...) produces invalid times.
      </action>
      <action dev="evan" type="fix" issue="676">
        Fix AbsoluteDate.getComponents(utc) throws "non-existent time 23:59:61".
      </action>
      <action dev="bryan" type="fix" issue="651">
        Improved use of try with resources statement.
      </action>
      <action dev="bryan" type="fix" issue="679" due-to="luc, maxime">
        Improved testRetrogradeOrbit in CircularOrbit and KeplerianOrbit tests.
      </action>
      <action dev="bryan" type="fix" issue="680">
        Allowed ephemeris class to be used with absolute PV coordinates.
      </action>
      <action dev="bryan" type="fix" issue="674">
        Added an exception if eccentricity is negative for keplerian orbit.
      </action>
      <action dev="evan" type="fix" issue="667">
        Fix build on CentOS/RedHat 7.
      </action>
      <action dev="bryan" type="fix" issue="662">
        Fixed forgotten additional state in Ephemeris propagator.
      </action>
      <action dev="evan" type="update">
        Improve error message for TimeStampedCache by including requested date.
      </action>
      <action dev="bryan" type="fix" issue="663">
        Fixed initialization of the triggering event for ImpulseManeuver class.
      </action>
      <action dev="clement" type="fix" issue="664">
        Fix sign of RAAN and PA parameters in TLE constructor if negative, range check most other orbit parameters.
      </action>
      <action dev="bryan" type="add" issue="669">
        Added estimated ionospheric model.
      </action>
      <action dev="bryan" type="add" issue="645">
        Merged phase-measurement branch into develop.
      </action>
      <action dev="bryan" type="add" >
        Added a time span tropospheric estimated model.
      </action>
      <action dev="bryan" type="add" issue="646">
        Merged cr3bp branch into develop.
      </action>
      <action dev="bryan" type="add" issue="660">
        Improved exception handling in IODGibbs.
      </action>
      <action dev="bryan" type="add" issue="647">
        Improved package-info documentation.
      </action>
      <action dev="nick" type="update" >
        Upgrade maven-checkstyle-plugin to 3.1.1.
      </action>
      <action dev="bryan" type="add" issue="657">
        Added multiplexed Orekit fixed step handler.
      </action>
      <action dev="bryan" type="add" issue="655">
        Added support for CCSDS ADM files.
      </action>
      <action dev="maxime" type="add" issue="649">
        Added a piece wise drag force model: TimeSpanDragForce in forces package.
      </action>
      <action dev="yannick" type="fix" issue="654">
        Prevent divergence of Saastomoinen model pathDelay method at low elevation.
      </action>
      <action dev="bryan" type="fix" issue="542">
        Removed duplicated BUILDING.txt file.
      </action>
      <action dev="bryan" type="add" issue="504">
        Allowed Eckstein Hechler propagator to be initialized with a mean orbit.
      </action>
      <action dev="bryan" type="update" issue="644">
        Removed try and catch statements for ParameterDriver initialization.
      </action>
      <action dev="bryan" type="fix" issue="613">
        Allowed DSST propagation in osculating type with event detectors.
      </action>
    </release>
    <release version="10.1" date="2020-02-19"
             description="Version 10.1 is a minor release of Orekit.
             It includes both new features and bug fixes. New features introduced
             in 10.1 are: wind-up effect for phase measurement, NeQuick ionospheric model,
             support for Hatanaka compact RINEX format, methods for the combination
             of GNSS measurements, Laplace method for initial orbit determination,
             a new Field Of View package, comparison methods for absolute dates,
             a new multiplexed measurement, specialized propagators for GNSS constellation,
             default constructors for DSST force models, covariance matrices in OEM writer,
             a new data context implementation, connection with Gitlab CI, improved documentation,
             the migration of the tutorials to a separate sister project, as well as several other minor
             features and bug fixes. See the list below for a full description of the changes.">
      <action dev="ward" type="fix">
        Improve performance of loading CCSDS files.
      </action>
      <action dev="ward" type="fix" issue="639" due-to="qmor">
        In Ellipsoid.pointOnLimb(...) improved numerical stability by cancelling terms.
      </action>
      <action dev="maxime" type="fix" issue="639" due-to="qmor">
        Fixed pointOnLimb method in bodies.Ellipsoid class. Normalized equations should now avoid numerical issues.
      </action>
      <action dev="evan" type="fix" issue="627">
        Fix TimeScalesFactory.getGMST(conventions, simpleEop) always returning the same
        value.
      </action>
      <action dev="evan" type="fix" issue="636">
        Fix UT1 and Earth rotation during a leap second. Was off by 1 second.
      </action>
      <action dev="luc" type="fix" issue="635">
        Fixed inconsistency in constant thrust maneuver acceleration.
      </action>
      <action dev="evan" type="add" >
        Added an annotation and a compiler plugin that generates a warning
        when default context is used without being explicitly annotated.
      </action>
      <action dev="luc" type="fix" issue="632" due-to="Evan Ward">
        Fixed projection to ellipsoid at pole.
      </action>
      <action dev="evan,luc,yannick" type="add" issue="607">
        Add DataContext, a way to load separate sets of EOP, leap seconds, etc.
      </action>
      <action dev="luc" type="fix" issue="630">
        Improve performance of UnixCompressFilter.
      </action>
      <action dev="luc" type="fix" issue="631">
        Improve performance of HatanakaCompressFilter.
      </action>
      <action dev="evan" type="fix" issue="629">
        Improve performance of ZipJarCrawler.
      </action>
      <action dev="bryan" type="add" issue="625">
      	Added default constructors for DSSTZonal and DSSTTesseral. 
      </action>   
      <action dev="bryan" type="add" issue="622">
      	Added OrekitException for unknown number of frequencies in ANTEX files. 
      </action>
      <action dev="bryan" type="add" issue="621">
      	Added OrekitException in the case where IONEX header is corrupted. 
      </action>
      <action dev="dylan" type="add" issue="359">
      	Added a specific test for issue 359 in BatchLSEstimatorTest.
      	The test verifies that a Newtonian attraction is known
      	by both the propagator builder and the propagator when
      	it is not added explicitly.
      </action>
      <action dev="dylan" type="add" issue="367">
      	Added write of covariance matrices in OEMWriter.
      </action>
      <action dev="dylan" type="fix" issue="619">
        Fixed origin transform in CcsdsModifierFrame.
      </action>
      <action dev="bryan" type="add" issue="611">
        Added SBAS orbit propagator.
      </action>
      <action dev="bryan" type="fix" issue="617">
        Fixed null pointer exception in MultiplexedMeasurement.
      </action>
      <action dev="luc" type="fix" issue="575">
        Allow users to provide custom convergence checkers for
        batch least squares orbit determination.
      </action>
      <action dev="luc" type="add" issue="614">
        Added multiplexed measurements.
      </action>
      <action dev="luc" type="fix" issue="616">
        Fixed missed changes updates in ParameterDriversList embedding
        other ParameterDriversList instances.
      </action>
      <action dev="luc" type="update">
        Moved tutorials to a separate sister project.
      </action>
      <action dev="bryan" type="add" due-to="Shiva Iyer">
        Added Laplace method for initial orbit determination.
      </action>
      <action dev="bryan" type="fix" issue="612">
        Fixed DSST orbit determination tutorial.
      </action>
      <action dev="bryan" type="add" issue="610">
        Added IRNSS orbit propagator.
      </action>
      <action dev="bryan" type="add" issue="608">
        Added support for RINEX 3.04 files.
      </action>
      <action dev="gabb" type="fix" issue="533">
        Fixed bugs in the derivatives computation in IodGooding.
        Fixed bugs in IodLambert when there's more than an half revolution
        between start and final position.
      </action>
      <action dev="bryan" type="fix" issue="604">
        Fixed parsing of compact RINEX files with wrong key in header
        produced by some Septentrio receivers.
      </action>
      <action dev="luc" type="fix" issue="603">
        Fixed parsing of compact RINEX files with missing types in header
        produced by some Septentrio receivers.
      </action>
      <action dev="evan" type="fix" issue="589">
        Improve performance of AggregateBoundedPropagator by factor of 2.
      </action>
      <action dev="luc" type="fix" issue="600">
        Fixed parsing of compact RINEX files with many observation types.
      </action>
      <action dev="bryan" type="fix">
        Fixed poor design of GLONASS numerical propagator.
      </action>
      <action dev="luc" type="fix" issue="599">
        Fixed an issue in projection to flat ellipse.
      </action>
      <action dev="bryan" type="fix" issue="598">
        Added lazily addition of Newtonian attraction to the DSST and
        numerical propagator builders.
      </action>
      <action dev="luc" type="add" issue="595">
        Added EllipticalFieldOfView (with two different ways to define the
        ellipticity constraint) that can be used in FieldOfViewDetector,
        GroundFieldOfViewDetector and FootprintOverlapDetector.
      </action>
      <action dev="luc" type="add">
        Fields of view with regular polygonal shape can now be built either
        based on a defining cone inside the Fov and touching it at edges
        middle points, or based on a defining cone outside the Fov and touching
        it at vertices.
      </action>
      <action dev="luc" type="add" issue="594">
        Added CircularFieldOfView that can be used in FieldOfViewDetector,
        GroundFieldOfViewDetector and FootprintOverlapDetector.
      </action>
      <action dev="luc" type="add">
        Set up a general hierarchy for Field Of View with various shapes. At
        start, it includes DoubleDihedraFieldOfView and PolygonalFieldOfView.
      </action>
      <action dev="luc" type="add" issue="592">
        Added FilesListCrawler to load files from an explicit list.
      </action>
      <action dev="evan" type="fix" issue="583">
        Fix AbsoluteDate.compareTo() for future/past infinity.
      </action>
      <action dev="luc" type="fix" issue="588">
        Fixed wrong handling of spacecraft states in multi-satellites orbit determination
        and multi-satellite measurements generation.
      </action>
      <action dev="bryan" type="fix" issue="585">
        Improved contributing guide.
      </action>
      <action dev="petrus" type="fix" issue="570">
        Make FieldOfView.getFootprint public.
      </action>
      <action dev="bryan" type="add">
        Added combination of measurements.
      </action>
      <action dev="bryan" type="fix">
        Fix values of GPS C2D, L2D, D2D and S2D frequencies.
      </action>
      <action dev="bryan" type="add">
        Add Nequick ionospheric model.
      </action>
      <action dev="luc" type="fix" issue="581">
        Fixed spurious empty line insertion during Rinex 2 decompression
        when the number of observations per satellite is a multiple of 5
      </action>
      <action dev="luc" type="fix" issue="580">
        Fixed decompression of very small negative values in Hatanaka
        Compact RINEX format.
      </action>
      <action dev="luc" type="fix" issue="578">
        Orbit determination tutorials (and tests too) now supports compressed
        measurement files (gzip, Unix compress, Hatanaka Compact RINEX).
      </action>
      <action dev="luc" type="fix" issue="579">
        Handle properly special events flags in Hatanaka Compact RINEX format.
      </action>
      <action dev="luc" type="fix" issue="483">
        Reset additional state changed by event handlers and not managed by any
        additional state providers.
      </action>
      <action dev="luc" type="add" issue="472">
        Added support for Hatanaka Compact RINEX format.
      </action>
      <action dev="luc" type="fix" issue="574">
        Cope with input stream readers that keep asking for new bytes after end
        of Unix compressed files has been reached.
      </action>
      <action dev="luc" type="fix" issue="573">
        Added detection of some corrupted Unix-compressed files.
      </action>
      <action dev="bryan" type="fix" issue="572">
        Fixed the Saastamoinen model when station altitude is bigger than 5000.0 meters.
      </action>
      <action dev="luc" type="fix" issue="568">
        Fixed too fast step increase in a bracketing attempt.
      </action>
      <action dev="luc" type="add">
        Added phase measurement builder.
      </action>
      <action dev="luc" type="add">
        Added getWavelength in GNSS Frequency.
      </action>
    </release>
    <release version="10.0" date="2019-06-24"
             description="Orekit 10.0 is a major new release. It includes DSST OD,
             propagation in non-inertial frames, specialized propagators for GNSS
             constellations, a new ionospheric model, modeling for phase measurements, the
             LAMBDA method for phase ambiguity resolution, Shapiro effect for range
             measurements, improved documentation, as well as several other new features
             and bug fixes. This release fixes a security denial of service bug regarding
             itrf-versions.conf present since Orekit 9.2. Some APIs have incompatibly
             changed since the 9.X series including the format of itrf-versions.conf,
             removal of deprecated methods, reorganization of the models package, as well
             as updates to AbstractDetector, AbstractGNSSAttitudeProvider, DragSensitive,
             RadiationSensitive, and ZipJarCrawler. See the list below for a full
             description of the changes.">
      <action dev="evan" type="fix">
        Fix  name of GLONASS G2 frequency.
      </action>
      <action dev="luc" type="fix" >
        Fixed accuracy of dates conversions from java dates.
      </action>
      <action dev="evan" type="fix" issue="566">
        Make ITRFVersionLoader public.
      </action>
      <action dev="bryan" type="fix" issue="564">
        Fixed private argument of getLLimits() abstract method.
      </action>
      <action dev="bryan" type="fix" issue="565">
        Fixed static loading of UTC for GLONASS reference epoch.
      </action>
      <action dev="luc" type="fix" issue="547">
        Added a tile/sampling aiming direction that diverts singularity outside of a
        area of interest. This is mainly useful when sampling areas of interest that
        cover the pole as the pole is singular for classical aiming directions (constant
        azimuth or along track).
      </action>
      <action dev="luc" type="update" >
        Removed latitude limitation in AlongTrackAiming. If latitude is above (resp. below)
        the maximum (resp. minimum) latitude reached by the defining orbit, then aiming
        will be towards East for prograde orbits and towards West for retrograde orbits.
      </action>
      <action dev="bryan" type="fix">
        Fixes broken links on Orekit JavaDoc.
      </action>
       <action dev="pascal" type="fix" issue="558">
        Fixes broken links on Maven site.
      </action>
      <action dev="luc" type="fix" issue="559">
        Take into account changes in MSAFE files names published by NASA.
      </action>
      <action dev="bryan" type="add">
        Add Global Ionosphere Map model.
      </action>
      <action dev="maxime" type="add" issue="554">
        Added propagation in inertial frame.
      </action>
      <action dev="luc" type="fix" issue="557">
        Improved documentation about DatesSelector not being reusable across several
        schedulers during measurements generation.
      </action>
      <action dev="evan" type="fix">
        Fix some possible NPEs in AntexLoader, FieldAngularCoordinates.
      </action>
      <action dev="evan" type="fix">
        Fix locale dependent comparisons in SP3File, TDMParser, and YUMAParser.
      </action>
      <action dev="evan" type="fix">
        Ensure opened streams are closed in ZipJarCrawler, DTM2000, IERSConventions, and
        OceanLoadDeformationCoefficients.
      </action>
      <action dev="bryan" type="add">
        Add DSST Orbit Determination for both Kalman Filter and Batch Least Squares estimator.
      </action>
      <action dev="romaric" type="add">
        Add a events detector based on the geomagnetic field intensity at the satellite altitude
        or at sea level above the satellite, and the associated tests
      </action>
      <action dev="maxime" type="update" issue="549">
        Deleted deprecated methods in EclipseDetector.
      </action>
      <action dev="romaric" type="fix" issue="553">
        Fix the bug of attitude transition with Ephemeris propagator
        by adding a way for the LocalPVProvider to get the attitude at the end of the transition
      </action>
      <action dev="petrus" type="update" issue="518">
        Changing AbstractGNSSAttitudeProvider from public to package-private.
      </action>
      <action dev="romaric" type="fix" issue="551">
        Fix the bug of attitude transition with analytical propagator 
        by refreshing the attitude after the events triggering
      </action>
      <action dev="romaric" type="fix" issue="552">
        Fix the bug of attitude transition if a reset occurs during the transition
        by adding margins to the reset of TimeSpanMap to keep the one corresponding to the "after" attitude law.
      </action>
      <action dev="bryan" type="add" issue="522">
        Generalized the GPSPropagator class to handle all GNSS constellations using
        the same algorithm.
      </action>
      <action dev="bryan" type="add" issue="519">
        Added numerical and analytical GLONASS propagators.
      </action>
      <action dev="luc" type="add" >
        Added ambiguity resolution for phase measurements.
        This feature is not complete yet and is considered experimental.
      </action>
      <action dev="bryan" type="update" issue="548">
        Reorganized models package by adding new sub-packages.
      </action>
      <action dev="maxime" type="update" issue="546">
        Updated Hipparchus dependency to version 1.5 in pom.xml file.
      </action>
      <action dev="maxime" type="update" issue="514">
        Deleted unused DerivativeStructure acceleration computation methods.
        In interfaces radiationPressureAcceleration and dragAcceleration, and all their implementations and their tests.
      </action>
      <action dev="evan" type="update" issue="543">
        Change format of itrf-versions.conf to use prefix matching instead of Regular
        Expression matching. All existing itrf-versions.conf files will need to be
        updated. This is to avoid a potential denial of service where a crafted
        itrf-versions.conf could cause the application to hang.
      </action>
      <action dev="evan" type="update" issue="543">
        ZipJarCrawler now uses "!/" to denote the start of the path within the archive
        which matches the convention used by JarURLConnection. ZipJarCrawler used to use
        "!".
      </action>
      <action dev="bryan" type="fix" issue="544" due-to="Josef Probst">
        Fixed endless loop on GPSPropagator and (Field)KeplerianOrbit.
      </action>
      <action dev="maxime" type="add" issue="403">
        Added tests for class UnivariateProcessNoise.
        Working tests for non-Cartesian orbit propagation are still needed.
      </action>
      <action dev="maxime" type="fix" issue="514">
        Deprecated unused DerivativeStructure acceleration computation methods.
        In interfaces radiationPressureAcceleration and dragAcceleration, and all their implementations and their tests. 
      </action>
      <action dev="luc" type="add" issue="536">
        Take target radius into account in CircularFieldOfViewDetector and FieldOfViewDetector.
      </action>
      <action dev="maxime" type="fix" issue="539">
        Fixed DTM2000.getDensity method, made it independent of user time zone.
      </action>
      <action dev="luc" type="add" issue="535">
        Take occulting body flattening into account in eclipse detector.
      </action>
      <action dev="maxime" type="fix" issue="538" due-to="Dorian Gegout">
        Fixed default method compareTo in interface ComparableMeasurement.
      </action>
      <action dev="luc" type="add" issue="532">
        Added Shapiro effect modifier for Range and InterSatelliteRange measurements.
      </action>
      <action dev="evan" type="update" issue="389">
        Fix type parametrization of AbstractDetector so that multiple with* methods can be
        called when the type parameter is '?'.
      </action>
      <action dev="evan" type="remove" issue="506">
        Remove EventHandler.Action and FieldEventHandler.Action. Use
        org.hipparchus.ode.events.Action instead.
      </action>
      <action dev="bryan" type="update" issue="527">
        Changed API for magnetic field model to a SI base unit API.
      </action>
      <action dev="evan" type="fix">
        OrekitException preserves the stack trace when formatting the message throws
        another exception.
      </action>
      <action dev="luc" type="remove" issue="530">
        Event detectors, field of view and attitude providers are not serializable anymore.
      </action>
      <action dev="bryan" type="update" issue="526">
        Replaced private class BilinearInterpolatingFunction of Saastamoinen model
        by the one of Hipparchus
      </action>
      <action dev="evan" type="add" issue="507">
        Add Action.RESET_EVENTS to check all detectors for events without recomputing the
        propagation step.
      </action>
      <action dev="evan" type="add" issue="507">
        Add Action.RESET_EVENTS to check all detectors for events without recomputing the
        propagation step.
      </action>
      <action dev="evan" type="add" issue="507">
        Add toString() implementations to SpacecraftState, RecordAndContinue.Event and
        Field versions.
      </action>
      <action dev="evan" type="add" issue="507">
        Add Field version of RecordAndContinue.
      </action>
      <action dev="evan" type="add" issue="507">
        Add Field version of LatitudeCrossingDetector.
      </action>
      <action dev="luc" type="update">
        Removed classes and methods deprecated in the 9.X series.
      </action>
      <action dev="luc" type="fix" issue="528" due-to="Gowtham Sivaraman">
        Fixed parsing of clock in SP3 files.
      </action>
    </release>
    <release version="9.3.1" date="2019-03-16" description="Version 9.3.1 is a minor version of Orekit.
    It fixes an issue with GPS week rollover.">
      <action dev="luc" type="add" issue="534">
        Handle GPS week rollover in GPSDate.
      </action>
    </release>
    <release version="9.3" date="2019-01-25" description="Version 9.3 is a minor version of Orekit.
    It includes both new features and bug fixes. New features introduced in 9.3 are: a new GPSDate class,
    changed OrekitException from checked to unchecked exceptions, parameter drivers scales and reference
    value can be changed, access to Kalman filter internal matrices, position-only measurements in orbit determination,
    support for unofficial versions 2.12 and 2.20 of Rinex files (mainly for spaceborne receivers),
    direct building of appropriate attitude law with eclipses for all GNSS satellite types, inter-satellites
    view detector, measurement generation feature, possibility fo use Marshall Solar Activity Future Estimation
    to feed NRL MSISE 2000 atmosphere model, new tropospheric models: Mendes-Pavlis, Vienna 1, Vienna 3, estimated model,
    new mapping functions for tropospheric effect: Global Mapping Function, Niell Mapping Function, Global
    Pression Temperature Models GPT and GPT2, possibility to estimate tropospheric zenith delay,
    clock offset that can be estimated (both for ground station and satellite clocks).">
      <action dev="luc" type="add" issue="516">
        Added a way to manage clock corrections from GPSPropagator.
      </action>
      <action dev="bryan" type="add" issue="498">
        Added several tropospheric models: Mendes-Pavlis, Vienna 1, Vienna 3, estimated model
        where the total zenith delay can be estimated during Orbit Determination.
      </action>
      <action dev="bryan" type="add" issue="498">
        Added Global Mapping Function and Niell Mapping Function to be used with tropospheric
        models.
      </action>
      <action dev="luc" type="add" issue="515">
        Added clock offset parameter at satellites level for orbit determination.
      </action>
      <action dev="luc" type="add" issue="513">
        Added clock offset parameter at ground stations level for orbit determination.
      </action>
      <action dev="bryan" type="add" issue="512">
        Added weather model Global Pressure and Temperature 2.
      </action>
      <action dev="bryan" type="add" issue="511">
        Added weather model Global Pressure and Temperature.
      </action>
      <action dev="luc" type="fix" issue="510">
        Fixed dropped derivatives in TimeStampedFieldPVCoordinates.shiftedBy(dt).
      </action>
      <action dev="luc" type="fix" issue="509">
        Fixed scaling error in ParameterFunction differentiation.
      </action>
      <action dev="luc" type="fix" issue="508">
        Fixed inconsistency leading to inaccuracies in conversions from AbsoluteDate to FieldAbsoluteDate.
      </action>
      <action dev="pascal" type="fix" issue="495">
        The MarshallSolarActivityFutureEstimation class implements
        the NRLMSISE00InputParameters interface.
      </action>
      <action dev="evan" type="fix" issue="486">
        Make FieldTransform.shiftedBy(T) public.
      </action>
      <action dev="evan" type="fix" issue="496">
        Fix JavaDoc for TimeComponents.getSecond().
      </action>
      <action dev="evan" type="update" issue="501">
        Deprecate GFunction in favor of ToDoubleFunction.
      </action>
      <action dev="luc" type="add" issue="494">
        Added a measurements generation feature for use with orbit determination.
        Fixes issue #494
      </action>
      <action dev="luc" type="add">
        Added adapter for event detectors, allowing to wrap existing detector
        while changing their behaviour.
      </action>
      <action dev="luc" type="add">
        Added ground at night detector.
      </action>
      <action dev="luc" type="add">
        Added inter-satellites direct view detector.
      </action>
      <action dev="luc" type="add">
        Added constants defined by IAU 2015 resolution B3 for Sun, Earth and Jupiter.
      </action>
      <action dev="luc" type="add" issue="500">
        Added retrieval of full time span (start time, end time and data) containing
        a specified date in TimeSpanMap.
        Fixes issue #500
      </action>
      <action dev="luc" type="add">
        Added direct building of attitude provider from GNSS satellite type.
      </action>
      <action dev="luc" type="add">
        Added parsing of unofficial versions 2.12 and 2.20 of Rinex files
        (used by some spaceborne receivers like IceSat 1).
      </action>
      <action dev="luc" type="add">
        Added a way to retrieve Rinex header directly from the observations data set.
      </action>
      <action dev="luc" type="add">
        Added position-only measurements in orbit determination.
      </action>
      <action dev="luc" type="fix" issue="491">
        Allow parsing of SP3 files that use non-predefined orbit types.
        Fixes issue #491.
      </action>
	  <action dev="maxime" type="add" issue="485">
        Added access to Kalman filter matrices.
		KalmanEstimation interface now has methods returning the physical values of:
		state transition matrix phi, measurement matrix H, innovation matrix S and Kalman gain matrix K.
		The methods are implemented in Model class. A class ModelTest was added to test these values.
		Fixes issue #485
      </action>
      <action dev="luc" type="fix" issue="492" due-to="Lebas">
        Fixed error message for TLE with incorrect checksum.
        Fixes issue #492.
      </action>
      <action dev="maxime" type="fix" issue="490">
        Fixed reference value of parameter drivers updating in Kalman filter. 
        When resetting the orbit in the propagator builder, the reference values
        of the drivers are now reset too.
        Fixes issue #490.
      </action>
      <action dev="maxime" type="add" issue="489">
        Made ParameterDriver class fully mutable.
        By adding setters for attributes scale, reference, minimum and maximum values.
        Fixes issue #489.
      </action>
      <action dev="maxime" type="fix" issue="488">
        Fixed method unNormalizeStateVector in Model class of Kalman estimator.
        Previous value did not take into account the reference values of the drivers.
        Fixes issue #488.
      </action>
      <action dev="luc" type="fix" issue="484" due-to="Yannick Jeandroz">
        Changed OrekitException from checked to unchecked exception.
        Most functions do throw such exceptions. As they are unchecked, they are
        not advertised in either `throws` statements in the function signature or
        in the javadoc. So users must consider that as soon as they use any Orekit
        feature, an unchecked `OrekitException` may be thrown. In most cases, users
        will not attempt to recover for this but will only use them to display or
        log a meaningful error message.
        Fixes #484.
      </action>
      <action dev="luc" type="fix" issue="480">
        Added GPSDate class to convert back and forth with AbsoluteDate.
        Fixes #480.
      </action>
      <action dev="evan" type="fix" issue="476">
        Fix generics in EventEnablingPredicateFilter.
        Fixes #476.
      </action>
      <action dev="maxime" type="fix" issue="473">
        Fixed wrong values of radec generated in AngularRaDecMeasurementCreator.
        Fixed wrong values of range rate generated in RangeRateMeasurementCreator.
        Added tests that check the values of measurements for each type of measurement.
        Upgraded precision in Kalman and batch least-squares OD tests that are using range-rate and radec measurements.
        Fixes issue #473.
      </action>
      <action dev="luc" type="fix">
        Derivatives with respect to mass are not computed anymore since several versions,
        some remnants of former computation remained and have now been removed.
      </action>
    </release>
    <release version="9.2" date="2018-05-26" description="Version 9.2 is a minor release of Orekit.
    It introduces several new features and bug fixes. New features introduced in version 9.2 are
    Kalman filter for orbit determination, loading of RINEX files, loading of ANTEX files, loading
    of version d of SP3 files (version a to c were already supported), on-the-fly decompression of .Z
    files, code measurements, phase measurements (but only a very basic implementation for now),
    specific attitude laws (GPS, GLONASS, GALILEO, BEIDOU) with midnight/noon turns, possibility to
    use backward propagation in LS orbit determination, support for any ITRF version, even if EOP
    files do not match the desired version, attitude overriding in constant thrust maneuvers,
    FunctionalDetector, filtering mechanism to insert specific decompression or deciphering algorithms
    during data loading, frames for Lagrange L1 and L2 point for any two related celestial bodies.
    WARNING: phase measurements, GNSS attitude and time-dependent process noise are considered
    experimental features for now, they should not be used yet for operational systems.
    Several bugs have been fixed.">
      <action dev="luc" type="fix">
        Fixed missing eclipse detectors in field version of Solar radiation pressure.
        Fixes issue #366.
      </action>
      <action dev="evan" type="fix">
        Fixed issue where EventHandler.init() was never called.
        Fixes issue #471.
      </action>
      <action dev="luc" type="fix">
        Fixed error in relative humidity units in Marini-Murray tropospheric model.
        Fixes issue #352.
      </action>
      <action dev="luc" type="fix">
        Fixed DSST events detection in the osculating case.
        Fixes issue #398.
      </action>
      <action dev="luc" type="fix">
        Allow several TLE with same date in TLESeries.
        Fixes issue #411.
      </action>
      <action dev="luc" type="fix">
        Fixed compilation problems with JDK 1.8
        Fixes issue #462.
      </action>
      <action dev="luc" type="add" >
        Added specific attitude mode for GNSS satellites: GPS (block IIA, block IIF, block IIF),
        GLONASS, GALILEO, BEIDOU (GEO, IGSO, MEO). This is still considered experimental as there
        are some problems when Sun crosses the orbital plane during a midnight/noon turn maneuver
        (which is a rare event but nevertheless occurs)
      </action>
      <action dev="luc" type="add" >
        Added natural order for observed measurements primarily based on
        chronological order, but with also value comparisons if measurements
        are simultaneous (which occurs a lot in GNSS), and ensuring no
        measurements are lost if stored in SortedSet
      </action>
      <action dev="luc" type="add" due-to="Albert Alcarraz García">
        Added GNSS code measurements
      </action>
      <action dev="luc" type="add" due-to="Albert Alcarraz García">
        Added GNSS phase measurements (very basic implementation for now, not usable as is)
      </action>
      <action dev="luc" type="add" due-to="Albert Alcarraz García">
        Added loading of RINEX observation files (versions 2 and 3)
      </action>
      <action dev="luc" type="fix">
        Fixed compression table reset problem in .Z files
        Fixes issue #450.
      </action>
      <action dev="maxime" type="fix">
        Fixed de-activation of event detection.
        In the propagate(startDate, endDate) function of class "AbstractIntegratedPropagator",
        for dates out of the time interval defined by ]startDate, endDate].
        Fixes issue #449.
      </action>
      <action dev="luc" type="add">
        Added support for loading Unix-compressed files (ending in .Z).
        This file compression algorithm is still widely used in the GNSS
        community (SP3 files, clock files, Klobuchar coefficients...)
        Fixes issue #447.
      </action>
      <action dev="luc" type="add">
        Added a customizable filtering capability in data loading.
        This allows users to insert layers providing features like
        custom decompression algorithms, deciphering, monitoring...
        Fixes issue #446.
      </action>
      <action dev="luc" type="add">
        Allow direct retrieval of rotation part without derivatives from
        LOFType without computing the full transform from inertial frame.
      </action>
      <action dev="maxime" type="fix">
        Added a provider for time-dependent process noise in Kalman estimator.
        This providers allow users to set up realistic models where the process
        noise increases in the along track direction.
        Fixes issue #403.
      </action>
      <action dev="maxime" type="add">
        Increased visibility of attributes in ConstantThrustManeuver class.
        Added getters for all attributes. Also added an attribute name that
        allows the differentiation of the maneuvers, both from a parameter driver
        point of view and from a force model point of view.
        Fixes issue #426.
      </action>
      <action dev="maxime" type="add">
        Increased visibility of attributes in propagator builders.
        By adding getters for all attributes in NumericalPropagatorBuilder
        and AbstractPropagatorBuilder.
        Also made the method findByName in ParameterDriversList public.
        Fixes issue #425.
      </action>
      <action dev="luc" type="fix">
        Ensure the correct ITRF version is used in CCSDS files, regardless
        of the EOP source chosen, defaulting to ITRF-2014.
      </action>
      <action dev="luc" type="fix">
        Split initial covariance matrix and process noise matrix in two
        methods in the covariance matrix provider interface.
      </action>
      <action dev="luc" type="add">
        Added VersionedITRF frame that allow users with needs for very high
        accuracy to specify which ITRF version they want, and stick to it
        regardless of their EOP source.
        Fixes issue #412.
      </action>
      <action dev="luc" type="add">
        Added an itrf-versions.conf configuration file allowing to specify
        which ITRF version each EOP file defines for which date
      </action>
      <action dev="luc" type="add">
        EOP history now contains the ITRF version corresponding to each
        EOP entry on a per date basis
      </action>
      <action dev="luc" type="add">
        Added an ITRFVersion enumerate to simplify conversion between ITRF frames,
        even when no direct Helmert transformation is available
      </action>
      <action dev="luc" type="add">
        Added TransformProviderUtility to reverse or combine TransformProvider instances.
      </action>
      <action dev="luc" type="add">
        Allow attitude overriding during constant-thrust maneuvers.
        Fixes issue #410.
      </action>
      <action dev="luc" type="fix">
        Fixed out-of-sync attitude computation near switch events in AttitudeSequence.
        Fixes issue #404.
      </action>
      <action dev="luc" type="add">
        Added a method to extract sub-ranges from TimeSpanMap instances.
      </action>
      <action dev="luc" type="fix">
        Fixed TLE creation with B* coefficients having single digits like 1.0e-4.
        Fixes issue #388.
      </action>
      <action dev="evan" type="add">
        Add FunctionalDetector.
      </action>
      <action dev="luc" type="add">
        Added handling of IGS ANTEX GNSS antenna models file.
      </action>
      <action dev="luc" type="add">
        Added support for SP3-d files.
      </action>
      <action dev="luc" type="fix">
        Improved SP3 files parsing.
        Some files already operationally produced by IGS Multi-GNSS Experiment (MGEX)
        exceed the maximum number of satellites supported by the regular SP3-c file
        format (which is 85 satellites) and extended the header, without updating the
        format version to SP3-d, which specifically raises the 85 satellites limitation.
        Fixes issue #376.
      </action>
      <action dev="maxime" type="add">
        Allow backward propagation in batch LS orbit determination.
        Fixes issue #375.
      </action>
      <action dev="maxime" type="add">
        Added covariance matrix to PV measurements.
        Fixes issue #374.
      </action>
      <action dev="luc" type="fix">
        Fixed issue when converting very far points (such as Sun center) to geodetic coordinates.
        Fixes issue #373.
      </action>
      <action dev="luc" type="add" >
        Added more conversions between PV coordinates and DerivativeStructure.
        This simplifies for example getting the time derivative of the momentum.
      </action>
      <action dev="maxime" type="fix">
        Fixed weights for angular measurements in W3B orbit determination.
        Fixed in test and tutorial.
        Fixes issue #370.
      </action>
      <action dev="luc" type="add" due-to="Julio Hernanz">
        Added frames for L1 and L2 Lagrange points, for any pair of celestial bodies.
      </action>
    </release>
    <release version="9.1" date="2017-11-26"
             description="Version 9.1 is a minor release of Orekit. It introduces a few new
             features and bug fixes. New features introduced in version 9.1 are some
             frames in OEM parser, retrieval of EOP from frames and ground station displacements
             modelling (both displacements due to tides and displacements due to ocean loading),
             and retrieval of covariance matrix in orbit determination. Several bugs have been fixed.
             Version 9.1 depends on Hipparchus 1.2.">
      <action dev="evan" type="add">
        Added ITRF2005 and ITRF2008 to the frames recognized by OEMParser.
        Fixes issue #361.
      </action>
      <action dev="evan" type="fix">
        Fixed FiniteDifferencePropagatorConverter so that the scale factor is only applied
        once instead of twice.
        Fixes issue #362.
      </action>
      <action dev="maxime" type="fix">
        Fixed derivatives computation in turn-around range ionospheric delay modifier.
        Fixes issue #369.
      </action>
      <action dev="evan" type="fix">
        Disabled XML external resources when parsing rapid XML TDM files.
        Part of issue #368.
      </action>
      <action dev="evan" type="fix">
        Disabled XML external resources when parsing rapid XML EOP files.
        Part of issue #368.
      </action>
      <action dev="evan" type="fix">
        Fixed NPE in OrekitException when localized string is null.
      </action>
      <action dev="luc" type="fix">
        Fixed a singularity error in derivatives for perfectly circular orbits in DSST third body force model.
        Fixes issue #364.
      </action>
      <action dev="luc" type="fix" due-to="Lucian Bărbulescu">
        Fixed an error in array size computation for Hansen coefficients.
        Fixes issue #363.
      </action>
      <action dev="luc" type="add">
        Added a way to retrieve EOP from frames by walking the frames hierarchy tree
        using parent frame links. This allows to retrieve EOP from topocentric frames,
        from Earth frames, from TOD...
      </action>
      <action dev="luc" type="add">
        Take ground stations displacements into account in orbit determination.
        The predefined displacement models are the direct effect of solid tides
        and the indirect effect of ocean loading, but users can add their own models
        too.
      </action>
      <action dev="luc" type="add">
        Added ground stations displacements due to ocean loading as per IERS conventions,
        including all the 342 tides considered in the HARDISP.F program.
        Computation is based on Onsala Space Observatory files in BLQ format.
      </action>
      <action dev="luc" type="add">
        Added ground points displacements due to tides as per IERS conventions.
        We have slightly edited one entry in table 7.3a from IERS 2010 conventions
        to fix a sign error identified by Dr. Hana Krásná from TU Wien (out of phase
        radial term for the P₁ tide, which is -0.07mm in conventions when it should be
        +0.07mm). This implies that our implementation may differ up to 0.14mm from
        other implementations.
      </action>
      <action dev="luc" type="fix">
        Avoid intermixed ChangeForwarder instances calling each other.
        Fixes issue #360.
      </action>
      <action dev="maxime" type="fix">
        Modified the way the propagation parameter drivers are mapped in the
        Jacobian matrix in class "Model".
        Added a test for multi-sat orbit determination with estimated
        propagation parameters (µ and SRP coefficients).
        Fixes issue #354.
      </action>
      <action dev="luc" type="fix">
         Added a convenience method to retrieve covariance matrix in
         physical units in orbit determination.
         Fixes issue #353.
      </action>
      <action dev="luc" type="fix" due-to="Rongwang Li">
         Fixed two errors in Marini-Murray model implementation.
         Fixes issue #352.
      </action>
      <action dev="luc" type="fix">
         Prevent duplicated Newtonian attraction in FieldNumericalPropagator.
         Fixes issue #350.
      </action>
      <action dev="luc" type="fix">
         Copy additional states through impulse maneuvers.
         Fixes issue #349.
      </action>
      <action dev="luc" type="fix">
         Removed unused construction parameters in ShiftingTransformProvider
         and InterpolatingTransformProvider.
         Fixes issue #356.
      </action>
      <action dev="luc" type="fix">
         Fixed wrong inertial frame for Earth retrieved from CelestialBodyFactory.
         Fixes issue #355.
      </action>
      <action dev="luc" type="update">
        Use a git-flow like branching workflow, with a develop branch for bleeding-edge
        development, and master branch for stable published versions.
      </action>
    </release>
    <release version="9.0.1" date="2017-11-01"
            description="Version 9.0.1 is a patch release of Orekit.
            It fixes security issus 368.">
      <action dev="evan" type="fix">
        Disabled XML external resources when parsing rapid XML TDM files.
        Part of issue #368.
      </action>
      <action dev="evan" type="fix">
        Disabled XML external resources when parsing rapid XML EOP files.
        Part of issue #368.
      </action>
    </release>
    <release version="9.0" date="2017-07-26"
             description="Version 9.0 is a major release of Orekit. It introduces several new
             features and bug fixes. New features introduced in version 9.0 are Taylor algebra
             propagation (for high order uncertainties propagation or very fast Monte-Carlo
             studies), multi-satellites orbit determination, parallel multi-satellites propagation,
             parametric accelerations (polynomial and harmonic), turn-around measurements,
             inter-satellite range measurements, rigth ascension/declination measurements,
             Antenna Phase Center measurements modifiers, EOP estimation in precise orbit
             determination, orbit to attitude coupling in partial derivatives, parsing of CCSDS
             Tracking Data Messages, parsing of university of Bern Astronomical Institute files
             for Klobuchar coefficients, ITRF 2014, preservation of non-Keplerian orbits derivatives,
             JB2008 atmosphere model, NRL MSISE 2000 atmosphere model, boolean combination of events
             detectors, ephemeris writer, speed improvements when tens of thousands of measurements
             are used in orbit determination, Danish translations. Several bugs have been fixed.">
     <action dev="luc" type="add">
       Added on-board antenna phase center effect on inter-satellites range measurements.
     </action>
     <action dev="luc" type="add">
       Added on-board antenna phase center effect on turn-around range measurements.
     </action>
     <action dev="luc" type="add">
       Added on-board antenna phase center effect on range measurements.
     </action>
     <action dev="luc" type="update">
       Moved Bias and OutlierFilter classes together with the other estimation modifiers.
     </action>
     <action dev="luc" type="update">
       Forced states derivatives to be dimension 6 rather than either 6 or 7. The
       additional mass was not really useful, it was intended for maneuvers calibration,
       but in fact during maneuver calibration we adjust either flow rate or specific
       impulse but not directly mass itself. 
     </action>
      <action dev="luc" type="add">
        Added parametric acceleration force models, where acceleration amplitude is a
        simple parametric function. Acceleration direction is fixed in either inertial
        frame, or spacecraft frame, or in a dedicated attitude frame overriding spacecraft
        attitude. The latter could for example be used to model solar arrays orientation if
        the force is related to solar arrays). Two predefined implementations are provided,
        one for polynomial amplitude and one for harmonic amplitude. Users can add other
        cases at will. This allows for example to model the infamous GPS Y-bias, which is
        thought to be related to a radiator thermal radiation.
      </action>
      <action dev="luc" type="remove">
        Removed obsolete Cunningham and Droziner attraction models. These models have
        been superseded by Holmes-Featherstone attraction model available since 2013
        in Orekit.
      </action>
      <action dev="luc" type="update">
        Take orbit to attitude coupling into account in the partial derivatives for all attitude modes.
        Fixes issue #200.
      </action>
      <action dev="luc" type="update">
        Merged FieldAttitudeProvider into AttitudeProvider.
      </action>
      <action dev="luc" type="update">
        Simplified ForceModel interface. It does not require dedicated methods anymore for
        computing derivatives with respect to either state or parameters.
      </action>
      <action dev="luc" type="remove">
        Removed Jacchia-Bowman 2006 now completely superseded by Jacchia-Bowman 2008.
      </action>
      <action dev="luc" type="update">
        Make Jacchia-Bowman 2008 thread-safe and field-aware.
      </action>
      <action dev="luc" type="update">
        Make NRL MSISE 2000 thread-safe and field-aware.
      </action>
      <action dev="luc" type="update">
        Make DTM2000 thread-safe and field-aware.
      </action>
      <action dev="luc" type="add">
        Added support for ITRF 2014.
        As of mid-2017, depending on the source of EOP, the ITRF retrieved using
        FramesFactory.getITRF will be either ITRF-2014 (if using EOP 14 C04) or
        ITRF-2008 (if using EOP 08 C04, bulletins A, bulletins B, or finals .all).
        If another ITRF is needed, it can be built using HelmertTransformation.
      </action>
      <action dev="luc" type="remove">
        Removed classes and methods deprecated in 8.0.
      </action>
      <action dev="luc" type="add">
        Added coordinates of all intermediate participants in estimated measurements.
        This will allow estimation modifiers to get important vectors (sighting
        directions for example) without recomputing everything from the states.
      </action>
      <action dev="luc" type="add">
        Added a multi-satellites orbit determination feature.
      </action>
      <action dev="luc" type="add">
        Added one-way and two-way inter-satellites range measurements.
      </action>
      <action dev="luc" type="fix" due-to="Glenn Ehrlich">
        Avoid clash with Python reserved keywords and, or and not in BooleanDetector.
      </action>
      <action dev="luc" type="add" due-to="Maxime Journot">
        Added right ascension and declination angular measurements.
      </action>
      <action dev="luc" type="add">
        Added a parallel propagation feature for addressing multi-satellites needs.
        Propagators of different types (analytical, semi-analytical, numerical,
        ephemerides ...) can be mixed at will.
      </action>
      <action dev="luc" type="fix">
        Fixed Gaussian quadrature inconsistent with DSST theory when orbit derivatives are present.
        Fixes issue #345.
      </action>
      <action dev="luc" type="fix">
        Fixed infinite recursion when attempting two orbit determinations in row.
        Fixes issue #347.
      </action>
      <action dev="luc" type="add" due-to="Lars Næsbye Christensen">
        Added Danish translations.
        Fixes issue #346.
      </action>
      <action dev="luc" type="add" >
        Allow estimation of polar motion (offset plus linear drift) and prime meridian
        correction (offset plus linear drift) in orbit determination. This is essentially
        equivalent to add correction to the xp, yp, dtu1 and lod Earth Orientation Parameters.
      </action>
      <action dev="luc" type="add">
        Parameters in orbit determination can be associated with a per-parameter reference date.
      </action>
      <action dev="luc" type="fix">
        Fixed wrong generation of FieldTransforms by time stamped cache, when generation
        happens backward in time.
        Fixes issue #344.
      </action>
      <action dev="luc" type="update">
        Improved computation ground station parameters derivatives
        in orbit determination.
      </action>
      <action dev="luc" type="update" >
        Use automatic differentiation for all orbit determination measurements types.
        This allows simpler evolutions to estimate parameters for which derivatives
        are not straightforward to compute; some of these parameters are needed for
        precise orbit determination.
      </action>
      <action dev="luc" type="add" due-to="Maxime Journot">
        Added parsing of University of Bern Astronomical Institute files for α and β Klobuchar coefficients.
      </action>
      <action dev="luc" type="add" due-to="Maxime Journot">
        Added parsing of CCSDS TDM (Tracking Data Messages) files, both text and XML.
      </action>
      <action dev="luc" type="fix" due-to="Florentin-Alin Butu">
        Fixed lighting ratio in solar radiation pressure for interplanetary trajectories.
      </action>
      <action dev="hank" type="fix">
        Allow small extrapolation before and after ephemeris.
        Fixes issue #261.
      </action>
      <action dev="luc" type="fix">
        Fixed missing attitude in DSST mean/osculating conversions.
        Fixes issue #339.
      </action>
      <action dev="luc" type="fix">
        Optionally take lift component of the drag force into account in BoxAndSolarArraySpacecraft.
        Fixes issue #324.
      </action>
      <action dev="luc" type="fix" due-to="James Schatzman">
        Change visibility of getTargetPV in GroundPointing to public so it can be subclassed by
        users in other packages.
        Fixes issue #341.
      </action>
      <action dev="luc" type="update">
        Deprecated the TLESeries class. The file format used was considered to be too specific and
        the API not really well designed. Users are encouraged to use their own parser for series of TLE.
      </action>
      <action dev="luc" type="fix" due-to="Gavin Eadie">
        Removed dead code in deep SDP4 propagation model.
        Fixes issue #342.
      </action>
      <action dev="luc" type="fix" due-to="Quentin Rhone">
        Added a way to prefix parameters names when estimating several maneuvers
        in one orbit determination.
        Fixes issue #338.
      </action>
      <action dev="luc" type="fix" due-to="Pascal Parraud">
        Removed unneeded reset at end of sample creation in propagators conversion.
        Fixes issue #335.
      </action>
      <action dev="luc" type="fix" due-to="Michiel Zittersteijn">
        Fixed wrong angle wrapping computation in IodLambert.
      </action>
      <action dev="luc" type="fix" due-to="Lucian Barbulescu">
        Fixed boundaries of thrust parameter driver in ConstantThrustManeuver.
        Fixes issue #327.
      </action>
      <action dev="luc" type="fix" due-to="Hao Peng">
        Allow some old version of TLE format to be parsed correctly.
        Fixes issue #330.
      </action>
      <action dev="luc" type="fix" due-to="James Schatzman">
        Fixed ArrayOutOfBoundException appearing when converting dates at past or future infinity
        to string.
        Fixes issue #340.
      </action>
      <action dev="luc" type="fix">
        Extended range of DateComponents to allow the full integer range as days offset
        from J2000.
      </action>
      <action dev="luc" type="fix">
        Prevent NaN appearing in UTC-TAI offsets for dates at past or future infinity.
      </action>
      <action dev="luc" type="fix">
        Prevent central attraction coefficient from being adjusted in TLEPropagatorBuilder,
        as it is specified by the TLE theory.
        Fixes issue #313.
      </action>
      <action dev="luc" type="fix" due-to="Hao Peng">
        Added a flag to prevent resetting initial state at the end of integrating propagators.
        Fixes issue #251.
      </action>
      <action dev="luc" type="fix">
        Tutorials now all rely on orekit-data being in user home folder.
        Fixes issue #245.
      </action>
       <action dev="luc" type="fix">
        Apply delay corresponding to h = 0 when station altitude is below 0 in SaastamoinenModel.
        Fixes issue #202.
      </action>
      <action dev="luc" type="add">
        Added derivatives to orbits computed from non-Keplerian models, and use
        these derivatives when available. This improves shiftedBy() accuracy,
        and as a consequence also the accuracy of EventShifter. As example, when
        comparing shiftedBy and numerical model on a low Earth Sun Synchronous Orbit,
        with a 20x20 gravity field, Sun and Moon third bodies attractions, drag and
        solar radiation pressure, shifted position errors without derivatives are 18m
        after 60s, 72m after 120s, 447m after 300s; 1601m after 600s and 3141m after
        900s, whereas the shifted position errors with derivatives are 1.1m after 60s,
        9.1m after 120s, 140m after 300s; 1067m after 600s and 3307m after 900s.
      </action>
      <action dev="luc" type="fix">
        Preserved non-Keplerian acceleration in spacecraft state when computed from numerical propagator.
        Fixes issue #183.
      </action>
      <action dev="luc" type="fix">
        Fixed accuracy of FieldAbsoluteDate.
        Fixes issue #337.
      </action>
      <action dev="luc" type="fix">
        Fixed eccentricity computation for hyperbolic Cartesian orbits.
        Fixes issue #336.
      </action>
      <action dev="luc" type="fix">
        Fixed an array out of bounds error in DSST zonal short periodics terms.
      </action>
      <action dev="luc" type="fix" due-to="Maxime Journot">
        Fixed a factor two error in tropospheric and ionospheric modifiers.
      </action>
      <action dev="luc" type="add" due-to="Maxime Journot">
        Added turn-around (four-way range) measurements to orbit determination.
      </action>
      <action dev="luc" type="update">
        Updated dependency to Hipparchus 1.1, released on 2017, March 16th.
        Fixes issue #329.
      </action>
      <action dev="evan" type="add">
        Added simple Boolean logic with EventDetectors.
      </action>
      <action dev="luc" type="add">
        Added getGMSTRateFunction to IEEEConventions to compute accurately Earth rotation rate.
      </action>
      <action dev="luc" type="update">
        OneAxisEllipsoid can now transform FieldGeodeticPoint from any field
        and not only DerivativeStructure.
      </action>
      <action dev="luc" type="add">
        Completed field-based Cartesian and angular coordinates with missing
        features that were only in the double based versions.
      </action>
      <action dev="luc" type="update" due-to="Maxime Journot">
        Use DerivativeStructure to compute derivatives for Range measurements.
      </action>
      <action dev="luc" type="update">
        Improved conversion speed from Cartesian coordinates to geodetic coordinates
        by about 15%.
      </action>
      <action dev="evan" type="add">
        Replace OrbitFile interface with EphemerisFile, adding support for multiple
        ephemeris segments and the capability to create a propagator from an ephemeris.
      </action>
      <action dev="hank" type="add">
        Added EphemerisFileWriter interface for serializing EphemerisFiles to external
        file formats, and implemented the OEMWriter for CCSDS OEM file export support.
      </action>
      <action dev="hank" type="add">
        Added OrekitEphemerisFile object for encapsulating propagator outputs into an 
        EphemerisFile which can then be exported with EphemerisFileWriter classes.
      </action>
      <action dev="luc" type="fix">
        Fixed thread-safety issues in DTM2000 model.
        Fixes issue #258.
      </action>
      <action dev="pascal" type="add">
        Added JB2008 atmosphere model.
      </action>
      <action dev="pascal" type="add">
        Added NRLMSISE-00 atmosphere model.
      </action>
      <action dev="luc" type="fix" due-to="Hao Peng">
        Fixed outliers configuration parsing in orbit determination tutorial and test.
        Fixes issue #249
      </action>
       <action dev="luc" type="fix" >
        Greatly improved orbit determination speed when a lot of measurements are used
        (several thousands).
      </action>
      <action dev="luc" type="fix" >
        Fixed ant build script to run Junit tests.
        Fixes issue #246.
      </action>
      <action dev="luc" type="update">
        Added a protection against zero scale factors for parameters drivers.
      </action>
      <action dev="evan" type="fix">
        Fix AbsoluteDate.createMJDDate when the time scale is UTC and the date
        is during a leap second.
        Fixes issue #247
      </action>
      <action dev="luc" type="fix" >
        Fixed ant build script to retrieve Hipparchus dependencies correctly.
        Fixes issue #244.
      </action>
    </release>
    <release version="8.0.1" date="2017-11-01"
            description="Version 8.0.1 is a patch release of Orekit.
            It fixes security issus 368.">
      <action dev="evan" type="fix">
        Disabled XML external resources when parsing rapid XML EOP files.
        Part of issue #368.
      </action>
    </release>
    <release version="8.0" date="2016-06-30"
             description="Version 8.0 is a major release of Orekit. It introduces several new
             features and bug fixes as well as a major dependency change. New features introduced
             in version 8.0 are orbit determination, specialized propagator for GPS satellites
             based on SEM or YUMA files, computation of Dilution Of Precision and a new angular
             separation event detector. Several bugs have been fixed. A major change introduced
             with version 8.0 is the switch from Apache Commons Math to Hipparchus as the
             mathematical library, which also implied switching from Java 6 to Java 8.">
      <action dev="luc" type="fix" due-to="Andrea Antolino">
        Improved accuracy of orbits Jacobians.
        Fixes issue #243.
      </action>
      <action dev="luc" type="update">
        Deprecated PropagationException, replaced by OrekitException.
      </action>
      <action dev="evan" type="fix" due-to="Greg Carbott">
        Fix bug in restarting propagation with a ConstantThrustManeuver with an
        updated initial condition.
      </action>
      <action dev="luc" type="fix">
        Fixed a display error for dates less than 0.5ms before a leap second.
      </action>
      <action dev="luc" type="update">
        Use ParameterDriver with scale factor for both orbit determination, conversion,
        and partial derivatives computation when finite differences are needed.
      </action>
      <action dev="luc" type="fix">
        Apply impulse maneuver correctly in backward propagation.
        Fixes issue #241.
      </action>
      <action dev="luc" type="add">
        Added angular separation detector. This is typically used to check separation
        between spacecraft and the Sun as seen from a ground station, to avoid interferences
        or damage.
      </action>
      <action dev="luc" type="update">
        All class and methods that were deprecated in the 7.X series have been removed.
      </action>
      <action dev="luc" type="update">
        Allow ICGEM gravity field reader to parse non-Earth gravity fields.
      </action>
      <action dev="evan" type="add">
        Add methods for a integration step handler to tell if the start/end of the step is
        interpolated due to event detection. Also added ability to add a step handler in
        ephemeris mode.
      </action>
      <action dev="evan" type="fix">
        Switch to a continuous Ap to Kp geomagnetic index conversion.
        Fixes issue #240.
      </action>
      <action dev="pascal" type="add">
        Added computation of Dilution Of Precision (DOP).
      </action>
      <action dev="pascal" type="add">
        Added a specialized propagator for GPS spacecrafts, based on
        SEM or YUMA files.
      </action>
      <action dev="luc" type="update">
        Ported the new Hipparchus event handling algorithm to Orekit.
        This improves robustness in corner cases, typically when different
        event detectors triggers at very close times and one of them
        resets the state such that it affects the other detectors.
      </action>
      <action dev="luc" type="update">
        Simplified step interpolators API, replacing the setDate/getState
        pair with an interpolated state getter taking a date argument.
      </action>
      <action dev="luc" type="update">
        Switched from Apache Commons Math to Hipparchus library.
      </action>
      <action dev="luc" type="add">
        Added an orbit determination feature!
      </action>
      <action dev="evan" type="add">
        Add EventHandler to record all events.
      </action>
      <action dev="evan" type="fix">
        Fix exception during event detection using
        NumericalPropagator.getGeneratedEphemeris() near the start/end date of
        the generated ephemeris.
        Fixes issue #238
      </action>
    </release>
    <release version="7.2.1" date="2017-11-01"
            description="Version 7.2.1 is a patch release of Orekit.
            It fixes security issus 368.">
      <action dev="evan" type="fix">
        Disabled XML external resources when parsing rapid XML EOP files.
        Part of issue #368.
      </action>
    </release>
    <release version="7.2" date="2016-04-05"
             description="Version 7.2 is a minor release of Orekit. It introduces several new
             features and bug fixes. The most important features introduced in version 7.2
             are handling of GLONASS and QZSS time scales, support for local time zones
             according to ISO-8601 standard, and finer tuning of short period terms in
             DSST propagator. Version 7.2 depends on version 3.6.1 of Apache Commons Math,
             which also fixes a bug related to close events detection.">
      <action dev="luc" type="add">
        Added GLONASS and QZSS time scales. These time scales my be used in SP3-c files.
      </action>
      <action dev="luc" type="add">
        Added parsing and displaying of local time according to ISO-8601 standard.
      </action>
      <action dev="luc" type="fix">
        Added some protections against malformed SP3 files.
      </action>
      <action dev="luc" type="fix">
        Fixed Newcomb operators generation in DSST for high degree gravity fields.
        Fixes issue #237
      </action>
      <action dev="luc" type="update">
        Improved tuning of DSST tesseral force models. Users can now tune max degree,
        max eccentricity power and max frequency in mean longitude for short
        period terms, as well as for m-daily terms.
      </action>
      <action dev="luc" type="update">
        Improved tuning of DSST zonal force models. Users can now tune max degree,
        max eccentricity power and max frequency in true longitude for short
        period terms.
      </action>
      <action dev="luc" type="fix">
        Fixed wrong continuous maneuver handling in backward propagation.
        Fixes issue #236
      </action>
    </release>
    <release version="7.1" date="2016-02-07"
             description="Version 7.1 is a minor release of Orekit. It introduces several new
             features and bug fixes. The most important features introduced in version 7.1
             are a lot of new event detectors (field of view based detectors supporting any FoV
             shape, either on ground targetting spacecraft or on spacecraft and targetting
             ground defined zones with any shape, extremum elevation detector, anomaly,
             latitude argument, or longitude argument crossing detectors, either true, mean
             or eccentric, latitude and longitude extremum detectors, latitude and longitude
             crossing detectors), new event filtering capability based on user-provided
             predicate function, ability to customize DSST interpolation grid for short period
             elements, ability to retrieve DSS short periodic coefficients, removed some arbitrary
             limitations in DSST tesseral and zonal contribution, ability to set short period
             degree/order to smaller values than mean elements in DSST, vastly improved
             frames transforms efficiency for various Earth frames, three different types of
             solar radiation pressure coefficients, new tabulated attitudes related to Local
             Orbital Frame, smooth attitude transitions in attitudes sequences, with derivatives
             continuity at both endpoint, ground zone sampling either in tiles or grid with fixed
             or track-based orientation, derivatives handling in geodetic points, parsing of TLE
             with non-unclassified modifiers, support for officiel WMM coefficients from NOAA,
             support for tai-utc.dat file from USNO, tropospheric refraction model following
             Recommendation ITU-R P.834-7, geoid model based on gravity field, and use of the new
             Apache Commons Math rotation API with either Frame transform convention or vector
             operator convention. Numerous bugs were also fixed.
             Version 7.1 depends on version 3.6 of Apache Commons Math.">
      <action dev="thierry" type="add">
        Added tropospheric refraction correction angle following Recommendation ITU-R P.834-7.
      </action>
      <action dev="luc" type="add">
        Added a way to configure max degree/order for short periods separately
        from the mean elements settings in DSST tutorial.
      </action>
      <action dev="luc" type="fix">
        Fixed limitation to degree 12 on zonal short periods, degree/order 8 on
        tesseral short periods, and degree/order 12 for tesseral m-dailies in DSST.
      </action>
      <action dev="luc" type="fix">
        Fixed wrong orbit type in propagator conversion. The type specified by
        user was ignored when computing variable stepsize integrator tolerances.
      </action>
      <action dev="luc" type="add">
        Set up three different implementations of radiation pressure coefficients,
        using either a single reflection coefficient, or a pair of absorption
        and specular reflection coefficients using the classical convention about
        specular reflection, or a pair of absorption and specular reflection
        coefficients using the legacy convention from the 1995 CNES book.
        Fixes issue #170
      </action>
      <action dev="luc" type="fix">
        Fixed wrong latitude normalization in FieldGeodeticPoint.
      </action>
      <action dev="luc" type="fix">
        Fixed blanks handling in CCSDS ODM files.
        Fixes issue #232
      </action>
      <action dev="luc" type="fix">
        Fixed FramesFactory.getNonInterpolatingTransform working only
        in one direction.
        Fixes issue #231
      </action>
      <action dev="evan" type="add">
        Added Field of View based event detector for ground based sensors.
      </action>
      <action dev="luc" type="add">
        Added a getFootprint method to FieldOfView for projecting Field Of View
        to ground, taking limb of ellipsoid into account (including flatness) if
        Field Of View skims over horizon.
      </action>
      <action dev="luc" type="add">
        Added a pointOnLimb method to Ellipsoid for computing points that lie
        on the limb as seen from an external observer.
      </action>
      <action dev="luc" type="add">
        Added an isInside predicate method to Ellipsoid for checking points location.
      </action>
      <action dev="evan" type="fix">
        Support parsing lowercase values in CCSDS orbit data messages.
        Fixes issue #230
      </action>
      <action dev="luc" type="add">
        Added a generic FieldOfViewDetector that can handle any Field Of View shape.
        The DihedralFieldOfViewDetector is deprecated, but the CircularFieldOfViewDetector
        which corresponds to a common case that can be computed more accurately and faster
        than the new generic detector is preserved.
      </action>
      <action dev="luc" type="add">
        Added a FieldOfView class to model Fields Of View with any shape.
      </action>
      <action dev="luc" type="add">
        Added a FootprintOverlapDetector which is triggered when a sensor
        Field Of View (any shape, even split in non-connected parts or
        containing holes) overlaps a geographic zone, which can be non-convex,
        split in different sub-zones, have holes, contain the pole...
        Fixes issue #216
      </action>
      <action dev="luc" type="fix" due-to="Carlos Casas">
        Added a protection against low altitudes in JB2006 model.
        Fixes issue #214
      </action>
      <action dev="luc" type="fix" due-to="Petrus Hyvönen">
        Enlarged access to SGP4 and DeepSDP4 propagators.
        Fixes issue #207
      </action>
      <action dev="luc" type="fix">
        Fixed covariance matrices units when read from CCSDS ODM files. The
        data returned at API level are now consistent with SI units, instead of being
        kilometer-based.
        Fixes issue #217
      </action>
      <action dev="luc" type="fix">
        Fixed DSST ephemeris generation.
        Fixes issue #222
      </action>
      <action dev="luc" type="update">
        Vastly improved DSS short period terms interpolation.
      </action>
      <action dev="luc" type="fix">
        Use new Rotation API from Apache Commons Math 3.6.
        This API allows to use both vector operator convention and frames
        transform convention naturally. This is useful when axis/angles are
        involved, or when composing rotations. This probably fixes one of
        the oldest stumbling blocks for Orekit users.
      </action>
      <action dev="luc" type="fix">
        Fixed state partial derivatives in drag force model.
        Fixes issue #229
      </action>
      <action dev="evan" type="fix">
        Fixed incorrect density in DTM2000 when the input position is not in ECI
        or ECEF.
        Fixes issue #228
      </action>
      <action dev="evan" type="add">
        Added capability to use a single EventHandler with multiple types of
        EventDetectors.
      </action>
      <action dev="luc" type="add" >
        Added a way to customize interpolation grid in DSST, either using a fixed number
        of points or a maximum time gap between points, for each mean elements integration
        step.
      </action>
      <action dev="luc" type="add" >
        Added TabulatedLofOffset for attitudes defined by tabulating rotations between Local Orbital Frame
        and spacecraft frame.
        Fixes issue #227
      </action>
      <action dev="luc" type="fix" >
        Fixed wrong ephemeris generation for analytical propagators with maneuvers.
        Fixes issue #224.
      </action>
       <action dev="luc" type="fix" >
        Fixed date offset by one second for TLE built from their components,
        if a leap second was introduced earlier in the same year.
        Fixes issue #225.
      </action>
      <action dev="luc" type="fix" >
        Allow parsing TLE with non-unclassified modifier.
      </action>
      <action dev="luc" type="add" >
        As a side effect of fixing issue #223, KeplerianPropagator and
        Eckstein-Hechler propagator are now serializable.
      </action>
      <action dev="luc" type="fix" >
        Fixed missing additional states handling in ephemeris propagators
        created from analytical propagators.
      </action>
      <action dev="luc" type="fix" >
        Fixed NPE and serialization issues in ephemeris propagators created
        from analytical propagators.
        Fixes issue #223.
      </action>
      <action dev="luc" type="fix" >
        Fixed time scale issues in JPL ephemerides and IAU pole models.
        The time used for internal computation should be TDB, not TT.
      </action>
      <action dev="luc" type="fix" >
        Fixed an issue with backward propagation on analytical propagator.
        During first step, the analytical interpolator wrongly considered the
        propagation was forward.
      </action>
      <action dev="luc" type="add" >
        Added a way to retrieve short period coefficients from DSST as
        spacecraft state additional parameters. This is mainly intended
        for test and validation purposes.
      </action>
      <action dev="luc" type="fix" >
        Prevent small overshoots of step limits in event detection.
        Fixes issue #218.
      </action>
      <action dev="luc" type="fix" >
        Handle string conversion of dates properly for dates less than 1 millisecond
        before midnight (they should not appear as second 60.0 of previous minute but
        should rather wrap around to next minute).
        Partly fixes issue #218.
      </action>
      <action dev="luc" type="fix" >
        Enforce Lexicographical order in DirectoryCrawler, to ensure reproducible
        loading. Before this changes, some tests could fail in one computer while
        succeeding in another computer as we use a mix of DE-4xx files, some having
        a different EMRAT (81.30056907419062 for DE-431, 81.30056 for DE-405 and DE-406).
      </action>
      <action dev="luc" type="add" >
        Added EventEnablingPredicateFilter to filter event based on an user-provided
        enabling predicate function. This allow for example to dynamically turn some
        events on and off during propagation or to set up some elaborate logic like
        triggering on elevation first time derivative (i.e. one elevation maximum)
        but only when elevation itself is above some threshold.
      </action>
      <action dev="luc" type="update" >
        Renamed EventFilter into EventSlopeFilter.
      </action>
      <action dev="luc" type="add" >
        Added elevation extremum event detector.
      </action>
      <action dev="luc" type="fix" >
        Fixed ellipsoid tessellation with large tolerances.
        Fixes issue #215.
      </action>
      <action dev="evan" type="fix" >
        Fixed numerical precision issues for start/end dates of generated
        ephemerides.
        Fixes issues #210
      </action>
      <action dev="luc" type="add" >
        Added anomaly, latitude argument, or longitude argument crossings detector,
        either true, mean or eccentric.
        Fixes issue #213.
      </action>
      <action dev="luc" type="add" >
        Added latitude and longitude extremum detector.
      </action>
      <action dev="luc" type="add" >
        Added latitude and longitude crossing detector.
      </action>
      <action dev="luc" type="add" >
        Added a way to convert between PVA and geodetic points with time derivatives.
      </action>
      <action dev="luc" type="add" >
        Allow truncation of tiles in ellipsoid tessellation.
      </action>
      <action dev="luc" type="add" >
        Propagator builders can now be configured to accept any orbit types
        and any position angle types in the input flat array.
        Fixes issue #208.
      </action>
      <action dev="luc" type="add" >
        Added smooth attitude transitions in attitudes sequences, with derivatives
        continuity at both endpoints of the transition that can be forced to match
        rotation, rotation rate and rotation acceleration.
        Fixes issue #6.
      </action>
      <action dev="luc" type="fix" >
        Fixed attitudes sequence behavior in backward propagation.
        Fixes issue #206.
      </action>
      <action dev="luc" type="add" >
        Added factory methods to create AbsoluteDate instances from MJD or JD.
        Fixes issue #193.
      </action>
      <action dev="luc" type="fix" due-to="Joris Olympio">
        Fixed wrong attitude switches when an event occurs but the active attitude mode
        is not the one it relates to.
        Fixes issue #190.
      </action>
      <action dev="luc" type="add"  due-to="Joris Olympio">
        Added a way to be notified when attitude switches occur.
        Fixes issue #190.
      </action>
      <action dev="luc" type="fix" >
        Ensure Keplerian propagator uses the specified mu and not only the one from the initial orbit.
        Fixes issue #184.
      </action>
      <action dev="luc" type="update" >
        Improved frames transforms efficiency for various Earth frames.
      </action>
      <action dev="luc" type="fix" >
        Specify inertial frame to compute orbital velocity for ground pointing laws.
        Fixes issue #115.
      </action>
      <action dev="luc" type="fix" >
        Activated two commented-out tests for DTM2000, after ensuring we
        get the same results as the original fortran implementation.
        Fixes issue #204.
      </action>
      <action dev="luc" type="fix" due-to="Javier Martin Avila">
        Fixed resetting of SecularAndHarmonic fitting.
        Fixes issue #205.
      </action>
      <action dev="luc" type="add">
        Added a way to sample a zone on an ellipsoid as grids of inside points.
        Fixes issue #201.
      </action>
      <action dev="luc" type="fix">
        Fixed an event detection problem when two really separate events occur within
        the event detector convergence threshold.
        Fixes issue #203.
      </action>
      <action dev="luc" type="fix">
        Added protections against TLE parameters too large to fit in the format.
        Fixes issue #77.
      </action>
      <action dev="luc" type="fix">
        Allowed slightly malformed TLE to be parsed.
        Fixes issue #196.
      </action>
      <action dev="luc" type="fix">
        Fixed overlapping issue in ellipsoid tessellation, typically for independent
        zones (like islands) close together.
        Fixes issue #195.
      </action>
      <action dev="tn" type="add">
        Added support to load WMM coefficients from the official model file
        provided by NOAA.
      </action>
      <action dev="tn" type="fix">
        Fixed javadoc of method "GeoMagneticField#calculateField(...)": 
        the provided altitude is expected to be a height above the WGS84 ellipsoid.
      </action>
      <action dev="luc" type="update">
        Added a simpler interface for creating custom UTC-TAI offsets loaders.
      </action>
      <action dev="luc" type="add">
        Added support for USNO tai-utc.dat file, enabled by default, in
        addition to the legacy support for IERS UTC-TAI.history file
        which is still supported and also enabled by default.
      </action>
      <action dev="luc" type="add">
        Added a way to load TAI-UTC data from Bulletin A. Using this feature
        is however NOT recommended as there are known issues in TAI-UTC data
        in some bulletin A (for example bulletina-xix-001.txt from 2006-01-05
        has a wrong year for last leap second and bulletina-xxi-053.txt from
        2008-12-31 has an off by one value for TAI-UTC on MJD 54832). This
        feature is therefore not enabled by default, and users wishing to
        rely on it should do it carefully and take their own responsibilities.
      </action>
      <action dev="luc" type="add">
        Added ellipsoid tessellation, with tiles either oriented along track
        (ascending or descending) or at constant azimuth.
      </action>
      <action dev="luc" type="fix">
        Added customization of EOP continuity check threshold.
        Fixes issue #194.
      </action>
      <action dev="evan" type="add">
        Added geoid model based on gravity field.
        Fixes issue #192.
      </action>
      <action dev="luc" type="fix">
        Added automatic loading of Marshall Solar Activity Future Estimation data.
        Fixes issue #191.
      </action>
      <action dev="luc" type="update">
        Simplified Cartesian to ellipsoidal coordinates transform and greatly improved its performances.
      </action>
      <action dev="luc" type="fix">
        Fixed target point in BodyCenterPointing attitude.
        Fixes issue #100.
      </action>
    </release>
    <release version="7.0" date="2015-01-11"
             description="Version 7.0 is a major release of Orekit. It introduces several new
             features and bug fixes. New features introduced in version 7.0 are the complete
             DSST semi-analytical propagator with short-periodics terms (only mean elements
             were available in previous version), extension to second order derivatives for
             many models (Cartesian coordinates, angular coordinates, attitude modes, ...),
             bilinear interpolator in Saastamoinen model, attitude overriding during impulsive
             maneuvers, general relativity force model, geographic zone detector, and ecliptic
             frame.
             Several bugs have been fixed. One noteworthy fix concerns an inconsistency in
             Eckstein-Hechler propagator velocity, which leads to a change of the generated
             orbit type.">
      <action dev="hankg" type="add">
        Added bilinear interpolator and use it on Saastamoinen model.
        Implements feature #182.
      </action>
      <action dev="luc" type="update">
        Removed old parts that were deprecated in previous versions.
      </action>
      <action dev="luc" type="update">
        Updated dependency to Apache Commons Math 3.4, released on 2014-12-26.
      </action>
      <action dev="luc" type="fix">
        Fixed null vector normalization when attempting to project to ground a point already on ground.
        Fixes issue #181.
      </action>
      <action dev="luc" type="add" due-to="Lucian Barbulescu">
        Added Romanian localization for error messages.
      </action>
      <action dev="luc" type="fix">
        Fixed velocity inconsistency in orbit generation in Eckstein-Hechler propagator.
        The Eckstein-Hechler propagator now generated Cartesian orbits, with velocity
        computed to be fully consistent with model evolution. A side effect is that
        if users rebuild circular parameters from the generated orbits, they will
        generally not math exactly the input circular parameters (but position will
        match exactly).
        Fixes issue #180.
      </action>
      <action dev="luc" type="fix">
        Improved acceleration output in Eckstein-Hechler model.
      </action>
      <action dev="luc" type="add">
        Added projection of moving point (i.e. position and derivatives too) to
        ground surface.
      </action>
      <action dev="luc" type="add">
        Added a general 3 axes ellipsoid class, including a feature to compute
        any plane section (which result in a 2D ellipse).
      </action>
      <action dev="luc" type="add">
        Added support for IERS bulletin A (rapid service and prediction)
      </action>
      <action dev="tn" type="fix">
        Fixed various issues in geomagnetic fields models:
        GeoMagneticField.getDecimalYear() returned a slightly wrong result: e.g. for 1/1/2005
        returned 2005.0020 instead of 2005.0, GeoMagneticFieldFactory.getModel() returned
        wrong interpolation near models validity endpoints, GeoMagneticField.transformModel(double)
        method did not check year validity. Added more unit tests and adapted existing tests for
        IGRF/WMM with sample values / results as they have changed slightly.
        Fixes issue #178.
      </action>
      <action dev="luc" type="fix" due-to="Patrice Mathieu">
        Fixed closest TLE search. When filtering first from satellite ID and
        then extracting closest date, the returned satellite was sometime wrong.
      </action>
      <action dev="luc" type="add" due-to="Hank Grabowski">
        Allow attitude overriding during impulsive maneuvers.
        Fixes issue #176.  
      </action>
      <action dev="evan" type="add">
          Added general relativity force model.
      </action>
      <action dev="luc" type="add" due-to="Ioanna Stypsanelli">
        added Greek localization for error messages.
      </action>
      <action dev="evan" type="fix">
          Fixed incorrect partial derivatives for force models that depend on satellite velocity.
          Fixes #174.
      </action>
      <action dev="evan" type="fix">
          Fixed incorrect parameters set in NumericalPropagatorBuilder.
          Fixes #175.
      </action>
      <action dev="luc" type="update" >
        Significantly reduced size of various serialized objects.
      </action>
      <action dev="luc" type="update" >
        PVCoordinatesProvider now produces time-stamped position-velocities.
      </action>
      <action dev="luc" type="update" >
        Tabulated attitude provider can be built directly from time-stamped angular coordinates
        lists, in addition to attitudes lists.
      </action>
      <action dev="luc" type="add" >
        Added time-stamped versions of position-velocity and angular coordinates.
      </action>
      <action dev="luc" type="fix" due-to="Daniel Aguilar Taboada">
        Fixed wrong rotation interpolation for rotations near π.
        Fixes issue #173.
      </action>
      <action dev="luc" type="update" >
        Updated dependency to Apache Commons Math 3.3.
      </action>
      <action dev="luc" type="update" due-to="Lucian Barbulescu, Nicolas Bernard">
        Added short periodics for DSST propagation.
      </action>
      <action dev="luc" type="add" >
        Added a GeographicZoneDetector event detector for complex geographic zones traversal.
        Fixes issue #163.
      </action>
      <action dev="evan" type="fix">
        Add Ecliptic frame. Agrees with JPL ephemerides to within 0.5 arcsec.
        Issue #166.
      </action>
      <action dev="evan" type="fix">
        Fix cache exception when propagating backwards with an interpolated
        gravity force model.
        Fixes issue #169.
      </action>
      <action dev="luc" type="fix">
        Fixed parsing of dates very far in the future.
        Fixes issue #171.
      </action>
      <action dev="luc" type="fix">
        Trigger an exception when attempting to interpolate attitudes without rotation rate
        using only one data point.
      </action>
      <action dev="evan" type="fix">
        Fixed SpacecraftState date mismatch exception with some attitude providers.
      </action>
      <action dev="luc" type="fix" >
        Fixed wrong scaling in JPL ephemeris when retrieving coordinates in a frame
        that is not the defining frame of the celestial body.
        Fixes issue #165.
      </action>
      <action dev="luc" type="update" due-to="Lucian Barbulescu">
        Prepare generation of either mean or osculating orbits by DSST propagator.
        The short periodics terms are not computed yet, but there is ongoing work
        to add them.
      </action>
      <action dev="luc" type="update" due-to="Lucian Barbulescu">
        Avoid recomputing Chi and Chi^2 in Hansen coefficients for tesseral.
      </action>
      <action dev="luc" type="update" due-to="Nicolas Bernard">
        Added better handling of Hansen kernel computation through use of PolynomialFunction.
      </action>
      <action dev="luc" type="update" due-to="Petre Bazavan">
        Compute Hansen coefficients using linear transformation.
      </action>
      <action dev="luc" type="fix" >
        Fixed a non-bracketing exception in event detection, in some rare cases of noisy g function.
        Fixes issue #160.
      </action>
      <action dev="luc" type="fix" >
        Fixed a missing reset of resonant tesseral terms in DSST propagation.
        Fixes issue #159.
      </action>
      <action dev="luc" type="fix" >
        Improved default max check interval for NodeDetector, so it handles correctly
        highly eccentric orbits.
        Fixes issue #158.
      </action>
    </release>
    <release version="6.1" date="2013-12-13"
             description="Version 6.1 is a minor release of Orekit. It introduces several new
             features and bug fixes. The most important features introduced in version 6.1
             are solid tides force model, including pole tide at user choice, and following
             either IERS 1996, IERS 2003 or IERS 2010 conventions ; ocean tides force model,
             including pole tide at user choice, loading a user provided model ; simultaneous
             support for IERS 1996, 2003 and 2010 for frames definition, which is very
             important to support legacy systems and to convert coordinates between older and
             newer reference systems ; greatly improved accuracy of celestial/terrestrial
             frames transforms (we are now at sub-micro arcsecond level for IERS 2003/2010,
             both with equinox based and Non-Rotating Origin, at a sub-milli arcseconds for
             IERS 1996, both with equinox based and Non-Rotating Origin) ; classical
             equinox-based paradigm and new non-rotating origin paradigm for inertial and
             terrestrial frames are now supported with all IERS conventions ; automatic
             conversion of IERS Earth Orientation Paramters from equinoxial to non-rotating
             paradigm ; support for CCSDS Orbit Data Message ; improved API for events,
             allowing separation of event detection and event handling (the older API is still
             available for compatibility) ; merged all the elevation related events, allowing
             to use both refraction model and antenna mask at the same time if desired ;
             new attitude mode based on interpolation on a table. Numerous bugs were also fixed.
             Version 6.1 depends on version 3.2 of Apache commons math.">
      <action dev="luc" type="fix" >
        Reduced number of calls to the g function in event detectors.
        Fixes issue #108.
      </action>
      <action dev="luc" type="fix" >
        Fixed a spurious backward propagation.
        Fixes issue #107.
      </action>
      <action dev="luc" type="fix" >
        Improved error detection for numerical and DSST propagation for cases
        where user attempts to compute integrator tolerances with an orbit for
        which Jacobian is singular (for example equatorial orbit while using
        Keplerian representation).
        Fixes issue #157.
      </action>
      <action dev="luc" type="add" >
        Added a method to get the number or calls to getNeighbors in the generic time stamped cache,
        to allow performing measurements while tuning the cache.
      </action>
      <action dev="luc" type="add" >
        Added high degree ocean load deformation coefficients computed by Pascal
        Gégout (CNRS / UMR5563 - GET).
      </action>
      <action dev="luc" type="add" >
        Time scales are now serializable.
      </action>
      <action dev="luc" type="add" due-to="Nicolas Bernard">
        Improved DSST tesseral computation efficiency by caching Jacobi polynomials.
      </action>
      <action dev="luc" type="fix" due-to="Daniel Aguilar Taboada">
        Fixed yaw steering attitude law, which didn't project spacecraft velocity correctly.
        Fixes issue #156.
      </action>
      <action dev="luc" type="add" >
        Added a way to set the maximum number of iterations for events detection.
        Fixes issue #155.
      </action>
      <action dev="luc" type="add">
        Added an attitude provider from tabulated attitudes.
        Fixes issue #154.
      </action>
      <action dev="luc" type="add" due-to="Hank Grabowski">
        Improved test coverage.
        Fixes issue #153.
      </action>
      <action dev="luc" type="add" due-to="Hank Grabowski">
        Merged all elevation detectors into one. The new detector supports all
        features from the previous (and now deprecated) ApparentElevationDetector
        and GroundMaskElevationDetector.
        Fixes issue #144.  
      </action>
      <action dev="luc" type="add" due-to="Hank Grabowski">
        Added a DetectorEventHandler interface aimed at handling only the
        event occurrence part in propagation. This allows to separate the
        event detection itself (which is declared by the EventDetector interface)
        from the action to perform once the event has been detected. This also
        allows to avoid subclassing of events, which was cumbersome. It also allows
        to share a single handler for several events.
        The previous behavior with eventOccurred declared at detector level and
        subclassing is still available but is deprecated and will be removed in
        the next major release.
      </action>
      <action dev="luc" type="fix" due-to="Christophe Le Bris">
        Fixed an indexing error in Harris-Priester model.
        Fixes issue #152.
      </action>
      <action dev="luc" type="add">
        Added a new force model for ocean tides in numerical propagation, including pole tides.
        Fixes issue #11.
      </action>
      <action dev="luc" type="fix" due-to="Lucian Barbulescu">
        Fixed conversion from position-velocity to Keplerian, when the orbit is
        perfectly equatorial.
        Fixes issue #151.
      </action>
      <action dev="luc" type="add">
        Added a new force model for solid tides in numerical propagation, including pole tides.
        Fixes issue #10.
      </action>
      <action dev="luc" type="add">
        Added a way to select IERS conventions for non-rotating origin
        based ITRF.
      </action>
      <action dev="luc" type="update">
        Greatly improved accuracy of celestial/terrestrial frames transforms.
        We are now at sub-micro arcsecond level for IERS 2003/2010, both with
        equinox based and Non-Rotating Origin, at a sub-milli arcseconds
        for IERS 1996, both with equinox based and Non-Rotating Origin.
      </action>
      <action dev="luc" type="fix">
        Fixed missing nutation correction in Equation Of Equinoxes.
        Fixes issue #150.
      </action>
      <action dev="luc" type="fix">
        Fixed rate for TCB time scale.
      </action>
      <action dev="luc" type="add">
        Added new definition of astronomical unit from IAU-2012 resolution B2.
      </action>
      <action dev="luc" type="fix">
        Fixed Date/Time split problem when date is a few femto-seconds before the end of the day.
        Fixes issue #149.
      </action>
      <action dev="luc" type="fix">
        Fixed overflow problem in TimeComponents.
        Fixes issue #148.
      </action>
      <action dev="luc" type="update">
        Separate parsing from using Poisson series.
      </action>
      <action dev="luc" type="add" due-to="Steven Ports">
        Added support for parsing CCSDS ODM files (OPM, OMM and OEM).
      </action>
      <action dev="luc" type="update">
        Flattened ITRF frames tree so all supported ITRF realizations (2005, 2000, 97, 93) share the same
        parent ITRF2008. Previously, the tree was 2008 &lt;- 2005 &lt;- 2000 &lt;- {93,97} and the reference dates
        for Helmert transforms were all different. We now use the parameters provided at epoch 2000.0 and
        with respect to ITRF2008 at http://itrf.ensg.ign.fr/doc_ITRF/Transfo-ITRF2008_ITRFs.txt.
      </action>
      <action dev="luc" type="fix">
        Fixed azimuth parameter in the TopocentricFrame.pointAtDistance method.
        Fixes issue #145.
      </action>
      <action dev="luc" type="fix"  due-to="Matt Edwards">
        Fixed location of JAVA_EPOCH. As we now take the linear models between UTC and TAI
        that were used between 1961 and 1972, we have to consider the offset that was in
        effect on 1970-01-01 and which was precisely 8.000082s. Fixes issue #142.
      </action>
      <action dev="luc" type="update" >
        Vastly improved performances for Poisson series computations. Poisson series are often
        evaluated several components together (x/y/s in new non-rotating paradigm, ∆ψ/∆ε in old
        equinox paradigm for example). As the components are built from a common model, they
        share many nutation terms. We now evaluate these shared terms only once, as we evaluate
        the components in parallel thanks to a preliminary "compilation" phase performed when
        the Poisson series are set up. This dramatically improves speed: on a test case based
        on x/y/s evaluations over a one year time span without any caching,  we noticed a
        more than two-fold speedup: mean computation time reduced from 6.75 seconds (standard
        deviation 0.49s) to 3.07 seconds (standard deviation 0.04s), so it was a 54.5% reduction
        in mean computation time. At the same time, accuracy was also improved thanks to the
        Møller-Knuth TwoSum algorithm without branching now used for summing all series terms.
      </action>
      <action dev="luc" type="fix" >
        When UT1 time scale is used, it is now possible to choose which Earth Orientation
        Parameters history to use (formerly, only EOP compatible with IAU-2000/2006 was
        used, even for systems relying only on older conventions).
      </action>
      <action dev="luc" type="add" >
        Added Greenwich Mean Sidereal Time and Greenwich Apparent Sidereal Time
        to all supported IERS conventions (i.e. IERS 1996, IERS 2003 and IERS 2010).
      </action>
      <action dev="luc" type="add" >
        Classical equinox-based paradigm and new non-rotating origin paradigm for
        inertial and terrestrial frames are now supported with all IERS conventions.
        This means it is now possible to use MOD/TOD/GTOD with the recent precession/nutation
        models from recent conventions, and it is also possible to use CIRF/TIRF/ITRF with
        the older precession nutation models from ancient conventions. Of course, all these
        conventions and frames can be used at the same time, which is very important to
        support legacy systems and to convert coordinates between older and newer reference
        systems.
      </action>
      <action dev="luc" type="add" >
        Added IERS 1996 in the list of supported IERS conventions.
      </action>
      <action dev="luc" type="add" >
        Added factory methods to compute arbitrary Julian Epochs (J1900.0, J2000.0 ...)
        and Besselian Epochs (B1900.0, B1950.0 ...) that are used as reference dates
        in some models and frames.
      </action>
      <action dev="luc" type="fix" >
        Fixed non-bracketing exception while converting Cartesian points very close to equator into geodetic
        coordinates. Fixes issue #141.
      </action>
      <action dev="evan" type="add" >
        Added getAngularVelocity() to PVCoordinates.
      </action>
      <action dev="luc" type="add" >
        Added back serialization for some ephemerides produced by integration-based propagators.
        The ephemerides produced by NumericalPropagator are always serializable, and the ones
        produced by DSSTPropagator may be serializable or not depending on the force models used.
      </action>
      <action dev="luc" type="fix" >
        Fixed missing events detection when two events occurred at exactly the same time using an analytical
        propagator (like generated ephemerides for example). Fixes issue #138.
      </action>
      <action dev="luc" type="fix" >
        Fixed data loading from zip/jar. A more streamlined architecture has been set up, and each zip entry
        now uses its own input stream. Closing the stream triggers the switch to the next entry, and duplicate
        close are handled gracefully. Fixes issue #139.
      </action>
      <action dev="luc" type="fix" >
        Improved event bracketing by backporting changes made in Apache Commons Math (may fix issues #110
        and #136, but we cannot be sure as neither issues were reproducible even before this change...).
      </action>
      <action dev="luc" type="fix" >
        Fixed GTOD and Veis frame that did apply UT1-UTC correction when they should not (fixes issue #131).
      </action>
      <action dev="luc" type="fix" >
        Completely rewrote conversion from Cartesian to geodetic coordinates to improve
        numerical stability for very far points (typically when computing coordinates
        of Sun). Fixes issue #137.
      </action>
    </release>
    <release version="6.0" date="2013-04-23"
             description="Version 6.0 is a major release of Orekit. It introduces several new
             features and bug fixes. Several incompatibilities with respect to previous
             versions 5.x have been introduced. Users are strongly advised to upgrade to this
             version. The major features introduced in version 6.0 are the inclusion of the DSST
             semi-analytical propagator, an improved propagator architecture where all propagators
             can use events and step handlers, much better and faster gravity field force model,
             Jacobians availability for all force models, converters between different propagation
             models (which can be used to convert between mean and osculating elements), thread
             safety for many parts (mainly frames, but still excluding propagators) while still
             preserving caching for performances even in multi-threaded environments, time-dependent
             gravity fields, support for IERS 2010 conventions, support for INPOP and all DExxx
             ephemerides, new frames, new time scales, support for user-defined states in spacecraft
             state, availability of additional states in events, interpolators for many components
             like position-velocity, spacecraft state and attitude allowing to compute high order
             derivatives if desired, filtering of events, orphan frames, magnetic fields models,
             SP3 files support, visibility circles, support for Marshall Solar Activity Future
             Estimation of solar activity. Numerous bugs were also fixed. Version 6.0 now depends
             on version 3.2 of Apache commons math.">
      <action dev="pascal" type="fix" >
        Fixed conversion of mean anomaly to hyperbolic eccentric anomaly (fixes issue #135).
      </action>
      <action dev="luc" type="add" >
        Extracted fundamental nutation arguments from CIRF frame. This allows both reuse of
        the arguments for other computations (typically tides), and also allows to use
        convention-dependent arguments (they are similar for IERS conventions 2003 and 2010,
        but have changed before and may change in the future).
      </action>
      <action dev="luc" type="fix" >
        Fixed event g function correction when starting exactly at 0 with a backward
        propagation (fixes issue #125).
      </action>
      <action dev="luc" type="update" >
        Error messages properties are now loaded directly in UTF-8.
      </action>
      <action dev="luc" type="add" >
        Added a way to know which tide system is used in gravity fields (zero-tide,
        tide-free or unknown).
      </action>
      <action dev="luc" type="add" >
        Added orphan frame, i.e. trees that are not yet connected to the main
        frame tree but attached later on. This allows building frame trees
        from leaf to root. This change fixes feature request #98.
      </action>
      <action dev="luc" type="add" >
        Added a way to filter only increasing or decreasing events. The filtering
        occurs a priori, i.e. the filtered out events do not trigger a search.
        Only the interesting events are searched for and contribute to computation
        time. This change fixes feature request #104.
      </action>
      <action dev="pascal" type="add" >
        Added a semianalytical propagator based on the Draper Semianalytic
        Satellite Theory. The DSST accounts for all significant perturbations
        (central body including tesseral harmonics, third-body, drag, solar
        radiation pressure) and is applicable to all orbit classes.
        To begin with, only mean elements propagation is available.
      </action>
      <action dev="evan" type="update" >
        Greatly improved performance of time-stamped caches for data that is
        read only once (like UTC leap seconds history or EOP).
      </action>
      <action dev="luc" type="add" >
        Additional states can now be used in events. Note that waiting for the
        fix for issue MATH-965 in Apache Commons Math to be been officially
        published, a workaround has been used in Orekit. This workaround
        implies that events that should be triggered based on additional equations
        for integration-based propagator will be less accurate on the first step
        (full accuracy is recovered once the first step is accepted).
        So in these corner cases, users are advised to start propagation at least
        one step before the first event (or to use a version of Apache Commons Math
        that includes the fix, which has been added to the development version as
        of r1465654). This change fixes feature request #134.
      </action>
      <action dev="luc" type="add" >
        AdditionalStateProviders can now be used for all propagators, not
        only analytical ones. Note that when both state providers and
        additional differential equations are used in an integration-based
        propagator, they must used different states names. A state can only
        be handled by one type at a time, either already integrated or
        integrated by the propagator (fixes feature request #133).
      </action>
      <action dev="luc" type="add" >
        Added a way to store user data into SpacecraftState. User data are
        simply double arrays associated to a name. They are handled properly
        by interpolation, event handlers, ephemerides and adapter propagators.
        Note that since SpacecraftState instances are immutable, adding states
        generates a new instance, using a fluent API principle (fixes feature request #132).
      </action>
      <action dev="luc" type="add" >
        Added a way to retrieve all additional states at once from a step interpolator.
      </action>
      <action dev="luc" type="fix" >
        Fixed wrong orientation for ICRF and all IAU pole and prime meridians
        (a few tens milli-arcseconds). This error mainly induced an error in
        celestial bodies directions, including the Sun which is used in many
        places in Orekit (fixes bug #130).
      </action>
      <action dev="luc" type="add" >
        Added support for IERS conventions 2010. Note that Orekit still also
        support conventions 2003 in addition to conventions 2010. However, as
        IERS does not provide anymore data to link TIRF 2003 with ITRF, ITRF
        based on 2003 convention is not available. ITRF can only be based on
        either 2010 conventions for CIO-based paradigm or on 1996 conventions
        for equinox-based paradigm. 
      </action>
      <action dev="luc" type="add" >
        Atmosphere models now provide their central body frame.
      </action>
      <action dev="luc" type="add" >
        Added versions of angular coordinates and position-velocity that use
        any field instead of double (classes FieldAngularCoordinates and
        FieldPVCoordinates). This allows to compute derivatives of these quantities
        with respect to any number of variables and to any order (using DerivativeStructure
        for the field elements), or to compute at arbitrary precision (using Dfp for
        the field elements). Regular transforms as produced by frames
        handle these objects properly and compute partial derivatives for them.
      </action>
      <action dev="luc" type="update" >
        Converted Cunningham and Droziner force models to use the API of the new
        partial derivatives framework, despite they STILL USE finite differences.
        These two force models are now considered obsolete, they have been
        largely superseded by the Holmes-Featherstone model, which can be used
        for much larger degrees (Cunnigham and Droziner use un-normalized
        equations and coefficients which underflow at about degree 90), which
        already provides analytical derivatives, and which is twice faster. It
        was therefore considered a waste of time to develop analytical derivatives
        for them. As a consequence, they use finite differences to compute their
        derivatives, which adds another huge slow down factor when derivatives are
        requested. So users are strongly recommended to avoid these models when
        partial derivatives are desired...
      </action>
      <action dev="luc" type="add" >
        Added analytical computation of partial derivatives for third-body
        attraction.
      </action>
      <action dev="luc" type="add" >
        Added analytical computation of partial derivatives for constant
        thrust maneuvers.
      </action>
      <action dev="luc" type="update" >
        Converted Newtonian force model to use the new partial derivatives
        framework.
      </action>
      <action dev="luc" type="update" >
        Converted Holmes-Featherstone force model to use the new partial derivatives
        framework.
      </action>
      <action dev="luc" type="add" >
        Added analytical computation of partial derivatives for surface forces
        (drag and radiation pressure) for all supported spacecraft body shapes.
      </action>
      <action dev="luc" type="update" >
        Streamlined the force models partial derivatives computation for numerical
        propagation. It is now far simpler to compute analytically the derivatives
        with respect to state and with respect to force models specific parameters,
        thanks to the new Apache Commons Math differentiation framework. 
      </action>
      <action dev="luc" type="add" >
        Added a new force model for central body gravity field, based on Holmes and Featherstone
        algorithms. This model is a great improvement over Cunningham and Droziner models. It
        allows much higher degrees (it uses normalized coefficients and carefully crafted
        recursions to avoid overflows and underflows). It computes analytically all partial
        derivatives and hence can be used to compute accurate state transition matrices. It is
        also much faster than the other models (for example a 10 days propagation of a low Earth
        orbit with a 1cm tolerance setting and a 69x69 gravity field was about 45% faster with
        Holmes and Featherstone than with Cunningham).
      </action>
      <action dev="luc" type="fix" >
        Improved gravity field un-normalization to allow higher degrees/order with Cunningham and
        Droziner models. Formerly, the coefficients computation underflowed for square fields
        degree = order = 85, and for non-square fields at degree = 130 for order = 40. Now square
        fields can go slightly higher (degree = order = 89) and non-square fields can go much
        higher (degree = 393 for order = 63 for example). Attempts to use un-normalization past
        the underflow limit now raises an exception.
      </action>
      <action dev="luc" type="update" >
        Updated Orekit to version 3.1.1 of Apache Commons Math.
      </action>
      <action dev="luc" type="add" >
        Added support for time-dependent gravity fields. All recent gravity
        fields include time-dependent coefficients (linear trends and pulsations
        at several different periods). They are now properly handled by Orekit.
        For comparison purposes, it is still possible to retrieve only the constant
        part of a field even if the file contains time-dependent coefficients too.
      </action>
      <action dev="luc" type="update" >
        Added a way to speed up parsing and reduce memory consumption when
        loading gravity fields. Now the user can specify the maximal degree
        and order before reading the file.
      </action>
      <action dev="luc" type="fix" >
        The EGM gravity field reader did not complain when files with missing
        coefficients were provided, even when asked to complain.
      </action>
      <action dev="luc" type="fix" >
        Fixed serialization of all predefined frames. This fix implied
        also fixing serialization of celestial bodies as the predefined
        ICRF frame relies on them. Note for both types of objects, only
        some meta-data are really serialized in such a way that at
        deserialization time we retrieve singletons. So the serialized
        data are small (less than 500 bytes) and exchanging many time
        these objects in a distributed application does not imply anymore
        lots of duplication.
      </action>
      <action dev="tn" type="fix" due-to="Yannick Tanguy">
        Throw an exception if the conversion of mean anomaly to hyperbolic
        eccentric anomaly does not converge in KeplerianOrbit (fixes bug #114).
      </action>
      <action dev="luc" type="fix" due-to="Evan Ward">
        Removed weak hash maps in frames (fixes bug #122).
      </action>
        <action dev="luc" type="fix" due-to="Bruno Revelin">
        Improved documentation of interpolation methods (fixes bug #123).
      </action>
      <action dev="tn" type="fix" due-to="Evan Ward">
        Make TIRF2000Provider class thread-safe (fixes bug #118).
      </action>
      <action dev="tn" type="fix" due-to="Christophe Le Bris">
        Correct spelling of the inner class QuadratureComputation (fixes bug #120).
      </action>
      <action dev="tn" type="fix" due-to="Evan Ward">
        Remove unnecessary synchronization in UT1Scale (fixes bug #119).
      </action>
      <action dev="tn" type="fix" due-to="Carlos Casas">
        Clear caches in CelestialBodyFactory when removing CelestialBodyLoaders
        (fixes bug #106).
      </action>
      <action dev="tn" type="fix" due-to="Yannick Tanguy">
        Fix loading of JPL ephemerides files with overlapping periods
        (fixes bug #113).
      </action>
      <action dev="tn" type="fix" due-to="Simon Billemont">
        Prevent initialization exception in UTCScale in case no user-defined
        offsets are provided. (fixes bug #111).
      </action>
      <action dev="luc" type="fix" due-to="Evan Ward">
        Improved performance by caching EME2000 frame in AbstractCelestialBody
        (fixes bug #116).
      </action>
      <action dev="tn" type="fix" due-to="Evan Ward">
        Make TidalCorrections class thread-safe by using the new TimeStampedCache. 
        (fixes bug #117).
      </action>
      <action dev="tn" type="fix" due-to="Evan Ward">
        Convert position entries contained in SP3 files to meters instead of km
        (fixes bug #112).
      </action>
      <action dev="luc" type="add" >
        Added support for version 2011 of ICGEM gravity field format. Orekit
        still ignore the time-dependent part of these fields, though.
      </action>
      <action dev="luc" type="update" >
        Greatly simplified CelestialBodyLoader interface, now it is not related
        to DataLoader anymore (which implies users can more easily provide
        analytical models instead of the JPL/IMCCE ephemerides if they want)
      </action>
      <action dev="luc" type="fix" >
        Use the new thread-safe caches and the new Hermite interpolation feature on
        Transform, Earth Orientation Parameters, JPL/IMCCE ephemerides, UTC-TAI
        history and Ephemeris to remove thread-safety issues in all classes using
        cache (fixes #3).
      </action>
      <action dev="luc" type="add" >
        Added Hermite interpolation features for position-velocity coordinates,
        angular coordinates, orbits, attitudes, spacecraft states and transforms.
        Hermite interpolation matches sample points value and optionally first derivative.
      </action>
      <action dev="luc" type="add" >
        Added an AngularCoordinates as an angular counterpart to PVCoordinates.
      </action>
      <action dev="luc" type="add" >
        Transform now implements both TimeStamped and TimeShiftable. Note that this change
        implied adding an AbsoluteDate parameter to all transform constructors, so this
        is a backward incompatible change.
      </action>
      <action dev="luc" type="fix" >
        Fixed wrong transform for 3D lines (fixes bug #101).
      </action>
      <action dev="luc" type="add" >
        Upgraded support of CCSDS Unsegmented Time Code (CUC) to version 4 of the
        standard published in November 2010 (fixes bug #91), this includes support for
        an extended preamble field and longer time codes.
      </action>
      <action dev="luc" type="add" due-to="Francesco Rocca">
        Added a way to build TLE propagators with attitude providers and mass (fixes bug #84).
      </action>
      <action dev="luc" type="fix" >
        Fixed numerical stability errors for high order gravity field in Cunningham model (fixes bug #97).
      </action>
      <action dev="luc" type="fix" due-to="Yannick Tanguy">
        Fixed an error in radiation pressure for BoxAndSolarArraySpacecraft (fixes bug #92).
      </action>
      <action dev="thomas" type="add">
        Added models for tropospheric delay and geomagnetic field.
      </action>
      <action dev="luc" type="update">
        The existing general mechanism for shifting objects in time has been
        formalized as a parameterized interface implemented by AbsoluteDate, Attitude,
        Orbit, PVCoordinates and SpacecraftState.
      </action>
      <action dev="luc" type="update">
        Time scales are not serializable anymore (this induced problems for the UTC scale
        and its caching feature).
      </action>
      <action dev="luc" type="fix">
        Fixed TLE propagation in deep space when inclination is exactly 0 (fixes bug #88).
      </action>
      <action dev="pascal" type="add" due-to="Francesco Rocca">
        Added a package for spacecraft states to propagators conversion extending an
        original contribution for TLE (Orbit Converter for Two-Lines Elements) to all
        propagators.
      </action>
      <action dev="luc" type="fix">
        Improved testing of error messages.
      </action>
      <action dev="luc" type="fix">
        Removed too stringent test on trajectory in TLE propagator (fixes bug #86).
      </action>      
      <action dev="thomas" type="fix">
      	Set the initial state for a TLEPropagator (fixes bug #85).
      </action>
      <action dev="luc" type="update">
        Improved testing of error messages.
      </action>
      <action dev="luc" type="update">
        Updated IAU poles for celestial bodies according to the 2009 report and the
        2011 erratum from the IAU/IAG Working Group on Cartographic Coordinates and
        Rotational Elements of the Planets and Satellites (WGCCRE).
      </action>
      <action dev="luc" type="update">
        Removed code deprecated before 5.0.
      </action>
      <action dev="thomas" type="add">
        Added support for more recent JPL DExxx and INPOP ephemerides files (fixes feature #23).
      </action>
      <action dev="luc" type="fix">
        Fixed formatting of very small values in TLE lines (fixes bug #77).
      </action>
      <action dev="thomas" type="fix">
        Fixed formatting of TLE epoch (fixes bug #74).
      </action>
      <action dev="thomas" type="fix">
        Fixed performance issues when using the singleton UTCScale instance from
        multiple threads. Use a prototype pattern instead (fixes bug #33).
      </action>
      <action dev="luc" type="add">
        Added J2 effect on small maneuvers model.
      </action>
      <action dev="luc" type="fix">
        Fixed attitudeProvider field masking in IntegratedEphemeris.
      </action>
      <action dev="luc" type="add">
        Added a tutorial to compute Earth phased, Sun synchronous orbits.
      </action>
      <action dev="luc" type="add">
        Added a fitter for osculating parameters, allowing conversion to mean parameters.
      </action>
      <action dev="luc" type="update">
        Made Greenwich mean and apparent sidereal time publicly visible in GTOD frame.
      </action>
      <action dev="luc" type="update">
        Made equation of equinoxes sidereal time publicly visible in TOD frame.
      </action>
      <action dev="thomas" type="update">
        Added more german translations for error messages.
      </action>
      <action dev="luc" type="fix">
        Allow ClasspathCrawler and ZipJarCrawler data providers to work in
        OSGi environments by providing an explicit class loader (fixes bug #54).
      </action>
      <action dev="luc" type="update">
        Improved the small maneuvers analytical model to compute orbit Jacobian
        with respect to maneuver parameters.
      </action>
      <action dev="luc" type="fix">
        Force impulse maneuver to preserve orbit type and orbit frame.
      </action>
      <action dev="thomas" type="add">
        Added sp3 file parser.
      </action>
      <action dev="luc" type="add">
        Added a method to compute frames transforms Jacobians in the Transform class.
      </action>
      <action dev="luc" type="fix">
        Fixed a problem with propagation over null or negative ranges.
      </action>
      <action dev="luc" type="add">
        Added a multiplexer for step handlers.
      </action>
      <action dev="luc" type="add">
        Added init methods to step handlers and event handlers.
      </action>
      <action dev="luc" type="add">
        Added an adapter propagator that can add small maneuvers to any propagator, including
        ephemeris based ones.
      </action>
      <action dev="luc" type="add">
        Added an analytical model for the effect at date t1 of a small maneuver performed at date t0.
      </action>
      <action dev="luc" type="fix">
        Fixed a missing reinitialization of start date when state was reset in numerical propagator.
      </action>
      <action dev="luc" type="update">
        Added detection of attempts to create hyperbolic orbits as circular or equinoctial
        instances.
      </action>
      <action dev="pascal" type="fix">
        Fixed potential numerical failure in lightning ratio computation.
      </action>
      <action dev="luc" type="update">
        Simplified construction of atmosphere models, the Earth fixed frame is already present
        in the body shape, there was no need to pass a separate argument for it.
      </action>
      <action dev="pascal" type="add">
        Added Harris-Priester atmosphere model.
      </action>
      <action dev="luc" type="update">
        Changed the return value of eventOccurred method from an int to an enumerate.
      </action>
      <action dev="pascal" type="fix">
        Fixed frame for TLEPropagator (fixes bug #31).
      </action>
      <action dev="luc" type="add">
        Added getters/setters for impulse maneuvers.
      </action>
      <action dev="luc" type="add">
        Added getters/setters for attitude provider in all orbit propagators.
      </action>
      <action dev="luc" type="add">
        Added a method to compute visibility circles in TopocentricFrame.
      </action>
      <action dev="luc" type="add">
        Added an equinox-based version of ITRF.
      </action>
      <action dev="luc" type="add">
        Added getters for thrust, Isp and flow rate in constant thrust maneuvers.
      </action>
      <action dev="luc" type="add">
        Allow use of any supported Local Orbital Frames as the reference frame
        for LofOffset attitude modes.
      </action>
      <action dev="luc" type="add">
        Added support for LVLH, VVLH and VNC local orbital frames.
      </action>
      <action dev="luc" type="fix">
        Fixed a performance bug implying that some frames reloaded all EOP history files
        each time a transform was computed (fixes bug #26).
      </action>
      <action dev="luc" type="add" >
        Added support for columns-based IERS Rapid Data and Prediction files (finals.daily, finals.data
        and finals.all), the XML version was already supported since a few months
      </action>
      <action dev="luc" type="fix" >
        Fixed numerical issue in eccentricity computation (fixes bug #25)
      </action>
      <action dev="luc" type="update" >
        Changed step handling of abstract propagators, now they use a single step
        equal to the duration of the propagation in all cases except when a fixed step
        is requested in master mode. Previously, they arbitrarily used on hundredth of
        the Keplerian period as the step size, hence performing many steps even if not
        strictly required
      </action>
      <action dev="luc" type="add" >
        Added propagation of Jacobians matrices in circular, Keplerian and equinoctial
        parameters, using either true, eccentric or mean position angles. Formerly,
        propagation of Jacobians matrices was possible only in Cartesian parameters
      </action>
      <action dev="luc" type="add" >
        Added a way to propagate additional state along with orbit in abstract
        propagators, as an analytical counterpart to the additional equations that
        can be integrated by numerical propagators
      </action>
      <action dev="luc" type="fix" >
        Fixed missing partial derivatives data in ephemerides produced by a numerical
        propagator despite it was set up to computed them (fixes bug #16)
      </action>
      <action dev="luc" type="fix" >
        Added a new much simpler way to log events occurrences all at once (or
        only a subset of the events if desired)
      </action>
      <action dev="pascal" type="add" >
        Added alternative default name for ICGEM files
      </action>
      <action dev="pascal" type="fix" >
        Fixed EventState reset on propagation direction change (fixes bug #19)
      </action>
      <action dev="luc" type="fix" >
        Fixed Jacobianizer so it can handle force models that do change the spacecraft mass,
        like ConstantThrustManeuver (fixes bug #18)
      </action>
      <action dev="luc" type="add" >
        Added Jacobians between orbital parameters and Cartesian parameters for all orbits
        types (including hyperbolic orbits), all angles types (mean, eccentric, true) and in
        both directions
      </action>
      <action dev="luc" type="update" >
        Replaced the integers parameters used in orbit constructors (MEAN_ANOMALY, ECCENTRIC_ANOMALY ...)
        by a new PositionAngle enumerate for better value safety. The old public constants and the
        corresponding constructors are still available but are deprecated
      </action>
      <action dev="luc" type="fix" >
        Fixed ephemeris generation in numerical propagation. After getEphemeris has been
        called,  later calls to the numerical propagator did reset the already computed
        and returned ephemeris (fixes bug #14)
      </action>
      <action dev="luc" type="add" due-to="Bruno Revelin">
        Added support for the Marshall Solar Activity Future Estimation files
      </action>
      <action dev="luc" type="fix">
        TLEPropagator now implements the Propagator interface, and hence can benefit from all
        events detection and mode handling features (fixes features request #4)
      </action>
      <action dev="luc" type="update">
        improved events detection robustness, by decoupling events handling from adaptive step
        sizes in numerical integrators and  (fix contributed to Apache Commons Math) and from
        classical propagation in analytical and tabulated propagators. This implies the events
        will NOT reduce integration step sizes anymore, thus also increasing speed and in corner
        cases reducing local precision at event occurrence, reducing max step size is often
        sufficient to compensate for this drawback
      </action>
      <action dev="v&#233;ronique" type="add" >
        all propagators, including analytical ones or tabulated ones can now be used for
        event detection. Of course for tabulated propagators, setting up an event that
        would try to reset the state triggers an error when the event occurs
      </action>
      <action dev="v&#233;ronique" type="add" >
        propagation can now be done between two dates, regardless of the date of the initial state
      </action>
      <action dev="v&#233;ronique" type="add" >
        attitude can be specified either using a date only thanks to a new AttitudeLaw interface
        or using a date, a position-velocity provider and a frame (which can be any frame) thanks
        to a new AttitudeProvider interface, wrappers have been added to convert between the two
        interfaces. A side effect of this change is that LofOffset constructor now needs a reference
        to an inertial reference frame, otherwise the attitude woud be wrong if a non-inertial frame
        were passed to getAttitude, due to velocity composition (the computed LOF would not really
        be a LOF)
      </action>
      <action dev="luc" type="update">
        the notion of quasi-inertial frames has been renamed as pseudo-inertial because
        quasi-inertial has a precise relativistic meaning that is not considered here. We
        only consider these frames to be suitable for Newtonian mechanics.
      </action>
      <action dev="luc" type="update">
        the equinox based frames have been renamed to more standard names (MOD, and GTOD
        instead of MEME, and PEF). The implementation of TEME was also wrong (it was
        really a TOD), so now there are both a TOD with a proper name and a TEME with a
        proper implementation.
      </action>
      <action dev="luc" type="update">
        celestial bodies now provide both an inertially oriented body centered
        frame and a body oriented body centered frame, the bodies managed by
        CelestialBodyFactory use the IAU poles and prime meridian definitions
        to build the two frames
      </action>
      <action dev="luc" type="add">
        added the ICRF frame at the solar system barycenter
      </action>
      <action dev="luc" type="add">
        added the ITRF93, ITRF97, ITRF2000 and ITRF2008 frames (previously, only
        the ITRF2005 frame was available)
      </action>
      <action dev="luc" type="add">
        added a getPoint method to TopocentricFrame
      </action>
      <action dev="luc" type="add">
        added the Galileo System Time Scales and the Galileo start epoch.
      </action>
      <action dev="luc" type="add">
        added the UT1, TCB and GMST time scales used in CCSDS Orbit Data Messages
      </action>
      <action dev="luc" type="fix">
        fixed an error when parsing a date occurring during a leap second introduction
      </action>
      <action dev="luc" type="fix">
        fixed a dut1 interpolation error for the day just before a leap second introduction
      </action>
      <action dev="luc" type="fix">
        fixed an error in JPL ephemerides: they are in TDB time scale
      </action>
      <action dev="luc" type="fix">
        fixed an error in date creation/parsing for UTC dates which occur during a
        leap second
      </action>
      <action dev="luc" type="fix">
        fixed UTC time scale between 1961-01-01 and 1971-12-31 ; in this time range
        the offset between UTC and TAI was piecewise linear
      </action>
      <action dev="luc" type="add">
        added an enumerate for specifying months in dates and for simplifying parsing
        of some data files
      </action>
      <action dev="luc" type="add">
        completed support for CCSDS Time Code Format (CCSDS 301.0-B-3) ; now in addition
        to ASCII Calendar Segmented Time Code which has been supported for a while,
        Orekit also supports CCSDS Unsegmented Time Code (CUC), CCSDS Day Segmented
        Time Code (CDS) and CCSDS Calendar Segmented Time Code (CCS)
      </action>
      <action dev="luc" type="add">
        added a freeze method to the Frame and Transform classes, in order to build fixed
        frames from moving ones, this is useful for example to build a launch frame
        at launcher inertial navigation system reset time, or to build an equinox-based
        frame at a specific epoch
      </action>
      <action dev="luc" type="fix">
        fixed an out of memory error when lots of temporary frames were created in loops
        and discarded
      </action>
      <action dev="luc" type="update">
        use the new FastMath class from commons-math instead of the standard java.util.Math
        class for increased accuracy and speed
      </action>
      <action dev="luc" type="add">
        added support for the new bulletinB data published by Paris-Meudon observatory
        for IAU-1980 precession-nutation model (IERS has ceased publishing bulletinB
        files for both IAU-1980 precession-nutation model and IAU-2000
        precession-nutation model as of early 2010).
      </action>
      <action dev="luc" type="add">
        added support for the new XML files containing both bulletinA and bulletinB data
        published by IERS (both the finals and daily files are supported).
      </action>
      <action dev="luc" type="update">
        Orekit now depends on at least version 3.0 of Apache commons-math
      </action>
      <action dev="luc" type="add">
        added a way to list what data have been loaded through DataProvidersManager
      </action>
      <action dev="luc" type="add">
        PropagationException can now be created directly from OrekitException, thus simplifying
        wrapping lower Orekit errors in step handlers
      </action>
      <action dev="luc" type="update">
        improved exception propagation from low level java runtime and Apache commons-math libraries
        preserving initial error stack trace
      </action>
      <action dev="luc" type="update">
        changed exception localization framework to simplify messages handling
      </action>
      <action dev="luc" type="fix">
        greatly improved AbsoluteDate accuracy by shifting epoch when needed and separating
        long/double computations to avoid too large offsets and numerical cancellations, it is
        now possible to still have an absolute date accurate to about 1.0e-13s after shifting
        it 10000 times by 0.1s steps
      </action>
      <action dev="luc" type="fix">
        fixed an error in TopocentricFrame.getPVCoordinates: the coordinates returned were not the
        coordinates of the topocentric frame origin with respect to the specified frame, but were the
        coordinates of the specified frame origin with respect to the topocentric frame.
      </action>
      <action dev="luc" type="fix">
        fixed an errors in data loading in tutorials when one of the path in the classpath
        contained a space
      </action>
      <action dev="luc" type="fix">
        improved CelestialBodyPointed attitude mode: the spin now correctly includes
        the coupling effect of the phasing reference
      </action>
      <action dev="luc" type="fix">
        fixed an error in SpinStabilized attitude mode: the spin was reversed
        with respect to the specification
      </action>
      <action dev="pascal" type="add">
        added a GroundMaskElevationDetector dealing with local physical mask for visibility
      </action>
      <action dev="pascal" type="add">
        added an ApparentElevationDetector taking refraction into account in a terrestrial
        environment
      </action>
      <action dev="pascal" type="update">
        enhanced DateDetector behaviour to allow adding new event dates on the fly
      </action>
      <action dev="pascal" type="fix" due-to="Derek Surka">
        fixed an error in FramesFactory when getting ITRF2005 and TIRF2000 frames:
        ignoreTidalEffects was handled wrong.
      </action>
      <action dev="luc" type="update" >
        removed serialization of some cached data in frames
      </action>
      <action dev="luc" type="fix" >
        fixed deserialization problems of frame singletons, they were not unique any more
      </action>
      <action dev="v&#233;ronique" type="add" >
        numerical propagation can now be done either using Cartesian parameters, circular
        parameters, equinoctial parameters, or Keplerian parameters (elliptical or hyperbolic)
        and using mean, eccentric or true position angles for the parameters where it is relevant.
        So there are now 10 possible configurations for state vector. This allows propagation
        of any kind of trajectories, including hyperbolic orbits used for interplanetary missions,
        or atmospheric re-entry trajectories
      </action>
      <action dev="v&#233;ronique" type="update" >
        completely revamped the partial derivatives matrices computation using the additional
        equations mechanism
      </action>
      <action dev="v&#233;ronique" type="add" >
        added a mechanism to integrate user-supplied additional equations alongside with
        orbital parameters during numerical propagation
      </action>
      <action dev="luc" type="update">
        use A. W. Odell and R. H. Gooding (1986) fast and robust solver for Kepler equation
      </action>
      <action dev="luc" type="add">
        keplerian and cartesian orbits now support hyperbolic orbits (i.e. eccentricity greater
        than 1, and in this case negative semi major axis by convention)
      </action>
      <action dev="luc" type="fix">
        fixed an error in LofOffset attitude mode: the computed attitude was reversed
        with respect to the specification
      </action>
      <action dev="luc" type="add">
        added an AttitudesSequence class which can handle several laws, only one of
        which being active at any time. The active law changes as switch events are
        triggered. This can be used for example to alternate between daylight attitude mode
        and eclipse attitude mode, or between normal observing mode and special modes
        for ground contact or maneuvers.
      </action>
      <action dev="pascal" type="fix" due-to="Bruno Revelin">
        fixed an error when crawling a classpath or a directory a zip file was found.
        This might lead to select an inappropriate data provider.
      </action>
    </release>
    <release version="5.0.3" date="2011-07-12"
             description="version 5.0.3 is a bug-fix release.">
      <action dev="luc" type="fix">
        Fixed a performance bug implying that some frames reloaded all EOP history files
        each time a transform was computed  (fixes bug #26).
      </action>
      <action dev="luc" type="fix">
        Fixed a parsing bug in IERS Rapid Data and Prediction files for dates between 2000 and 2009.
      </action>
    </release>
    <release version="5.0.2" date="2011-07-11"
             description="version 5.0.2 is an interim release of Orekit with support for IERS
                          Rapid Data and Prediction files.">
      <action dev="luc" type="update">
        Added support for IERS Rapid Data and Prediction files finals.all, finals.data and finals.daily,
        for both IAU-1980 and IAU-2000 and with both columns and XML formats.
      </action>
    </release>
    <release version="5.0.1" date="2011-04-15"
             description="version 5.0.1 is a minor release of Orekit without any functional changes.
             The differences with respect to 5.0 are only related to packaging and deployement to
             maven central. There are NO bug fixes and NO evolutions.">
      <action dev="luc" type="update">
        updated packaging to allow deployment to maven central.
      </action>
    </release>
    <release version="5.0" date="2010-05-06"
             description="version 5.0 is a major release of Orekit. It introduces several new
             features and bug fixes. Some slight incompatibilities with respect to previous
             versions have been introduced, but they should be easy to overcome to users. Users
             are strongly advised to upgrade to this version. The major points introduced in version
             5.0 are a very general PVCoordinatesProvider interface, a new shiftedBy method allowing
             many time-dependent instances (AbsoluteDate, Orbit, PVCoordinates, Attitude and SpacecraftState)
             to be slightly shifted in time using simple evolution models (keplerian for orbit, fixed
             angular rate for attitude, fixed translation for position/velocity), a redesign of the
             attitude interfaces and an experimental (read subject to change) numerical propagator
             able to compute jacobians of the state with respect to both initial state and force
             models parameters. Version 5.0 now depends on version 2.1 of Apache commons math.">
      <action dev="pascal" type="add">
        a new experimental numerical propagator has been added, in addition to computing
        the spacecraft state at target time, it also computes the partial derivatives of
        this state with respect to the initial state (one jacobian) and with respect to
        models parameters (another jacobian). The jacobians are integrated alongside with
        the state, using variational equations for better accuracy and numerical robustness.
        This will help further implementation of orbit determination or optimization
        algorithms. This code is still considered to be experimental as of 5.0 and the API
        could change in the future.
      </action>
      <action dev="luc" type="add">
        a new SpacecraftFrame class has been added, taking into account orbit and
        attitude thanks to an underlying propagator. This allows to see the spacecraft just
        as another known geometrical object automatically handled and connected to all
        other frames. For an instantaneous view, Transform instances can also be built
        directly by SpacecraftState instances.
      </action>
      <action dev="luc" type="add">
        frames can now be flagged as quasi-inertial or not; only quasi-inertial frames
        are suitable for defining orbits
      </action>
      <action dev="luc" type="add">
        the Topocentric frame now provides a way to retrieve the body shape on which the
        frame is defined
      </action>
      <action dev="pascal" type="update">
        changed the way Veis 1950 frame is constructed.
        Now, its parent is the PEF frame with no EOP corrections applied.
      </action>
      <action dev="luc" type="fix" due-to="John Pritchard">
        fixed a parameters inversion in Earth Orientation Parameters for IAU-1980 models.
        The error could introduce up to a few meters error in position during transformations
        between TEME and MEME
      </action>
      <action dev="luc" type="add" >
        factories have been introduced for handling all data formats. Their default configuration
        correspond to the legacy formats used in previous versions (IERS format for UTC-TAI, EOPC04
        and bulletins B for Earth Orientation Parameters, JPL format for celestial bodies ...).
        Users can now add support for their own formats if they want (for example if they prefer
        using bulletins A instead of EOPC04 and bulletins B, or if they have their own gravity
        field format ...). Consequences of these changes are that the SolarSystemBody and
        the PotentialReaderFactory classes have been deprecated (replaced by CelestialBodyFactory and
        GravityFieldFactory) and that TimeScalesFactory and FramesFactory have been extended. All these
        factories follow the same generic pattern.
      </action>
      <action dev="luc" type="fix" >
        improved thread safety (however, Orekit is still NOT completely thread-safe).
      </action>
      <action dev="luc" type="add" >
        the loaders for gravity fields now can optionally allow missing coefficients (they will be
        replaced by 0.0 except c[0][0] which will be replaced by 1.0).
      </action>
      <action dev="luc" type="fix" >
        the loader for gravity fields in the ICGEM format now support empty lines in the file
        (there is for example one blank line at the end of the file in the orekit-data zip archive).
      </action>
      <action dev="luc" type="add" >
        added support for the GRGS gravity field files formats.
      </action>
      <action dev="luc" type="add" >
        added a way to list the available satellite numbers in TLE files.
      </action>
      <action dev="luc" type="update" >
        improved TLE elements loading. Now TLE lines are loaded using the standard data loading
        mechanism (thus allowing loading from disk files, network, classpath ...), they can
        contain TLE for several objects in one file, and they may contain some non-TLE lines
        if desired.
      </action>
      <action dev="v&#233;ronique" type="add" >
        a new PVCoordinatesProvider interface has been created on top of several existing classes
        and interfaces (orbit propagator, celestial bodies, some moving frames ...). This is a
        major generalization that allows to use either satellites or celestial bodies in many
        algorithms (attitude pointing target, eclipses and field of view events ...)
      </action>
      <action dev="luc" type="fix" >
        improved numerical propagator efficiency when used from an outside loop: the initial
        state is automatically set to the last state at propagation end, thus allowing to
        restart from here without recomputing everything
      </action>
      <action dev="luc" type="add" >
        added a reset feature in all propagators, allowing to reuse an already configured
        propagator for several different orbits
      </action>
      <action dev="luc" type="fix" >
        fixed a mode handling error in NumericalPropagator: when a propagator was reused
        with a new mode setting, the previous step handlers were still used in addition to
        the new ones instead of replacing them
      </action>
      <action dev="luc" type="fix" >
        fixed an interpolation error for orbits crossing the -PI/+PI singularity between
        entries in the Ephemeris class
      </action>
      <action dev="luc" type="update" >
        KeplerianPropagator now preserve orbits types
      </action>
      <action dev="luc" type="add" >
        AbsoluteDate, Orbit, PVCoordinates, Attitude and SpacecraftState instances can now all
        be slightly shifted in time using simple evolution models (keplerian for orbit, fixed
        angular rate for attitude, fixed translation for position/velocity). This is not a
        replacement for proper propagation but is useful for known simple motions or small
        time shifts or when coarse accuracy is sufficient
      </action>
      <action dev="luc" type="fix" >
        changed AttitudeLaw.getState signature to use complete orbit. This is an incompatible
        change introduced to fix a major bug in spin computation for some attitude laws. The laws
        for which orientation depends on satellite velocity have a spin vector that depends on
        acceleration. This can be computed only if complete orbit is available. This change
        should be simple to handle from a users point of view, as the caller generally already
        has the orbit available and attitude laws implementations can retrieve all the former
        parameters (date, position/velocity, frame) directly from orbit.
      </action>
      <action dev="luc" type="fix" >
        fixed spin rate computation errors in almost all attitude modes
      </action>
      <action dev="luc" type="add" >
        added a new simple linear attitude mode: FixedRate
      </action>
      <action dev="luc" type="fix" >
        fixed an error in event detection: when two events were very close (for example a very
        short ground station visibility), the second one may be ignored despite the first one
        was detected.
      </action>
      <action dev="luc" type="fix" >
        fixed corner cases in event detection during orbit propagation, sometimes
        an already detected and handled event prevented the propagator to go further in time.
      </action>
      <action dev="luc" type="add" >
        added an EventShifter wrapper allowing to slightly shift raw events in time. This is useful
        for example to switch an attitude mode from solar pointing to something else a few minutes
        before eclipse entry and going back to solar pointing mode a few minutes after eclipse exit.
      </action>
      <action dev="pascal" type="add">
        added a new AlignmentDetector.
      </action>
      <action dev="pascal" type="add" >
        added a new EclipseDetector handling either umbra or penumbra entry and exit events.
      </action>
      <action dev="v&#233;ronique" type="add" >
        added new CircularFieldOfViewDetector and DihedralFieldOfViewDetector handling
        field of view entry and exit events for any type of target.
      </action>
      <action dev="luc" type="add" >
        added an experimental implementation of a BoxAndSolarArray spacecraft model considering a convex
        body (either parallelepipedic or defined by a set of facets) and a rotating solar array, for
        accurate modeling of surface forces with attitude. Beware that this class is still considered
        experimental, so use it with care!
      </action>
      <action dev="luc" type="update" >
        completely changed the RadiationSensitive and DragSensitive interfaces to be more comprehensive
        and handle properly lift and side force effects when used with non-symmetric spacecrafts/flux geometry
      </action>
      <action dev="luc" type="fix" due-to="Christelle Blandin">
        fixed denormalization of gravity field coefficients, the last coefficient
        was not initialized
      </action>
      <action dev="luc" type="add" >
        added a relative constructor and a getMomentum method to PVCoordinates
      </action>
      <action dev="luc" type="add">
        added a special implementation improving performances for the frequent case of identity transform
      </action>
      <action dev="luc" type="fix">
        fixed forgotten radians to degrees conversions for inclination and RAAN in CircularOrbit.toString()
      </action>
      <action dev="luc" type="add">
        added a Constants interface including a few useful physical constants.
      </action>
      <action dev="luc" type="add">
        added a way to build date components from week components (this can be used
        for scheduled operations with week-related periods)
      </action>
      <action dev="luc" type="add">
        added string parsing features for dates and times components supporting ISO-8601 formats
      </action>
      <action dev="luc" type="add">
        Orekit is now packaged as an OSGi bundle
      </action>
      <action dev="pascal" type="add">
        added some pieces of an UML model for the library (available in the source distribution)
      </action>
      <action dev="luc" type="update" >
        updated error message localization to be more consistent with Java exception. Now getMessage
        returns a non-localized message and only getLocalizedMessage returns a message localized for
        the platform default locale. A new getMessage(Locale) method has also been added to
        retrieve the message in any desired locale, not only the platform default one. The messages
        are also built and translated only when needed, so if an exception is triggered and
        never displayed, the message will never be built.
      </action>
    </release>
    <release version="4.1" date="2009-08-18"
             description="version 4.1 is an upgrade bringing some new features and fixing a
             few bugs. The equinox-based frames family with IAU1980 precession-nutation
             models that are still used by many legacy systems are now supported. This
             simplifies interoperability with legacy systems and helps migrating from this
             old frames family to the new CIO-based ones that is supported by orekit since its
             first versions. The data loading mechanism used to retrieve IERS data (Earth
             Orientation Parameters, UTC-TAI history) and JPL ephemerides is now also used
             to retrieve gravity potential files. This mechanism has also been vastly improved
             to support new use cases (loading from disk, from classpath, from network delegating
             loading to an external library ...). Another change is the addition of the TDB
             time scale. Some minor incompatibilities have been introduced but they are easy
             to solve for users, the explanations are provided in detailed changes report.">
      <action dev="aude" type="add" >
        added TDB time scale
      </action>
      <action dev="luc" type="update" >
        the RadiationSensitive and DragForce interfaces now have an
        additional SpacecraftState parameter in all their get methods.
        This allows to implement models that take into account solar
        arrays rotation. Note that this changes breaks compatibility
        for users that did add their own implementations, but it is
        simple to deal with (simply add one parameter in the signature
        and ignore it) so its was considered acceptable.
       </action>
      <action dev="luc" type="add" due-to="James Housden">
        added german localization for error messages
      </action>
      <action dev="luc" type="update">
        added a feature allowing all tests to clear the already built reference
        objects (frames, time scales, solar system bodies ...) between each tests,
        thus removing the need to launch tests in separate JVMS. This allows to
        launch all tests directly from eclipse, and this speeds up maven tests by
        a factor 4 at least
      </action>
      <action dev="luc" type="update">
        set up a custom ant build independent from the maven 2 build
      </action>
      <action dev="luc" type="update">
        changed all tests from Junit 3 to Junit 4
      </action>
      <action dev="thierry" type="fix">
        fixed accuracy of PEF frame
      </action>
      <action dev="luc" type="fix" due-to="Aude Privat">
        fixed configuration problems on Windows systems
      </action>
      <action dev="luc" type="fix" due-to="Sébastien Herbinière">
        fixed a reversed sign in solar radiation pressure
      </action>
      <action dev="pascal" type="update" >
        Orekit supports the two different naming patterns for bulletins B provided by IERS
        on http://www.iers.org/ and http://hpiers.obspm.fr/eop-pc/.
      </action>
      <action dev="luc" type="update" >
        the predefined times scales (TAI, UTC ...) are now built using a factory. The various
        XXXScale.getInstance() methods defined in each predefined time scales classes
        are still available, but have been deprecated and will be removed in the future,
        they are replaced by TimeScalesFactory.getXXX().
      </action>
      <action dev="pascal" type="update" >
        the Frame class was split into a FramesFactory class, dealing with the predefined
        reference frames, and a Frame class for the creation of new frames and the navigation
        through any frames tree. The Frame.getXXX() methods for the predefined reference
        frames are still available, but have been deprecated and will be removed in the future,
        they are replaced by FramesFactory.getXXX().
      </action>
      <action dev="pascal" type="add" >
        3 new predefined reference frames have been added in Orekit : MEME, TEME and PEF. They
        implement the classical paradigm of equinox-based transformations including the IAU-76
        precession model, the IAU-80 nutation model and the IAU-82 sidereal time model, with
        the capability to apply the nutation corrections provided by IERS through the EOP data
        files for better agreement with the IAU 2000 precession-nutation model.
      </action>
      <action dev="luc" type="update" >
        the ChronologicalComparator class is not a singleton anymore, this didn't really make sense
      </action>
      <action dev="luc" type="fix" >
        fixed a state reset error: orbital state changed by event detectors like
        ImpulseManeuver were overwritten by other event detectors
      </action>
      <action dev="luc" type="fix" >
        fixed stop date of abstract propagators (Keplerian and Eckstein-Heschler). They used to
        stop at the first event after target date when an event detector was set up, instead of
        stopping at the target date
      </action>
      <action dev="luc" type="fix" >
        the gravity coefficients for solar system bodies are now extracted from JPL files headers
      </action>
      <action dev="luc" type="update" >
        the eventOccurred method in EventDetector interface and its various implementations
        has an additional parameter specifying if the switching function increases or
        decreases at event time. This allows simpler events identification has many switching
        functions have two switches (start/end, raising/setting, entry/exit ...). Note that
        this changes breaks compatibility for users that did implement their own events, but
        it is simple to deal with (simply add one parameter in the signature and ignore it)
        so its was considered acceptable.
      </action>
      <action dev="luc" type="fix" due-to="Christophe Pipo">
        fixed an error occurring when DE406 JPL ephemerides were loaded before DE405 ones
      </action>
      <action dev="luc" type="fix" due-to="Sébastien Herbinière">
        fixed an error in EGM potential file loader
      </action>
      <action dev="luc" type="update">
        trigger exceptions when no data can be loaded
      </action>
      <action dev="luc" type="update">
        remove predefined leap seconds, they are not useful anymore since other
        parts of the library do need configuration data (solar system bodies) and
        since data configuration has been vastly improved
      </action>
      <action dev="luc" type="add" >
        added support for the ICGEM format for gravity fields
      </action>
      <action dev="luc" type="update" >
        load gravity potential data using the same mechanism already used for Earth
        Orientation Parameters, UTC-TAI history and JPL ephemerides files
      </action>
      <action dev="luc" type="add" due-to="quinput and Kai Ruhl">
        re-activated a way to load data from the classpath using a
        data provider plugin.
      </action>
      <action dev="luc" type="add">
        added a way to load data directly from network (either
        locally or through a proxy server) using a data provider plugin.
      </action>
      <action dev="luc" type="add">
        added a small plugin-like mechanism to delegate data loading to a
        user-provided mechanism, thus enabling smooth integration in existing
        systems.
      </action>
      <action dev="luc" type="update">
        updated to latest version of commons-math.
      </action>
      <action dev="luc" type="add" due-to="Silvia Ríos Bergantiños">
        added galician localization for error messages.
      </action>
      <action dev="luc" type="fix" due-to="Guylaine Prat">
        improved javadoc comments in orbit classes.
      </action>
      <action dev="pascal" type="add">
        tidal corrections are now available for ITRF and TIRF frames. Both frames are
        provided in two versions, the standard one with tidal corrections and a stripped
        down one without tidal corrections. A cache/interpolation mechanism is used to
        keep the computation cost of tidal correction to a minimum. With this mechanism,
        the penalty to use tidal correction is slightly above 20% in run time for a
        transformation between GCRF and ITRF. A raw implementation without this mechanism
        would lead to a 550% penalty, or even a 1100% penalty if TIRF and ITRF parts were
        computed independently.
      </action>
    </release>
    <release version="4.0" date="2008-10-13"
             description="major upgrade with new features (GCRF and ITRF2005 frames, DE 405
             and DE 406 ephemerides support, improved and greatly simplified date/time support,
             vastly improved data configuration with zip files support, new tutorials, improved
             performances, more tests and all identified bugs fixed, new translation files for
             italian, spanish and norse.">
      <action dev="pascal" type="fix">
        The ephemeris produced by numerical propagator now checks date validity in
        propagate method.
      </action>
      <action dev="luc" type="fix">
        The EME2000/J2000 frame was slightly mis-oriented (about 20 milli arcseconds).
        It really was the GCRF frame. This has been fixed and now both the GCRF and
        the EME2000/J2000 are available.
      </action>
      <action dev="luc" type="fix">
        Dates in UTC within leap seconds are now displayed correctly (i.e. a 61st
        second is added to the minute).
      </action>
      <action dev="luc" type="fix" due-to="quinput">
        Fixed an overflow error in AbsoluteDate that generated an exception when any
        attempts was made to print dates far away like AbsoluteDate.JULIAN_EPOCH or
        AbsoluteDate.MODIFIED_JULIAN_EPOCH.
      </action>
      <action dev="luc" type="fix">
        Changed test configuration to always use a new JVM for each test. This prevents
        some false positive to be generated.
      </action>
      <action dev="luc" type="update">
        The GeodeticPoint constructor arguments has been reordered to reflect more
        traditional usage, latitude coming before longitude.
      </action>
      <action dev="luc" type="update">
        The low accuracy Sun model based on Newcomb theory and the Moon model based
        on Brown theory have been withdrawn as they are superseded by the support of JPL
        DE 405 binary ephemerides files.
      </action>
      <action dev="luc" type="update">
        The ThirdBody abstract class has been removed and its specific method
        getMu has been moved up into CelestialBody interface and
        renamed getGM.
      </action>
      <action dev="luc" type="update">
        Improved external data configuration. The java property is now called
        orekit.data.path and is a colon or semicolon separated path containing
        directories or zip archives, themselves containing embedded directories
        or zip archives and data files. This allows easy roll-out of system-wide
        configuration data that individual users can override by prepending their
        own data trees in front of the path. This also allows simple configuration
        since many data files can be stored in easy to handle zip archives.
      </action>
      <action dev="luc" type="update">
        Renamed the iers package into data, as it is not IERS specific anymore. Some
        classes where also moved out of the package and into the frame and time
        package and their visibility reduced to package only. This improves decoupling
        and reduces clutter on users by limiting the number of visible classes.
      </action>
      <action dev="luc" type="update">
        The performance of IAU-2000 precession-nutation model computation has been
        tremendously improved, using a combined caching and interpolation approach. The
        simplified model (which was quite inaccurate in version 3.1) has therefore been
        removed as it was not needed anymore.
      </action>
      <action dev="luc" type="update">
        The ITRF 2005 frame is now supported instead of the older ITRF 2000 frame. The
        Earth Orientation Parameters data handling classes have been updated to match
        this change and read the new file format provided by IERS.
      </action>
      <action dev="luc" type="update">
        The J2000 frame has been renamed as EME2000 as this name seems to be more
        widely accepted and reduces confusion with the J2000.0 epoch. The
        Frame.getJ2000() method is still available, but has been deprecated
        and will be removed in the future.
      </action>
      <action dev="luc" type="update">
        Changed TimeScale from base abstract class to interface only.
      </action>
      <action dev="luc" type="update">
        Renamed some classes for better understanding: ChunkedDate is now DateComponents,
        ChunkedTime is now TimeComponents, ChunksPair is now DateTimeComponents. The
        getChunks method from AbsoluteDate as also been renamed into getComponents accordingly.
      </action>
      <action dev="pascal" type="add">
        Added new tutorials.
      </action>
      <action dev="luc" type="add">
        Added predefined local orbital frames: the (t, n, w) frame aligned with velocity
        and the (q, s, w) frame aligned with position.
      </action>
      <action dev="luc" type="add">
        Added a predefined detector for altitude crossing events.
      </action>
      <action dev="luc" type="add">
        Added methods to get zenith, nadir, north, south, east and west direction for
        any GeodeticPoint.
      </action>
      <action dev="luc" type="add" due-to="Silvia Ríos Bergantiños">
        Added spanish localization for error messages.
      </action>
      <action dev="luc" type="add" due-to="Espen Bjørntvedt">
        Added norse localization for error messages.
      </action>
      <action dev="luc" type="add" due-to="Francesco Coccoluto">
        Added italian localization for error messages.
      </action>
      <action dev="luc" type="add" due-to="Derek Surka">
        Added support for mean motion first and second derivatives fields in TLE.
      </action>
      <action dev="luc" type="add" >
        Added a way to rebuild the two lines of TLE instances.
      </action>
      <action dev="luc" type="add" due-to="Derek Surka">
        Added constructor from already parsed elements for TLE.
      </action>
      <action dev="luc" type="add">
        Added a method to retrieve a body-centered inertial frame to the
        CelestialBody interface. As a consequence, thirteen new frames are
        predefined: Sun, Moon, planets and barycenters provided by JPL binary
        ephemerides.
      </action>
      <action dev="luc" type="add">
        Support for the JPL DE 405 and DE 406 binary ephemerides files has been added
        and a factory class SolarSystemBody uses these files to provide implementations
        of the CelestialBody interface for Sun, Moon, the eight solar system
        planets,the Pluto dwarf planet as well as the solar system barycenter and Earth-Moon
        barycenter points.
      </action>
      <action dev="luc" type="add">
        The CelestialBody interface now provides velocity as well as position.
      </action>
      <action dev="luc" type="add">
        A getCalls() method has been added to the NumericalPropagator class to count the
        number of calls to the differential equations computation method. This helps
        tuning the underlying integrator settings in order to improve performances.
      </action>
      <action dev="luc" type="add">
        A lot more classes and interfaces are now serializable, to help users embed
        instance in their own serializable classes.
      </action>
      <action dev="luc" type="add">
        Added predefined leap seconds to allow proper turn-key use of the library
        even without an already configured environment. All known leap seconds at
        time of writing (2008) are predefined, from 1972-01-01 to 2009-01-01 (the
        last one has been announced in Bulletin C 36 on 2008-07-04 and is not yet
        present in the UTC-TAI.history published file)
      </action>
      <action dev="luc" type="add">
        Improved user-friendliness of the time-scales by changing methods parameters
        types to more easily understandable ones.
      </action>
      <action dev="luc" type="add">
        Improved user-friendliness of the AbsoluteDate class by adding several
        new constructors and methods for common cases. It is in particular now possible
        to use offsets within a time scale, for example to build a date given as a
        fractional number of days since a reference date in UTC, explicitly ignoring
        intermediate leap seconds.
      </action>
      <action dev="luc" type="add">
        Improved the class handling date/time components: added a constructor to allow building
        from an offset with respect to a reference epoch, implemented Comparable interface and
        added equals and hashCode methods.
      </action>
      <action dev="luc" type="add">
        Improved the class handling date components: added a constructor to allow building
        from any reference epoch, not only J2000.0 (thus simplifying use of modified julian day),
        added getMJD() method, added several constants JULIAN_EPOCH, MODIFIED_JULIAN_EPOCH,
        FIFTIES_EPOCH, GPS_EPOCH, J2000_EPOCH and JAVA_EPOCH.
      </action>
      <action dev="luc" type="add">
        Added a new time scale: GPSScale.
      </action>
      <action dev="luc" type="add">
        Added the changes page to the generated site.
      </action>
    </release>
    <release version="3.1" date="2008-07-16"
             description="This release is the first public release of Orekit."/>
  </body>
</document><|MERGE_RESOLUTION|>--- conflicted
+++ resolved
@@ -21,10 +21,9 @@
   </properties>
   <body>
     <release version="11.0" date="TBD" description="TBD">
-<<<<<<< HEAD
       <action dev="maxime" type="fix" issue="829">
         Fixed DataSourceTest.testFileName for Windows users.
-=======
+      </action>
       <action dev="bryan" type="fix" issue="818">
         Use observed solar flux instead of adjusted in DTM2000 model.
       </action>
@@ -47,7 +46,6 @@
       </action>
       <action dev="anne-laure" type="update" issue="797">
         Add information if a detector failed during propagation
->>>>>>> 142d7486
       </action>
       <action dev="bryan" type="fix" issue="788" due-to="luc">
         Fixed missing call to setMuCreated() in OemParser.
