--- conflicted
+++ resolved
@@ -21,18 +21,16 @@
   </properties>
   <body>
     <release version="10.0" date="TBD" description="TBD">
-<<<<<<< HEAD
       <action dev="romaric" type="fix" issue="552">
         Fix the bug of attitude transition if a reset occurs during the transition
         by adding margins to the reset of TimeSpanMap to keep the one corresponding to the "after" attitude law.
-=======
+      </action>
       <action dev="bryan" type="add" issue="522">
         Generalized the GPSPropagator class to handle all GNSS constellations using
         the same algorithm.
       </action>
       <action dev="bryan" type="add" issue="519">
         Added numerical and analytical GLONASS propagators.
->>>>>>> a93af367
       </action>
       <action dev="luc" type="add" >
         Added ambiguity resolution for phase measurements.
