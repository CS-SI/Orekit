<?xml version="1.0" encoding="UTF-8" ?>
<!-- Copyright 2002-2022 CS GROUP
  Licensed to CS GROUP (CS) under one or more
  contributor license agreements.  See the NOTICE file distributed with
  this work for additional information regarding copyright ownership.
  CS licenses this file to You under the Apache License, Version 2.0
  (the "License"); you may not use this file except in compliance with
  the License.  You may obtain a copy of the License at

    http://www.apache.org/licenses/LICENSE-2.0

  Unless required by applicable law or agreed to in writing, software
  distributed under the License is distributed on an "AS IS" BASIS,
  WITHOUT WARRANTIES OR CONDITIONS OF ANY KIND, either express or implied.
  See the License for the specific language governing permissions and
  limitations under the License.
-->
<document>
  <properties>
    <title>Orekit Changes</title>
  </properties>
  <body>
    <release version="12.0" date="TBD" description="TBD">
<<<<<<< HEAD
      <action dev="luc" type="add" issue="991">
        Added filtering capability to CCSDS parsers at token level,
        allowing to fix on fly CCSDS messages.
=======
      <action dev="bryan" type="fix" issue="840">
        Fixed typo in class name of AttitudeEndpoints.
      </action>
      <action dev="bryan" type="fix" issue="841">
        Fixed unsafe cast in CSSISpaceWeatherDataLoader.
>>>>>>> 1d146605
      </action>
      <action dev="bryan" type="add" issue="941">
        Added RTCM orbit and clock messages for GPS, GLONASS, and Galileo. 
      </action>
      <action dev="luc" type="fix" issue="1002">
        Added adapters in both directions between ExtendedPVCoordinatesProvider and Frame.
      </action>
      <action dev="luc" type="fix" issue="997">
        Fixed longitude crossing detection in stepless propagators.
      </action>
      <action dev="luc" type="fix" issue="994">
        Fixed typo in method name OcmData.getTrajectoryBlocks().
      </action>
      <action dev="luc" type="fix" issue="992">
        Make several OCM sub-components constructors public to allow building an OCM from scratch.
      </action>
      <action dev="bryan" type="add" issue="931">
        Added Zeis model for DSST J2-squared second order terms.
      </action>
      <action dev="vincent" type="add" issue="981">
        Added ability to consider LOFType as pseudo-inertial frame.
      </action>
	</release>
    <release version="11.3" date="2022-10-25"
             description="Version 11.3 is a minor release of Orekit.
             It includes both new features and bug fixes. New features introduced in 11.3 are:
             the unscented Kalman filter (numerical version), the semi-analytical unscented Kalman filter (DSST version),
             a new PVCoordinatesProvider modelling waypoints on an ellipsoid following a loxodrome (commonly, a rhumb line),
             a new method to compute hyperbolic anomaly based on Gooding and Odell algorithm,
             a new built-in additional state for covariance propagation (linear method based on the state transition matrix computation),
             with a new state covariance object allowing covariance transformation between frames and orbit types,
             the extrapolation of the state covariance matrix using a Keplerian model,
             a new ExtremumApproachDetector for close encounter computation,
             the migration of all JUnit tests from JUnit 4 to JUnit 5,
             the ability to estimate measurement parameters (station position or clock biases) from an ephemeris,
             new methods to convert from/to Orekit frames and CCSDS frames,
             improvements of CCSDS CDM (Collision Data Message) parsers,
             improvements in date handling and aggregate bounded propagators,
             several bug fixes and documentation improvements.
             See the list below for a full description of the changes.">
      <action dev="bryan" type="add" issue="972">
        Added shiftedBy method for covariance matrix.
      </action>
      <action dev="bryan" type="add" issue="971">
        Added new class to handle covariance matrix.
      </action>
      <action dev="luc" type="fix" issue="974">
        Use Véronique Dehant table for station displacements due to tides.
      </action>  
      <action dev="luc" type="fix" issue="973">
        Avoid losing last measurements in Kalman filter.
      </action>
      <action dev="gc" type="add" issue="940">
        Accept new fields in CCSDS CDM files.
      </action>
      <action dev="vincent" type="add" issue="964">
        Added covariance transformation between local orbital frames.
      </action>
      <action dev="andrewsgoetz" type="fix" issue="951">
        Moved Keplerian anomaly conversion methods to KeplerianAnomalyUtility
        and FieldKeplerianAnomalyUtility, deprecating the methods in
        KeplerianOrbit and FieldKeplerianOrbit. Incorporated Gooding and Odell
        algorithm for solving the hyperbolic Kepler equation.
      </action>
      <action dev="gaetanpierre" type="add" issue="961">
        Added Unscented Semi-analytical Kalman Estimator.
      </action>
      <action dev="gaetanpierre" type="add" issue="960">
        Added Unscented Kalman Estimator.
      </action>
      <action dev="maxime" type="fix" issue="967">
        Fixed documentation in BulletinAFilesLoader.
      </action>
      <action dev="serrof" type="fix" issue="963">
        Fixed rejection of irregular TDM PATH field.
      </action>
      <action dev="bryan" type="update" issue="726">
        Added ephemeris based estimation.
      </action>
      <action dev="maxime" type="update" issue="955">
        Added method to get measurement types.
      </action>
      <action dev="gc" type="fix" issue="943">
        Improved AbsoluteDate.equals method with management of past and future infinity.
      </action>
      <action dev="bryan" type="add" issue="901">
        Added additional state provider for covariance matrix propagation.
      </action>
      <action dev="vincent" type="update" issue="956">
        Migrated all tests from JUnit4 to JUnit5.
      </action>
      <action dev="vincent" type="add" issue="953">
        Added method to convert to/from an Orekit frame and a CCSDS Frame.
      </action>
      <action dev="vincent" type="add" issue="952">
        Added ExtremumApproachEventDetector.
      </action>
      <action dev="evan" type="add">
        Added constructor to AggregateBoundedPropagator for more control over which
        propagator is used.
      </action>
      <action dev="greyskyy" type="add">
        Added waypoint interpolation of PVCoordinatesProvider.
      </action>
      <action dev="evan" type="add" issue="954">
        Added method to round DateTimeComponents for custom formatting.
      </action>
    </release>
    <release version="11.2.1" date="2022-08-01"
             description="Version 11.2.1 is a patch release of Orekit.
             It fixes issues related to the parsing and writing of CCSDS CDM files.
             It also fixes issues related to date management.
             Finally it includes some improvements in the class documentation">
      <action dev="gc" type="fix" issue="945">
        Fixed documentation issue, RTNCovariance constructor initializes the covariance matrix with NaN.
      </action>
      <action dev="gc" type="fix" issue="944">
        Fixed wrong parsing of Area_DRG and Area_SRP from CDM.
      </action>
      <action dev="gc" type="fix" issue="942">
        Fixed N/A value not recognized for field MANEUVERABLE when parsing CDMs.
      </action>
      <action dev="luc" type="fix" issue="939">
        Fixed negative offset when shifting an AbsoluteDate.
      </action>
      <action dev="luc" type="fix" issue="935">
        Fixed internal error on DateEvent capture events in v11.1.2.
      </action>
    </release>
    <release version="11.2" date="2022-06-20"
             description="Version 11.2 is a minor release of Orekit.
             It includes both new features and bug fixes. New features introduced
             in 11.2 are: the Hatch filter for GNSS measurements smoothing, the parsing
             and writing of CCSDS CDM in both KVN and XML formats, the parsing of SOLFSMY
             and DTC data for JB2008 atmospheric model, the parsing of EOP in Sinex
             files, new measurements for orbit determination: TDOA, bi-static range and
             range rate, support for ITRF 2020 version, the computation of mean orbital
             parameters in the sense of Eckstein-Hechler or Brouwer-Lyddane models. It
             also includes an update of the CCSDS ODM format to latest draft version and an
             improvement of the frame transformation.
             See the list below for a full description of the changes.">
      <action dev="bryan" type="update">
        Added possibility to custom analytical mean parameters conversion.
      </action>
      <action dev="louis" type="add" issue="666">
        Added Hatch filters for smoothing of GNSS measurements.
      </action>
      <action dev="bryan" type="update" issue="895">
        Allowed parsing of SP3 files without EOF key.
      </action>
      <action dev="gc" type="add" issue="790">
        Added writing of velocity record in CPF file writers.
      </action>
      <action dev="bryan" type="update" issue="804">
        Added support for loading EOP from Sinex files.
      </action>
      <action dev="luc" type="fix" issue="936">
        Raised a too stringent convergence threshold in Eackstein-Hechler model.
      </action>
      <action dev="bryan" type="add" issue="932">
        Added a way to compute mean parameters in Brouwer-Lyddane model.
      </action>
      <action dev="markrutten" type="add" issue="922">
        Added bistatic range measurement.
      </action>
      <action dev="luc" type="add" issue="933">
        Added a way to compute mean parameters in Eckstein-Hechler model.
      </action>
      <action dev="luc" type="update" issue="934">
        Updated CCSDS ODM to latest draft version (pink book).
      </action>
      <action dev="luc" type="fix" issue="930">
        Prevents zero max check intervals in maneuvers triggers detectors.
      </action>
       <action dev="luc" type="add">
        Added detection of non-positive max check interval and threshold.
      </action>
      <action dev="luc" type="add" issue="929">
        Allow additional derivatives providers to update main state derivatives.
      </action>
      <action dev="luc" type="fix" issue="928">
        Fixed indexing error when estimating a subset of orbital parameters.
      </action>
      <action dev="luc" type="update" issue="925">
        Don't loose additional derivatives when generating ephemeris.
      </action>
      <action dev="gc" type="fix" issue="889">
        Fixed unexpected behavior of two tests in OrekitMessagesTest.
      </action>
      <action dev="mvanel" type="add" issue="777">
        Added support for parsing and writing CDM files in both KVN and XML formats.
      </action>
      <action dev="luc" type="add" issue="918">
        Added support for ITRF-2020.
      </action>
      <action dev="pascal" type="add" issue="911">
        Added TDOA and bistatic range rate measurements.
      </action>
      <action dev="bryan" type="add" issue="900">
        Added init method in {Field}AdditionalStateProvider.
      </action>
      <action dev="louis" type="add" issue="888">
        Added J2-contribution for relativistic clock correction.
      </action>
      <action dev="evan" type="update">
        Allow creating Geoid without default data context.
      </action>
      <action dev="louis" type="add" issue="759">
        Added data loaders for Space Environment's JB2008 data.
      </action>
      <action dev="bryan" type="add" issue="898">
        Added static method to create a BodyFacade from a CenterName.
      </action>
      <action dev="evan" type="update" issue="903">
        Added Frame.getStaticTransformTo(...) and supporting methods to improve
        performance.
      </action>
    </release>
    <release version="11.1.2" date="2022-04-27"
             description="Version 11.1.2 is a patch release of Orekit.
             It fixes issues related to the parsing and writing of CCSDS and ILRS files.
             It also fixes issues in ECOM2 solar radiation pressure model, event bracketing,
             ephemeris generation, and NTW local orbital frame.
             Finally it includes some improvements in the class documentation">
      <action dev="luc" type="fix" issue="917">
        Fixed missing tags in XML generation by EphemerisWriter.
      </action>
      <action dev="louis" type="fix" issue="886">
        Fixed rollover in CRD parser.
      </action>
      <action dev="louis" type="fix" issue="786">
        Fixed NaNs when constructing Keplerian orbit from PV
        computed from KeplerianOrbit.
      </action>
      <action dev="louis" type="fix" issue="826">
        Fixed ephemeris generation using PropagatorParallelizer.
      </action>
      <action dev="luc" type="fix" issue="921">
        Fixed event bracketing problem induced by numerical noise at end of search interval.
      </action>
      <action dev="luc" type="fix" issue="919">
        Fixed ephemeris generation with several derivatives providers.
      </action>
      <action dev="maxime" type="fix" issue="909">
        Fixed wrong implementation of NTW LOF frame.
      </action>
      <action dev="bryan" type="fix" issue="910">
        Fixed eD and eY equation in ECOM2 model.
      </action>
      <action dev="pascal" type="fix" issue="908">
        Fixed unmanaged comment in OMM.
      </action>
      <action dev="pascal" type="fix" issue="906">
        Fixed unmanaged units in OMM.
      </action>
      <action dev="evan" type="fix" issue="882">
        Fix StreamingOemWriter in ITRF and without optional fields.
      </action>
      <action dev="evan" type="fix" issue="912">
        Fix StreamingOemWriter without acceleration.
      </action>
      <action dev="luc" type="fix" issue="184">
        Fixed non-bracketing issue when RESET_STATE slightly moves an event at the start
        of a step and another regular event happens in the first half of the same step
      </action>
    </release>
    <release version="11.1.1" date="2022-03-17"
             description="Version 11.1.1 is a patch release of Orekit.
             It fixes issues related to the parsing of SP3 and Rinex files. It also takes
             additional derivatives into account in {Field}SpacecraftState.shiftedBy method.
             Finally it includes some improvements in the class documentation">
      <action dev="lars" type="add" issue="896">
        Added Git configuration instructions in contributing guide.
      </action>
      <action dev="lars" type="fix" issue="897">
        Corrected wrong path in release guide.
      </action>
      <action dev="bryan" type="fix" issue="894">
        Fixed dead link in contributing guidelines.
      </action>
      <action dev="bryan" type="fix" issue="698">
        Added missing BDS-3 signal for Rinex 3.04.
      </action>
      <action dev="bryan" type="fixed" issue="892">
        Removed check of not supported keys in RinexLoader.
      </action>
      <action dev="lirw1984" type="update" issue="895">
        Enhanced parsing of SP3 files.
      </action>
      <action dev="luc" type="add" issue="902">
        Take additional derivatives into account in {Field}SpacecraftState.shiftedBy.
      </action>
    </release>
    <release version="11.1" date="2022-02-14"
             description="Version 11.1 is a minor release of Orekit.
             It includes both new features and bug fixes. New features introduced
             in 11.1 are: the estimation of maneuver start/stop time, the Brouwer-Lyddane
             orbit propagation model with Warren Phipps’ correction for the critical
             inclination of 63.4° and the perturbative acceleration due to atmospheric
             drag, the Extended Semi-analytical Kalman Filter, a new API for
             State Transition Matrix and Jacobian matrices computation, orbit
             determination  using analytical propagation models, parsing of ICGEM V2.0 format.
             This release includes important fixes in CCSDS files, TimeSpanMap, and
             display of dates. See the list below for a full description of the changes.">
      <action dev="luc" type="fix" issue="722">
        Prefer values from Bulletin B rather than Bulletin A if both are present
        in rapid data column format. This handling of priority was already in
        place for XML file, but not for column format.
      </action>
      <action dev="luc" type="fix" issue="448">
        Added support for ICGEM V2.0 format for piecewise gravity fields
        that contain discontinuities around major earthquakes, like
        Eigen 6S4 V2.
      </action>
      <action dev="andrewsgoetz" type="add">
        Added Automatic-Module-Name "org.orekit" to JAR manifest to improve usability
        of Orekit by modular Java projects.
      </action>
      <action dev="julie,bryan,maxime" type="add" issue="823">
        Added the Extended Semi-analytical Kalman Filter.
      </action>
      <action dev="luc" type="fix" issue="875">
        Allow empty comments in CCSDS messages
      </action>
      <action dev="luc" type="fix" issue="884">
        Deprecated TimeSpanMap.getTransitions()
      </action>
      <action dev="luc" type="fix" issue="832,885">
        Allow to enter the same transition date in TimeSpanMap several times
      </action>
      <action dev="luc" type="fix" issue="833">
        Added a way to erase all earlier/later transitions when adding an entry
        and added addValidBetween to TimeSpanMap.
      </action>
      <action dev="bryan" type="add">
        Added a new and simpler API for State Transition Matrix and Jacobian
        matrix computation for analytical orbit propagators.
      </action>
      <action dev="bryan" type="fix" issue="878">
        Fixed writing of ITRF frames before 2000 when generating CCSDS files.
      </action>
      <action dev="luc" type="fix" issue="836">
        Use the orbit normalization feature to reduce discontinuities across impulsive maneuvers.
      </action>
      <action dev="luc" type="add">
        Added an orbit normalization feature.
      </action>
      <action dev="evan" type="add" issue="881">
        Add AbsoluteDate.toStringWithoutUtcOffset(TimeScale, int) and
        DateTimeComponents.toStringWithoutUtcOffset(int, int) to emulate
        AbsoluteDate.toString() from Orekit 10.
      </action>
      <action dev="evan" type="fix" issue="880">
        Fix UTC offset in DateTimeComponents.toString(int, int)
      </action>
      <action dev="luc" type="fix" issue="849">
        Added detector to FieldEventHandler.init arguments list.
      </action>
      <action dev="luc" type="fix" issue="837">
        Added getters for raw detectors in event shifter, slope filter and predicate filter.
      </action>
      <action dev="bryan" type="fix" issue="874">
        Fixed initialization of maneuver trigger events when using EventBasedManeuverTriggers.
      </action>
      <action dev="luc" type="fix" issue="872">
        Fixed multiple detection of events when using propagate(start, target) with
        integration-based propagators.
      </action>
      <action dev="bryan" type="add" issue="871">
        Added atmospheric drag effect for Brouwer-Lyddane model.
      </action>
      <action dev="bryan" type="add" issue="869">
        Allowed Brouwer-Lyddane model to work for the critical inclination.
      </action>
      <action dev="bryan" type="fix" issue="867">
        Fixed handling of multiple historical eccentricities for a same station.
      </action>
      <action dev="bryan" type="fix" issue="868">
        Fixed writing of whitespace characters in CPF writer.
      </action>
      <action dev="bryan" type="fix" issue="864">
        Fixed BStar estimation in TLE-based orbit determination.
      </action>
      <action dev="mvanel" type="add" issue="653">
        Added Brouwer-Lyddane orbit propagator.
      </action>
      <action dev="luc" type="add" issue="865">
        Added derivatives with respect to maneuvers start/stop dates
        or median date/duration.
      </action>
      <action dev="luc" type="add" >
        Added observers for maneuvers triggers.
      </action>
      <action dev="luc" type="fix" issue="853">
        Added field-based init method in ForceModel and DSSTForceModel.
      </action>
      <action dev="luc" type="fix" >
        Added ParameterDrivenDateIntervalDetector and FieldParameterDrivenDateIntervalDetector.
      </action>
      <action dev="luc" type="add" >
        Added DateDriver to drive dates using a ParameterDriver.
      </action>
      <action dev="luc" type="fix" issue="848">
        Allow backward propagation in EventBasedManeuverTriggers.
      </action>
      <action dev="luc" type="add" >
        Added IntervalEventTrigger and StartStopEventsTrigger to streamline
        several ways to trigger maneuvers.
      </action>
      <action dev="luc" type="add" >
        When propagating with integrated additional equations, the generated
        spacecraft states now also contain both state and derivatives
        managed by the equations.
      </action>
      <action dev="luc" type="add" >
        Replaced AdditionalEquations by AdditionalDerivativesProvider with
        support for dimension retrieval and yield feature between providers.
      </action>
      <action dev="luc" type="add" issue="856">
        Added a new and simpler API for State Transition Matrix and Jacobian
        matrix computation. This new API is for now only used with NumericalPropagator
        and DSSTPropagator (both in batch least squares and in Kalman filter), but it
        is expected to be generalized to analytical propagators as well when it is
        stabilized.
      </action>
      <action dev="luc" type="add" >
        Added DoubleArrayDictionary and FieldArrayDictionary as replacements
        for HashMap when the number of keys is very small (such as in spacecraft
        states).
      </action>
      <action dev="luc" type="add">
        Manage dependencies between additional states in propagators using a yield
        feature between providers.
      </action>
      <action dev="luc" type="add" >
        SpacecraftState now handle derivatives of additional states.
      </action>
      <action dev="luc" type="add" issue="862">
        PropagatorParallelizer now preserves existing step handlers in the propagators it runs.
      </action>
      <action dev="ShippingEnjoyer" type="add">
        Get rid of StringBuffer for logging without unnecessary synchronization (bias-locking disabled at jdk18)
      </action>
    </release>
    <release version="11.0.2" date="2021-11-24"
             description="Version 11.0.2 is a patch release of Orekit.
             It fixes an important issue related to the handling of indexes
             when building the state transition matrix in multi satellites
             orbit determination. It also fixes bugs in TLE and CRD files.
             Finally it includes an update of the release guide.">
         <action dev="bryan" type="fix" issue="859" due-to="Emmanuel Papanagiotou">
        Allowed custom setting of state to TLE conversion in propagator builder. 
      </action>
         <action dev="bryan" type="fix" issue="847">
        Fixed handling of comments in CRD files.
      </action>
         <action dev="bryan" type="fix" issue="851">
        Fixed deserialization of TLE caused by the bStarParameterDriver.
      </action>
         <action dev="bryan" type="fix" issue="850">
        Fixed indexes when build state transition matrix for multi sat Kalman.
      </action>
         <action dev="sdinot" type="update">
        Updated the release guide to remove actions that are no longer required.
      </action>
    </release>
    <release version="11.0.1" date="2021-10-22"
             description="Version 11.0.1 is a patch release of Orekit.
             It fixes an important issue related to the calculation of the relativistic
             clock correction for GNSS measurements. It also fixes bugs in OEM and CPF
             files writing. Finally it includes some improvements in the class documentation">
         <action dev="bryan" type="fix" issue="846">
        Fixed wrong computation of relativistic clock correction for GNSS measurements.
      </action>
         <action dev="bryan" type="fix" issue="845">
        Fixed parsing of Rinex clock files.
      </action>
         <action dev="bryan" type="fix" issue="844">
        Fixed null pointer exception when constructing CPF from coordinates.
      </action>
         <action dev="bryan" type="update" issue="843">
        Improved documentation of solar radiation pressure class to include
        additional information about osculating bodies.
      </action>
         <action dev="sdinot" type="update" issue="842">
        Used the latest version of Maven available in RedHat 8.
      </action>
         <action dev="pascal" type="fix" issue="839">
        Fixed handling of time system in OemWriter.
      </action>
         <action dev="bryan" type="update" issue="838" due-to="Kendra Hale">
        Improved documentation of ImpulseManeuver class.
      </action>
    </release>
    <release version="11.0" date="2021-09-20"
             description="Orekit 11.0 is a major new release.
             It includes both new features and bug fixes. New features introduced
             in 11.0 are: orbit determination using SGP4/SDP4 models, a sequential
             batch least squares estimator using initial covariance and state vector,
             writer and parser for all CCSDS Navigation Data Messages in both KVN
             and XML formats, version 2 of CCSDS Tracking Data Messages, version 3
             of CCSDS Orbit Data Messages, support for Rinex navigation files,
             support for IGS clock correction files, support for IGS real time
             data including both SSR and RTCM messages, NTrip protocole, eclipses
             by Moon in solar radiation pressure force, a new API for analytical
             GNSS orbit propagators, removal of propagation modes, possibility
             to add several step handlers for the same orbit propagation, a new
             event detector for angular separation as seen from the spacecraft.
             See the list below for a full description of the changes.">
         <action dev="bryan" type="update" issue="766" due-to="Gowtham Sivaraman">
        Allowed setting of AttitudeProvider to the BoundedPropagator
        generated via propagation.
      </action>
         <action dev="bryan" type="fix" issue="835">
        Fixed format symbols for year, month, day in DateComponents#toString().
      </action>
         <action dev="thomas" type="fix" issue="668">
        Added a new event detector for angular separation as seen from the spacecraft.
      </action>
      <action dev="maxime" type="fix" issue="829">
        Fixed DataSourceTest.testFileName for Windows users.
      </action>
      <action dev="bryan" type="fix" issue="818">
        Use observed solar flux instead of adjusted in DTM2000 model.
      </action>
      <action dev="evan" type="fix" issue="798">
        Allow DSST event detection when propagating backwards.
      </action>
      <action dev="bryan" type="fix" issue="717" due-to="evan">
        Fixed DSST orbit determination when propagating backwards.
      </action>
      <action dev="evan" type="remove" issue="586">
        Remove InertialProvider.EME2000_ALIGNED, Propagator.DEFAULT_LAW. Use
        InertialProvider.of(Frame).
      </action>
      <action dev="evan" type="update" issue="586">
        Change default attitude provider to be aligned with propagation frame for all
        analytic propagators and GLONASS propagator. Backward incompatible.
      </action>
      <action dev="evan" type="update" issue="586">
        Improve performance of IntertialProvider(Frame)
      </action>
      <action dev="anne-laure" type="update" issue="797">
        Add information if a detector failed during propagation
      </action>
      <action dev="bryan" type="fix" issue="788" due-to="luc">
        Fixed missing call to setMuCreated() in OemParser.
      </action>
      <action dev="evan" type="update" issue="618">
        Fix supportedNames matching in ClasspathCrawler. Backwards incompatible.
      </action>
      <action dev="bryan" type="fix" issue="828">
        Fixed missing file types in SP3Parser.
      </action>
      <action dev="bryan" type="fix" issue="827">
        Fixed time system used in SP3 files.
      </action>
      <action dev="evan" type="fix" issue="685">
        Fix AnalyticalPropagator RESET_STATE when new state is null.
      </action>
      <action dev="bryan" type="fix" issue="803">
        Fixed parsing of clock values in SP3 files.
      </action>
      <action dev="bryan" type="fix" issue="820">
        TLE Jacobians are now calculated in cartesian elements.
      </action>
      <action dev="evan" type="update" issue="825">
        Improve exception messages with two AbsoluteDates by including duration between
        them.
      </action>
      <action dev="evan" type="update" issue="637" due-to="Piotr">
        Add trailing "Z" to AbsoluteDate.toString() to indicate UTC.
        Backwards incompatible.
      </action>
      <action dev="evan" type="update" issue="825">
        In AbsoluteDate.toString() fallback to TAI when no leap seconds are loaded.
      </action>
      <action dev="evan" type="update" issue="591">
        Fix TimeComponents.toString(): correct ISO 8601 with UTC offset, rounding issues.
        Backwards incompatible.
      </action>
      <action dev="evan" type="update" issue="590">
        Fix DateTimeComponents.toString(): correct ISO 8601, leap second, rounding issues.
        Backwards incompatible.
      </action>
      <action dev="evan" type="update" issue="637" due-to="Piotr">
        Fix AbsoluteDate.toString(timeZone) and toString(minutesFromUtc) to include the
        UTC offset when it is zero.
      </action>
      <action dev="evan" type="add">
        Add DateTimeComponents.toString(...) method with correct rounding for user
        specified precision.
      </action>
      <action dev="bryan" type="update" issue="626">
        Used a separate Comparator for sorting integer least square solutions.
      </action>
      <action dev="bryan" type="update" issue="799">
        Used the field-specific value of π.
      </action>
      <action dev="evan" type="update" issue="830" due-to="skyrex">
        Remove step size limitations in analytic propagators. Backwards incompatible.
      </action>
      <action dev="evan" type="fix">
        Fix part of step passed to the step handler twice in analytic propagators with
        event handlers.
      </action>
      <action dev="bryan" type="fix" issue="795" due-to="guylaine">
        Fixed output of NRLMSISE00 for altitude at 32.5 km.
      </action>
      <action dev="luc" type="add" issue="821">
        Added support for CCSDS TDM V2.0.
      </action>
      <action dev="luc" type="add" issue="819">
        Allow data filtering upon loading to be used for explicit loading by applications.
      </action>
      <action dev="julie" type="add" issue="745">
        Added sequential batch least squares estimator.
      </action>
      <action dev="luc" type="add" issue="814" due-to="Valerian">
        Fixed additional states handling in ephemeris generated by analytical propagator.
      </action>
      <action dev="luc" type="add" issue="809">
        Dropped master/slave/ephemeris generation propagation modes, replaced by a
        versatile step handler multiplexer fulfilling all these needs
        simultaneously during a single propagation run
      </action>
      <action dev="luc" type="add" issue="812">
        Dropped master/slave terminology in turn-around and inter-satellite measurements.
      </action>
      <action dev="luc" type="add" issue="813">
        Fixed derivatives with respect to secondary station in turn-around modifiers.
      </action>
      <action dev="luc" type="add" issue="811">
        Allow on-the-fly add/remove/clean for step handlers.
      </action>
      <action dev="luc" type="add" issue="810">
        Merged multiplexers for fixed steps and variable steps.
      </action>
      <action dev="luc" type="fix" issue="808">
        Moved isLast argument in step handler handleStep method to a separate method.
      </action>
      <action dev="luc" type="fix" issue="807">
        Fixed scheduling between calls to step handlers and events handlers.
      </action>
      <action dev="luc" type="fix" issue="806">
        Added restrictStep method to FieldOrekitStepInterpolator interface.
      </action>
      <action dev="bryan" type="fix" issue="801">
        Added getter for meteorological data used in CRD data block.
      </action>
      <action dev="bryan" type="fix" issue="796">
        Fixed writing of line H2 in CPF file header.
      </action>
      <action dev="thomas" type="fix" issue="702">
        Added possibility to take in account several bodies while computing SRP perturbation.
      </action>
      <action dev="bryan" type="update" issue="793">
        Updated SP3File visibility to public.
      </action>
      <action dev="bryan" type="update" issue="784">
        Updated architecture of GNSS orbit propagators.
      </action>
      <action dev="bryan" type="update" issue="782">
        Updated error message of Orekit internal error exception.
      </action>
      <action dev="luc" type="add">
        Added support for reading and writing CCSDS NDM composite messages.
      </action>
      <action dev="afossa" type="fix" issue="781">
        Fixed parsing in buildLine2() method of FieldTLE.
      </action>
      <action dev="luc" type="fix" issue="776">
        Fixed associativity in units parsing.
      </action>
      <action dev="bryan" type="update" issue="773">
        TimeStampedFieldAngularCoordinates now implements FieldTimeStamped.
      </action>
      <action dev="bryan" type="update" issue="774">
        TimeStampedFieldPVCoordinates now implements FieldTimeStamped.
      </action>
      <action dev="nfialton" type="fix" issue="775">
        Fixed NullPointerException in FieldSpacecraftState when orbit is not defined.
      </action>
      <action dev="bryan" type="add" issue="763">
        Added support for RTCM ephemeris messages.
      </action>
      <action dev="bryan" type="add" issue="769">
        Added ionospheric model based on IM201 SSR message.
      </action>
      <action dev="bryan" type="add" issue="763">
        Added support for Ntrip protocol.
      </action>
      <action dev="bryan" type="add" issue="763">
        Added support for IGS SSR messages.
      </action>
      <action dev="afossa" type="fix" issue="772">
        Fixed computation of velocity derivative in FieldNumericalPropagator.Main.addKeplerContribution()
        with superGetOrbitType() == null.
      </action>
      <action dev="luc" type="add" >
        Added AccurateFormatter to output double numbers and dates
        with adaptive number of digits, preserving one ULP accuracy.
      </action>
      <action dev="luc" type="add" >
        Added a units converter.
      </action>
      <action dev="luc" type="update" >
        INCOMPATIBLE CHANGE! Now observations parsed from TDM files are in SI units.
      </action>
      <action dev="luc" type="update" issue="768">
        Allow parsing several variations of ITRF specifications (like itrf-97, ITRF2000, ITRF_2014…).
      </action>
      <action dev="luc" type="add" >
        Added a time scale for drifting on-board clocks.
      </action>
      <action dev="bryan" type="add" issue="523">
        Added support for RINEX 3.X navigation files.
      </action>
      <action dev="bryan" type="update" issue="691">
        Improved consistency between getParametersDrivers() method signatures.
      </action>
      <action dev="andrewsgoetz" type="add" issue="764">
        Added new method to UTCScale which exposes the raw UTC-TAI offset data.
      </action>
      <action dev="bryan" type="fix" issue="670">
        Fixed call to ForceModel.init() in AbstractGaussianContribution class.
      </action>
         <action dev="thomas" type="add" issue="712">
          Added IGS clock file support.
      </action>
      <action dev="bryan" type="update" issue="650">
        Methods computeMeanState() and computeOsculatingState()
        of FieldDSSTPropagator are now statics.
      </action>
      <action dev="bryan" type="update" issue="762">
        TabulatelofOffset now implements BoundedAttitudeProvider.
      </action>
      <action dev="luc" type="update" issue="761">
        TabulateProvider now implements BoundedAttitudeProvider.
      </action>
      <action dev="luc" type="fix" issue="760">
        Fixed reference frame in tabulated attitude provider.
      </action>
      <action dev="luc" type="update" >
          Renamed SINEXLoader into SinexLoader.
      </action>
      <action dev="luc" type="update" >
        Use DataSource in RinexLoader and SinexLoader.
      </action>
      <action dev="luc" type="update" >
        Renamed NamedData into DataSource.
      </action>
      <action dev="luc" type="add" issue="474">
        Added support for CCSDS ODM V3, with the new
        Orbit Comprehensive Message format.
      </action>
      <action dev="luc" type="update">
        Overhauled generic Ephemeris and AttitudeEphemeris writing.
      </action>
      <action dev="luc" type="update">
        Overhauled CCSDS messages handling, both parsing and writing.
      </action>
      <action dev="amir" type="fix" issue="746">
        Fixed combination of measurements using GNSS phase measurements.
      </action>
      <action dev="bryan" type="add" issue="756">
        Added new method signature in IodGooding using AngularRaDec measurement.
      </action>
      <action dev="thomas" type="fix" issue="688">
        Fixed ignored fields from TLE template in TLEPropagatorBuilder.
      </action>
      <action dev="thomas" type="fix" issue="372">
        Added TLE generation.
      </action>
      <action dev="bryan" type="fix" issue="624">
        Allowed dynamic station coordinates when calculating tropospheric delay.
      </action>
      <action dev="bryan" type="update" issue="755">
        Modified IodGooding constructor to be consistent with other IOD methods.
      </action>
      <action dev="bryan" type="add" issue="753">
        Added new method signature in IodLaplace using AngularRaDec measurement.
      </action>
      <action dev="bryan" type="add" issue="752">
        Added new method signature in IodLambert using Position measurement.
      </action>
      <action dev="bryan" type="add" issue="751">
        Added new method signature in IodGibbs using Position measurement.
      </action>
      <action dev="luc" type="fix" issue="749">
        Allow building PVCoordinates and AngularCoordinates (as well as their Field,
        Absolute and TimeStamped variations) to be build from UnivariateDerivative1
        and UnivariateDerivative2 in addition to DerivativeStructure.
      </action>
      <action dev="bryan" type="fix" issue="736">
        Fixed NullPointerException in DSSTTesseral Hansen object.
      </action>
      <action dev="bryan" type="update" issue="601">
          Changed getPVInPZ90() method to private.
      </action>
      <action dev="bryan" type="fix" issue="744">
          Fixed calculation of CR3BP constants.
      </action>
      <action dev="bryan" type="update" issue="743">
          Updated JUnit version to 4.13.1.
      </action>
    </release>
    <release version="10.3.1" date="2021-06-16"
             description="Version 10.3.1 is a patch release of Orekit.
             It fixes one critical bug that could cause potential infinite loops in tesselation
             in very rare cases due to numerical noise.">
      <action dev="luc" type="fix" issue="792">
        Fixed potential infinite loops in tesselation in very rare cases due to numerical noise.
      </action>
    </release>
    <release version="10.3" date="2020-12-21"
             description="Version 10.3 is a minor release of Orekit.
             It includes both new features and bug fixes. New features introduced
             in 10.3 are: relativistic clock correction for range, phase, and range rate
             measurements, piece wise models for empirical forces, one-way GNSS code
             and phase measurements, support for laser ranging data (both CPF and
             CRD formats), Lense-Thirring and De Sitter relativistic corrections to
             satellite acceleration, support for AGI leap second files, new interfaces
             for attitude ephemeris files, Knocke model for Earth's albedo and infrared,
             as well as several other new features. This release includes an important
             fix in DSST orbit determination allowing to used short period Jacobian
             during state transition matrix calculation. It also fixes issues in Kalman
             orbit determination and CCSDS ADM format. See the list below for a full
             description of the changes.">
      <action dev="bryan" type="update" issue="741">
        Updated Hipparchus version to 1.8 and updated code with new functionalities.
      </action>
         <action dev="bryan" type="add" issue="740">
          Added aggregator for bounded attitude providers.
      </action>
         <action dev="thomas" type="add" issue="8">
        Added Knocke's Earth rediffused radiation pressure force model.
      </action>
         <action dev="bryan" type="add" issue="739">
          Allowed initialization of attitude provider from attitude segment.
      </action>
      <action dev="raphael" type="add" issue="705">
        Allowed writing an AEM file from a list of SpacecraftStates.
      </action>
      <action dev="luc" type="add" issue="738">
        Added user-defined max iteration and convergence criterion in SecularAndHarmonic.
      </action>
      <action dev="luc" type="add" issue="737">
        Added loading of AGI LeapSecond.dat files.
      </action>
      <action dev="raphael" type="add" issue="686">
        Allowed user-defined format for ephemeris data lines in
        StreamingAemWriter, AEMWriter, StreamingOemWriter and OEMWriter.
      </action>
         <action dev="bryan" type="fix" issue="683">
          Updated building instructions.
      </action>
         <action dev="bryan" type="add" issue="734">
          Added getters for phase measurement ambiguity driver.
      </action>
         <action dev="bryan" type="fix" issue="696">
          Allowed to configure initial covariance for measurements in Kalman Filter.
      </action>
      <action dev="thomas, bryan" type="add" issue="709">
        Added clock drift contribution to range rate measurements.
      </action>
         <action dev="bryan" type="fix" issue="687">
          Fixed Javadoc of ElevationMask.
      </action>
      <action dev="raphael" type="fix" issue="711">
        Allowed definition of a default interpolation degree in both AEMParser and OEMParser.
      </action>
      <action dev="bryan" type="add" issue="733">
        Added Lense-Thirring and De Sitter relativistic effects.
      </action>
      <action dev="melanisti" type="fix" issue="725">
        Fixed missing measurement parameter in InterSatellitesRange measurement.
      </action>
      <action dev="bryan" type="add" issue="732">
        Added documentation for checkstyle configuration.
      </action>
         <action dev="thomas" type="fix" issue="730">
          Removed useless loop over an empty list
      </action>
      <action dev="luc" type="fix" issue="731">
        Fixed parsing of some ICGEM gravity fields files.
      </action>
      <action dev="raphael" type="fix" issue="720">
          Added support for measurements parameters in UnivariateProcessNoise
      </action>
      <action dev="luc" type="fix" issue="729">
        Fixed wrong handling of RESET-STATE in analytical propagators.
      </action>
      <action dev="luc" type="add" issue="728">
        Allow creating a node detector without an orbit.
      </action>
      <action dev="bryan" type="add" issue="671">
        Added support for laser ranging file formats.
      </action>
      <action dev="clement" type="fix" issue="724">
        Remove range checks in TLE constructor.
      </action>
      <action dev="bryan" type="fix" issue="723">
        Allowed AEM and OEM writers to write header comments.
      </action>
      <action dev="bryan" type="add" issue="719">
        Added one-way GNSS range and phase measurements for LEO satellite
        orbit determination applications.
      </action>
      <action dev="bryan" type="add" issue="716">
        Added piecewise empirical force model.
      </action>
      <action dev="bryan" type="add" >
        Considered a new implementation for empirical forces, to allow piecewise model.
      </action>
      <action dev="bryan" type="add" issue="703">
        Added inter-satellites phase measurement.
      </action>
      <action dev="bryan" type="fix" issue="695">
        Considered covariance matrix from Position measurement in Kalman estimator.
      </action>
      <action dev="bryan" type="fix" issue="718">
        Fixed orbital state used for short periodic Jacobian computation.
      </action>
      <action dev="bryan" type="add" issue="704">
        Allow using user specified velocity error for computing
        tolerance vectors for integrators.
      </action>
      <action dev="bryan" type="add" issue="714">
        Added frequency deviation for range-rate measurements.
      </action>
      <action dev="bryan" type="add" issue="715">
        Added relativistic clock correction for range, phase and
        inter-satellite range measurements.
      </action>
      <action dev="bryan" type="fix" issue="706">
        Fixed missing measurement parameter in inter-satellites range measurement.
      </action>
         <action dev="thomas" type="fix" issue="713">
        Fixed computation of DSST short period Jacobian.
      </action>
      <action dev="luc" type="fix" issue="699">
        Fixed missing measurement parameter in Phase measurement
      </action>
      <action dev="luc" type="fix" issue="701">
        Fixed wrong handling of propagation parameters by Kalman filter in multi-satellite
        context
      </action>
    </release>
    <release version="10.2" date="2020-07-14"
             description="Version 10.2 is a minor release of Orekit.
             It includes both new features and bug fixes. New features introduced
             in 10.2 are: support for CCSDS ADM files, modelling of trajectories
             around Lagrangian points using CR3BP model, a piece wise drag force model,
             a time span tropospheric estimated model, an estimated ionospheric model,
             an improved modelling of the GNSS phase measurement, several bug fixes
             for date functionnalities, a new organization of the maneuvers package,
             a configurable low thrust maneuver model based on detectors,
             support for CSSI space weather data, , as well as several other minor
             features and bug fixes. See the list below for a full description
             of the changes.">
      <action dev="bryan" type="fix" issue="661">
        Fixed visibility of WindUpFactory.
      </action>
      <action dev="bryan" type="update" >
        Increased visibility of setters in CCSDS ADM related classes.
      </action>
      <action dev="clement" type="add" issue="656">
        Added CssiSpaceWeatherLoader which provides three-hourly space weather
        data and implements DTM2000InputParameters and NRLMSISE00InputParameters
      </action>
      <action dev="maxime" type="update" issue="690">
        Increased visibility of setters in CCSDS OEM related classes.
      </action>
      <action dev="bryan" type="update" >
        Improved Orekit performance by using new Hipparchus' differentiation classes.
      </action>
      <action dev="bryan" type="update" issue="682">
        Changed visibility of OrbitType parameter drivers' names to public.
      </action>
      <action dev="evan" type="add" issue="684" due-to="Mikael">
        Fix infinite loop in event detection when a RESET_* event causes two other events
        to occur simultaneously and discontinuously.
      </action>
      <action dev="evan" type="add" issue="684">
        Add FieldFunctionalDetector.
      </action>
      <action dev="mikael" type="add">
        Added a configurable low thrust maneuver based on detectors.
      </action>
      <action dev="bryan" type="fix" issue="605">
        Added support for Rinex C0, L0, S0 and D0 observation types.
      </action>
      <action dev="bryan" type="fix" issue="641">
        Allow Pattern functionalities instead of String.replaceAll() and String.split().
      </action>
      <action dev="evan" type="fix" issue="658">
        Fix invalid hour when using TimeScale(double) or TimeScale(int, double) with a
        value in [86400, 86401]. Treat these values as indicating a leap second.
      </action>
      <action dev="evan" type="add" issue="677">
        Add AbsoluteDate.toStringRfc3339() and DateTimeComponents.toStringRfc3339().
      </action>
      <action dev="evan" type="fix" issue="681">
        Fix AbsoluteDate.getComponents(...) produces invalid times.
      </action>
      <action dev="evan" type="fix" issue="676">
        Fix AbsoluteDate.getComponents(utc) throws "non-existent time 23:59:61".
      </action>
      <action dev="bryan" type="fix" issue="651">
        Improved use of try with resources statement.
      </action>
      <action dev="bryan" type="fix" issue="679" due-to="luc, maxime">
        Improved testRetrogradeOrbit in CircularOrbit and KeplerianOrbit tests.
      </action>
      <action dev="bryan" type="fix" issue="680">
        Allowed ephemeris class to be used with absolute PV coordinates.
      </action>
      <action dev="bryan" type="fix" issue="674">
        Added an exception if eccentricity is negative for keplerian orbit.
      </action>
      <action dev="evan" type="fix" issue="667">
        Fix build on CentOS/RedHat 7.
      </action>
      <action dev="bryan" type="fix" issue="662">
        Fixed forgotten additional state in Ephemeris propagator.
      </action>
      <action dev="evan" type="update">
        Improve error message for TimeStampedCache by including requested date.
      </action>
      <action dev="bryan" type="fix" issue="663">
        Fixed initialization of the triggering event for ImpulseManeuver class.
      </action>
      <action dev="clement" type="fix" issue="664">
        Fix sign of RAAN and PA parameters in TLE constructor if negative, range check most other orbit parameters.
      </action>
      <action dev="bryan" type="add" issue="669">
        Added estimated ionospheric model.
      </action>
      <action dev="bryan" type="add" issue="645">
        Merged phase-measurement branch into develop.
      </action>
      <action dev="bryan" type="add" >
        Added a time span tropospheric estimated model.
      </action>
      <action dev="bryan" type="add" issue="646">
        Merged cr3bp branch into develop.
      </action>
      <action dev="bryan" type="add" issue="660">
        Improved exception handling in IODGibbs.
      </action>
      <action dev="bryan" type="add" issue="647">
        Improved package-info documentation.
      </action>
      <action dev="nick" type="update" >
        Upgrade maven-checkstyle-plugin to 3.1.1.
      </action>
      <action dev="bryan" type="add" issue="657">
        Added multiplexed Orekit fixed step handler.
      </action>
      <action dev="bryan" type="add" issue="655">
        Added support for CCSDS ADM files.
      </action>
      <action dev="maxime" type="add" issue="649">
        Added a piece wise drag force model: TimeSpanDragForce in forces package.
      </action>
      <action dev="yannick" type="fix" issue="654">
        Prevent divergence of Saastomoinen model pathDelay method at low elevation.
      </action>
      <action dev="bryan" type="fix" issue="542">
        Removed duplicated BUILDING.txt file.
      </action>
      <action dev="bryan" type="add" issue="504">
        Allowed Eckstein Hechler propagator to be initialized with a mean orbit.
      </action>
      <action dev="bryan" type="update" issue="644">
        Removed try and catch statements for ParameterDriver initialization.
      </action>
      <action dev="bryan" type="fix" issue="613">
        Allowed DSST propagation in osculating type with event detectors.
      </action>
    </release>
    <release version="10.1" date="2020-02-19"
             description="Version 10.1 is a minor release of Orekit.
             It includes both new features and bug fixes. New features introduced
             in 10.1 are: wind-up effect for phase measurement, NeQuick ionospheric model,
             support for Hatanaka compact RINEX format, methods for the combination
             of GNSS measurements, Laplace method for initial orbit determination,
             a new Field Of View package, comparison methods for absolute dates,
             a new multiplexed measurement, specialized propagators for GNSS constellation,
             default constructors for DSST force models, covariance matrices in OEM writer,
             a new data context implementation, connection with Gitlab CI, improved documentation,
             the migration of the tutorials to a separate sister project, as well as several other minor
             features and bug fixes. See the list below for a full description of the changes.">
      <action dev="ward" type="fix">
        Improve performance of loading CCSDS files.
      </action>
      <action dev="ward" type="fix" issue="639" due-to="qmor">
        In Ellipsoid.pointOnLimb(...) improved numerical stability by cancelling terms.
      </action>
      <action dev="maxime" type="fix" issue="639" due-to="qmor">
        Fixed pointOnLimb method in bodies.Ellipsoid class. Normalized equations should now avoid numerical issues.
      </action>
      <action dev="evan" type="fix" issue="627">
        Fix TimeScalesFactory.getGMST(conventions, simpleEop) always returning the same
        value.
      </action>
      <action dev="evan" type="fix" issue="636">
        Fix UT1 and Earth rotation during a leap second. Was off by 1 second.
      </action>
      <action dev="luc" type="fix" issue="635">
        Fixed inconsistency in constant thrust maneuver acceleration.
      </action>
      <action dev="evan" type="add" >
        Added an annotation and a compiler plugin that generates a warning
        when default context is used without being explicitly annotated.
      </action>
      <action dev="luc" type="fix" issue="632" due-to="Evan Ward">
        Fixed projection to ellipsoid at pole.
      </action>
      <action dev="evan,luc,yannick" type="add" issue="607">
        Add DataContext, a way to load separate sets of EOP, leap seconds, etc.
      </action>
      <action dev="luc" type="fix" issue="630">
        Improve performance of UnixCompressFilter.
      </action>
      <action dev="luc" type="fix" issue="631">
        Improve performance of HatanakaCompressFilter.
      </action>
      <action dev="evan" type="fix" issue="629">
        Improve performance of ZipJarCrawler.
      </action>
      <action dev="bryan" type="add" issue="625">
          Added default constructors for DSSTZonal and DSSTTesseral. 
      </action>   
      <action dev="bryan" type="add" issue="622">
          Added OrekitException for unknown number of frequencies in ANTEX files. 
      </action>
      <action dev="bryan" type="add" issue="621">
          Added OrekitException in the case where IONEX header is corrupted. 
      </action>
      <action dev="dylan" type="add" issue="359">
          Added a specific test for issue 359 in BatchLSEstimatorTest.
          The test verifies that a Newtonian attraction is known
          by both the propagator builder and the propagator when
          it is not added explicitly.
      </action>
      <action dev="dylan" type="add" issue="367">
          Added write of covariance matrices in OEMWriter.
      </action>
      <action dev="dylan" type="fix" issue="619">
        Fixed origin transform in CcsdsModifierFrame.
      </action>
      <action dev="bryan" type="add" issue="611">
        Added SBAS orbit propagator.
      </action>
      <action dev="bryan" type="fix" issue="617">
        Fixed null pointer exception in MultiplexedMeasurement.
      </action>
      <action dev="luc" type="fix" issue="575">
        Allow users to provide custom convergence checkers for
        batch least squares orbit determination.
      </action>
      <action dev="luc" type="add" issue="614">
        Added multiplexed measurements.
      </action>
      <action dev="luc" type="fix" issue="616">
        Fixed missed changes updates in ParameterDriversList embedding
        other ParameterDriversList instances.
      </action>
      <action dev="luc" type="update">
        Moved tutorials to a separate sister project.
      </action>
      <action dev="bryan" type="add" due-to="Shiva Iyer">
        Added Laplace method for initial orbit determination.
      </action>
      <action dev="bryan" type="fix" issue="612">
        Fixed DSST orbit determination tutorial.
      </action>
      <action dev="bryan" type="add" issue="610">
        Added IRNSS orbit propagator.
      </action>
      <action dev="bryan" type="add" issue="608">
        Added support for RINEX 3.04 files.
      </action>
      <action dev="gabb" type="fix" issue="533">
        Fixed bugs in the derivatives computation in IodGooding.
        Fixed bugs in IodLambert when there's more than an half revolution
        between start and final position.
      </action>
      <action dev="bryan" type="fix" issue="604">
        Fixed parsing of compact RINEX files with wrong key in header
        produced by some Septentrio receivers.
      </action>
      <action dev="luc" type="fix" issue="603">
        Fixed parsing of compact RINEX files with missing types in header
        produced by some Septentrio receivers.
      </action>
      <action dev="evan" type="fix" issue="589">
        Improve performance of AggregateBoundedPropagator by factor of 2.
      </action>
      <action dev="luc" type="fix" issue="600">
        Fixed parsing of compact RINEX files with many observation types.
      </action>
      <action dev="bryan" type="fix">
        Fixed poor design of GLONASS numerical propagator.
      </action>
      <action dev="luc" type="fix" issue="599">
        Fixed an issue in projection to flat ellipse.
      </action>
      <action dev="bryan" type="fix" issue="598">
        Added lazily addition of Newtonian attraction to the DSST and
        numerical propagator builders.
      </action>
      <action dev="luc" type="add" issue="595">
        Added EllipticalFieldOfView (with two different ways to define the
        ellipticity constraint) that can be used in FieldOfViewDetector,
        GroundFieldOfViewDetector and FootprintOverlapDetector.
      </action>
      <action dev="luc" type="add">
        Fields of view with regular polygonal shape can now be built either
        based on a defining cone inside the Fov and touching it at edges
        middle points, or based on a defining cone outside the Fov and touching
        it at vertices.
      </action>
      <action dev="luc" type="add" issue="594">
        Added CircularFieldOfView that can be used in FieldOfViewDetector,
        GroundFieldOfViewDetector and FootprintOverlapDetector.
      </action>
      <action dev="luc" type="add">
        Set up a general hierarchy for Field Of View with various shapes. At
        start, it includes DoubleDihedraFieldOfView and PolygonalFieldOfView.
      </action>
      <action dev="luc" type="add" issue="592">
        Added FilesListCrawler to load files from an explicit list.
      </action>
      <action dev="evan" type="fix" issue="583">
        Fix AbsoluteDate.compareTo() for future/past infinity.
      </action>
      <action dev="luc" type="fix" issue="588">
        Fixed wrong handling of spacecraft states in multi-satellites orbit determination
        and multi-satellite measurements generation.
      </action>
      <action dev="bryan" type="fix" issue="585">
        Improved contributing guide.
      </action>
      <action dev="petrus" type="fix" issue="570">
        Make FieldOfView.getFootprint public.
      </action>
      <action dev="bryan" type="add">
        Added combination of measurements.
      </action>
      <action dev="bryan" type="fix">
        Fix values of GPS C2D, L2D, D2D and S2D frequencies.
      </action>
      <action dev="bryan" type="add">
        Add Nequick ionospheric model.
      </action>
      <action dev="luc" type="fix" issue="581">
        Fixed spurious empty line insertion during Rinex 2 decompression
        when the number of observations per satellite is a multiple of 5
      </action>
      <action dev="luc" type="fix" issue="580">
        Fixed decompression of very small negative values in Hatanaka
        Compact RINEX format.
      </action>
      <action dev="luc" type="fix" issue="578">
        Orbit determination tutorials (and tests too) now supports compressed
        measurement files (gzip, Unix compress, Hatanaka Compact RINEX).
      </action>
      <action dev="luc" type="fix" issue="579">
        Handle properly special events flags in Hatanaka Compact RINEX format.
      </action>
      <action dev="luc" type="fix" issue="483">
        Reset additional state changed by event handlers and not managed by any
        additional state providers.
      </action>
      <action dev="luc" type="add" issue="472">
        Added support for Hatanaka Compact RINEX format.
      </action>
      <action dev="luc" type="fix" issue="574">
        Cope with input stream readers that keep asking for new bytes after end
        of Unix compressed files has been reached.
      </action>
      <action dev="luc" type="fix" issue="573">
        Added detection of some corrupted Unix-compressed files.
      </action>
      <action dev="bryan" type="fix" issue="572">
        Fixed the Saastamoinen model when station altitude is bigger than 5000.0 meters.
      </action>
      <action dev="luc" type="fix" issue="568">
        Fixed too fast step increase in a bracketing attempt.
      </action>
      <action dev="luc" type="add">
        Added phase measurement builder.
      </action>
      <action dev="luc" type="add">
        Added getWavelength in GNSS Frequency.
      </action>
    </release>
    <release version="10.0" date="2019-06-24"
             description="Orekit 10.0 is a major new release. It includes DSST OD,
             propagation in non-inertial frames, specialized propagators for GNSS
             constellations, a new ionospheric model, modeling for phase measurements, the
             LAMBDA method for phase ambiguity resolution, Shapiro effect for range
             measurements, improved documentation, as well as several other new features
             and bug fixes. This release fixes a security denial of service bug regarding
             itrf-versions.conf present since Orekit 9.2. Some APIs have incompatibly
             changed since the 9.X series including the format of itrf-versions.conf,
             removal of deprecated methods, reorganization of the models package, as well
             as updates to AbstractDetector, AbstractGNSSAttitudeProvider, DragSensitive,
             RadiationSensitive, and ZipJarCrawler. See the list below for a full
             description of the changes.">
      <action dev="evan" type="fix">
        Fix  name of GLONASS G2 frequency.
      </action>
      <action dev="luc" type="fix" >
        Fixed accuracy of dates conversions from java dates.
      </action>
      <action dev="evan" type="fix" issue="566">
        Make ITRFVersionLoader public.
      </action>
      <action dev="bryan" type="fix" issue="564">
        Fixed private argument of getLLimits() abstract method.
      </action>
      <action dev="bryan" type="fix" issue="565">
        Fixed static loading of UTC for GLONASS reference epoch.
      </action>
      <action dev="luc" type="fix" issue="547">
        Added a tile/sampling aiming direction that diverts singularity outside of a
        area of interest. This is mainly useful when sampling areas of interest that
        cover the pole as the pole is singular for classical aiming directions (constant
        azimuth or along track).
      </action>
      <action dev="luc" type="update" >
        Removed latitude limitation in AlongTrackAiming. If latitude is above (resp. below)
        the maximum (resp. minimum) latitude reached by the defining orbit, then aiming
        will be towards East for prograde orbits and towards West for retrograde orbits.
      </action>
      <action dev="bryan" type="fix">
        Fixes broken links on Orekit JavaDoc.
      </action>
       <action dev="pascal" type="fix" issue="558">
        Fixes broken links on Maven site.
      </action>
      <action dev="luc" type="fix" issue="559">
        Take into account changes in MSAFE files names published by NASA.
      </action>
      <action dev="bryan" type="add">
        Add Global Ionosphere Map model.
      </action>
      <action dev="maxime" type="add" issue="554">
        Added propagation in inertial frame.
      </action>
      <action dev="luc" type="fix" issue="557">
        Improved documentation about DatesSelector not being reusable across several
        schedulers during measurements generation.
      </action>
      <action dev="evan" type="fix">
        Fix some possible NPEs in AntexLoader, FieldAngularCoordinates.
      </action>
      <action dev="evan" type="fix">
        Fix locale dependent comparisons in SP3File, TDMParser, and YUMAParser.
      </action>
      <action dev="evan" type="fix">
        Ensure opened streams are closed in ZipJarCrawler, DTM2000, IERSConventions, and
        OceanLoadDeformationCoefficients.
      </action>
      <action dev="bryan" type="add">
        Add DSST Orbit Determination for both Kalman Filter and Batch Least Squares estimator.
      </action>
      <action dev="romaric" type="add">
        Add a events detector based on the geomagnetic field intensity at the satellite altitude
        or at sea level above the satellite, and the associated tests
      </action>
      <action dev="maxime" type="update" issue="549">
        Deleted deprecated methods in EclipseDetector.
      </action>
      <action dev="romaric" type="fix" issue="553">
        Fix the bug of attitude transition with Ephemeris propagator
        by adding a way for the LocalPVProvider to get the attitude at the end of the transition
      </action>
      <action dev="petrus" type="update" issue="518">
        Changing AbstractGNSSAttitudeProvider from public to package-private.
      </action>
      <action dev="romaric" type="fix" issue="551">
        Fix the bug of attitude transition with analytical propagator 
        by refreshing the attitude after the events triggering
      </action>
      <action dev="romaric" type="fix" issue="552">
        Fix the bug of attitude transition if a reset occurs during the transition
        by adding margins to the reset of TimeSpanMap to keep the one corresponding to the "after" attitude law.
      </action>
      <action dev="bryan" type="add" issue="522">
        Generalized the GPSPropagator class to handle all GNSS constellations using
        the same algorithm.
      </action>
      <action dev="bryan" type="add" issue="519">
        Added numerical and analytical GLONASS propagators.
      </action>
      <action dev="luc" type="add" >
        Added ambiguity resolution for phase measurements.
        This feature is not complete yet and is considered experimental.
      </action>
      <action dev="bryan" type="update" issue="548">
        Reorganized models package by adding new sub-packages.
      </action>
      <action dev="maxime" type="update" issue="546">
        Updated Hipparchus dependency to version 1.5 in pom.xml file.
      </action>
      <action dev="maxime" type="update" issue="514">
        Deleted unused DerivativeStructure acceleration computation methods.
        In interfaces radiationPressureAcceleration and dragAcceleration, and all their implementations and their tests.
      </action>
      <action dev="evan" type="update" issue="543">
        Change format of itrf-versions.conf to use prefix matching instead of Regular
        Expression matching. All existing itrf-versions.conf files will need to be
        updated. This is to avoid a potential denial of service where a crafted
        itrf-versions.conf could cause the application to hang.
      </action>
      <action dev="evan" type="update" issue="543">
        ZipJarCrawler now uses "!/" to denote the start of the path within the archive
        which matches the convention used by JarURLConnection. ZipJarCrawler used to use
        "!".
      </action>
      <action dev="bryan" type="fix" issue="544" due-to="Josef Probst">
        Fixed endless loop on GPSPropagator and (Field)KeplerianOrbit.
      </action>
      <action dev="maxime" type="add" issue="403">
        Added tests for class UnivariateProcessNoise.
        Working tests for non-Cartesian orbit propagation are still needed.
      </action>
      <action dev="maxime" type="fix" issue="514">
        Deprecated unused DerivativeStructure acceleration computation methods.
        In interfaces radiationPressureAcceleration and dragAcceleration, and all their implementations and their tests. 
      </action>
      <action dev="luc" type="add" issue="536">
        Take target radius into account in CircularFieldOfViewDetector and FieldOfViewDetector.
      </action>
      <action dev="maxime" type="fix" issue="539">
        Fixed DTM2000.getDensity method, made it independent of user time zone.
      </action>
      <action dev="luc" type="add" issue="535">
        Take occulting body flattening into account in eclipse detector.
      </action>
      <action dev="maxime" type="fix" issue="538" due-to="Dorian Gegout">
        Fixed default method compareTo in interface ComparableMeasurement.
      </action>
      <action dev="luc" type="add" issue="532">
        Added Shapiro effect modifier for Range and InterSatelliteRange measurements.
      </action>
      <action dev="evan" type="update" issue="389">
        Fix type parametrization of AbstractDetector so that multiple with* methods can be
        called when the type parameter is '?'.
      </action>
      <action dev="evan" type="remove" issue="506">
        Remove EventHandler.Action and FieldEventHandler.Action. Use
        org.hipparchus.ode.events.Action instead.
      </action>
      <action dev="bryan" type="update" issue="527">
        Changed API for magnetic field model to a SI base unit API.
      </action>
      <action dev="evan" type="fix">
        OrekitException preserves the stack trace when formatting the message throws
        another exception.
      </action>
      <action dev="luc" type="remove" issue="530">
        Event detectors, field of view and attitude providers are not serializable anymore.
      </action>
      <action dev="bryan" type="update" issue="526">
        Replaced private class BilinearInterpolatingFunction of Saastamoinen model
        by the one of Hipparchus
      </action>
      <action dev="evan" type="add" issue="507">
        Add Action.RESET_EVENTS to check all detectors for events without recomputing the
        propagation step.
      </action>
      <action dev="evan" type="add" issue="507">
        Add Action.RESET_EVENTS to check all detectors for events without recomputing the
        propagation step.
      </action>
      <action dev="evan" type="add" issue="507">
        Add toString() implementations to SpacecraftState, RecordAndContinue.Event and
        Field versions.
      </action>
      <action dev="evan" type="add" issue="507">
        Add Field version of RecordAndContinue.
      </action>
      <action dev="evan" type="add" issue="507">
        Add Field version of LatitudeCrossingDetector.
      </action>
      <action dev="luc" type="update">
        Removed classes and methods deprecated in the 9.X series.
      </action>
      <action dev="luc" type="fix" issue="528" due-to="Gowtham Sivaraman">
        Fixed parsing of clock in SP3 files.
      </action>
    </release>
    <release version="9.3.1" date="2019-03-16" description="Version 9.3.1 is a minor version of Orekit.
    It fixes an issue with GPS week rollover.">
      <action dev="luc" type="add" issue="534">
        Handle GPS week rollover in GPSDate.
      </action>
    </release>
    <release version="9.3" date="2019-01-25" description="Version 9.3 is a minor version of Orekit.
    It includes both new features and bug fixes. New features introduced in 9.3 are: a new GPSDate class,
    changed OrekitException from checked to unchecked exceptions, parameter drivers scales and reference
    value can be changed, access to Kalman filter internal matrices, position-only measurements in orbit determination,
    support for unofficial versions 2.12 and 2.20 of Rinex files (mainly for spaceborne receivers),
    direct building of appropriate attitude law with eclipses for all GNSS satellite types, inter-satellites
    view detector, measurement generation feature, possibility fo use Marshall Solar Activity Future Estimation
    to feed NRL MSISE 2000 atmosphere model, new tropospheric models: Mendes-Pavlis, Vienna 1, Vienna 3, estimated model,
    new mapping functions for tropospheric effect: Global Mapping Function, Niell Mapping Function, Global
    Pression Temperature Models GPT and GPT2, possibility to estimate tropospheric zenith delay,
    clock offset that can be estimated (both for ground station and satellite clocks).">
      <action dev="luc" type="add" issue="516">
        Added a way to manage clock corrections from GPSPropagator.
      </action>
      <action dev="bryan" type="add" issue="498">
        Added several tropospheric models: Mendes-Pavlis, Vienna 1, Vienna 3, estimated model
        where the total zenith delay can be estimated during Orbit Determination.
      </action>
      <action dev="bryan" type="add" issue="498">
        Added Global Mapping Function and Niell Mapping Function to be used with tropospheric
        models.
      </action>
      <action dev="luc" type="add" issue="515">
        Added clock offset parameter at satellites level for orbit determination.
      </action>
      <action dev="luc" type="add" issue="513">
        Added clock offset parameter at ground stations level for orbit determination.
      </action>
      <action dev="bryan" type="add" issue="512">
        Added weather model Global Pressure and Temperature 2.
      </action>
      <action dev="bryan" type="add" issue="511">
        Added weather model Global Pressure and Temperature.
      </action>
      <action dev="luc" type="fix" issue="510">
        Fixed dropped derivatives in TimeStampedFieldPVCoordinates.shiftedBy(dt).
      </action>
      <action dev="luc" type="fix" issue="509">
        Fixed scaling error in ParameterFunction differentiation.
      </action>
      <action dev="luc" type="fix" issue="508">
        Fixed inconsistency leading to inaccuracies in conversions from AbsoluteDate to FieldAbsoluteDate.
      </action>
      <action dev="pascal" type="fix" issue="495">
        The MarshallSolarActivityFutureEstimation class implements
        the NRLMSISE00InputParameters interface.
      </action>
      <action dev="evan" type="fix" issue="486">
        Make FieldTransform.shiftedBy(T) public.
      </action>
      <action dev="evan" type="fix" issue="496">
        Fix JavaDoc for TimeComponents.getSecond().
      </action>
      <action dev="evan" type="update" issue="501">
        Deprecate GFunction in favor of ToDoubleFunction.
      </action>
      <action dev="luc" type="add" issue="494">
        Added a measurements generation feature for use with orbit determination.
        Fixes issue #494
      </action>
      <action dev="luc" type="add">
        Added adapter for event detectors, allowing to wrap existing detector
        while changing their behaviour.
      </action>
      <action dev="luc" type="add">
        Added ground at night detector.
      </action>
      <action dev="luc" type="add">
        Added inter-satellites direct view detector.
      </action>
      <action dev="luc" type="add">
        Added constants defined by IAU 2015 resolution B3 for Sun, Earth and Jupiter.
      </action>
      <action dev="luc" type="add" issue="500">
        Added retrieval of full time span (start time, end time and data) containing
        a specified date in TimeSpanMap.
        Fixes issue #500
      </action>
      <action dev="luc" type="add">
        Added direct building of attitude provider from GNSS satellite type.
      </action>
      <action dev="luc" type="add">
        Added parsing of unofficial versions 2.12 and 2.20 of Rinex files
        (used by some spaceborne receivers like IceSat 1).
      </action>
      <action dev="luc" type="add">
        Added a way to retrieve Rinex header directly from the observations data set.
      </action>
      <action dev="luc" type="add">
        Added position-only measurements in orbit determination.
      </action>
      <action dev="luc" type="fix" issue="491">
        Allow parsing of SP3 files that use non-predefined orbit types.
        Fixes issue #491.
      </action>
      <action dev="maxime" type="add" issue="485">
        Added access to Kalman filter matrices.
        KalmanEstimation interface now has methods returning the physical values of:
        state transition matrix phi, measurement matrix H, innovation matrix S and Kalman gain matrix K.
        The methods are implemented in Model class. A class ModelTest was added to test these values.
        Fixes issue #485
      </action>
      <action dev="luc" type="fix" issue="492" due-to="Lebas">
        Fixed error message for TLE with incorrect checksum.
        Fixes issue #492.
      </action>
      <action dev="maxime" type="fix" issue="490">
        Fixed reference value of parameter drivers updating in Kalman filter. 
        When resetting the orbit in the propagator builder, the reference values
        of the drivers are now reset too.
        Fixes issue #490.
      </action>
      <action dev="maxime" type="add" issue="489">
        Made ParameterDriver class fully mutable.
        By adding setters for attributes scale, reference, minimum and maximum values.
        Fixes issue #489.
      </action>
      <action dev="maxime" type="fix" issue="488">
        Fixed method unNormalizeStateVector in Model class of Kalman estimator.
        Previous value did not take into account the reference values of the drivers.
        Fixes issue #488.
      </action>
      <action dev="luc" type="fix" issue="484" due-to="Yannick Jeandroz">
        Changed OrekitException from checked to unchecked exception.
        Most functions do throw such exceptions. As they are unchecked, they are
        not advertised in either `throws` statements in the function signature or
        in the javadoc. So users must consider that as soon as they use any Orekit
        feature, an unchecked `OrekitException` may be thrown. In most cases, users
        will not attempt to recover for this but will only use them to display or
        log a meaningful error message.
        Fixes #484.
      </action>
      <action dev="luc" type="fix" issue="480">
        Added GPSDate class to convert back and forth with AbsoluteDate.
        Fixes #480.
      </action>
      <action dev="evan" type="fix" issue="476">
        Fix generics in EventEnablingPredicateFilter.
        Fixes #476.
      </action>
      <action dev="maxime" type="fix" issue="473">
        Fixed wrong values of radec generated in AngularRaDecMeasurementCreator.
        Fixed wrong values of range rate generated in RangeRateMeasurementCreator.
        Added tests that check the values of measurements for each type of measurement.
        Upgraded precision in Kalman and batch least-squares OD tests that are using range-rate and radec measurements.
        Fixes issue #473.
      </action>
      <action dev="luc" type="fix">
        Derivatives with respect to mass are not computed anymore since several versions,
        some remnants of former computation remained and have now been removed.
      </action>
    </release>
    <release version="9.2" date="2018-05-26" description="Version 9.2 is a minor release of Orekit.
    It introduces several new features and bug fixes. New features introduced in version 9.2 are
    Kalman filter for orbit determination, loading of RINEX files, loading of ANTEX files, loading
    of version d of SP3 files (version a to c were already supported), on-the-fly decompression of .Z
    files, code measurements, phase measurements (but only a very basic implementation for now),
    specific attitude laws (GPS, GLONASS, GALILEO, BEIDOU) with midnight/noon turns, possibility to
    use backward propagation in LS orbit determination, support for any ITRF version, even if EOP
    files do not match the desired version, attitude overriding in constant thrust maneuvers,
    FunctionalDetector, filtering mechanism to insert specific decompression or deciphering algorithms
    during data loading, frames for Lagrange L1 and L2 point for any two related celestial bodies.
    WARNING: phase measurements, GNSS attitude and time-dependent process noise are considered
    experimental features for now, they should not be used yet for operational systems.
    Several bugs have been fixed.">
      <action dev="luc" type="fix">
        Fixed missing eclipse detectors in field version of Solar radiation pressure.
        Fixes issue #366.
      </action>
      <action dev="evan" type="fix">
        Fixed issue where EventHandler.init() was never called.
        Fixes issue #471.
      </action>
      <action dev="luc" type="fix">
        Fixed error in relative humidity units in Marini-Murray tropospheric model.
        Fixes issue #352.
      </action>
      <action dev="luc" type="fix">
        Fixed DSST events detection in the osculating case.
        Fixes issue #398.
      </action>
      <action dev="luc" type="fix">
        Allow several TLE with same date in TLESeries.
        Fixes issue #411.
      </action>
      <action dev="luc" type="fix">
        Fixed compilation problems with JDK 1.8
        Fixes issue #462.
      </action>
      <action dev="luc" type="add" >
        Added specific attitude mode for GNSS satellites: GPS (block IIA, block IIF, block IIF),
        GLONASS, GALILEO, BEIDOU (GEO, IGSO, MEO). This is still considered experimental as there
        are some problems when Sun crosses the orbital plane during a midnight/noon turn maneuver
        (which is a rare event but nevertheless occurs)
      </action>
      <action dev="luc" type="add" >
        Added natural order for observed measurements primarily based on
        chronological order, but with also value comparisons if measurements
        are simultaneous (which occurs a lot in GNSS), and ensuring no
        measurements are lost if stored in SortedSet
      </action>
      <action dev="luc" type="add" due-to="Albert Alcarraz García">
        Added GNSS code measurements
      </action>
      <action dev="luc" type="add" due-to="Albert Alcarraz García">
        Added GNSS phase measurements (very basic implementation for now, not usable as is)
      </action>
      <action dev="luc" type="add" due-to="Albert Alcarraz García">
        Added loading of RINEX observation files (versions 2 and 3)
      </action>
      <action dev="luc" type="fix">
        Fixed compression table reset problem in .Z files
        Fixes issue #450.
      </action>
      <action dev="maxime" type="fix">
        Fixed de-activation of event detection.
        In the propagate(startDate, endDate) function of class "AbstractIntegratedPropagator",
        for dates out of the time interval defined by ]startDate, endDate].
        Fixes issue #449.
      </action>
      <action dev="luc" type="add">
        Added support for loading Unix-compressed files (ending in .Z).
        This file compression algorithm is still widely used in the GNSS
        community (SP3 files, clock files, Klobuchar coefficients...)
        Fixes issue #447.
      </action>
      <action dev="luc" type="add">
        Added a customizable filtering capability in data loading.
        This allows users to insert layers providing features like
        custom decompression algorithms, deciphering, monitoring...
        Fixes issue #446.
      </action>
      <action dev="luc" type="add">
        Allow direct retrieval of rotation part without derivatives from
        LOFType without computing the full transform from inertial frame.
      </action>
      <action dev="maxime" type="fix">
        Added a provider for time-dependent process noise in Kalman estimator.
        This providers allow users to set up realistic models where the process
        noise increases in the along track direction.
        Fixes issue #403.
      </action>
      <action dev="maxime" type="add">
        Increased visibility of attributes in ConstantThrustManeuver class.
        Added getters for all attributes. Also added an attribute name that
        allows the differentiation of the maneuvers, both from a parameter driver
        point of view and from a force model point of view.
        Fixes issue #426.
      </action>
      <action dev="maxime" type="add">
        Increased visibility of attributes in propagator builders.
        By adding getters for all attributes in NumericalPropagatorBuilder
        and AbstractPropagatorBuilder.
        Also made the method findByName in ParameterDriversList public.
        Fixes issue #425.
      </action>
      <action dev="luc" type="fix">
        Ensure the correct ITRF version is used in CCSDS files, regardless
        of the EOP source chosen, defaulting to ITRF-2014.
      </action>
      <action dev="luc" type="fix">
        Split initial covariance matrix and process noise matrix in two
        methods in the covariance matrix provider interface.
      </action>
      <action dev="luc" type="add">
        Added VersionedITRF frame that allow users with needs for very high
        accuracy to specify which ITRF version they want, and stick to it
        regardless of their EOP source.
        Fixes issue #412.
      </action>
      <action dev="luc" type="add">
        Added an itrf-versions.conf configuration file allowing to specify
        which ITRF version each EOP file defines for which date
      </action>
      <action dev="luc" type="add">
        EOP history now contains the ITRF version corresponding to each
        EOP entry on a per date basis
      </action>
      <action dev="luc" type="add">
        Added an ITRFVersion enumerate to simplify conversion between ITRF frames,
        even when no direct Helmert transformation is available
      </action>
      <action dev="luc" type="add">
        Added TransformProviderUtility to reverse or combine TransformProvider instances.
      </action>
      <action dev="luc" type="add">
        Allow attitude overriding during constant-thrust maneuvers.
        Fixes issue #410.
      </action>
      <action dev="luc" type="fix">
        Fixed out-of-sync attitude computation near switch events in AttitudeSequence.
        Fixes issue #404.
      </action>
      <action dev="luc" type="add">
        Added a method to extract sub-ranges from TimeSpanMap instances.
      </action>
      <action dev="luc" type="fix">
        Fixed TLE creation with B* coefficients having single digits like 1.0e-4.
        Fixes issue #388.
      </action>
      <action dev="evan" type="add">
        Add FunctionalDetector.
      </action>
      <action dev="luc" type="add">
        Added handling of IGS ANTEX GNSS antenna models file.
      </action>
      <action dev="luc" type="add">
        Added support for SP3-d files.
      </action>
      <action dev="luc" type="fix">
        Improved SP3 files parsing.
        Some files already operationally produced by IGS Multi-GNSS Experiment (MGEX)
        exceed the maximum number of satellites supported by the regular SP3-c file
        format (which is 85 satellites) and extended the header, without updating the
        format version to SP3-d, which specifically raises the 85 satellites limitation.
        Fixes issue #376.
      </action>
      <action dev="maxime" type="add">
        Allow backward propagation in batch LS orbit determination.
        Fixes issue #375.
      </action>
      <action dev="maxime" type="add">
        Added covariance matrix to PV measurements.
        Fixes issue #374.
      </action>
      <action dev="luc" type="fix">
        Fixed issue when converting very far points (such as Sun center) to geodetic coordinates.
        Fixes issue #373.
      </action>
      <action dev="luc" type="add" >
        Added more conversions between PV coordinates and DerivativeStructure.
        This simplifies for example getting the time derivative of the momentum.
      </action>
      <action dev="maxime" type="fix">
        Fixed weights for angular measurements in W3B orbit determination.
        Fixed in test and tutorial.
        Fixes issue #370.
      </action>
      <action dev="luc" type="add" due-to="Julio Hernanz">
        Added frames for L1 and L2 Lagrange points, for any pair of celestial bodies.
      </action>
    </release>
    <release version="9.1" date="2017-11-26"
             description="Version 9.1 is a minor release of Orekit. It introduces a few new
             features and bug fixes. New features introduced in version 9.1 are some
             frames in OEM parser, retrieval of EOP from frames and ground station displacements
             modelling (both displacements due to tides and displacements due to ocean loading),
             and retrieval of covariance matrix in orbit determination. Several bugs have been fixed.
             Version 9.1 depends on Hipparchus 1.2.">
      <action dev="evan" type="add">
        Added ITRF2005 and ITRF2008 to the frames recognized by OEMParser.
        Fixes issue #361.
      </action>
      <action dev="evan" type="fix">
        Fixed FiniteDifferencePropagatorConverter so that the scale factor is only applied
        once instead of twice.
        Fixes issue #362.
      </action>
      <action dev="maxime" type="fix">
        Fixed derivatives computation in turn-around range ionospheric delay modifier.
        Fixes issue #369.
      </action>
      <action dev="evan" type="fix">
        Disabled XML external resources when parsing rapid XML TDM files.
        Part of issue #368.
      </action>
      <action dev="evan" type="fix">
        Disabled XML external resources when parsing rapid XML EOP files.
        Part of issue #368.
      </action>
      <action dev="evan" type="fix">
        Fixed NPE in OrekitException when localized string is null.
      </action>
      <action dev="luc" type="fix">
        Fixed a singularity error in derivatives for perfectly circular orbits in DSST third body force model.
        Fixes issue #364.
      </action>
      <action dev="luc" type="fix" due-to="Lucian Bărbulescu">
        Fixed an error in array size computation for Hansen coefficients.
        Fixes issue #363.
      </action>
      <action dev="luc" type="add">
        Added a way to retrieve EOP from frames by walking the frames hierarchy tree
        using parent frame links. This allows to retrieve EOP from topocentric frames,
        from Earth frames, from TOD...
      </action>
      <action dev="luc" type="add">
        Take ground stations displacements into account in orbit determination.
        The predefined displacement models are the direct effect of solid tides
        and the indirect effect of ocean loading, but users can add their own models
        too.
      </action>
      <action dev="luc" type="add">
        Added ground stations displacements due to ocean loading as per IERS conventions,
        including all the 342 tides considered in the HARDISP.F program.
        Computation is based on Onsala Space Observatory files in BLQ format.
      </action>
      <action dev="luc" type="add">
        Added ground points displacements due to tides as per IERS conventions.
        We have slightly edited one entry in table 7.3a from IERS 2010 conventions
        to fix a sign error identified by Dr. Hana Krásná from TU Wien (out of phase
        radial term for the P₁ tide, which is -0.07mm in conventions when it should be
        +0.07mm). This implies that our implementation may differ up to 0.14mm from
        other implementations.
      </action>
      <action dev="luc" type="fix">
        Avoid intermixed ChangeForwarder instances calling each other.
        Fixes issue #360.
      </action>
      <action dev="maxime" type="fix">
        Modified the way the propagation parameter drivers are mapped in the
        Jacobian matrix in class "Model".
        Added a test for multi-sat orbit determination with estimated
        propagation parameters (µ and SRP coefficients).
        Fixes issue #354.
      </action>
      <action dev="luc" type="fix">
         Added a convenience method to retrieve covariance matrix in
         physical units in orbit determination.
         Fixes issue #353.
      </action>
      <action dev="luc" type="fix" due-to="Rongwang Li">
         Fixed two errors in Marini-Murray model implementation.
         Fixes issue #352.
      </action>
      <action dev="luc" type="fix">
         Prevent duplicated Newtonian attraction in FieldNumericalPropagator.
         Fixes issue #350.
      </action>
      <action dev="luc" type="fix">
         Copy additional states through impulse maneuvers.
         Fixes issue #349.
      </action>
      <action dev="luc" type="fix">
         Removed unused construction parameters in ShiftingTransformProvider
         and InterpolatingTransformProvider.
         Fixes issue #356.
      </action>
      <action dev="luc" type="fix">
         Fixed wrong inertial frame for Earth retrieved from CelestialBodyFactory.
         Fixes issue #355.
      </action>
      <action dev="luc" type="update">
        Use a git-flow like branching workflow, with a develop branch for bleeding-edge
        development, and master branch for stable published versions.
      </action>
    </release>
    <release version="9.0.1" date="2017-11-01"
            description="Version 9.0.1 is a patch release of Orekit.
            It fixes security issus 368.">
      <action dev="evan" type="fix">
        Disabled XML external resources when parsing rapid XML TDM files.
        Part of issue #368.
      </action>
      <action dev="evan" type="fix">
        Disabled XML external resources when parsing rapid XML EOP files.
        Part of issue #368.
      </action>
    </release>
    <release version="9.0" date="2017-07-26"
             description="Version 9.0 is a major release of Orekit. It introduces several new
             features and bug fixes. New features introduced in version 9.0 are Taylor algebra
             propagation (for high order uncertainties propagation or very fast Monte-Carlo
             studies), multi-satellites orbit determination, parallel multi-satellites propagation,
             parametric accelerations (polynomial and harmonic), turn-around measurements,
             inter-satellite range measurements, rigth ascension/declination measurements,
             Antenna Phase Center measurements modifiers, EOP estimation in precise orbit
             determination, orbit to attitude coupling in partial derivatives, parsing of CCSDS
             Tracking Data Messages, parsing of university of Bern Astronomical Institute files
             for Klobuchar coefficients, ITRF 2014, preservation of non-Keplerian orbits derivatives,
             JB2008 atmosphere model, NRL MSISE 2000 atmosphere model, boolean combination of events
             detectors, ephemeris writer, speed improvements when tens of thousands of measurements
             are used in orbit determination, Danish translations. Several bugs have been fixed.">
     <action dev="luc" type="add">
       Added on-board antenna phase center effect on inter-satellites range measurements.
     </action>
     <action dev="luc" type="add">
       Added on-board antenna phase center effect on turn-around range measurements.
     </action>
     <action dev="luc" type="add">
       Added on-board antenna phase center effect on range measurements.
     </action>
     <action dev="luc" type="update">
       Moved Bias and OutlierFilter classes together with the other estimation modifiers.
     </action>
     <action dev="luc" type="update">
       Forced states derivatives to be dimension 6 rather than either 6 or 7. The
       additional mass was not really useful, it was intended for maneuvers calibration,
       but in fact during maneuver calibration we adjust either flow rate or specific
       impulse but not directly mass itself. 
     </action>
      <action dev="luc" type="add">
        Added parametric acceleration force models, where acceleration amplitude is a
        simple parametric function. Acceleration direction is fixed in either inertial
        frame, or spacecraft frame, or in a dedicated attitude frame overriding spacecraft
        attitude. The latter could for example be used to model solar arrays orientation if
        the force is related to solar arrays). Two predefined implementations are provided,
        one for polynomial amplitude and one for harmonic amplitude. Users can add other
        cases at will. This allows for example to model the infamous GPS Y-bias, which is
        thought to be related to a radiator thermal radiation.
      </action>
      <action dev="luc" type="remove">
        Removed obsolete Cunningham and Droziner attraction models. These models have
        been superseded by Holmes-Featherstone attraction model available since 2013
        in Orekit.
      </action>
      <action dev="luc" type="update">
        Take orbit to attitude coupling into account in the partial derivatives for all attitude modes.
        Fixes issue #200.
      </action>
      <action dev="luc" type="update">
        Merged FieldAttitudeProvider into AttitudeProvider.
      </action>
      <action dev="luc" type="update">
        Simplified ForceModel interface. It does not require dedicated methods anymore for
        computing derivatives with respect to either state or parameters.
      </action>
      <action dev="luc" type="remove">
        Removed Jacchia-Bowman 2006 now completely superseded by Jacchia-Bowman 2008.
      </action>
      <action dev="luc" type="update">
        Make Jacchia-Bowman 2008 thread-safe and field-aware.
      </action>
      <action dev="luc" type="update">
        Make NRL MSISE 2000 thread-safe and field-aware.
      </action>
      <action dev="luc" type="update">
        Make DTM2000 thread-safe and field-aware.
      </action>
      <action dev="luc" type="add">
        Added support for ITRF 2014.
        As of mid-2017, depending on the source of EOP, the ITRF retrieved using
        FramesFactory.getITRF will be either ITRF-2014 (if using EOP 14 C04) or
        ITRF-2008 (if using EOP 08 C04, bulletins A, bulletins B, or finals .all).
        If another ITRF is needed, it can be built using HelmertTransformation.
      </action>
      <action dev="luc" type="remove">
        Removed classes and methods deprecated in 8.0.
      </action>
      <action dev="luc" type="add">
        Added coordinates of all intermediate participants in estimated measurements.
        This will allow estimation modifiers to get important vectors (sighting
        directions for example) without recomputing everything from the states.
      </action>
      <action dev="luc" type="add">
        Added a multi-satellites orbit determination feature.
      </action>
      <action dev="luc" type="add">
        Added one-way and two-way inter-satellites range measurements.
      </action>
      <action dev="luc" type="fix" due-to="Glenn Ehrlich">
        Avoid clash with Python reserved keywords and, or and not in BooleanDetector.
      </action>
      <action dev="luc" type="add" due-to="Maxime Journot">
        Added right ascension and declination angular measurements.
      </action>
      <action dev="luc" type="add">
        Added a parallel propagation feature for addressing multi-satellites needs.
        Propagators of different types (analytical, semi-analytical, numerical,
        ephemerides ...) can be mixed at will.
      </action>
      <action dev="luc" type="fix">
        Fixed Gaussian quadrature inconsistent with DSST theory when orbit derivatives are present.
        Fixes issue #345.
      </action>
      <action dev="luc" type="fix">
        Fixed infinite recursion when attempting two orbit determinations in row.
        Fixes issue #347.
      </action>
      <action dev="luc" type="add" due-to="Lars Næsbye Christensen">
        Added Danish translations.
        Fixes issue #346.
      </action>
      <action dev="luc" type="add" >
        Allow estimation of polar motion (offset plus linear drift) and prime meridian
        correction (offset plus linear drift) in orbit determination. This is essentially
        equivalent to add correction to the xp, yp, dtu1 and lod Earth Orientation Parameters.
      </action>
      <action dev="luc" type="add">
        Parameters in orbit determination can be associated with a per-parameter reference date.
      </action>
      <action dev="luc" type="fix">
        Fixed wrong generation of FieldTransforms by time stamped cache, when generation
        happens backward in time.
        Fixes issue #344.
      </action>
      <action dev="luc" type="update">
        Improved computation ground station parameters derivatives
        in orbit determination.
      </action>
      <action dev="luc" type="update" >
        Use automatic differentiation for all orbit determination measurements types.
        This allows simpler evolutions to estimate parameters for which derivatives
        are not straightforward to compute; some of these parameters are needed for
        precise orbit determination.
      </action>
      <action dev="luc" type="add" due-to="Maxime Journot">
        Added parsing of University of Bern Astronomical Institute files for α and β Klobuchar coefficients.
      </action>
      <action dev="luc" type="add" due-to="Maxime Journot">
        Added parsing of CCSDS TDM (Tracking Data Messages) files, both text and XML.
      </action>
      <action dev="luc" type="fix" due-to="Florentin-Alin Butu">
        Fixed lighting ratio in solar radiation pressure for interplanetary trajectories.
      </action>
      <action dev="hank" type="fix">
        Allow small extrapolation before and after ephemeris.
        Fixes issue #261.
      </action>
      <action dev="luc" type="fix">
        Fixed missing attitude in DSST mean/osculating conversions.
        Fixes issue #339.
      </action>
      <action dev="luc" type="fix">
        Optionally take lift component of the drag force into account in BoxAndSolarArraySpacecraft.
        Fixes issue #324.
      </action>
      <action dev="luc" type="fix" due-to="James Schatzman">
        Change visibility of getTargetPV in GroundPointing to public so it can be subclassed by
        users in other packages.
        Fixes issue #341.
      </action>
      <action dev="luc" type="update">
        Deprecated the TLESeries class. The file format used was considered to be too specific and
        the API not really well designed. Users are encouraged to use their own parser for series of TLE.
      </action>
      <action dev="luc" type="fix" due-to="Gavin Eadie">
        Removed dead code in deep SDP4 propagation model.
        Fixes issue #342.
      </action>
      <action dev="luc" type="fix" due-to="Quentin Rhone">
        Added a way to prefix parameters names when estimating several maneuvers
        in one orbit determination.
        Fixes issue #338.
      </action>
      <action dev="luc" type="fix" due-to="Pascal Parraud">
        Removed unneeded reset at end of sample creation in propagators conversion.
        Fixes issue #335.
      </action>
      <action dev="luc" type="fix" due-to="Michiel Zittersteijn">
        Fixed wrong angle wrapping computation in IodLambert.
      </action>
      <action dev="luc" type="fix" due-to="Lucian Barbulescu">
        Fixed boundaries of thrust parameter driver in ConstantThrustManeuver.
        Fixes issue #327.
      </action>
      <action dev="luc" type="fix" due-to="Hao Peng">
        Allow some old version of TLE format to be parsed correctly.
        Fixes issue #330.
      </action>
      <action dev="luc" type="fix" due-to="James Schatzman">
        Fixed ArrayOutOfBoundException appearing when converting dates at past or future infinity
        to string.
        Fixes issue #340.
      </action>
      <action dev="luc" type="fix">
        Extended range of DateComponents to allow the full integer range as days offset
        from J2000.
      </action>
      <action dev="luc" type="fix">
        Prevent NaN appearing in UTC-TAI offsets for dates at past or future infinity.
      </action>
      <action dev="luc" type="fix">
        Prevent central attraction coefficient from being adjusted in TLEPropagatorBuilder,
        as it is specified by the TLE theory.
        Fixes issue #313.
      </action>
      <action dev="luc" type="fix" due-to="Hao Peng">
        Added a flag to prevent resetting initial state at the end of integrating propagators.
        Fixes issue #251.
      </action>
      <action dev="luc" type="fix">
        Tutorials now all rely on orekit-data being in user home folder.
        Fixes issue #245.
      </action>
       <action dev="luc" type="fix">
        Apply delay corresponding to h = 0 when station altitude is below 0 in SaastamoinenModel.
        Fixes issue #202.
      </action>
      <action dev="luc" type="add">
        Added derivatives to orbits computed from non-Keplerian models, and use
        these derivatives when available. This improves shiftedBy() accuracy,
        and as a consequence also the accuracy of EventShifter. As example, when
        comparing shiftedBy and numerical model on a low Earth Sun Synchronous Orbit,
        with a 20x20 gravity field, Sun and Moon third bodies attractions, drag and
        solar radiation pressure, shifted position errors without derivatives are 18m
        after 60s, 72m after 120s, 447m after 300s; 1601m after 600s and 3141m after
        900s, whereas the shifted position errors with derivatives are 1.1m after 60s,
        9.1m after 120s, 140m after 300s; 1067m after 600s and 3307m after 900s.
      </action>
      <action dev="luc" type="fix">
        Preserved non-Keplerian acceleration in spacecraft state when computed from numerical propagator.
        Fixes issue #183.
      </action>
      <action dev="luc" type="fix">
        Fixed accuracy of FieldAbsoluteDate.
        Fixes issue #337.
      </action>
      <action dev="luc" type="fix">
        Fixed eccentricity computation for hyperbolic Cartesian orbits.
        Fixes issue #336.
      </action>
      <action dev="luc" type="fix">
        Fixed an array out of bounds error in DSST zonal short periodics terms.
      </action>
      <action dev="luc" type="fix" due-to="Maxime Journot">
        Fixed a factor two error in tropospheric and ionospheric modifiers.
      </action>
      <action dev="luc" type="add" due-to="Maxime Journot">
        Added turn-around (four-way range) measurements to orbit determination.
      </action>
      <action dev="luc" type="update">
        Updated dependency to Hipparchus 1.1, released on 2017, March 16th.
        Fixes issue #329.
      </action>
      <action dev="evan" type="add">
        Added simple Boolean logic with EventDetectors.
      </action>
      <action dev="luc" type="add">
        Added getGMSTRateFunction to IEEEConventions to compute accurately Earth rotation rate.
      </action>
      <action dev="luc" type="update">
        OneAxisEllipsoid can now transform FieldGeodeticPoint from any field
        and not only DerivativeStructure.
      </action>
      <action dev="luc" type="add">
        Completed field-based Cartesian and angular coordinates with missing
        features that were only in the double based versions.
      </action>
      <action dev="luc" type="update" due-to="Maxime Journot">
        Use DerivativeStructure to compute derivatives for Range measurements.
      </action>
      <action dev="luc" type="update">
        Improved conversion speed from Cartesian coordinates to geodetic coordinates
        by about 15%.
      </action>
      <action dev="evan" type="add">
        Replace OrbitFile interface with EphemerisFile, adding support for multiple
        ephemeris segments and the capability to create a propagator from an ephemeris.
      </action>
      <action dev="hank" type="add">
        Added EphemerisFileWriter interface for serializing EphemerisFiles to external
        file formats, and implemented the OEMWriter for CCSDS OEM file export support.
      </action>
      <action dev="hank" type="add">
        Added OrekitEphemerisFile object for encapsulating propagator outputs into an 
        EphemerisFile which can then be exported with EphemerisFileWriter classes.
      </action>
      <action dev="luc" type="fix">
        Fixed thread-safety issues in DTM2000 model.
        Fixes issue #258.
      </action>
      <action dev="pascal" type="add">
        Added JB2008 atmosphere model.
      </action>
      <action dev="pascal" type="add">
        Added NRLMSISE-00 atmosphere model.
      </action>
      <action dev="luc" type="fix" due-to="Hao Peng">
        Fixed outliers configuration parsing in orbit determination tutorial and test.
        Fixes issue #249
      </action>
       <action dev="luc" type="fix" >
        Greatly improved orbit determination speed when a lot of measurements are used
        (several thousands).
      </action>
      <action dev="luc" type="fix" >
        Fixed ant build script to run Junit tests.
        Fixes issue #246.
      </action>
      <action dev="luc" type="update">
        Added a protection against zero scale factors for parameters drivers.
      </action>
      <action dev="evan" type="fix">
        Fix AbsoluteDate.createMJDDate when the time scale is UTC and the date
        is during a leap second.
        Fixes issue #247
      </action>
      <action dev="luc" type="fix" >
        Fixed ant build script to retrieve Hipparchus dependencies correctly.
        Fixes issue #244.
      </action>
    </release>
    <release version="8.0.1" date="2017-11-01"
            description="Version 8.0.1 is a patch release of Orekit.
            It fixes security issus 368.">
      <action dev="evan" type="fix">
        Disabled XML external resources when parsing rapid XML EOP files.
        Part of issue #368.
      </action>
    </release>
    <release version="8.0" date="2016-06-30"
             description="Version 8.0 is a major release of Orekit. It introduces several new
             features and bug fixes as well as a major dependency change. New features introduced
             in version 8.0 are orbit determination, specialized propagator for GPS satellites
             based on SEM or YUMA files, computation of Dilution Of Precision and a new angular
             separation event detector. Several bugs have been fixed. A major change introduced
             with version 8.0 is the switch from Apache Commons Math to Hipparchus as the
             mathematical library, which also implied switching from Java 6 to Java 8.">
      <action dev="luc" type="fix" due-to="Andrea Antolino">
        Improved accuracy of orbits Jacobians.
        Fixes issue #243.
      </action>
      <action dev="luc" type="update">
        Deprecated PropagationException, replaced by OrekitException.
      </action>
      <action dev="evan" type="fix" due-to="Greg Carbott">
        Fix bug in restarting propagation with a ConstantThrustManeuver with an
        updated initial condition.
      </action>
      <action dev="luc" type="fix">
        Fixed a display error for dates less than 0.5ms before a leap second.
      </action>
      <action dev="luc" type="update">
        Use ParameterDriver with scale factor for both orbit determination, conversion,
        and partial derivatives computation when finite differences are needed.
      </action>
      <action dev="luc" type="fix">
        Apply impulse maneuver correctly in backward propagation.
        Fixes issue #241.
      </action>
      <action dev="luc" type="add">
        Added angular separation detector. This is typically used to check separation
        between spacecraft and the Sun as seen from a ground station, to avoid interferences
        or damage.
      </action>
      <action dev="luc" type="update">
        All class and methods that were deprecated in the 7.X series have been removed.
      </action>
      <action dev="luc" type="update">
        Allow ICGEM gravity field reader to parse non-Earth gravity fields.
      </action>
      <action dev="evan" type="add">
        Add methods for a integration step handler to tell if the start/end of the step is
        interpolated due to event detection. Also added ability to add a step handler in
        ephemeris mode.
      </action>
      <action dev="evan" type="fix">
        Switch to a continuous Ap to Kp geomagnetic index conversion.
        Fixes issue #240.
      </action>
      <action dev="pascal" type="add">
        Added computation of Dilution Of Precision (DOP).
      </action>
      <action dev="pascal" type="add">
        Added a specialized propagator for GPS spacecrafts, based on
        SEM or YUMA files.
      </action>
      <action dev="luc" type="update">
        Ported the new Hipparchus event handling algorithm to Orekit.
        This improves robustness in corner cases, typically when different
        event detectors triggers at very close times and one of them
        resets the state such that it affects the other detectors.
      </action>
      <action dev="luc" type="update">
        Simplified step interpolators API, replacing the setDate/getState
        pair with an interpolated state getter taking a date argument.
      </action>
      <action dev="luc" type="update">
        Switched from Apache Commons Math to Hipparchus library.
      </action>
      <action dev="luc" type="add">
        Added an orbit determination feature!
      </action>
      <action dev="evan" type="add">
        Add EventHandler to record all events.
      </action>
      <action dev="evan" type="fix">
        Fix exception during event detection using
        NumericalPropagator.getGeneratedEphemeris() near the start/end date of
        the generated ephemeris.
        Fixes issue #238
      </action>
    </release>
    <release version="7.2.1" date="2017-11-01"
            description="Version 7.2.1 is a patch release of Orekit.
            It fixes security issus 368.">
      <action dev="evan" type="fix">
        Disabled XML external resources when parsing rapid XML EOP files.
        Part of issue #368.
      </action>
    </release>
    <release version="7.2" date="2016-04-05"
             description="Version 7.2 is a minor release of Orekit. It introduces several new
             features and bug fixes. The most important features introduced in version 7.2
             are handling of GLONASS and QZSS time scales, support for local time zones
             according to ISO-8601 standard, and finer tuning of short period terms in
             DSST propagator. Version 7.2 depends on version 3.6.1 of Apache Commons Math,
             which also fixes a bug related to close events detection.">
      <action dev="luc" type="add">
        Added GLONASS and QZSS time scales. These time scales my be used in SP3-c files.
      </action>
      <action dev="luc" type="add">
        Added parsing and displaying of local time according to ISO-8601 standard.
      </action>
      <action dev="luc" type="fix">
        Added some protections against malformed SP3 files.
      </action>
      <action dev="luc" type="fix">
        Fixed Newcomb operators generation in DSST for high degree gravity fields.
        Fixes issue #237
      </action>
      <action dev="luc" type="update">
        Improved tuning of DSST tesseral force models. Users can now tune max degree,
        max eccentricity power and max frequency in mean longitude for short
        period terms, as well as for m-daily terms.
      </action>
      <action dev="luc" type="update">
        Improved tuning of DSST zonal force models. Users can now tune max degree,
        max eccentricity power and max frequency in true longitude for short
        period terms.
      </action>
      <action dev="luc" type="fix">
        Fixed wrong continuous maneuver handling in backward propagation.
        Fixes issue #236
      </action>
    </release>
    <release version="7.1" date="2016-02-07"
             description="Version 7.1 is a minor release of Orekit. It introduces several new
             features and bug fixes. The most important features introduced in version 7.1
             are a lot of new event detectors (field of view based detectors supporting any FoV
             shape, either on ground targetting spacecraft or on spacecraft and targetting
             ground defined zones with any shape, extremum elevation detector, anomaly,
             latitude argument, or longitude argument crossing detectors, either true, mean
             or eccentric, latitude and longitude extremum detectors, latitude and longitude
             crossing detectors), new event filtering capability based on user-provided
             predicate function, ability to customize DSST interpolation grid for short period
             elements, ability to retrieve DSS short periodic coefficients, removed some arbitrary
             limitations in DSST tesseral and zonal contribution, ability to set short period
             degree/order to smaller values than mean elements in DSST, vastly improved
             frames transforms efficiency for various Earth frames, three different types of
             solar radiation pressure coefficients, new tabulated attitudes related to Local
             Orbital Frame, smooth attitude transitions in attitudes sequences, with derivatives
             continuity at both endpoint, ground zone sampling either in tiles or grid with fixed
             or track-based orientation, derivatives handling in geodetic points, parsing of TLE
             with non-unclassified modifiers, support for officiel WMM coefficients from NOAA,
             support for tai-utc.dat file from USNO, tropospheric refraction model following
             Recommendation ITU-R P.834-7, geoid model based on gravity field, and use of the new
             Apache Commons Math rotation API with either Frame transform convention or vector
             operator convention. Numerous bugs were also fixed.
             Version 7.1 depends on version 3.6 of Apache Commons Math.">
      <action dev="thierry" type="add">
        Added tropospheric refraction correction angle following Recommendation ITU-R P.834-7.
      </action>
      <action dev="luc" type="add">
        Added a way to configure max degree/order for short periods separately
        from the mean elements settings in DSST tutorial.
      </action>
      <action dev="luc" type="fix">
        Fixed limitation to degree 12 on zonal short periods, degree/order 8 on
        tesseral short periods, and degree/order 12 for tesseral m-dailies in DSST.
      </action>
      <action dev="luc" type="fix">
        Fixed wrong orbit type in propagator conversion. The type specified by
        user was ignored when computing variable stepsize integrator tolerances.
      </action>
      <action dev="luc" type="add">
        Set up three different implementations of radiation pressure coefficients,
        using either a single reflection coefficient, or a pair of absorption
        and specular reflection coefficients using the classical convention about
        specular reflection, or a pair of absorption and specular reflection
        coefficients using the legacy convention from the 1995 CNES book.
        Fixes issue #170
      </action>
      <action dev="luc" type="fix">
        Fixed wrong latitude normalization in FieldGeodeticPoint.
      </action>
      <action dev="luc" type="fix">
        Fixed blanks handling in CCSDS ODM files.
        Fixes issue #232
      </action>
      <action dev="luc" type="fix">
        Fixed FramesFactory.getNonInterpolatingTransform working only
        in one direction.
        Fixes issue #231
      </action>
      <action dev="evan" type="add">
        Added Field of View based event detector for ground based sensors.
      </action>
      <action dev="luc" type="add">
        Added a getFootprint method to FieldOfView for projecting Field Of View
        to ground, taking limb of ellipsoid into account (including flatness) if
        Field Of View skims over horizon.
      </action>
      <action dev="luc" type="add">
        Added a pointOnLimb method to Ellipsoid for computing points that lie
        on the limb as seen from an external observer.
      </action>
      <action dev="luc" type="add">
        Added an isInside predicate method to Ellipsoid for checking points location.
      </action>
      <action dev="evan" type="fix">
        Support parsing lowercase values in CCSDS orbit data messages.
        Fixes issue #230
      </action>
      <action dev="luc" type="add">
        Added a generic FieldOfViewDetector that can handle any Field Of View shape.
        The DihedralFieldOfViewDetector is deprecated, but the CircularFieldOfViewDetector
        which corresponds to a common case that can be computed more accurately and faster
        than the new generic detector is preserved.
      </action>
      <action dev="luc" type="add">
        Added a FieldOfView class to model Fields Of View with any shape.
      </action>
      <action dev="luc" type="add">
        Added a FootprintOverlapDetector which is triggered when a sensor
        Field Of View (any shape, even split in non-connected parts or
        containing holes) overlaps a geographic zone, which can be non-convex,
        split in different sub-zones, have holes, contain the pole...
        Fixes issue #216
      </action>
      <action dev="luc" type="fix" due-to="Carlos Casas">
        Added a protection against low altitudes in JB2006 model.
        Fixes issue #214
      </action>
      <action dev="luc" type="fix" due-to="Petrus Hyvönen">
        Enlarged access to SGP4 and DeepSDP4 propagators.
        Fixes issue #207
      </action>
      <action dev="luc" type="fix">
        Fixed covariance matrices units when read from CCSDS ODM files. The
        data returned at API level are now consistent with SI units, instead of being
        kilometer-based.
        Fixes issue #217
      </action>
      <action dev="luc" type="fix">
        Fixed DSST ephemeris generation.
        Fixes issue #222
      </action>
      <action dev="luc" type="update">
        Vastly improved DSS short period terms interpolation.
      </action>
      <action dev="luc" type="fix">
        Use new Rotation API from Apache Commons Math 3.6.
        This API allows to use both vector operator convention and frames
        transform convention naturally. This is useful when axis/angles are
        involved, or when composing rotations. This probably fixes one of
        the oldest stumbling blocks for Orekit users.
      </action>
      <action dev="luc" type="fix">
        Fixed state partial derivatives in drag force model.
        Fixes issue #229
      </action>
      <action dev="evan" type="fix">
        Fixed incorrect density in DTM2000 when the input position is not in ECI
        or ECEF.
        Fixes issue #228
      </action>
      <action dev="evan" type="add">
        Added capability to use a single EventHandler with multiple types of
        EventDetectors.
      </action>
      <action dev="luc" type="add" >
        Added a way to customize interpolation grid in DSST, either using a fixed number
        of points or a maximum time gap between points, for each mean elements integration
        step.
      </action>
      <action dev="luc" type="add" >
        Added TabulatedLofOffset for attitudes defined by tabulating rotations between Local Orbital Frame
        and spacecraft frame.
        Fixes issue #227
      </action>
      <action dev="luc" type="fix" >
        Fixed wrong ephemeris generation for analytical propagators with maneuvers.
        Fixes issue #224.
      </action>
       <action dev="luc" type="fix" >
        Fixed date offset by one second for TLE built from their components,
        if a leap second was introduced earlier in the same year.
        Fixes issue #225.
      </action>
      <action dev="luc" type="fix" >
        Allow parsing TLE with non-unclassified modifier.
      </action>
      <action dev="luc" type="add" >
        As a side effect of fixing issue #223, KeplerianPropagator and
        Eckstein-Hechler propagator are now serializable.
      </action>
      <action dev="luc" type="fix" >
        Fixed missing additional states handling in ephemeris propagators
        created from analytical propagators.
      </action>
      <action dev="luc" type="fix" >
        Fixed NPE and serialization issues in ephemeris propagators created
        from analytical propagators.
        Fixes issue #223.
      </action>
      <action dev="luc" type="fix" >
        Fixed time scale issues in JPL ephemerides and IAU pole models.
        The time used for internal computation should be TDB, not TT.
      </action>
      <action dev="luc" type="fix" >
        Fixed an issue with backward propagation on analytical propagator.
        During first step, the analytical interpolator wrongly considered the
        propagation was forward.
      </action>
      <action dev="luc" type="add" >
        Added a way to retrieve short period coefficients from DSST as
        spacecraft state additional parameters. This is mainly intended
        for test and validation purposes.
      </action>
      <action dev="luc" type="fix" >
        Prevent small overshoots of step limits in event detection.
        Fixes issue #218.
      </action>
      <action dev="luc" type="fix" >
        Handle string conversion of dates properly for dates less than 1 millisecond
        before midnight (they should not appear as second 60.0 of previous minute but
        should rather wrap around to next minute).
        Partly fixes issue #218.
      </action>
      <action dev="luc" type="fix" >
        Enforce Lexicographical order in DirectoryCrawler, to ensure reproducible
        loading. Before this changes, some tests could fail in one computer while
        succeeding in another computer as we use a mix of DE-4xx files, some having
        a different EMRAT (81.30056907419062 for DE-431, 81.30056 for DE-405 and DE-406).
      </action>
      <action dev="luc" type="add" >
        Added EventEnablingPredicateFilter to filter event based on an user-provided
        enabling predicate function. This allow for example to dynamically turn some
        events on and off during propagation or to set up some elaborate logic like
        triggering on elevation first time derivative (i.e. one elevation maximum)
        but only when elevation itself is above some threshold.
      </action>
      <action dev="luc" type="update" >
        Renamed EventFilter into EventSlopeFilter.
      </action>
      <action dev="luc" type="add" >
        Added elevation extremum event detector.
      </action>
      <action dev="luc" type="fix" >
        Fixed ellipsoid tessellation with large tolerances.
        Fixes issue #215.
      </action>
      <action dev="evan" type="fix" >
        Fixed numerical precision issues for start/end dates of generated
        ephemerides.
        Fixes issues #210
      </action>
      <action dev="luc" type="add" >
        Added anomaly, latitude argument, or longitude argument crossings detector,
        either true, mean or eccentric.
        Fixes issue #213.
      </action>
      <action dev="luc" type="add" >
        Added latitude and longitude extremum detector.
      </action>
      <action dev="luc" type="add" >
        Added latitude and longitude crossing detector.
      </action>
      <action dev="luc" type="add" >
        Added a way to convert between PVA and geodetic points with time derivatives.
      </action>
      <action dev="luc" type="add" >
        Allow truncation of tiles in ellipsoid tessellation.
      </action>
      <action dev="luc" type="add" >
        Propagator builders can now be configured to accept any orbit types
        and any position angle types in the input flat array.
        Fixes issue #208.
      </action>
      <action dev="luc" type="add" >
        Added smooth attitude transitions in attitudes sequences, with derivatives
        continuity at both endpoints of the transition that can be forced to match
        rotation, rotation rate and rotation acceleration.
        Fixes issue #6.
      </action>
      <action dev="luc" type="fix" >
        Fixed attitudes sequence behavior in backward propagation.
        Fixes issue #206.
      </action>
      <action dev="luc" type="add" >
        Added factory methods to create AbsoluteDate instances from MJD or JD.
        Fixes issue #193.
      </action>
      <action dev="luc" type="fix" due-to="Joris Olympio">
        Fixed wrong attitude switches when an event occurs but the active attitude mode
        is not the one it relates to.
        Fixes issue #190.
      </action>
      <action dev="luc" type="add"  due-to="Joris Olympio">
        Added a way to be notified when attitude switches occur.
        Fixes issue #190.
      </action>
      <action dev="luc" type="fix" >
        Ensure Keplerian propagator uses the specified mu and not only the one from the initial orbit.
        Fixes issue #184.
      </action>
      <action dev="luc" type="update" >
        Improved frames transforms efficiency for various Earth frames.
      </action>
      <action dev="luc" type="fix" >
        Specify inertial frame to compute orbital velocity for ground pointing laws.
        Fixes issue #115.
      </action>
      <action dev="luc" type="fix" >
        Activated two commented-out tests for DTM2000, after ensuring we
        get the same results as the original fortran implementation.
        Fixes issue #204.
      </action>
      <action dev="luc" type="fix" due-to="Javier Martin Avila">
        Fixed resetting of SecularAndHarmonic fitting.
        Fixes issue #205.
      </action>
      <action dev="luc" type="add">
        Added a way to sample a zone on an ellipsoid as grids of inside points.
        Fixes issue #201.
      </action>
      <action dev="luc" type="fix">
        Fixed an event detection problem when two really separate events occur within
        the event detector convergence threshold.
        Fixes issue #203.
      </action>
      <action dev="luc" type="fix">
        Added protections against TLE parameters too large to fit in the format.
        Fixes issue #77.
      </action>
      <action dev="luc" type="fix">
        Allowed slightly malformed TLE to be parsed.
        Fixes issue #196.
      </action>
      <action dev="luc" type="fix">
        Fixed overlapping issue in ellipsoid tessellation, typically for independent
        zones (like islands) close together.
        Fixes issue #195.
      </action>
      <action dev="tn" type="add">
        Added support to load WMM coefficients from the official model file
        provided by NOAA.
      </action>
      <action dev="tn" type="fix">
        Fixed javadoc of method "GeoMagneticField#calculateField(...)": 
        the provided altitude is expected to be a height above the WGS84 ellipsoid.
      </action>
      <action dev="luc" type="update">
        Added a simpler interface for creating custom UTC-TAI offsets loaders.
      </action>
      <action dev="luc" type="add">
        Added support for USNO tai-utc.dat file, enabled by default, in
        addition to the legacy support for IERS UTC-TAI.history file
        which is still supported and also enabled by default.
      </action>
      <action dev="luc" type="add">
        Added a way to load TAI-UTC data from Bulletin A. Using this feature
        is however NOT recommended as there are known issues in TAI-UTC data
        in some bulletin A (for example bulletina-xix-001.txt from 2006-01-05
        has a wrong year for last leap second and bulletina-xxi-053.txt from
        2008-12-31 has an off by one value for TAI-UTC on MJD 54832). This
        feature is therefore not enabled by default, and users wishing to
        rely on it should do it carefully and take their own responsibilities.
      </action>
      <action dev="luc" type="add">
        Added ellipsoid tessellation, with tiles either oriented along track
        (ascending or descending) or at constant azimuth.
      </action>
      <action dev="luc" type="fix">
        Added customization of EOP continuity check threshold.
        Fixes issue #194.
      </action>
      <action dev="evan" type="add">
        Added geoid model based on gravity field.
        Fixes issue #192.
      </action>
      <action dev="luc" type="fix">
        Added automatic loading of Marshall Solar Activity Future Estimation data.
        Fixes issue #191.
      </action>
      <action dev="luc" type="update">
        Simplified Cartesian to ellipsoidal coordinates transform and greatly improved its performances.
      </action>
      <action dev="luc" type="fix">
        Fixed target point in BodyCenterPointing attitude.
        Fixes issue #100.
      </action>
    </release>
    <release version="7.0" date="2015-01-11"
             description="Version 7.0 is a major release of Orekit. It introduces several new
             features and bug fixes. New features introduced in version 7.0 are the complete
             DSST semi-analytical propagator with short-periodics terms (only mean elements
             were available in previous version), extension to second order derivatives for
             many models (Cartesian coordinates, angular coordinates, attitude modes, ...),
             bilinear interpolator in Saastamoinen model, attitude overriding during impulsive
             maneuvers, general relativity force model, geographic zone detector, and ecliptic
             frame.
             Several bugs have been fixed. One noteworthy fix concerns an inconsistency in
             Eckstein-Hechler propagator velocity, which leads to a change of the generated
             orbit type.">
      <action dev="hankg" type="add">
        Added bilinear interpolator and use it on Saastamoinen model.
        Implements feature #182.
      </action>
      <action dev="luc" type="update">
        Removed old parts that were deprecated in previous versions.
      </action>
      <action dev="luc" type="update">
        Updated dependency to Apache Commons Math 3.4, released on 2014-12-26.
      </action>
      <action dev="luc" type="fix">
        Fixed null vector normalization when attempting to project to ground a point already on ground.
        Fixes issue #181.
      </action>
      <action dev="luc" type="add" due-to="Lucian Barbulescu">
        Added Romanian localization for error messages.
      </action>
      <action dev="luc" type="fix">
        Fixed velocity inconsistency in orbit generation in Eckstein-Hechler propagator.
        The Eckstein-Hechler propagator now generated Cartesian orbits, with velocity
        computed to be fully consistent with model evolution. A side effect is that
        if users rebuild circular parameters from the generated orbits, they will
        generally not math exactly the input circular parameters (but position will
        match exactly).
        Fixes issue #180.
      </action>
      <action dev="luc" type="fix">
        Improved acceleration output in Eckstein-Hechler model.
      </action>
      <action dev="luc" type="add">
        Added projection of moving point (i.e. position and derivatives too) to
        ground surface.
      </action>
      <action dev="luc" type="add">
        Added a general 3 axes ellipsoid class, including a feature to compute
        any plane section (which result in a 2D ellipse).
      </action>
      <action dev="luc" type="add">
        Added support for IERS bulletin A (rapid service and prediction)
      </action>
      <action dev="tn" type="fix">
        Fixed various issues in geomagnetic fields models:
        GeoMagneticField.getDecimalYear() returned a slightly wrong result: e.g. for 1/1/2005
        returned 2005.0020 instead of 2005.0, GeoMagneticFieldFactory.getModel() returned
        wrong interpolation near models validity endpoints, GeoMagneticField.transformModel(double)
        method did not check year validity. Added more unit tests and adapted existing tests for
        IGRF/WMM with sample values / results as they have changed slightly.
        Fixes issue #178.
      </action>
      <action dev="luc" type="fix" due-to="Patrice Mathieu">
        Fixed closest TLE search. When filtering first from satellite ID and
        then extracting closest date, the returned satellite was sometime wrong.
      </action>
      <action dev="luc" type="add" due-to="Hank Grabowski">
        Allow attitude overriding during impulsive maneuvers.
        Fixes issue #176.  
      </action>
      <action dev="evan" type="add">
          Added general relativity force model.
      </action>
      <action dev="luc" type="add" due-to="Ioanna Stypsanelli">
        added Greek localization for error messages.
      </action>
      <action dev="evan" type="fix">
          Fixed incorrect partial derivatives for force models that depend on satellite velocity.
          Fixes #174.
      </action>
      <action dev="evan" type="fix">
          Fixed incorrect parameters set in NumericalPropagatorBuilder.
          Fixes #175.
      </action>
      <action dev="luc" type="update" >
        Significantly reduced size of various serialized objects.
      </action>
      <action dev="luc" type="update" >
        PVCoordinatesProvider now produces time-stamped position-velocities.
      </action>
      <action dev="luc" type="update" >
        Tabulated attitude provider can be built directly from time-stamped angular coordinates
        lists, in addition to attitudes lists.
      </action>
      <action dev="luc" type="add" >
        Added time-stamped versions of position-velocity and angular coordinates.
      </action>
      <action dev="luc" type="fix" due-to="Daniel Aguilar Taboada">
        Fixed wrong rotation interpolation for rotations near π.
        Fixes issue #173.
      </action>
      <action dev="luc" type="update" >
        Updated dependency to Apache Commons Math 3.3.
      </action>
      <action dev="luc" type="update" due-to="Lucian Barbulescu, Nicolas Bernard">
        Added short periodics for DSST propagation.
      </action>
      <action dev="luc" type="add" >
        Added a GeographicZoneDetector event detector for complex geographic zones traversal.
        Fixes issue #163.
      </action>
      <action dev="evan" type="fix">
        Add Ecliptic frame. Agrees with JPL ephemerides to within 0.5 arcsec.
        Issue #166.
      </action>
      <action dev="evan" type="fix">
        Fix cache exception when propagating backwards with an interpolated
        gravity force model.
        Fixes issue #169.
      </action>
      <action dev="luc" type="fix">
        Fixed parsing of dates very far in the future.
        Fixes issue #171.
      </action>
      <action dev="luc" type="fix">
        Trigger an exception when attempting to interpolate attitudes without rotation rate
        using only one data point.
      </action>
      <action dev="evan" type="fix">
        Fixed SpacecraftState date mismatch exception with some attitude providers.
      </action>
      <action dev="luc" type="fix" >
        Fixed wrong scaling in JPL ephemeris when retrieving coordinates in a frame
        that is not the defining frame of the celestial body.
        Fixes issue #165.
      </action>
      <action dev="luc" type="update" due-to="Lucian Barbulescu">
        Prepare generation of either mean or osculating orbits by DSST propagator.
        The short periodics terms are not computed yet, but there is ongoing work
        to add them.
      </action>
      <action dev="luc" type="update" due-to="Lucian Barbulescu">
        Avoid recomputing Chi and Chi^2 in Hansen coefficients for tesseral.
      </action>
      <action dev="luc" type="update" due-to="Nicolas Bernard">
        Added better handling of Hansen kernel computation through use of PolynomialFunction.
      </action>
      <action dev="luc" type="update" due-to="Petre Bazavan">
        Compute Hansen coefficients using linear transformation.
      </action>
      <action dev="luc" type="fix" >
        Fixed a non-bracketing exception in event detection, in some rare cases of noisy g function.
        Fixes issue #160.
      </action>
      <action dev="luc" type="fix" >
        Fixed a missing reset of resonant tesseral terms in DSST propagation.
        Fixes issue #159.
      </action>
      <action dev="luc" type="fix" >
        Improved default max check interval for NodeDetector, so it handles correctly
        highly eccentric orbits.
        Fixes issue #158.
      </action>
    </release>
    <release version="6.1" date="2013-12-13"
             description="Version 6.1 is a minor release of Orekit. It introduces several new
             features and bug fixes. The most important features introduced in version 6.1
             are solid tides force model, including pole tide at user choice, and following
             either IERS 1996, IERS 2003 or IERS 2010 conventions ; ocean tides force model,
             including pole tide at user choice, loading a user provided model ; simultaneous
             support for IERS 1996, 2003 and 2010 for frames definition, which is very
             important to support legacy systems and to convert coordinates between older and
             newer reference systems ; greatly improved accuracy of celestial/terrestrial
             frames transforms (we are now at sub-micro arcsecond level for IERS 2003/2010,
             both with equinox based and Non-Rotating Origin, at a sub-milli arcseconds for
             IERS 1996, both with equinox based and Non-Rotating Origin) ; classical
             equinox-based paradigm and new non-rotating origin paradigm for inertial and
             terrestrial frames are now supported with all IERS conventions ; automatic
             conversion of IERS Earth Orientation Paramters from equinoxial to non-rotating
             paradigm ; support for CCSDS Orbit Data Message ; improved API for events,
             allowing separation of event detection and event handling (the older API is still
             available for compatibility) ; merged all the elevation related events, allowing
             to use both refraction model and antenna mask at the same time if desired ;
             new attitude mode based on interpolation on a table. Numerous bugs were also fixed.
             Version 6.1 depends on version 3.2 of Apache commons math.">
      <action dev="luc" type="fix" >
        Reduced number of calls to the g function in event detectors.
        Fixes issue #108.
      </action>
      <action dev="luc" type="fix" >
        Fixed a spurious backward propagation.
        Fixes issue #107.
      </action>
      <action dev="luc" type="fix" >
        Improved error detection for numerical and DSST propagation for cases
        where user attempts to compute integrator tolerances with an orbit for
        which Jacobian is singular (for example equatorial orbit while using
        Keplerian representation).
        Fixes issue #157.
      </action>
      <action dev="luc" type="add" >
        Added a method to get the number or calls to getNeighbors in the generic time stamped cache,
        to allow performing measurements while tuning the cache.
      </action>
      <action dev="luc" type="add" >
        Added high degree ocean load deformation coefficients computed by Pascal
        Gégout (CNRS / UMR5563 - GET).
      </action>
      <action dev="luc" type="add" >
        Time scales are now serializable.
      </action>
      <action dev="luc" type="add" due-to="Nicolas Bernard">
        Improved DSST tesseral computation efficiency by caching Jacobi polynomials.
      </action>
      <action dev="luc" type="fix" due-to="Daniel Aguilar Taboada">
        Fixed yaw steering attitude law, which didn't project spacecraft velocity correctly.
        Fixes issue #156.
      </action>
      <action dev="luc" type="add" >
        Added a way to set the maximum number of iterations for events detection.
        Fixes issue #155.
      </action>
      <action dev="luc" type="add">
        Added an attitude provider from tabulated attitudes.
        Fixes issue #154.
      </action>
      <action dev="luc" type="add" due-to="Hank Grabowski">
        Improved test coverage.
        Fixes issue #153.
      </action>
      <action dev="luc" type="add" due-to="Hank Grabowski">
        Merged all elevation detectors into one. The new detector supports all
        features from the previous (and now deprecated) ApparentElevationDetector
        and GroundMaskElevationDetector.
        Fixes issue #144.  
      </action>
      <action dev="luc" type="add" due-to="Hank Grabowski">
        Added a DetectorEventHandler interface aimed at handling only the
        event occurrence part in propagation. This allows to separate the
        event detection itself (which is declared by the EventDetector interface)
        from the action to perform once the event has been detected. This also
        allows to avoid subclassing of events, which was cumbersome. It also allows
        to share a single handler for several events.
        The previous behavior with eventOccurred declared at detector level and
        subclassing is still available but is deprecated and will be removed in
        the next major release.
      </action>
      <action dev="luc" type="fix" due-to="Christophe Le Bris">
        Fixed an indexing error in Harris-Priester model.
        Fixes issue #152.
      </action>
      <action dev="luc" type="add">
        Added a new force model for ocean tides in numerical propagation, including pole tides.
        Fixes issue #11.
      </action>
      <action dev="luc" type="fix" due-to="Lucian Barbulescu">
        Fixed conversion from position-velocity to Keplerian, when the orbit is
        perfectly equatorial.
        Fixes issue #151.
      </action>
      <action dev="luc" type="add">
        Added a new force model for solid tides in numerical propagation, including pole tides.
        Fixes issue #10.
      </action>
      <action dev="luc" type="add">
        Added a way to select IERS conventions for non-rotating origin
        based ITRF.
      </action>
      <action dev="luc" type="update">
        Greatly improved accuracy of celestial/terrestrial frames transforms.
        We are now at sub-micro arcsecond level for IERS 2003/2010, both with
        equinox based and Non-Rotating Origin, at a sub-milli arcseconds
        for IERS 1996, both with equinox based and Non-Rotating Origin.
      </action>
      <action dev="luc" type="fix">
        Fixed missing nutation correction in Equation Of Equinoxes.
        Fixes issue #150.
      </action>
      <action dev="luc" type="fix">
        Fixed rate for TCB time scale.
      </action>
      <action dev="luc" type="add">
        Added new definition of astronomical unit from IAU-2012 resolution B2.
      </action>
      <action dev="luc" type="fix">
        Fixed Date/Time split problem when date is a few femto-seconds before the end of the day.
        Fixes issue #149.
      </action>
      <action dev="luc" type="fix">
        Fixed overflow problem in TimeComponents.
        Fixes issue #148.
      </action>
      <action dev="luc" type="update">
        Separate parsing from using Poisson series.
      </action>
      <action dev="luc" type="add" due-to="Steven Ports">
        Added support for parsing CCSDS ODM files (OPM, OMM and OEM).
      </action>
      <action dev="luc" type="update">
        Flattened ITRF frames tree so all supported ITRF realizations (2005, 2000, 97, 93) share the same
        parent ITRF2008. Previously, the tree was 2008 &lt;- 2005 &lt;- 2000 &lt;- {93,97} and the reference dates
        for Helmert transforms were all different. We now use the parameters provided at epoch 2000.0 and
        with respect to ITRF2008 at http://itrf.ensg.ign.fr/doc_ITRF/Transfo-ITRF2008_ITRFs.txt.
      </action>
      <action dev="luc" type="fix">
        Fixed azimuth parameter in the TopocentricFrame.pointAtDistance method.
        Fixes issue #145.
      </action>
      <action dev="luc" type="fix"  due-to="Matt Edwards">
        Fixed location of JAVA_EPOCH. As we now take the linear models between UTC and TAI
        that were used between 1961 and 1972, we have to consider the offset that was in
        effect on 1970-01-01 and which was precisely 8.000082s. Fixes issue #142.
      </action>
      <action dev="luc" type="update" >
        Vastly improved performances for Poisson series computations. Poisson series are often
        evaluated several components together (x/y/s in new non-rotating paradigm, ∆ψ/∆ε in old
        equinox paradigm for example). As the components are built from a common model, they
        share many nutation terms. We now evaluate these shared terms only once, as we evaluate
        the components in parallel thanks to a preliminary "compilation" phase performed when
        the Poisson series are set up. This dramatically improves speed: on a test case based
        on x/y/s evaluations over a one year time span without any caching,  we noticed a
        more than two-fold speedup: mean computation time reduced from 6.75 seconds (standard
        deviation 0.49s) to 3.07 seconds (standard deviation 0.04s), so it was a 54.5% reduction
        in mean computation time. At the same time, accuracy was also improved thanks to the
        Møller-Knuth TwoSum algorithm without branching now used for summing all series terms.
      </action>
      <action dev="luc" type="fix" >
        When UT1 time scale is used, it is now possible to choose which Earth Orientation
        Parameters history to use (formerly, only EOP compatible with IAU-2000/2006 was
        used, even for systems relying only on older conventions).
      </action>
      <action dev="luc" type="add" >
        Added Greenwich Mean Sidereal Time and Greenwich Apparent Sidereal Time
        to all supported IERS conventions (i.e. IERS 1996, IERS 2003 and IERS 2010).
      </action>
      <action dev="luc" type="add" >
        Classical equinox-based paradigm and new non-rotating origin paradigm for
        inertial and terrestrial frames are now supported with all IERS conventions.
        This means it is now possible to use MOD/TOD/GTOD with the recent precession/nutation
        models from recent conventions, and it is also possible to use CIRF/TIRF/ITRF with
        the older precession nutation models from ancient conventions. Of course, all these
        conventions and frames can be used at the same time, which is very important to
        support legacy systems and to convert coordinates between older and newer reference
        systems.
      </action>
      <action dev="luc" type="add" >
        Added IERS 1996 in the list of supported IERS conventions.
      </action>
      <action dev="luc" type="add" >
        Added factory methods to compute arbitrary Julian Epochs (J1900.0, J2000.0 ...)
        and Besselian Epochs (B1900.0, B1950.0 ...) that are used as reference dates
        in some models and frames.
      </action>
      <action dev="luc" type="fix" >
        Fixed non-bracketing exception while converting Cartesian points very close to equator into geodetic
        coordinates. Fixes issue #141.
      </action>
      <action dev="evan" type="add" >
        Added getAngularVelocity() to PVCoordinates.
      </action>
      <action dev="luc" type="add" >
        Added back serialization for some ephemerides produced by integration-based propagators.
        The ephemerides produced by NumericalPropagator are always serializable, and the ones
        produced by DSSTPropagator may be serializable or not depending on the force models used.
      </action>
      <action dev="luc" type="fix" >
        Fixed missing events detection when two events occurred at exactly the same time using an analytical
        propagator (like generated ephemerides for example). Fixes issue #138.
      </action>
      <action dev="luc" type="fix" >
        Fixed data loading from zip/jar. A more streamlined architecture has been set up, and each zip entry
        now uses its own input stream. Closing the stream triggers the switch to the next entry, and duplicate
        close are handled gracefully. Fixes issue #139.
      </action>
      <action dev="luc" type="fix" >
        Improved event bracketing by backporting changes made in Apache Commons Math (may fix issues #110
        and #136, but we cannot be sure as neither issues were reproducible even before this change...).
      </action>
      <action dev="luc" type="fix" >
        Fixed GTOD and Veis frame that did apply UT1-UTC correction when they should not (fixes issue #131).
      </action>
      <action dev="luc" type="fix" >
        Completely rewrote conversion from Cartesian to geodetic coordinates to improve
        numerical stability for very far points (typically when computing coordinates
        of Sun). Fixes issue #137.
      </action>
    </release>
    <release version="6.0" date="2013-04-23"
             description="Version 6.0 is a major release of Orekit. It introduces several new
             features and bug fixes. Several incompatibilities with respect to previous
             versions 5.x have been introduced. Users are strongly advised to upgrade to this
             version. The major features introduced in version 6.0 are the inclusion of the DSST
             semi-analytical propagator, an improved propagator architecture where all propagators
             can use events and step handlers, much better and faster gravity field force model,
             Jacobians availability for all force models, converters between different propagation
             models (which can be used to convert between mean and osculating elements), thread
             safety for many parts (mainly frames, but still excluding propagators) while still
             preserving caching for performances even in multi-threaded environments, time-dependent
             gravity fields, support for IERS 2010 conventions, support for INPOP and all DExxx
             ephemerides, new frames, new time scales, support for user-defined states in spacecraft
             state, availability of additional states in events, interpolators for many components
             like position-velocity, spacecraft state and attitude allowing to compute high order
             derivatives if desired, filtering of events, orphan frames, magnetic fields models,
             SP3 files support, visibility circles, support for Marshall Solar Activity Future
             Estimation of solar activity. Numerous bugs were also fixed. Version 6.0 now depends
             on version 3.2 of Apache commons math.">
      <action dev="pascal" type="fix" >
        Fixed conversion of mean anomaly to hyperbolic eccentric anomaly (fixes issue #135).
      </action>
      <action dev="luc" type="add" >
        Extracted fundamental nutation arguments from CIRF frame. This allows both reuse of
        the arguments for other computations (typically tides), and also allows to use
        convention-dependent arguments (they are similar for IERS conventions 2003 and 2010,
        but have changed before and may change in the future).
      </action>
      <action dev="luc" type="fix" >
        Fixed event g function correction when starting exactly at 0 with a backward
        propagation (fixes issue #125).
      </action>
      <action dev="luc" type="update" >
        Error messages properties are now loaded directly in UTF-8.
      </action>
      <action dev="luc" type="add" >
        Added a way to know which tide system is used in gravity fields (zero-tide,
        tide-free or unknown).
      </action>
      <action dev="luc" type="add" >
        Added orphan frame, i.e. trees that are not yet connected to the main
        frame tree but attached later on. This allows building frame trees
        from leaf to root. This change fixes feature request #98.
      </action>
      <action dev="luc" type="add" >
        Added a way to filter only increasing or decreasing events. The filtering
        occurs a priori, i.e. the filtered out events do not trigger a search.
        Only the interesting events are searched for and contribute to computation
        time. This change fixes feature request #104.
      </action>
      <action dev="pascal" type="add" >
        Added a semianalytical propagator based on the Draper Semianalytic
        Satellite Theory. The DSST accounts for all significant perturbations
        (central body including tesseral harmonics, third-body, drag, solar
        radiation pressure) and is applicable to all orbit classes.
        To begin with, only mean elements propagation is available.
      </action>
      <action dev="evan" type="update" >
        Greatly improved performance of time-stamped caches for data that is
        read only once (like UTC leap seconds history or EOP).
      </action>
      <action dev="luc" type="add" >
        Additional states can now be used in events. Note that waiting for the
        fix for issue MATH-965 in Apache Commons Math to be been officially
        published, a workaround has been used in Orekit. This workaround
        implies that events that should be triggered based on additional equations
        for integration-based propagator will be less accurate on the first step
        (full accuracy is recovered once the first step is accepted).
        So in these corner cases, users are advised to start propagation at least
        one step before the first event (or to use a version of Apache Commons Math
        that includes the fix, which has been added to the development version as
        of r1465654). This change fixes feature request #134.
      </action>
      <action dev="luc" type="add" >
        AdditionalStateProviders can now be used for all propagators, not
        only analytical ones. Note that when both state providers and
        additional differential equations are used in an integration-based
        propagator, they must used different states names. A state can only
        be handled by one type at a time, either already integrated or
        integrated by the propagator (fixes feature request #133).
      </action>
      <action dev="luc" type="add" >
        Added a way to store user data into SpacecraftState. User data are
        simply double arrays associated to a name. They are handled properly
        by interpolation, event handlers, ephemerides and adapter propagators.
        Note that since SpacecraftState instances are immutable, adding states
        generates a new instance, using a fluent API principle (fixes feature request #132).
      </action>
      <action dev="luc" type="add" >
        Added a way to retrieve all additional states at once from a step interpolator.
      </action>
      <action dev="luc" type="fix" >
        Fixed wrong orientation for ICRF and all IAU pole and prime meridians
        (a few tens milli-arcseconds). This error mainly induced an error in
        celestial bodies directions, including the Sun which is used in many
        places in Orekit (fixes bug #130).
      </action>
      <action dev="luc" type="add" >
        Added support for IERS conventions 2010. Note that Orekit still also
        support conventions 2003 in addition to conventions 2010. However, as
        IERS does not provide anymore data to link TIRF 2003 with ITRF, ITRF
        based on 2003 convention is not available. ITRF can only be based on
        either 2010 conventions for CIO-based paradigm or on 1996 conventions
        for equinox-based paradigm. 
      </action>
      <action dev="luc" type="add" >
        Atmosphere models now provide their central body frame.
      </action>
      <action dev="luc" type="add" >
        Added versions of angular coordinates and position-velocity that use
        any field instead of double (classes FieldAngularCoordinates and
        FieldPVCoordinates). This allows to compute derivatives of these quantities
        with respect to any number of variables and to any order (using DerivativeStructure
        for the field elements), or to compute at arbitrary precision (using Dfp for
        the field elements). Regular transforms as produced by frames
        handle these objects properly and compute partial derivatives for them.
      </action>
      <action dev="luc" type="update" >
        Converted Cunningham and Droziner force models to use the API of the new
        partial derivatives framework, despite they STILL USE finite differences.
        These two force models are now considered obsolete, they have been
        largely superseded by the Holmes-Featherstone model, which can be used
        for much larger degrees (Cunnigham and Droziner use un-normalized
        equations and coefficients which underflow at about degree 90), which
        already provides analytical derivatives, and which is twice faster. It
        was therefore considered a waste of time to develop analytical derivatives
        for them. As a consequence, they use finite differences to compute their
        derivatives, which adds another huge slow down factor when derivatives are
        requested. So users are strongly recommended to avoid these models when
        partial derivatives are desired...
      </action>
      <action dev="luc" type="add" >
        Added analytical computation of partial derivatives for third-body
        attraction.
      </action>
      <action dev="luc" type="add" >
        Added analytical computation of partial derivatives for constant
        thrust maneuvers.
      </action>
      <action dev="luc" type="update" >
        Converted Newtonian force model to use the new partial derivatives
        framework.
      </action>
      <action dev="luc" type="update" >
        Converted Holmes-Featherstone force model to use the new partial derivatives
        framework.
      </action>
      <action dev="luc" type="add" >
        Added analytical computation of partial derivatives for surface forces
        (drag and radiation pressure) for all supported spacecraft body shapes.
      </action>
      <action dev="luc" type="update" >
        Streamlined the force models partial derivatives computation for numerical
        propagation. It is now far simpler to compute analytically the derivatives
        with respect to state and with respect to force models specific parameters,
        thanks to the new Apache Commons Math differentiation framework. 
      </action>
      <action dev="luc" type="add" >
        Added a new force model for central body gravity field, based on Holmes and Featherstone
        algorithms. This model is a great improvement over Cunningham and Droziner models. It
        allows much higher degrees (it uses normalized coefficients and carefully crafted
        recursions to avoid overflows and underflows). It computes analytically all partial
        derivatives and hence can be used to compute accurate state transition matrices. It is
        also much faster than the other models (for example a 10 days propagation of a low Earth
        orbit with a 1cm tolerance setting and a 69x69 gravity field was about 45% faster with
        Holmes and Featherstone than with Cunningham).
      </action>
      <action dev="luc" type="fix" >
        Improved gravity field un-normalization to allow higher degrees/order with Cunningham and
        Droziner models. Formerly, the coefficients computation underflowed for square fields
        degree = order = 85, and for non-square fields at degree = 130 for order = 40. Now square
        fields can go slightly higher (degree = order = 89) and non-square fields can go much
        higher (degree = 393 for order = 63 for example). Attempts to use un-normalization past
        the underflow limit now raises an exception.
      </action>
      <action dev="luc" type="update" >
        Updated Orekit to version 3.1.1 of Apache Commons Math.
      </action>
      <action dev="luc" type="add" >
        Added support for time-dependent gravity fields. All recent gravity
        fields include time-dependent coefficients (linear trends and pulsations
        at several different periods). They are now properly handled by Orekit.
        For comparison purposes, it is still possible to retrieve only the constant
        part of a field even if the file contains time-dependent coefficients too.
      </action>
      <action dev="luc" type="update" >
        Added a way to speed up parsing and reduce memory consumption when
        loading gravity fields. Now the user can specify the maximal degree
        and order before reading the file.
      </action>
      <action dev="luc" type="fix" >
        The EGM gravity field reader did not complain when files with missing
        coefficients were provided, even when asked to complain.
      </action>
      <action dev="luc" type="fix" >
        Fixed serialization of all predefined frames. This fix implied
        also fixing serialization of celestial bodies as the predefined
        ICRF frame relies on them. Note for both types of objects, only
        some meta-data are really serialized in such a way that at
        deserialization time we retrieve singletons. So the serialized
        data are small (less than 500 bytes) and exchanging many time
        these objects in a distributed application does not imply anymore
        lots of duplication.
      </action>
      <action dev="tn" type="fix" due-to="Yannick Tanguy">
        Throw an exception if the conversion of mean anomaly to hyperbolic
        eccentric anomaly does not converge in KeplerianOrbit (fixes bug #114).
      </action>
      <action dev="luc" type="fix" due-to="Evan Ward">
        Removed weak hash maps in frames (fixes bug #122).
      </action>
        <action dev="luc" type="fix" due-to="Bruno Revelin">
        Improved documentation of interpolation methods (fixes bug #123).
      </action>
      <action dev="tn" type="fix" due-to="Evan Ward">
        Make TIRF2000Provider class thread-safe (fixes bug #118).
      </action>
      <action dev="tn" type="fix" due-to="Christophe Le Bris">
        Correct spelling of the inner class QuadratureComputation (fixes bug #120).
      </action>
      <action dev="tn" type="fix" due-to="Evan Ward">
        Remove unnecessary synchronization in UT1Scale (fixes bug #119).
      </action>
      <action dev="tn" type="fix" due-to="Carlos Casas">
        Clear caches in CelestialBodyFactory when removing CelestialBodyLoaders
        (fixes bug #106).
      </action>
      <action dev="tn" type="fix" due-to="Yannick Tanguy">
        Fix loading of JPL ephemerides files with overlapping periods
        (fixes bug #113).
      </action>
      <action dev="tn" type="fix" due-to="Simon Billemont">
        Prevent initialization exception in UTCScale in case no user-defined
        offsets are provided. (fixes bug #111).
      </action>
      <action dev="luc" type="fix" due-to="Evan Ward">
        Improved performance by caching EME2000 frame in AbstractCelestialBody
        (fixes bug #116).
      </action>
      <action dev="tn" type="fix" due-to="Evan Ward">
        Make TidalCorrections class thread-safe by using the new TimeStampedCache. 
        (fixes bug #117).
      </action>
      <action dev="tn" type="fix" due-to="Evan Ward">
        Convert position entries contained in SP3 files to meters instead of km
        (fixes bug #112).
      </action>
      <action dev="luc" type="add" >
        Added support for version 2011 of ICGEM gravity field format. Orekit
        still ignore the time-dependent part of these fields, though.
      </action>
      <action dev="luc" type="update" >
        Greatly simplified CelestialBodyLoader interface, now it is not related
        to DataLoader anymore (which implies users can more easily provide
        analytical models instead of the JPL/IMCCE ephemerides if they want)
      </action>
      <action dev="luc" type="fix" >
        Use the new thread-safe caches and the new Hermite interpolation feature on
        Transform, Earth Orientation Parameters, JPL/IMCCE ephemerides, UTC-TAI
        history and Ephemeris to remove thread-safety issues in all classes using
        cache (fixes #3).
      </action>
      <action dev="luc" type="add" >
        Added Hermite interpolation features for position-velocity coordinates,
        angular coordinates, orbits, attitudes, spacecraft states and transforms.
        Hermite interpolation matches sample points value and optionally first derivative.
      </action>
      <action dev="luc" type="add" >
        Added an AngularCoordinates as an angular counterpart to PVCoordinates.
      </action>
      <action dev="luc" type="add" >
        Transform now implements both TimeStamped and TimeShiftable. Note that this change
        implied adding an AbsoluteDate parameter to all transform constructors, so this
        is a backward incompatible change.
      </action>
      <action dev="luc" type="fix" >
        Fixed wrong transform for 3D lines (fixes bug #101).
      </action>
      <action dev="luc" type="add" >
        Upgraded support of CCSDS Unsegmented Time Code (CUC) to version 4 of the
        standard published in November 2010 (fixes bug #91), this includes support for
        an extended preamble field and longer time codes.
      </action>
      <action dev="luc" type="add" due-to="Francesco Rocca">
        Added a way to build TLE propagators with attitude providers and mass (fixes bug #84).
      </action>
      <action dev="luc" type="fix" >
        Fixed numerical stability errors for high order gravity field in Cunningham model (fixes bug #97).
      </action>
      <action dev="luc" type="fix" due-to="Yannick Tanguy">
        Fixed an error in radiation pressure for BoxAndSolarArraySpacecraft (fixes bug #92).
      </action>
      <action dev="thomas" type="add">
        Added models for tropospheric delay and geomagnetic field.
      </action>
      <action dev="luc" type="update">
        The existing general mechanism for shifting objects in time has been
        formalized as a parameterized interface implemented by AbsoluteDate, Attitude,
        Orbit, PVCoordinates and SpacecraftState.
      </action>
      <action dev="luc" type="update">
        Time scales are not serializable anymore (this induced problems for the UTC scale
        and its caching feature).
      </action>
      <action dev="luc" type="fix">
        Fixed TLE propagation in deep space when inclination is exactly 0 (fixes bug #88).
      </action>
      <action dev="pascal" type="add" due-to="Francesco Rocca">
        Added a package for spacecraft states to propagators conversion extending an
        original contribution for TLE (Orbit Converter for Two-Lines Elements) to all
        propagators.
      </action>
      <action dev="luc" type="fix">
        Improved testing of error messages.
      </action>
      <action dev="luc" type="fix">
        Removed too stringent test on trajectory in TLE propagator (fixes bug #86).
      </action>      
      <action dev="thomas" type="fix">
          Set the initial state for a TLEPropagator (fixes bug #85).
      </action>
      <action dev="luc" type="update">
        Improved testing of error messages.
      </action>
      <action dev="luc" type="update">
        Updated IAU poles for celestial bodies according to the 2009 report and the
        2011 erratum from the IAU/IAG Working Group on Cartographic Coordinates and
        Rotational Elements of the Planets and Satellites (WGCCRE).
      </action>
      <action dev="luc" type="update">
        Removed code deprecated before 5.0.
      </action>
      <action dev="thomas" type="add">
        Added support for more recent JPL DExxx and INPOP ephemerides files (fixes feature #23).
      </action>
      <action dev="luc" type="fix">
        Fixed formatting of very small values in TLE lines (fixes bug #77).
      </action>
      <action dev="thomas" type="fix">
        Fixed formatting of TLE epoch (fixes bug #74).
      </action>
      <action dev="thomas" type="fix">
        Fixed performance issues when using the singleton UTCScale instance from
        multiple threads. Use a prototype pattern instead (fixes bug #33).
      </action>
      <action dev="luc" type="add">
        Added J2 effect on small maneuvers model.
      </action>
      <action dev="luc" type="fix">
        Fixed attitudeProvider field masking in IntegratedEphemeris.
      </action>
      <action dev="luc" type="add">
        Added a tutorial to compute Earth phased, Sun synchronous orbits.
      </action>
      <action dev="luc" type="add">
        Added a fitter for osculating parameters, allowing conversion to mean parameters.
      </action>
      <action dev="luc" type="update">
        Made Greenwich mean and apparent sidereal time publicly visible in GTOD frame.
      </action>
      <action dev="luc" type="update">
        Made equation of equinoxes sidereal time publicly visible in TOD frame.
      </action>
      <action dev="thomas" type="update">
        Added more german translations for error messages.
      </action>
      <action dev="luc" type="fix">
        Allow ClasspathCrawler and ZipJarCrawler data providers to work in
        OSGi environments by providing an explicit class loader (fixes bug #54).
      </action>
      <action dev="luc" type="update">
        Improved the small maneuvers analytical model to compute orbit Jacobian
        with respect to maneuver parameters.
      </action>
      <action dev="luc" type="fix">
        Force impulse maneuver to preserve orbit type and orbit frame.
      </action>
      <action dev="thomas" type="add">
        Added sp3 file parser.
      </action>
      <action dev="luc" type="add">
        Added a method to compute frames transforms Jacobians in the Transform class.
      </action>
      <action dev="luc" type="fix">
        Fixed a problem with propagation over null or negative ranges.
      </action>
      <action dev="luc" type="add">
        Added a multiplexer for step handlers.
      </action>
      <action dev="luc" type="add">
        Added init methods to step handlers and event handlers.
      </action>
      <action dev="luc" type="add">
        Added an adapter propagator that can add small maneuvers to any propagator, including
        ephemeris based ones.
      </action>
      <action dev="luc" type="add">
        Added an analytical model for the effect at date t1 of a small maneuver performed at date t0.
      </action>
      <action dev="luc" type="fix">
        Fixed a missing reinitialization of start date when state was reset in numerical propagator.
      </action>
      <action dev="luc" type="update">
        Added detection of attempts to create hyperbolic orbits as circular or equinoctial
        instances.
      </action>
      <action dev="pascal" type="fix">
        Fixed potential numerical failure in lightning ratio computation.
      </action>
      <action dev="luc" type="update">
        Simplified construction of atmosphere models, the Earth fixed frame is already present
        in the body shape, there was no need to pass a separate argument for it.
      </action>
      <action dev="pascal" type="add">
        Added Harris-Priester atmosphere model.
      </action>
      <action dev="luc" type="update">
        Changed the return value of eventOccurred method from an int to an enumerate.
      </action>
      <action dev="pascal" type="fix">
        Fixed frame for TLEPropagator (fixes bug #31).
      </action>
      <action dev="luc" type="add">
        Added getters/setters for impulse maneuvers.
      </action>
      <action dev="luc" type="add">
        Added getters/setters for attitude provider in all orbit propagators.
      </action>
      <action dev="luc" type="add">
        Added a method to compute visibility circles in TopocentricFrame.
      </action>
      <action dev="luc" type="add">
        Added an equinox-based version of ITRF.
      </action>
      <action dev="luc" type="add">
        Added getters for thrust, Isp and flow rate in constant thrust maneuvers.
      </action>
      <action dev="luc" type="add">
        Allow use of any supported Local Orbital Frames as the reference frame
        for LofOffset attitude modes.
      </action>
      <action dev="luc" type="add">
        Added support for LVLH, VVLH and VNC local orbital frames.
      </action>
      <action dev="luc" type="fix">
        Fixed a performance bug implying that some frames reloaded all EOP history files
        each time a transform was computed (fixes bug #26).
      </action>
      <action dev="luc" type="add" >
        Added support for columns-based IERS Rapid Data and Prediction files (finals.daily, finals.data
        and finals.all), the XML version was already supported since a few months
      </action>
      <action dev="luc" type="fix" >
        Fixed numerical issue in eccentricity computation (fixes bug #25)
      </action>
      <action dev="luc" type="update" >
        Changed step handling of abstract propagators, now they use a single step
        equal to the duration of the propagation in all cases except when a fixed step
        is requested in master mode. Previously, they arbitrarily used on hundredth of
        the Keplerian period as the step size, hence performing many steps even if not
        strictly required
      </action>
      <action dev="luc" type="add" >
        Added propagation of Jacobians matrices in circular, Keplerian and equinoctial
        parameters, using either true, eccentric or mean position angles. Formerly,
        propagation of Jacobians matrices was possible only in Cartesian parameters
      </action>
      <action dev="luc" type="add" >
        Added a way to propagate additional state along with orbit in abstract
        propagators, as an analytical counterpart to the additional equations that
        can be integrated by numerical propagators
      </action>
      <action dev="luc" type="fix" >
        Fixed missing partial derivatives data in ephemerides produced by a numerical
        propagator despite it was set up to computed them (fixes bug #16)
      </action>
      <action dev="luc" type="fix" >
        Added a new much simpler way to log events occurrences all at once (or
        only a subset of the events if desired)
      </action>
      <action dev="pascal" type="add" >
        Added alternative default name for ICGEM files
      </action>
      <action dev="pascal" type="fix" >
        Fixed EventState reset on propagation direction change (fixes bug #19)
      </action>
      <action dev="luc" type="fix" >
        Fixed Jacobianizer so it can handle force models that do change the spacecraft mass,
        like ConstantThrustManeuver (fixes bug #18)
      </action>
      <action dev="luc" type="add" >
        Added Jacobians between orbital parameters and Cartesian parameters for all orbits
        types (including hyperbolic orbits), all angles types (mean, eccentric, true) and in
        both directions
      </action>
      <action dev="luc" type="update" >
        Replaced the integers parameters used in orbit constructors (MEAN_ANOMALY, ECCENTRIC_ANOMALY ...)
        by a new PositionAngle enumerate for better value safety. The old public constants and the
        corresponding constructors are still available but are deprecated
      </action>
      <action dev="luc" type="fix" >
        Fixed ephemeris generation in numerical propagation. After getEphemeris has been
        called,  later calls to the numerical propagator did reset the already computed
        and returned ephemeris (fixes bug #14)
      </action>
      <action dev="luc" type="add" due-to="Bruno Revelin">
        Added support for the Marshall Solar Activity Future Estimation files
      </action>
      <action dev="luc" type="fix">
        TLEPropagator now implements the Propagator interface, and hence can benefit from all
        events detection and mode handling features (fixes features request #4)
      </action>
      <action dev="luc" type="update">
        improved events detection robustness, by decoupling events handling from adaptive step
        sizes in numerical integrators and  (fix contributed to Apache Commons Math) and from
        classical propagation in analytical and tabulated propagators. This implies the events
        will NOT reduce integration step sizes anymore, thus also increasing speed and in corner
        cases reducing local precision at event occurrence, reducing max step size is often
        sufficient to compensate for this drawback
      </action>
      <action dev="v&#233;ronique" type="add" >
        all propagators, including analytical ones or tabulated ones can now be used for
        event detection. Of course for tabulated propagators, setting up an event that
        would try to reset the state triggers an error when the event occurs
      </action>
      <action dev="v&#233;ronique" type="add" >
        propagation can now be done between two dates, regardless of the date of the initial state
      </action>
      <action dev="v&#233;ronique" type="add" >
        attitude can be specified either using a date only thanks to a new AttitudeLaw interface
        or using a date, a position-velocity provider and a frame (which can be any frame) thanks
        to a new AttitudeProvider interface, wrappers have been added to convert between the two
        interfaces. A side effect of this change is that LofOffset constructor now needs a reference
        to an inertial reference frame, otherwise the attitude woud be wrong if a non-inertial frame
        were passed to getAttitude, due to velocity composition (the computed LOF would not really
        be a LOF)
      </action>
      <action dev="luc" type="update">
        the notion of quasi-inertial frames has been renamed as pseudo-inertial because
        quasi-inertial has a precise relativistic meaning that is not considered here. We
        only consider these frames to be suitable for Newtonian mechanics.
      </action>
      <action dev="luc" type="update">
        the equinox based frames have been renamed to more standard names (MOD, and GTOD
        instead of MEME, and PEF). The implementation of TEME was also wrong (it was
        really a TOD), so now there are both a TOD with a proper name and a TEME with a
        proper implementation.
      </action>
      <action dev="luc" type="update">
        celestial bodies now provide both an inertially oriented body centered
        frame and a body oriented body centered frame, the bodies managed by
        CelestialBodyFactory use the IAU poles and prime meridian definitions
        to build the two frames
      </action>
      <action dev="luc" type="add">
        added the ICRF frame at the solar system barycenter
      </action>
      <action dev="luc" type="add">
        added the ITRF93, ITRF97, ITRF2000 and ITRF2008 frames (previously, only
        the ITRF2005 frame was available)
      </action>
      <action dev="luc" type="add">
        added a getPoint method to TopocentricFrame
      </action>
      <action dev="luc" type="add">
        added the Galileo System Time Scales and the Galileo start epoch.
      </action>
      <action dev="luc" type="add">
        added the UT1, TCB and GMST time scales used in CCSDS Orbit Data Messages
      </action>
      <action dev="luc" type="fix">
        fixed an error when parsing a date occurring during a leap second introduction
      </action>
      <action dev="luc" type="fix">
        fixed a dut1 interpolation error for the day just before a leap second introduction
      </action>
      <action dev="luc" type="fix">
        fixed an error in JPL ephemerides: they are in TDB time scale
      </action>
      <action dev="luc" type="fix">
        fixed an error in date creation/parsing for UTC dates which occur during a
        leap second
      </action>
      <action dev="luc" type="fix">
        fixed UTC time scale between 1961-01-01 and 1971-12-31 ; in this time range
        the offset between UTC and TAI was piecewise linear
      </action>
      <action dev="luc" type="add">
        added an enumerate for specifying months in dates and for simplifying parsing
        of some data files
      </action>
      <action dev="luc" type="add">
        completed support for CCSDS Time Code Format (CCSDS 301.0-B-3) ; now in addition
        to ASCII Calendar Segmented Time Code which has been supported for a while,
        Orekit also supports CCSDS Unsegmented Time Code (CUC), CCSDS Day Segmented
        Time Code (CDS) and CCSDS Calendar Segmented Time Code (CCS)
      </action>
      <action dev="luc" type="add">
        added a freeze method to the Frame and Transform classes, in order to build fixed
        frames from moving ones, this is useful for example to build a launch frame
        at launcher inertial navigation system reset time, or to build an equinox-based
        frame at a specific epoch
      </action>
      <action dev="luc" type="fix">
        fixed an out of memory error when lots of temporary frames were created in loops
        and discarded
      </action>
      <action dev="luc" type="update">
        use the new FastMath class from commons-math instead of the standard java.util.Math
        class for increased accuracy and speed
      </action>
      <action dev="luc" type="add">
        added support for the new bulletinB data published by Paris-Meudon observatory
        for IAU-1980 precession-nutation model (IERS has ceased publishing bulletinB
        files for both IAU-1980 precession-nutation model and IAU-2000
        precession-nutation model as of early 2010).
      </action>
      <action dev="luc" type="add">
        added support for the new XML files containing both bulletinA and bulletinB data
        published by IERS (both the finals and daily files are supported).
      </action>
      <action dev="luc" type="update">
        Orekit now depends on at least version 3.0 of Apache commons-math
      </action>
      <action dev="luc" type="add">
        added a way to list what data have been loaded through DataProvidersManager
      </action>
      <action dev="luc" type="add">
        PropagationException can now be created directly from OrekitException, thus simplifying
        wrapping lower Orekit errors in step handlers
      </action>
      <action dev="luc" type="update">
        improved exception propagation from low level java runtime and Apache commons-math libraries
        preserving initial error stack trace
      </action>
      <action dev="luc" type="update">
        changed exception localization framework to simplify messages handling
      </action>
      <action dev="luc" type="fix">
        greatly improved AbsoluteDate accuracy by shifting epoch when needed and separating
        long/double computations to avoid too large offsets and numerical cancellations, it is
        now possible to still have an absolute date accurate to about 1.0e-13s after shifting
        it 10000 times by 0.1s steps
      </action>
      <action dev="luc" type="fix">
        fixed an error in TopocentricFrame.getPVCoordinates: the coordinates returned were not the
        coordinates of the topocentric frame origin with respect to the specified frame, but were the
        coordinates of the specified frame origin with respect to the topocentric frame.
      </action>
      <action dev="luc" type="fix">
        fixed an errors in data loading in tutorials when one of the path in the classpath
        contained a space
      </action>
      <action dev="luc" type="fix">
        improved CelestialBodyPointed attitude mode: the spin now correctly includes
        the coupling effect of the phasing reference
      </action>
      <action dev="luc" type="fix">
        fixed an error in SpinStabilized attitude mode: the spin was reversed
        with respect to the specification
      </action>
      <action dev="pascal" type="add">
        added a GroundMaskElevationDetector dealing with local physical mask for visibility
      </action>
      <action dev="pascal" type="add">
        added an ApparentElevationDetector taking refraction into account in a terrestrial
        environment
      </action>
      <action dev="pascal" type="update">
        enhanced DateDetector behaviour to allow adding new event dates on the fly
      </action>
      <action dev="pascal" type="fix" due-to="Derek Surka">
        fixed an error in FramesFactory when getting ITRF2005 and TIRF2000 frames:
        ignoreTidalEffects was handled wrong.
      </action>
      <action dev="luc" type="update" >
        removed serialization of some cached data in frames
      </action>
      <action dev="luc" type="fix" >
        fixed deserialization problems of frame singletons, they were not unique any more
      </action>
      <action dev="v&#233;ronique" type="add" >
        numerical propagation can now be done either using Cartesian parameters, circular
        parameters, equinoctial parameters, or Keplerian parameters (elliptical or hyperbolic)
        and using mean, eccentric or true position angles for the parameters where it is relevant.
        So there are now 10 possible configurations for state vector. This allows propagation
        of any kind of trajectories, including hyperbolic orbits used for interplanetary missions,
        or atmospheric re-entry trajectories
      </action>
      <action dev="v&#233;ronique" type="update" >
        completely revamped the partial derivatives matrices computation using the additional
        equations mechanism
      </action>
      <action dev="v&#233;ronique" type="add" >
        added a mechanism to integrate user-supplied additional equations alongside with
        orbital parameters during numerical propagation
      </action>
      <action dev="luc" type="update">
        use A. W. Odell and R. H. Gooding (1986) fast and robust solver for Kepler equation
      </action>
      <action dev="luc" type="add">
        keplerian and cartesian orbits now support hyperbolic orbits (i.e. eccentricity greater
        than 1, and in this case negative semi major axis by convention)
      </action>
      <action dev="luc" type="fix">
        fixed an error in LofOffset attitude mode: the computed attitude was reversed
        with respect to the specification
      </action>
      <action dev="luc" type="add">
        added an AttitudesSequence class which can handle several laws, only one of
        which being active at any time. The active law changes as switch events are
        triggered. This can be used for example to alternate between daylight attitude mode
        and eclipse attitude mode, or between normal observing mode and special modes
        for ground contact or maneuvers.
      </action>
      <action dev="pascal" type="fix" due-to="Bruno Revelin">
        fixed an error when crawling a classpath or a directory a zip file was found.
        This might lead to select an inappropriate data provider.
      </action>
    </release>
    <release version="5.0.3" date="2011-07-12"
             description="version 5.0.3 is a bug-fix release.">
      <action dev="luc" type="fix">
        Fixed a performance bug implying that some frames reloaded all EOP history files
        each time a transform was computed  (fixes bug #26).
      </action>
      <action dev="luc" type="fix">
        Fixed a parsing bug in IERS Rapid Data and Prediction files for dates between 2000 and 2009.
      </action>
    </release>
    <release version="5.0.2" date="2011-07-11"
             description="version 5.0.2 is an interim release of Orekit with support for IERS
                          Rapid Data and Prediction files.">
      <action dev="luc" type="update">
        Added support for IERS Rapid Data and Prediction files finals.all, finals.data and finals.daily,
        for both IAU-1980 and IAU-2000 and with both columns and XML formats.
      </action>
    </release>
    <release version="5.0.1" date="2011-04-15"
             description="version 5.0.1 is a minor release of Orekit without any functional changes.
             The differences with respect to 5.0 are only related to packaging and deployement to
             maven central. There are NO bug fixes and NO evolutions.">
      <action dev="luc" type="update">
        updated packaging to allow deployment to maven central.
      </action>
    </release>
    <release version="5.0" date="2010-05-06"
             description="version 5.0 is a major release of Orekit. It introduces several new
             features and bug fixes. Some slight incompatibilities with respect to previous
             versions have been introduced, but they should be easy to overcome to users. Users
             are strongly advised to upgrade to this version. The major points introduced in version
             5.0 are a very general PVCoordinatesProvider interface, a new shiftedBy method allowing
             many time-dependent instances (AbsoluteDate, Orbit, PVCoordinates, Attitude and SpacecraftState)
             to be slightly shifted in time using simple evolution models (keplerian for orbit, fixed
             angular rate for attitude, fixed translation for position/velocity), a redesign of the
             attitude interfaces and an experimental (read subject to change) numerical propagator
             able to compute jacobians of the state with respect to both initial state and force
             models parameters. Version 5.0 now depends on version 2.1 of Apache commons math.">
      <action dev="pascal" type="add">
        a new experimental numerical propagator has been added, in addition to computing
        the spacecraft state at target time, it also computes the partial derivatives of
        this state with respect to the initial state (one jacobian) and with respect to
        models parameters (another jacobian). The jacobians are integrated alongside with
        the state, using variational equations for better accuracy and numerical robustness.
        This will help further implementation of orbit determination or optimization
        algorithms. This code is still considered to be experimental as of 5.0 and the API
        could change in the future.
      </action>
      <action dev="luc" type="add">
        a new SpacecraftFrame class has been added, taking into account orbit and
        attitude thanks to an underlying propagator. This allows to see the spacecraft just
        as another known geometrical object automatically handled and connected to all
        other frames. For an instantaneous view, Transform instances can also be built
        directly by SpacecraftState instances.
      </action>
      <action dev="luc" type="add">
        frames can now be flagged as quasi-inertial or not; only quasi-inertial frames
        are suitable for defining orbits
      </action>
      <action dev="luc" type="add">
        the Topocentric frame now provides a way to retrieve the body shape on which the
        frame is defined
      </action>
      <action dev="pascal" type="update">
        changed the way Veis 1950 frame is constructed.
        Now, its parent is the PEF frame with no EOP corrections applied.
      </action>
      <action dev="luc" type="fix" due-to="John Pritchard">
        fixed a parameters inversion in Earth Orientation Parameters for IAU-1980 models.
        The error could introduce up to a few meters error in position during transformations
        between TEME and MEME
      </action>
      <action dev="luc" type="add" >
        factories have been introduced for handling all data formats. Their default configuration
        correspond to the legacy formats used in previous versions (IERS format for UTC-TAI, EOPC04
        and bulletins B for Earth Orientation Parameters, JPL format for celestial bodies ...).
        Users can now add support for their own formats if they want (for example if they prefer
        using bulletins A instead of EOPC04 and bulletins B, or if they have their own gravity
        field format ...). Consequences of these changes are that the SolarSystemBody and
        the PotentialReaderFactory classes have been deprecated (replaced by CelestialBodyFactory and
        GravityFieldFactory) and that TimeScalesFactory and FramesFactory have been extended. All these
        factories follow the same generic pattern.
      </action>
      <action dev="luc" type="fix" >
        improved thread safety (however, Orekit is still NOT completely thread-safe).
      </action>
      <action dev="luc" type="add" >
        the loaders for gravity fields now can optionally allow missing coefficients (they will be
        replaced by 0.0 except c[0][0] which will be replaced by 1.0).
      </action>
      <action dev="luc" type="fix" >
        the loader for gravity fields in the ICGEM format now support empty lines in the file
        (there is for example one blank line at the end of the file in the orekit-data zip archive).
      </action>
      <action dev="luc" type="add" >
        added support for the GRGS gravity field files formats.
      </action>
      <action dev="luc" type="add" >
        added a way to list the available satellite numbers in TLE files.
      </action>
      <action dev="luc" type="update" >
        improved TLE elements loading. Now TLE lines are loaded using the standard data loading
        mechanism (thus allowing loading from disk files, network, classpath ...), they can
        contain TLE for several objects in one file, and they may contain some non-TLE lines
        if desired.
      </action>
      <action dev="v&#233;ronique" type="add" >
        a new PVCoordinatesProvider interface has been created on top of several existing classes
        and interfaces (orbit propagator, celestial bodies, some moving frames ...). This is a
        major generalization that allows to use either satellites or celestial bodies in many
        algorithms (attitude pointing target, eclipses and field of view events ...)
      </action>
      <action dev="luc" type="fix" >
        improved numerical propagator efficiency when used from an outside loop: the initial
        state is automatically set to the last state at propagation end, thus allowing to
        restart from here without recomputing everything
      </action>
      <action dev="luc" type="add" >
        added a reset feature in all propagators, allowing to reuse an already configured
        propagator for several different orbits
      </action>
      <action dev="luc" type="fix" >
        fixed a mode handling error in NumericalPropagator: when a propagator was reused
        with a new mode setting, the previous step handlers were still used in addition to
        the new ones instead of replacing them
      </action>
      <action dev="luc" type="fix" >
        fixed an interpolation error for orbits crossing the -PI/+PI singularity between
        entries in the Ephemeris class
      </action>
      <action dev="luc" type="update" >
        KeplerianPropagator now preserve orbits types
      </action>
      <action dev="luc" type="add" >
        AbsoluteDate, Orbit, PVCoordinates, Attitude and SpacecraftState instances can now all
        be slightly shifted in time using simple evolution models (keplerian for orbit, fixed
        angular rate for attitude, fixed translation for position/velocity). This is not a
        replacement for proper propagation but is useful for known simple motions or small
        time shifts or when coarse accuracy is sufficient
      </action>
      <action dev="luc" type="fix" >
        changed AttitudeLaw.getState signature to use complete orbit. This is an incompatible
        change introduced to fix a major bug in spin computation for some attitude laws. The laws
        for which orientation depends on satellite velocity have a spin vector that depends on
        acceleration. This can be computed only if complete orbit is available. This change
        should be simple to handle from a users point of view, as the caller generally already
        has the orbit available and attitude laws implementations can retrieve all the former
        parameters (date, position/velocity, frame) directly from orbit.
      </action>
      <action dev="luc" type="fix" >
        fixed spin rate computation errors in almost all attitude modes
      </action>
      <action dev="luc" type="add" >
        added a new simple linear attitude mode: FixedRate
      </action>
      <action dev="luc" type="fix" >
        fixed an error in event detection: when two events were very close (for example a very
        short ground station visibility), the second one may be ignored despite the first one
        was detected.
      </action>
      <action dev="luc" type="fix" >
        fixed corner cases in event detection during orbit propagation, sometimes
        an already detected and handled event prevented the propagator to go further in time.
      </action>
      <action dev="luc" type="add" >
        added an EventShifter wrapper allowing to slightly shift raw events in time. This is useful
        for example to switch an attitude mode from solar pointing to something else a few minutes
        before eclipse entry and going back to solar pointing mode a few minutes after eclipse exit.
      </action>
      <action dev="pascal" type="add">
        added a new AlignmentDetector.
      </action>
      <action dev="pascal" type="add" >
        added a new EclipseDetector handling either umbra or penumbra entry and exit events.
      </action>
      <action dev="v&#233;ronique" type="add" >
        added new CircularFieldOfViewDetector and DihedralFieldOfViewDetector handling
        field of view entry and exit events for any type of target.
      </action>
      <action dev="luc" type="add" >
        added an experimental implementation of a BoxAndSolarArray spacecraft model considering a convex
        body (either parallelepipedic or defined by a set of facets) and a rotating solar array, for
        accurate modeling of surface forces with attitude. Beware that this class is still considered
        experimental, so use it with care!
      </action>
      <action dev="luc" type="update" >
        completely changed the RadiationSensitive and DragSensitive interfaces to be more comprehensive
        and handle properly lift and side force effects when used with non-symmetric spacecrafts/flux geometry
      </action>
      <action dev="luc" type="fix" due-to="Christelle Blandin">
        fixed denormalization of gravity field coefficients, the last coefficient
        was not initialized
      </action>
      <action dev="luc" type="add" >
        added a relative constructor and a getMomentum method to PVCoordinates
      </action>
      <action dev="luc" type="add">
        added a special implementation improving performances for the frequent case of identity transform
      </action>
      <action dev="luc" type="fix">
        fixed forgotten radians to degrees conversions for inclination and RAAN in CircularOrbit.toString()
      </action>
      <action dev="luc" type="add">
        added a Constants interface including a few useful physical constants.
      </action>
      <action dev="luc" type="add">
        added a way to build date components from week components (this can be used
        for scheduled operations with week-related periods)
      </action>
      <action dev="luc" type="add">
        added string parsing features for dates and times components supporting ISO-8601 formats
      </action>
      <action dev="luc" type="add">
        Orekit is now packaged as an OSGi bundle
      </action>
      <action dev="pascal" type="add">
        added some pieces of an UML model for the library (available in the source distribution)
      </action>
      <action dev="luc" type="update" >
        updated error message localization to be more consistent with Java exception. Now getMessage
        returns a non-localized message and only getLocalizedMessage returns a message localized for
        the platform default locale. A new getMessage(Locale) method has also been added to
        retrieve the message in any desired locale, not only the platform default one. The messages
        are also built and translated only when needed, so if an exception is triggered and
        never displayed, the message will never be built.
      </action>
    </release>
    <release version="4.1" date="2009-08-18"
             description="version 4.1 is an upgrade bringing some new features and fixing a
             few bugs. The equinox-based frames family with IAU1980 precession-nutation
             models that are still used by many legacy systems are now supported. This
             simplifies interoperability with legacy systems and helps migrating from this
             old frames family to the new CIO-based ones that is supported by orekit since its
             first versions. The data loading mechanism used to retrieve IERS data (Earth
             Orientation Parameters, UTC-TAI history) and JPL ephemerides is now also used
             to retrieve gravity potential files. This mechanism has also been vastly improved
             to support new use cases (loading from disk, from classpath, from network delegating
             loading to an external library ...). Another change is the addition of the TDB
             time scale. Some minor incompatibilities have been introduced but they are easy
             to solve for users, the explanations are provided in detailed changes report.">
      <action dev="aude" type="add" >
        added TDB time scale
      </action>
      <action dev="luc" type="update" >
        the RadiationSensitive and DragForce interfaces now have an
        additional SpacecraftState parameter in all their get methods.
        This allows to implement models that take into account solar
        arrays rotation. Note that this changes breaks compatibility
        for users that did add their own implementations, but it is
        simple to deal with (simply add one parameter in the signature
        and ignore it) so its was considered acceptable.
       </action>
      <action dev="luc" type="add" due-to="James Housden">
        added german localization for error messages
      </action>
      <action dev="luc" type="update">
        added a feature allowing all tests to clear the already built reference
        objects (frames, time scales, solar system bodies ...) between each tests,
        thus removing the need to launch tests in separate JVMS. This allows to
        launch all tests directly from eclipse, and this speeds up maven tests by
        a factor 4 at least
      </action>
      <action dev="luc" type="update">
        set up a custom ant build independent from the maven 2 build
      </action>
      <action dev="luc" type="update">
        changed all tests from Junit 3 to Junit 4
      </action>
      <action dev="thierry" type="fix">
        fixed accuracy of PEF frame
      </action>
      <action dev="luc" type="fix" due-to="Aude Privat">
        fixed configuration problems on Windows systems
      </action>
      <action dev="luc" type="fix" due-to="Sébastien Herbinière">
        fixed a reversed sign in solar radiation pressure
      </action>
      <action dev="pascal" type="update" >
        Orekit supports the two different naming patterns for bulletins B provided by IERS
        on http://www.iers.org/ and http://hpiers.obspm.fr/eop-pc/.
      </action>
      <action dev="luc" type="update" >
        the predefined times scales (TAI, UTC ...) are now built using a factory. The various
        XXXScale.getInstance() methods defined in each predefined time scales classes
        are still available, but have been deprecated and will be removed in the future,
        they are replaced by TimeScalesFactory.getXXX().
      </action>
      <action dev="pascal" type="update" >
        the Frame class was split into a FramesFactory class, dealing with the predefined
        reference frames, and a Frame class for the creation of new frames and the navigation
        through any frames tree. The Frame.getXXX() methods for the predefined reference
        frames are still available, but have been deprecated and will be removed in the future,
        they are replaced by FramesFactory.getXXX().
      </action>
      <action dev="pascal" type="add" >
        3 new predefined reference frames have been added in Orekit : MEME, TEME and PEF. They
        implement the classical paradigm of equinox-based transformations including the IAU-76
        precession model, the IAU-80 nutation model and the IAU-82 sidereal time model, with
        the capability to apply the nutation corrections provided by IERS through the EOP data
        files for better agreement with the IAU 2000 precession-nutation model.
      </action>
      <action dev="luc" type="update" >
        the ChronologicalComparator class is not a singleton anymore, this didn't really make sense
      </action>
      <action dev="luc" type="fix" >
        fixed a state reset error: orbital state changed by event detectors like
        ImpulseManeuver were overwritten by other event detectors
      </action>
      <action dev="luc" type="fix" >
        fixed stop date of abstract propagators (Keplerian and Eckstein-Heschler). They used to
        stop at the first event after target date when an event detector was set up, instead of
        stopping at the target date
      </action>
      <action dev="luc" type="fix" >
        the gravity coefficients for solar system bodies are now extracted from JPL files headers
      </action>
      <action dev="luc" type="update" >
        the eventOccurred method in EventDetector interface and its various implementations
        has an additional parameter specifying if the switching function increases or
        decreases at event time. This allows simpler events identification has many switching
        functions have two switches (start/end, raising/setting, entry/exit ...). Note that
        this changes breaks compatibility for users that did implement their own events, but
        it is simple to deal with (simply add one parameter in the signature and ignore it)
        so its was considered acceptable.
      </action>
      <action dev="luc" type="fix" due-to="Christophe Pipo">
        fixed an error occurring when DE406 JPL ephemerides were loaded before DE405 ones
      </action>
      <action dev="luc" type="fix" due-to="Sébastien Herbinière">
        fixed an error in EGM potential file loader
      </action>
      <action dev="luc" type="update">
        trigger exceptions when no data can be loaded
      </action>
      <action dev="luc" type="update">
        remove predefined leap seconds, they are not useful anymore since other
        parts of the library do need configuration data (solar system bodies) and
        since data configuration has been vastly improved
      </action>
      <action dev="luc" type="add" >
        added support for the ICGEM format for gravity fields
      </action>
      <action dev="luc" type="update" >
        load gravity potential data using the same mechanism already used for Earth
        Orientation Parameters, UTC-TAI history and JPL ephemerides files
      </action>
      <action dev="luc" type="add" due-to="quinput and Kai Ruhl">
        re-activated a way to load data from the classpath using a
        data provider plugin.
      </action>
      <action dev="luc" type="add">
        added a way to load data directly from network (either
        locally or through a proxy server) using a data provider plugin.
      </action>
      <action dev="luc" type="add">
        added a small plugin-like mechanism to delegate data loading to a
        user-provided mechanism, thus enabling smooth integration in existing
        systems.
      </action>
      <action dev="luc" type="update">
        updated to latest version of commons-math.
      </action>
      <action dev="luc" type="add" due-to="Silvia Ríos Bergantiños">
        added galician localization for error messages.
      </action>
      <action dev="luc" type="fix" due-to="Guylaine Prat">
        improved javadoc comments in orbit classes.
      </action>
      <action dev="pascal" type="add">
        tidal corrections are now available for ITRF and TIRF frames. Both frames are
        provided in two versions, the standard one with tidal corrections and a stripped
        down one without tidal corrections. A cache/interpolation mechanism is used to
        keep the computation cost of tidal correction to a minimum. With this mechanism,
        the penalty to use tidal correction is slightly above 20% in run time for a
        transformation between GCRF and ITRF. A raw implementation without this mechanism
        would lead to a 550% penalty, or even a 1100% penalty if TIRF and ITRF parts were
        computed independently.
      </action>
    </release>
    <release version="4.0" date="2008-10-13"
             description="major upgrade with new features (GCRF and ITRF2005 frames, DE 405
             and DE 406 ephemerides support, improved and greatly simplified date/time support,
             vastly improved data configuration with zip files support, new tutorials, improved
             performances, more tests and all identified bugs fixed, new translation files for
             italian, spanish and norse.">
      <action dev="pascal" type="fix">
        The ephemeris produced by numerical propagator now checks date validity in
        propagate method.
      </action>
      <action dev="luc" type="fix">
        The EME2000/J2000 frame was slightly mis-oriented (about 20 milli arcseconds).
        It really was the GCRF frame. This has been fixed and now both the GCRF and
        the EME2000/J2000 are available.
      </action>
      <action dev="luc" type="fix">
        Dates in UTC within leap seconds are now displayed correctly (i.e. a 61st
        second is added to the minute).
      </action>
      <action dev="luc" type="fix" due-to="quinput">
        Fixed an overflow error in AbsoluteDate that generated an exception when any
        attempts was made to print dates far away like AbsoluteDate.JULIAN_EPOCH or
        AbsoluteDate.MODIFIED_JULIAN_EPOCH.
      </action>
      <action dev="luc" type="fix">
        Changed test configuration to always use a new JVM for each test. This prevents
        some false positive to be generated.
      </action>
      <action dev="luc" type="update">
        The GeodeticPoint constructor arguments has been reordered to reflect more
        traditional usage, latitude coming before longitude.
      </action>
      <action dev="luc" type="update">
        The low accuracy Sun model based on Newcomb theory and the Moon model based
        on Brown theory have been withdrawn as they are superseded by the support of JPL
        DE 405 binary ephemerides files.
      </action>
      <action dev="luc" type="update">
        The ThirdBody abstract class has been removed and its specific method
        getMu has been moved up into CelestialBody interface and
        renamed getGM.
      </action>
      <action dev="luc" type="update">
        Improved external data configuration. The java property is now called
        orekit.data.path and is a colon or semicolon separated path containing
        directories or zip archives, themselves containing embedded directories
        or zip archives and data files. This allows easy roll-out of system-wide
        configuration data that individual users can override by prepending their
        own data trees in front of the path. This also allows simple configuration
        since many data files can be stored in easy to handle zip archives.
      </action>
      <action dev="luc" type="update">
        Renamed the iers package into data, as it is not IERS specific anymore. Some
        classes where also moved out of the package and into the frame and time
        package and their visibility reduced to package only. This improves decoupling
        and reduces clutter on users by limiting the number of visible classes.
      </action>
      <action dev="luc" type="update">
        The performance of IAU-2000 precession-nutation model computation has been
        tremendously improved, using a combined caching and interpolation approach. The
        simplified model (which was quite inaccurate in version 3.1) has therefore been
        removed as it was not needed anymore.
      </action>
      <action dev="luc" type="update">
        The ITRF 2005 frame is now supported instead of the older ITRF 2000 frame. The
        Earth Orientation Parameters data handling classes have been updated to match
        this change and read the new file format provided by IERS.
      </action>
      <action dev="luc" type="update">
        The J2000 frame has been renamed as EME2000 as this name seems to be more
        widely accepted and reduces confusion with the J2000.0 epoch. The
        Frame.getJ2000() method is still available, but has been deprecated
        and will be removed in the future.
      </action>
      <action dev="luc" type="update">
        Changed TimeScale from base abstract class to interface only.
      </action>
      <action dev="luc" type="update">
        Renamed some classes for better understanding: ChunkedDate is now DateComponents,
        ChunkedTime is now TimeComponents, ChunksPair is now DateTimeComponents. The
        getChunks method from AbsoluteDate as also been renamed into getComponents accordingly.
      </action>
      <action dev="pascal" type="add">
        Added new tutorials.
      </action>
      <action dev="luc" type="add">
        Added predefined local orbital frames: the (t, n, w) frame aligned with velocity
        and the (q, s, w) frame aligned with position.
      </action>
      <action dev="luc" type="add">
        Added a predefined detector for altitude crossing events.
      </action>
      <action dev="luc" type="add">
        Added methods to get zenith, nadir, north, south, east and west direction for
        any GeodeticPoint.
      </action>
      <action dev="luc" type="add" due-to="Silvia Ríos Bergantiños">
        Added spanish localization for error messages.
      </action>
      <action dev="luc" type="add" due-to="Espen Bjørntvedt">
        Added norse localization for error messages.
      </action>
      <action dev="luc" type="add" due-to="Francesco Coccoluto">
        Added italian localization for error messages.
      </action>
      <action dev="luc" type="add" due-to="Derek Surka">
        Added support for mean motion first and second derivatives fields in TLE.
      </action>
      <action dev="luc" type="add" >
        Added a way to rebuild the two lines of TLE instances.
      </action>
      <action dev="luc" type="add" due-to="Derek Surka">
        Added constructor from already parsed elements for TLE.
      </action>
      <action dev="luc" type="add">
        Added a method to retrieve a body-centered inertial frame to the
        CelestialBody interface. As a consequence, thirteen new frames are
        predefined: Sun, Moon, planets and barycenters provided by JPL binary
        ephemerides.
      </action>
      <action dev="luc" type="add">
        Support for the JPL DE 405 and DE 406 binary ephemerides files has been added
        and a factory class SolarSystemBody uses these files to provide implementations
        of the CelestialBody interface for Sun, Moon, the eight solar system
        planets,the Pluto dwarf planet as well as the solar system barycenter and Earth-Moon
        barycenter points.
      </action>
      <action dev="luc" type="add">
        The CelestialBody interface now provides velocity as well as position.
      </action>
      <action dev="luc" type="add">
        A getCalls() method has been added to the NumericalPropagator class to count the
        number of calls to the differential equations computation method. This helps
        tuning the underlying integrator settings in order to improve performances.
      </action>
      <action dev="luc" type="add">
        A lot more classes and interfaces are now serializable, to help users embed
        instance in their own serializable classes.
      </action>
      <action dev="luc" type="add">
        Added predefined leap seconds to allow proper turn-key use of the library
        even without an already configured environment. All known leap seconds at
        time of writing (2008) are predefined, from 1972-01-01 to 2009-01-01 (the
        last one has been announced in Bulletin C 36 on 2008-07-04 and is not yet
        present in the UTC-TAI.history published file)
      </action>
      <action dev="luc" type="add">
        Improved user-friendliness of the time-scales by changing methods parameters
        types to more easily understandable ones.
      </action>
      <action dev="luc" type="add">
        Improved user-friendliness of the AbsoluteDate class by adding several
        new constructors and methods for common cases. It is in particular now possible
        to use offsets within a time scale, for example to build a date given as a
        fractional number of days since a reference date in UTC, explicitly ignoring
        intermediate leap seconds.
      </action>
      <action dev="luc" type="add">
        Improved the class handling date/time components: added a constructor to allow building
        from an offset with respect to a reference epoch, implemented Comparable interface and
        added equals and hashCode methods.
      </action>
      <action dev="luc" type="add">
        Improved the class handling date components: added a constructor to allow building
        from any reference epoch, not only J2000.0 (thus simplifying use of modified julian day),
        added getMJD() method, added several constants JULIAN_EPOCH, MODIFIED_JULIAN_EPOCH,
        FIFTIES_EPOCH, GPS_EPOCH, J2000_EPOCH and JAVA_EPOCH.
      </action>
      <action dev="luc" type="add">
        Added a new time scale: GPSScale.
      </action>
      <action dev="luc" type="add">
        Added the changes page to the generated site.
      </action>
    </release>
    <release version="3.1" date="2008-07-16"
             description="This release is the first public release of Orekit."/>
  </body>
</document><|MERGE_RESOLUTION|>--- conflicted
+++ resolved
@@ -21,17 +21,15 @@
   </properties>
   <body>
     <release version="12.0" date="TBD" description="TBD">
-<<<<<<< HEAD
       <action dev="luc" type="add" issue="991">
         Added filtering capability to CCSDS parsers at token level,
         allowing to fix on fly CCSDS messages.
-=======
+      </action>
       <action dev="bryan" type="fix" issue="840">
         Fixed typo in class name of AttitudeEndpoints.
       </action>
       <action dev="bryan" type="fix" issue="841">
         Fixed unsafe cast in CSSISpaceWeatherDataLoader.
->>>>>>> 1d146605
       </action>
       <action dev="bryan" type="add" issue="941">
         Added RTCM orbit and clock messages for GPS, GLONASS, and Galileo. 
