--- conflicted
+++ resolved
@@ -21,13 +21,11 @@
   </properties>
   <body>
     <release version="13.0.3" date="TBC" description="TBC">
-<<<<<<< HEAD
         <action dev="maxime" type="fix" issue="1741">
             Fixed clone behavior in propagator builders.
-=======
+        </action>
         <action dev="baubin" type="fix" issue="1746">
             Removed duplicate parameter of local clock offset in OneWayGNSSPhase.
->>>>>>> 50d05fe8
         </action>
         <action dev="serrof" type="fix" issue="1740">
             Improved performance of shiftedBy in (Field)Orbit for vanishing time of flight.
