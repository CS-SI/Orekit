<?xml version="1.0" encoding="UTF-8" ?>
<!-- Copyright 2002-2024 CS GROUP
  Licensed to CS GROUP (CS) under one or more
  contributor license agreements.  See the NOTICE file distributed with
  this work for additional information regarding copyright ownership.
  CS licenses this file to You under the Apache License, Version 2.0
  (the "License"); you may not use this file except in compliance with
  the License.  You may obtain a copy of the License at

    http://www.apache.org/licenses/LICENSE-2.0

  Unless required by applicable law or agreed to in writing, software
  distributed under the License is distributed on an "AS IS" BASIS,
  WITHOUT WARRANTIES OR CONDITIONS OF ANY KIND, either express or implied.
  See the License for the specific language governing permissions and
  limitations under the License.
-->
<document>
  <properties>
    <title>Orekit Changes</title>
  </properties>
  <body>
  <release version="12.1" date="TBD" description="TBD">
<<<<<<< HEAD
      <action dev="luc" type="update">
          Take azimuthal asymmetry into account in Vienna tropospheric models.
      </action>
      <action dev="luc" type="add">
          Added GlobalPressureTemperature3 model.
      </action>
      <action dev="luc" type="add">
          Added GlobalPressureTemperature2w (i.e. wet) model.
      </action>
      <action dev="luc" type="add">
          Allow to use any GPT grid file (GPT2, GPT2w, GPT3) in GlobalPressureTemperature2 model.
      </action>
      <action dev="luc" type="add">
          Added providers for horizontal gradient.
      </action>
      <action dev="luc" type="add">
          Added Askne-Nordius tropospheric model.
      </action>
      <action dev="luc" type="add">
          Replaced Vienna{One|Three}Model by Vienna{One|Three}.
      </action>
      <action dev="luc" type="add">
          Added ConstantTroposphericModel.
      </action>
      <action dev="luc" type="add">
          Added ChaoMappingFunction for tropospheric mapping function.
      </action>
      <action dev="luc" type="add">
          Added ModifiedHopfieldModel for tropospheric delay.
      </action>
      <action dev="luc" type="add">
          Added CanonicalSaastamoinenModel for tropospheric delay.
      </action>
      <action dev="luc" type="update">
          Replaced SaastamoinenModel by ModifiedSaastamoinenModel for tropospheric delay.
      </action>
      <action dev="luc" type="add">
          Added NBS/NRC steam table model for water vapor pressure.
      </action>
      <action dev="luc" type="add">
          Added Wang1988 model for water vapor pressure.
      </action>
      <action dev="luc" type="add">
          Added CIPM2007 model for water vapor pressure.
      </action>
      <action dev="luc" type="add">
          Added WaterVaporPressureProvider interface.
      </action>
      <action dev="luc" type="add">
          Added HeightDependentPressureTemperatureHumidityConverter for converting weather parameters.
      </action>
      <action dev="luc" type="update" issue="1287">
          Replaced WeatherModel by {Field}PressureTemperatureHumidityProvider.
      </action>
      <action dev="luc" type="add" issue="1287">
          Added {Field}PressureTemperature and {Field}PressureTemperatureHumidity containers.
      </action>
      <action dev="luc" type="update" issue="1287">
          Replaced GlobalPressureTemperature2Model by GlobalPressureTemperature2.
      </action>
      <action dev="luc" type="update" issue="1287">
          Replaced GlobalPressureTemperatureModel by GlobalPressureTemperature.
      </action>
      <action dev="luc" type="update" issue="1287">
          Replaced MappingFunction by TroposphereMappingFunction.
      </action>
      <action dev="luc" type="update" issue="1287">
          Replaced EstimatedTroposphericModel by EstimatedModel.
      </action>
      <action dev="luc" type="update" issue="1287">
          Replaced DiscreteTroposphericModel by TroposphericModel.
=======
      <action dev="luc" type="update" issue="1304">
          Make access to raw albedo and infrared radiation pressure in KnockeRediffusedForceModel public.
      </action>
      <action dev="serrof" type="update" issue="1249">
          Reduce code duplication in (Field)Propagator inheritors.
      </action>
      <action dev="evan" type="fix" issue="1300" due-to="Sander Cochran">
        Fix regression in Ephemeris with interpolationPoints=1.
>>>>>>> 2c76999f
      </action>
      <action dev="bryan" type="add" issue="1299">
          Added support for Intelsat's 11 elements propagation.
      </action>
      <action dev="luc" type="add" issue="1294">
          Added NsgfV00Filter to allow parsing some wrong SP3 files.
      </action>
      <action dev="serrof" type="add" issue="1260">
          Started using new square method for Field.
      </action>
      <action dev="luc" type="add" issue="1286">
          Fixed parsing of SP3 files with partly missing standard deviations.
      </action>
      <action dev="luc" type="update" issue="1285">
          Added field versions of unit conversions from and to SI units.
      </action>
      <action dev="serrof" type="update" issue="1276">
          Removed uses of scalar multiply on Field one.
      </action>
      <action dev="serrof" type="add" issue="1275">
          Added utility classes for position angle conversions for (Field) CircularOrbit and EquinoctialOrbit.
      </action>
      <action dev="luc" type="add" issue="1278">
          Fixed exceptions occurring in EOP prediction with ill chosen fitting parameters.
      </action>
      <action dev="luc" type="add" due-to="Elisabet Cid Borobia">
          Added translation of error messages in Catalan language.
      </action>
      <action dev="greyskyy" type="add" issue="1295">
          Added EventDetector implementations for detecting beta angle crossing events.
      </action>
  </release>
  <release version="12.0.1" date="31/12/2023"
           description="Version 12.0.1 is a patch release of Orekit.
           It fixes several issues related to the Ephemeris class, interpolation and caching behaviours.
           Checkstyle configuration for IntelliJ is added and some javadocs have been updated. Finally, missing
           contributions have been added to the changes.">
      <action dev="luc" type="add" issue="1286">
        Fixed parsing of SP3 files with partly missing standard deviations.
      </action>
      <action dev="maxime" type="update" issue="1280">
        Added missing contributions for 12.0 in changes.xml.
      </action>
      <action dev="luc" type="add" issue="1278">
        Fixed exceptions occurring in EOP prediction with ill chosen fitting parameters.
      </action>
      <action dev="vincent" type="fix" issue="1277">
        Fixed regression in computation speed when using Ephemeris.
      </action>
      <action dev="bryan" type="add" issue="1271">
        Added checkstyle configuration for Intellij in contributing.md.
      </action>
      <action dev="vincent" type="fix" issue="1269">
        Fixed infinite loop when using specific date with CssiSpaceWeatherData.
      </action>
      <action dev="vincent" type="fix" issue="1266">
        SpacecraftStateInterpolator now takes into account the extrapolation threshold given at construction.
      </action>
      <action dev="tmills" type="update" issue="1261">
        Updated JavaDoc for references to the yields method where applicable.
      </action>
      <action dev="maxime" type="fix" issue="1254">
        Fixed bad dates in ephemeris when reset-at-end is set to false.
      </action>
      <action dev="maxime" type="fix" issue="1253">
        Fixed covariance computation with ephemeris propagation.
      </action>
      <action dev="bryan" type="update" issue="1230">
        AberrationModifier shall be used with user defined DataContext.
      </action>
      <action dev="bryan" type="fix" issue="1055">
        Fixed bad caching of the ocean tides model.
      </action>
  </release>
  <release version="12.0" date="2023-11-08"
           description="Orekit 12.0 is a major new release.
           It includes both new features and bug fixes. The main new features
           introduced in 12.0 are: the Zeis model for DSST J2-squared terms, RTCM orbit
           and clock correction messages, new filtering capabilities for CCSDS parsing,
           central body flatness is now taken into account for eclipse detector and solar
           radiation pressure, the static transform for {Field} elements, measurements
           can now be evaluated without derivatives, panel dependent coefficients in BoxAndSolarArraySpacecraft,
           prediction of Earth Orientation Parameters, replacement of TimeInterpolable by
           TimeInterpolator, Gauss Initial Orbit Determination algorithm, a {Field} version
           of StateCovariance  and ImpulseManeuver, a new FDOA measurements model, a new
           API for TLE generation including a new method based on a least squares fitting,
           a writer for CCSDS OCM, a new ssa package containing probability of collision
           computation methods (Laas, Alfano,  Alfriend, Patera, and Chan), blending algorithms
           for orbit and covariance interpolation, a torque-free attitude mode for
           general (non-symmetrical) body, a writer for SP3 files, and support for new
           formats: EOP C04, STK ephemeris files, Rinex 3.05 and 4.0, Rinex 2 navigation
           messages, CCSDS ADM v2, and Sinex Differential Code Bias (DCB).
           See the list below for a full description of the changes.">
      <action dev="theo611 " type="update" issue="1203">
          Added new method addSupportedParameters in AbstractPropagatorBuilder.
      </action>
      <action dev="jasquier" type="add" issue="982">
          Added Gauss angles-only initial orbit determination method.
      </action>
      <action dev="lirw1984" type="update" issue="938">
          Enhanced parsing of CRD files.
      </action>
      <action dev="luc" type="update" issue="1256">
          Limit use of synchronization in LazyLoadedTimeScales.
      </action>
      <action dev="serrof" type="update" issue="1242">
          Removed unused static variables in DTM2000.
      </action>
      <action dev="tmills" type="update" issue="1213">
          Changed "absPva == null" to "isOrbitDefined()" in (Field)SpacecraftState.
      </action>
      <action dev="serrof" type="add" issue="1247">
          Add toStaticTransform to (Field)SpacecraftState.
      </action>
      <action dev="serrof" type="add" issue="1245">
          Introduce individual methods for tracking coordinates in TopocentricFrame.
      </action>
      <action dev="luc" type="fix" issue="1246">
         Allow loading IONEX files from DataSource for Global Ionosphere Model.
      </action>
      <action dev="luc" type="fix" issue="1212">
         Use Ionospĥere Pierce Point in Global Ionosphere Model.
      </action>
      <action dev="luc" type="add" >
         Added getCartesianPoint to TopocentricFrame.
      </action>
      <action dev="serrof" type="fix" issue="1173">
         Fixed wrong uses of AbsoluteDate for Field transformations in Atmosphere and FieldElevationDetector.
      </action>
      <action dev="serrof" type="add" issue="1240">
         Add toStaticTransform to (Field)Transform.
      </action>
      <action dev="luc" type="add" issue="1239">
         Added derivatives to EOP when they are missing in the files.
      </action>
      <action dev="luc" type="add" issue="1238">
         Allow customization of interpolation degree in EOP.
      </action>
      <action dev="luc" type="add" >
         Added support for XML and csv versions of bulletin A, bulletin B and EOP C04.
      </action>
      <action dev="alfe" type="fix"  issue="1233">
          Set InterSatVisibilityDetector global constructor from private to protected.
      </action>
      <action dev="alfe" type="fix"  issue="1231">
          Fix bug on buildBox constructor coefficients order.
      </action>
      <action dev="alfe" type="add" issue="1225">
          Adding {Field}LongitudeCrossingDetector.
      </action>
      <action dev="luc" type="add" issue="1227">
          Added support for CCSDS/SANA geodetic orbital elements.
      </action>
      <action dev="serrof" type="add" issue="1211">
          Added method to create new instance without rates from position-angled based (Field)Orbit, with new Interface.
      </action>
      <action dev="luc" type="add" issue="1229">
          Added {Field}TrackingCoordinates.
      </action>
      <action dev="luc" type="add" issue="1228">
          Added lowestAltitudeIntermediate method to OneAxisEllipsoid.
      </action>
      <action dev="luc" type="fix" issue="1226">
          Fixed Sun radius.
      </action>
      <action dev="serrof" type="add" issue="1217">
          Added getter for resetAtEnd in (Field)AbstractIntegratedIntegrator.
      </action>
      <action dev="luc" type="add" issue="1224">
          Fixed NaN appering in one axis ellipsoid Cartesian to geodetic transform in rare cases.
      </action>
      <action dev="luc" type="add" issue="1222">
          Added configurable skimming altitude to inter-satellite direct view detector.
      </action>
      <action dev="luc" type="add" issue="1223">
          Added wind-up effect for inter-satellites phase measurements.
      </action>
      <action dev="luc" type="add" issue="1219">
          Added builders for OneWayGNSSPhase and OneWayGNSSRange.
      </action>
      <action dev="luc" type="add" issue="1220">
          Use step interpolators for measurements generation requiring time shifts.
      </action>
      <action dev="luc" type="add" issue="1221">
          {Field}OrekitStepInterpolator now implement {Field}PVCoordinatesProvider.
      </action>
      <action dev="bryan" type="add" issue="1216">
          Added Az/El based initial orbit determination.
      </action>
      <action dev="bryan" type="fix" issue="1196">
          Fixed multiple issues in initial orbit determination.
      </action>
      <action dev="serrof" type="update" issue="1210">
          Fixed missing up- and down-stream inheritance of FieldTimeShiftable.
      </action>
      <action dev="serrof" type="update" issue="1209">
          Renamed PositionAngle into PositionAngleType
      </action>
      <action dev="serrof" type="add" issue="1172">
          Added access to integrator's name for (Field)AbstractIntegratedPropagator
      </action>
      <action dev="vincent" type="fix" issue="1205">
        Fixed failing tests after correction of Hipparchus issue 253.
      </action>
      <action dev="vincent" type="update" issue="1169">
        Refactored MarshallSolarActivityFutureEstimation so that it follows the same architecture as CssiSpaceWeatherData
      </action>
      <action dev="vincent" type="fix" issue="1168">
        Fixed Marshall Solar Activity website link in MarshallSolarActivityFutureEstimation javadoc
      </action>
      <action dev="vincent" type="fix" issue="1072">
        Fixed thread interference using CssiSpaceWeatherData and MarshallSolarActivityFutureEstimation
      </action>
      <action dev="vincent" type="update" issue="1195">
        Updated OrbitBlender API and improved javadoc.
      </action>
      <action dev="serrof" type="fix" issue="1197">
        Use of FieldOrbit in gradient converters only when applicable.
      </action>
      <action dev="luc" type="update" >
        Improved (a lot) performance of GNSS attitude models.
      </action>
      <action dev="luc" type="update" >
        Replaced {Field}DerivativeStructure by {Field}UnivariateDerivative2 in GNSS attitude context.
      </action>
      <action dev="serrof" type="add" issue="1194">
        Added ways to create FieldOrbit from Orbit.
      </action>
      <action dev="luc" type="fix" issue="1014" due-to="Li Rongwang">
        Added support for more weird dates in SP3 files.
      </action>
      <action dev="serrof" type="update" issue="1192">
        Cleaned (Field)SpacecraftState and changed default Attitude from LofOffset to FrameAlignedProvider.
      </action>
      <action dev="serrof" type="add" issue="1185">
        Added direct call to (Field)Rotation for AttitudeProviders.
      </action>
      <action dev="luc" type="fix" issue="1191">
        Added SP3CoordinateHermiteInterpolator.
      </action>
      <action dev="luc" type="fix" issue="1049">
        Added SP3Writer.
      </action>
      <action dev="luc" type="fix" issue="1190">
        Revamped SP3 data hierarchy, with header and separated ephemeris segments.
      </action>
      <action dev="luc" type="fix" issue="1187">
        Fixed units in SP3 files.
      </action>
      <action dev="vincent" type="add">
        Added getter for filter in EventSlopeFilter.
      </action>
      <action dev="serrof" type="update">
        Various renaming across maneuvers package.
      </action>
      <action dev="serrof" type="fix" issue="1165">
        Added non-Euclidean norms for mass flow rates of finite-valued burn.
      </action>
      <action dev="maxime" type="update" issue="1167">
        Refactored ForceModel, DSSTForceModel and ParametersDriversProvider.
      </action>
      <action dev="serrof" type="update" issue="1171">
        Removed unnecessary computations (velocity and acceleration) from JPL ephemerides when possible.
      </action>
      <action dev="vincent" type="fix" issue="1108">
        Fixed corruption of GenericTimeStampedCache when propagating from infinity by preventing a propagation to start from infinity
      </action>
      <action dev="luc" type="add" issue="1178">
        Max check interval in events detectors can now depend on current state.
      </action>
      <action dev="bryan" type="update" issue="1182">
        Moved Rinex parsing/writing into files package.
      </action>
      <action dev="serrof" type="fix" issue="1170">
          Fixed wrong calls in Field acceleration for some gravitational force models.
      </action>
      <action dev="markrutten" type="add" issue="1069">
        Added FDOA measurements.
      </action>
      <action dev="bryan" type="add" issue="887">
        Added possibility to freeze gravity field from user defined epoch.
      </action>
      <action dev="luc" type="add" issue="993">
        Added EphemerisOcmWriter and StreamingOcmWriter.
      </action>
      <action dev="luc" type="update">
        Renamed EphemerisWriter → EphemerisOemWriter.
      </action>
      <action dev="bryan" type="fix" issue="859">
        Created a new API for TLE generation allowing user defined setting.
      </action>
      <action dev="luc" type="add" issue="1177">
        Fixed writing of Rinex observation files with empty GLONASS SLOT / FRQ #.
      </action>
      <action dev="luc" type="add" issue="1176">
        Fixed parsing of Rinex observation files with QZSS satellites in SYS / PHASE SHIFT.
      </action>
      <action dev="luc" type="add" issue="1175">
        Fixed parsing of Rinex observation files with continuation lines in SYS / PHASE SHIFT.
      </action>
      <action dev="luc" type="add" issue="1174">
        Added getPropagators to AggregateBoundedPropagator.
      </action>
      <action dev="bryan" type="update" issue="1123">
        Generalized unscented Kalman filter to work with any PropagatorBuilder.
      </action>
      <action dev="maxime" type="update" issue="1151">
        Increased performance of orbit determination when using solar radiation pressure.
      </action>
      <action dev="bryan" type="add" issue="950">
        Added getOrbitType() and getPositionAngle in MatricesHarvester.
      </action>
      <action dev="bryan" type="add" issue="1118">
        Verified that MSAFE data can be loaded from a DataSource.
      </action>
      <action dev="bryan" type="add" issue="1116">
        Allowed loading JB2008 space wheater data from a DataSource.
      </action>
      <action dev="bryan" type="add" issue="1117">
        Allowed loading CSSI space wheater data from a DataSource.
      </action>
      <action dev="bryan" type="fix" issue="1150">
        Fixed wrong validity interval in Sinex files.
      </action>
      <action dev="louis" type="add" issue="893">
        Added support for loading DCB data from Sinex files.
      </action>
      <action dev="vincent" type="fix" issue="1164">
        Classes extending AbstractTimeInterpolator and AbstractFieldTimeInterpolator are now thread safe.
      </action>
      <action dev="vincent" type="update" issue="1144">
        Changed methods computing rotation in LOF to expect date as argument in addition to the PVCoordinates.
      </action>
      <action dev="luc" type="update" issue="1157">
        Improved parallelism in measurements generation.
      </action>
      <action dev="luc" type="update" issue="1156">
        Moved getBuilder from AbstractScheduler base class to Scheduler interface.
      </action>
      <action dev="luc" type="fix" issue="1152">
        Fixed ArrayIndexOutOfBoundException in {Field}NeQuickParameters.
      </action>
      <action dev="luc" type="fix" issue="1134">
        Fixed missing enumerate entries needed for recent antex files.
      </action>
      <action dev="luc" type="update" issue="1150">
        Fixed default validity intervals in Sinex files.
      </action>
      <action dev="luc" type="update" issue="1149">
        Fixed parsing of Sinex files without agency codes.
      </action>
      <action dev="luc" type="update" issue="1147">
        Allow custom satellite systems in GNSS.
      </action>
      <action dev="sebastien" type="update" issue="1154">
        Moved orekit-performance project to official forge and updated CI.
      </action>
      <action dev="luc" type="add" issue="1064">
        Allow estimating measurements values without computing derivatives.
      </action>
      <action dev="maxime" type="fix" issue="1153">
        Fixed failing tests on Windows in probability of collision package.
      </action>
      <action dev="serrof" type="add" issue="1061">
          Added a Field implementation of impulsive maneuvers.
      </action>
      <action dev="luc" type="add" issue="1028" due-to="Lucas Girodet">
        Added torque-free attitude mode for general (non-symmetrical) body.
      </action>
      <action dev="maxime" type="add" issue="1023">
        Forbid Python keywords in method, class, interface and enum names.
      </action>
      <action dev="vincent" type="update" issue="1148">
        Added getName method in LOF interface and moved toOrbitRelativeFrame from LOF to LOFType
      </action>
      <action dev="maxime" type="update" issue="854">
        Moved method AbstractManeuverTriggers.addResetter to interface level, in ManeuverTriggers.
      </action>
      <action dev="vincent" type="update" issue="1143">
        Changed all EventDetector (including field version) complete constructors to protected.
      </action>
      <action dev="bryan" type="add" issue="1107">
        Added constructor of AbsoluteDate using Instant.
      </action>
      <action dev="bryan" type="add" issue="1139">
        Added {Field}TimeStamped#durationFrom({Field}TimeStamped) method.
      </action>
      <action dev="bryan" type="add" issue="1137">
        Allowed creating static BodyFacade with DataContext.
      </action>
      <action dev="vincent" type="update" issue="1136">
        Replace expected LOFType arguments by recently implemented LOF interface in LocalOrbitalFrame, LofOffset,
          TabulatedLofOffset and ThrustDirectionAndAttitudeProvider
      </action>
      <action dev="vincent" type="update" issue="1136">
        Changed Fieldifier to return fielded orbit in the same orbit type as input orbit
      </action>
      <action dev="luc" type="add" issue="1135">
        Parse SITE/ANTENNA block in Sinex files.
      </action>
      <action dev="vincent" type="add" issue="979">
        Added the space situational awareness (ssa) package.
      </action>
      <action dev="vincent" type="fix" issue="1133">
        Cdm metadata now consider that the Earth is the default orbit center if not explicitly defined.
      </action>
      <action dev="vincent" type="add" issue="987">
        Added field version of StateCovariance.
      </action>
      <action dev="luc" type="fix" issue="1130">
        Fixed API inconsistencies in antenna phase center handling.
      </action>
      <action dev="maxime" type="fix" issue="1105">
        Fixed deadlock in threads when successively calling PropagatorsParallelizer.propagate(...).
      </action>
      <action dev="luc" type="remove" issue="1125">
        Removed EventBasedManeuverTriggers, obsoleted by StartStopEventsTriggers since Orekit 11.1.
      </action>
      <action dev="luc" type="add" issue="1126">
        Added FieldBooleanDetector.
      </action>
      <action dev="luc" type="add" issue="1127">
        Added FieldEventEnablingPredicateFilter.
      </action>
      <action dev="luc" type="add" issue="1128">
        Added FieldElevationExtremumDetector.
      </action>
      <action dev="luc" type="add" issue="1129">
        Added FieldEventSlopeFilter.
      </action>
      <action dev="luc" type="add">
        Replaced PhaseCentersPhaseModifier by PhaseCentersPhaseModifier.
      </action>
      <action dev="luc" type="add" issue="1121">
        Replaced PhaseCentersRangeModifier by PhaseCentersRangeModifier.
      </action>
      <action dev="luc" type="add" issue="1124">
        Allow retrieving ground station transforms at date already considering clock offset.
      </action>
      <action dev="luc" type="add" issue="1120">
        Added MultiplexedMeasurementBuilder.
      </action>
      <action dev="vincent" type="update" issue="1114">
        Replaced KeplerianOrbit with CartesianOrbit in Gauss, Lambert and Gibbs IOD.
      </action>
      <action dev="luc" type="add" issue="1113">
        Allow loading ANTEX files from a DataSource.
      </action>
      <action dev="luc" type="add" issue="1115">
        Added stations displacements due to plate tectonics.
      </action>
      <action dev="luc" type="update" issue="1102">
        Fixed wrong decoding of scaled double values.
      </action>
      <action dev="luc" type="update" issue="1111">
        Allow on-the-fly handling of generated measurements.
      </action>
      <action dev="luc" type="update" issue="1110">
        Customize attitude provider when parsing an ephemeris.
      </action>
      <action dev="vincent" type="fix" issue="970">
        Added the equivalent of an "interpolateCovariance" method to the Ephemeris class.
      </action>
      <action dev="vincent" type="fix" issue="1067">
        Replaced TimeInterpolable interface with TimeInterpolator.
      </action>
      <action dev="pascal" type="update" issue="1053">
        Rename InertialProvider into FrameAlignedProvider.
      </action>
      <action dev="serrof" type="add" issue="1089">
        Introduced Enumerate for norm of control vectors, used by impulses.
      </action>
      <action dev="luc" type="add">
        Added HexadecimalSequenceEncodedMessage.
      </action>
      <action dev="luc" type="add">
        Added a truncating filter for line-oriented files.
      </action>
      <action dev="vincent" type="fix" issue="1096">
        Fix null reference frame when parsing CDM using "ITRF" as a reference frame.
      </action>
      <action dev="vincent" type="add" issue="1093">
        Added method to get the CCSDS compatible name of given PocMethodType.
      </action>
      <action dev="vincent" type="fix" issue="1092">
        Fixed typos in parameters name and associated getters when impacted.
      </action>
      <action dev="luc" type="add" issue="1091">
         Added support for old Rinex 2 navigation files.
      </action>
      <action dev="luc" type="add" issue="1088">
         Added piecewise-polynomial thrust model.
      </action>
      <action dev="luc" type="add" issue="1087">
         Accept some slightly invalid Rinex navigation files.
      </action>
      <action dev="luc" type="add" issue="1080">
         Added MultiSatFixedStepHandler.
      </action>
      <action dev="vincent" type="add" issue="1081">
        Added "toOrbitRelativeFrame" method in LOFType enum to allow for a better compatibility between Orekit and CCSDS
        files
        Added new error message when trying to convert LVLH and LVLH_INERTIAL LOFType enum to OrbitRelativeFrame as they use
        a different definition than the one expected in CCSDS files
      </action>
      <action dev="vincent" type="fix" issue="1079">
        Fixed OrbitRelativeFrame enum as some instances were not built using their recently introduced inertial LOFType
        equivalent
      </action>
      <action dev="luc" type="add" issue="1060">
         Added support for CCSDS ADM V2.
      </action>
      <action dev="luc" type="add">
         Added PrecessionFinder to recover precession parameters from
         vector first and second derivatives (used by some CCSDS ADM modes).
      </action>
      <action dev="vincent" type="update" issue="1058">
        Refactored FieldODEIntegratorBuilder interface and its implementing classes
      </action>
      <action dev="luc" type="add" issue="1047">
          Added support for Rinex 4.00 (currently only navigation).
      </action>
      <action dev="luc" type="add" issue="1050">
          Added prediction of Earth Orientation Parameters.
      </action>
      <action dev="luc" type="add" issue="1051">
          Added creation of ITRF from custom Earth Orientation Parameters history.
      </action>
      <action dev="luc" type="update" issue="860">
          Added support for Rinex 3.05 (observation and navigation).
      </action>
      <action dev="luc" type="update">
          Replaced RinexObservationLoader by RinexObservationParser.
      </action>
      <action dev="luc" type="add">
          Allow to write relative dates in CCSDS files, when dates are close enough to a reference.
      </action>
      <action dev="luc" type="update">
          Properly manage known inconsistency between CCSDS and TLE
          concerning units of MEAN_MOTION_DOT and MEAN_MOTION_DDOT.
      </action>
      <action dev="vincent" type="fix" issue="1052">
        Fixed error message when propagating state covariance expressed in LOF. Changed behaviour of
        StateCovarianceMatrixProvider to return the propagated state covariance in same frame/LOF as
        initial state covariance
      </action>
      <action dev="vincent" type="add" issue="1044">
        Added getter for secondaryPVCoordinatesProvider in ExtremumApproachDetector and made computeDeltaPV method public.
      </action>
      <action dev="vincent" type="add" issue="1042">
        Added copy() method in PropagatorBuilder interface.
      </action>
      <action dev="vincent" type="fix" issue="623">
        Improved architecture consistency between propagators and propagator builders
      </action>
      <action dev="qmor" type="fix" issue="1045">
        Fix error TLE serialization when time is close to next day e.g. 23:59:59.999999999 (also for Field version).
      </action>
      <action dev="vincent" type="update" issue="1046">
        Updated getDirection method in ThrustPropulsionModel interface to handle case where thrust vector norm is zero.
      </action>
      <action dev="andrewsgoetz" type="add" issue="1038">
        Added support for STK ephemeris files.
      </action>
      <action dev="luc" type="add" issue="1031">
         Added support for new EOP C04 format published by IERS starting 2023-02-14
      </action>
      <action dev="afossa" type="add" issue="876">
        Added scaling of linear system and allowed different arc duration in multiple shooting.
      </action>
      <action dev="afossa" type="fix" issue="876">
        Avoided computation of inverse of Jacobian, allowed under-determined
        linear systems and fixed sign of epoch partials in multiple shooting.
      </action>
      <action dev="luc" type="add">
         Added DragSensitive.GLOBAL_DRAG_FACTOR as a new global multiplication
         factor that can be applied to all drag coefficients
      </action>
      <action dev="luc" type="add">
         Added RadiationSensitive.GLOBAL_RADIATION_FACTOR as a new global multiplication
         factor that can be applied to all radiation coefficients
      </action>
      <action dev="luc" type="fix" issue="989">
        Added panel dependent coefficients in BoxAndSolarArraySpacecraft.
      </action>
      <action dev="bryan" type="update" issue="1018">
        Improved documentation of glonass propagators.
      </action>
      <action dev="bryan" type="add" issue="1019">
        Added getPropagator() methods for GNSS almanacs and navigation messages.
      </action>
      <action dev="pascal" type="fix" issue="1021">
        Fixed regression introduced in EventEnablingPredicateFilter when fixing issue 1017.
      </action>
      <action dev="luc" type="fix" issue="1020">
        Fixed regression introduced in ImpulseManeuver when fixing issue 1017.
      </action>
      <action dev="luc" type="update" issue="1017">
        Removed generics in EventHandler.
      </action>
      <action dev="luc" type="update" issue="1013">
        Use SI units (i.e. seconds) in GNSSDate.
      </action>
      <action dev="bryan" type="update" issue="1008">
        Removed OrbitDeterminationPropagatorBuilder class.
      </action>
      <action dev="bryan" type="update" issue="1007">
        Removed AbstractKalmanModel and moved functions in KalmanModel.
      </action>
      <action dev="bryan" type="update" issue="899">
        MagneticFieldDetector shall use magnetic field in SI units.
      </action>
      <action dev="bryan" type="update" issue="1003">
        GeoMagneticElements returns magnetic field in SI units.
      </action>
      <action dev="luc" type="add" issue="1001">
        Avoid evaluating derivatives when possible.
      </action>
      <action dev="luc" type="add">
        Added FieldStaticTransform.
      </action>
      <action dev="vincent" type="add" issue="1006">
        Added FieldODEIntegratorBuilder interface and its implementing classes.
      </action>
      <action dev="luc" type="add" issue="1004">
        Removed deprecated methods and classes.
      </action>
      <action dev="luc" type="add" issue="1000">
        Take occulting body flattness into account in solar radiation pressure.
      </action>
      <action dev="luc" type="add" issue="999">
        Added a user-customizable margin to eclipse detectors.
      </action>
      <action dev="luc" type="add" issue="998">
        Take central body flattness into account in FieldEclipseDetector.
      </action>
      <action dev="luc" type="add" issue="991">
        Added filtering capability to CCSDS parsers at token level,
        allowing to fix on fly CCSDS messages.
      </action>
      <action dev="vincent" type="fix" issue="957">
        Removed duplicate exception message for negative mass.
      </action>
      <action dev="julien" type="fix" issue="988">
        Fixed CDM's fields about force model that are set to NO if absent (solar radiation pressure, earth tides, intrack thrust).
      </action>
      <action dev="bryan" type="fix" issue="840">
        Fixed typo in class name of AttitudeEndpoints.
      </action>
      <action dev="bryan" type="fix" issue="841">
        Fixed unsafe cast in CSSISpaceWeatherDataLoader.
      </action>
      <action dev="bryan" type="add" issue="941">
        Added RTCM orbit and clock messages for GPS, GLONASS, and Galileo.
      </action>
      <action dev="luc" type="fix" issue="1002">
        Added adapters in both directions between ExtendedPVCoordinatesProvider and Frame.
      </action>
      <action dev="luc" type="fix" issue="997">
        Fixed longitude crossing detection in stepless propagators.
      </action>
      <action dev="alfe" type="add" issue="995">
        Added attitude provider: BdotPointing.
      </action>
      <action dev="luc" type="fix" issue="994">
        Fixed typo in method name OcmData.getTrajectoryBlocks().
      </action>
      <action dev="luc" type="fix" issue="992">
        Make several OCM sub-components constructors public to allow building an OCM from scratch.
      </action>
      <action dev="bryan" type="add" issue="931">
        Added Zeis model for DSST J2-squared second order terms.
      </action>
      <action dev="vincent" type="add" issue="981">
        Added ability to consider LOFType as pseudo-inertial frame.
      </action>
    </release>
    <release version="11.3.3" date="2023-06-30"
             description="Version 11.3.3 is a patch release of Orekit.
             It fixes several issues related to the semi-analytical propagation using DSST model.
             Specifically, it fixes the propagation using 3x3 geopotential terms. It also fixes
             the osculating propagation using luni-solar perturbation. Finally, it fixes a performance
             issue in tesseral terms when high order values are used.">
      <action dev="maxime" type="fix" issue="1106">
        Improved performances for (Field)DSSTPropagatorTest.
      </action>
      <action dev="maxime" type="fix" issue="672">
        Fixed DSST tesseral force model short period terms update when order of gravity potential is lower or equal to 3.
      </action>
      <action dev="maxime" type="fix" issue="1098">
        Fixed DSST osculating performance issues with high degree and order of geopotential.
      </action>
      <action dev="bryan" type="fix" issue="1100">
        Fixed thread safety issue in CoefficientFactory.
      </action>
      <action dev="bryan" type="fix" issue="1029">
        Fixed crash of DSST during propagation with osculating and 3rd body.
      </action>
    </release>
    <release version="11.3.2" date="2023-02-17"
             description="Version 11.3.2 is a patch release of Orekit.
             It fixes issues related to the measurement covariance used by the Unscented Kalman Filter,
             the theoritical evaluation of angulare Ra-Dec measurements, the epoch used for Glonass
             navigation messages, and the numerical accuracy of the shiftedBy method of cartesian orbits.
             Finally, it includes some improvements in the class documentation">
      <action dev="Jonathan Hood" type="fix" issue="1033">
        Fixed GLONASS parser to set ToC and Date directly to ingested date instead of rounded GPS date.
      </action>
      <action dev="andrewsgoetz" type="fix" issue="1015">
        Fixed numerical issue in CartesianOrbit#shiftedBy().
      </action>
      <action dev="bryan" type="fix" issue="1034" due-to="Dimuthu Jayasingha">
        Fixed convergence of unscented kalman filter by using measurement covariance.
      </action>
      <action dev="bryan" type="add" issue="984">
        Added missing Onsala Space Observatory BLQ file formats.
      </action>
      <action dev="bryan" type="fix" issue="1032">
        Fixed ambiguous propagation type for numerical orbit propagators.
      </action>
      <action dev="bryan" type="fix" issue="977">
        Removed reference to old Orekit mailing list in LocalOrbitalFrame.
      </action>
      <action dev="serrof" type="fix" issue="1026">
          Fixed theoretical evaluation of AngularRaDec when the reference frame is not Earth-centered.
      </action>
      <action dev="serrof" type="fix" issue="980">
      Fixed wrong wrapper in deprecated KeplerianOrbit's and FieldKeplerianOrbit's methods for anomaly conversions.
      </action>
      <action dev="bryan" type="update" issue="1018">
        Improved documentation of glonass propagators.
      </action>
      <action dev="pascal" type="fix" issue="996">
        Fixed HolmesFeatherstoneAttractionModel error with a degree 0 gravity field.
      </action>
    </release>
    <release version="11.3.1" date="2022-12-24"
             description="Version 11.3.1 is a patch release of Orekit.
             It fixes an issue related to the parsing of dates in the Rinex navigation files.
             It also fixes discontinuity issues in the Brouwer-Lyddane orbit propagator.
             Finally, it includes some improvements in the class documentation">
      <action dev="luc" type="fix" issue="1012">
        Fixed JavaDoc in IsotropicRadiationClassicalConvention class.
      </action>
      <action dev="luc" type="fix" issue="1009">
        Fixed week number parsing in Rinex Navigation files.
      </action>
      <action dev="jvalet" type="fix" issue="966">
        Fixed discontinuity issues in Brouwer-Lyddane orbit propagator.
      </action>
      <action dev="vincent" type="update" issue="978">
        Improved documentation of StateCovariance class.
      </action>
    </release>
    <release version="11.3" date="2022-10-25"
             description="Version 11.3 is a minor release of Orekit.
             It includes both new features and bug fixes. New features introduced in 11.3 are:
             the unscented Kalman filter (numerical version), the semi-analytical unscented Kalman filter (DSST version),
             a new PVCoordinatesProvider modelling waypoints on an ellipsoid following a loxodrome (commonly, a rhumb line),
             a new method to compute hyperbolic anomaly based on Gooding and Odell algorithm,
             a new built-in additional state for covariance propagation (linear method based on the state transition matrix computation),
             with a new state covariance object allowing covariance transformation between frames and orbit types,
             the extrapolation of the state covariance matrix using a Keplerian model,
             a new ExtremumApproachDetector for close encounter computation,
             the migration of all JUnit tests from JUnit 4 to JUnit 5,
             the ability to estimate measurement parameters (station position or clock biases) from an ephemeris,
             new methods to convert from/to Orekit frames and CCSDS frames,
             improvements of CCSDS CDM (Collision Data Message) parsers,
             improvements in date handling and aggregate bounded propagators,
             several bug fixes and documentation improvements.
             See the list below for a full description of the changes.">
      <action dev="bryan" type="add" issue="972">
        Added shiftedBy method for covariance matrix.
      </action>
      <action dev="bryan" type="add" issue="971">
        Added new class to handle covariance matrix.
      </action>
      <action dev="luc" type="fix" issue="974">
        Use Véronique Dehant table for station displacements due to tides.
      </action>
      <action dev="luc" type="fix" issue="973">
        Avoid losing last measurements in Kalman filter.
      </action>
      <action dev="gc" type="add" issue="940">
        Accept new fields in CCSDS CDM files.
      </action>
      <action dev="vincent" type="add" issue="964">
        Added covariance transformation between local orbital frames.
      </action>
      <action dev="andrewsgoetz" type="fix" issue="951">
        Moved Keplerian anomaly conversion methods to KeplerianAnomalyUtility
        and FieldKeplerianAnomalyUtility, deprecating the methods in
        KeplerianOrbit and FieldKeplerianOrbit. Incorporated Gooding and Odell
        algorithm for solving the hyperbolic Kepler equation.
      </action>
      <action dev="gaetanpierre" type="add" issue="961">
        Added Unscented Semi-analytical Kalman Estimator.
      </action>
      <action dev="gaetanpierre" type="add" issue="960">
        Added Unscented Kalman Estimator.
      </action>
      <action dev="maxime" type="fix" issue="967">
        Fixed documentation in BulletinAFilesLoader.
      </action>
      <action dev="serrof" type="fix" issue="963">
        Fixed rejection of irregular TDM PATH field.
      </action>
      <action dev="bryan" type="update" issue="726">
        Added ephemeris based estimation.
      </action>
      <action dev="maxime" type="update" issue="955">
        Added method to get measurement types.
      </action>
      <action dev="gc" type="fix" issue="943">
        Improved AbsoluteDate.equals method with management of past and future infinity.
      </action>
      <action dev="bryan" type="add" issue="901">
        Added additional state provider for covariance matrix propagation.
      </action>
      <action dev="vincent" type="update" issue="956">
        Migrated all tests from JUnit4 to JUnit5.
      </action>
      <action dev="vincent" type="add" issue="953">
        Added method to convert to/from an Orekit frame and a CCSDS Frame.
      </action>
      <action dev="vincent" type="add" issue="952">
        Added ExtremumApproachEventDetector.
      </action>
      <action dev="evan" type="add">
        Added constructor to AggregateBoundedPropagator for more control over which
        propagator is used.
      </action>
      <action dev="greyskyy" type="add">
        Added waypoint interpolation of PVCoordinatesProvider.
      </action>
      <action dev="evan" type="add" issue="954">
        Added method to round DateTimeComponents for custom formatting.
      </action>
    </release>
    <release version="11.2.1" date="2022-08-01"
             description="Version 11.2.1 is a patch release of Orekit.
             It fixes issues related to the parsing and writing of CCSDS CDM files.
             It also fixes issues related to date management.
             Finally it includes some improvements in the class documentation">
      <action dev="gc" type="fix" issue="945">
        Fixed documentation issue, RTNCovariance constructor initializes the covariance matrix with NaN.
      </action>
      <action dev="gc" type="fix" issue="944">
        Fixed wrong parsing of Area_DRG and Area_SRP from CDM.
      </action>
      <action dev="gc" type="fix" issue="942">
        Fixed N/A value not recognized for field MANEUVERABLE when parsing CDMs.
      </action>
      <action dev="luc" type="fix" issue="939">
        Fixed negative offset when shifting an AbsoluteDate.
      </action>
      <action dev="luc" type="fix" issue="935">
        Fixed internal error on DateEvent capture events in v11.1.2.
      </action>
    </release>
    <release version="11.2" date="2022-06-20"
             description="Version 11.2 is a minor release of Orekit.
             It includes both new features and bug fixes. New features introduced
             in 11.2 are: the Hatch filter for GNSS measurements smoothing, the parsing
             and writing of CCSDS CDM in both KVN and XML formats, the parsing of SOLFSMY
             and DTC data for JB2008 atmospheric model, the parsing of EOP in Sinex
             files, new measurements for orbit determination: TDOA, bi-static range and
             range rate, support for ITRF 2020 version, the computation of mean orbital
             parameters in the sense of Eckstein-Hechler or Brouwer-Lyddane models. It
             also includes an update of the CCSDS ODM format to latest draft version and an
             improvement of the frame transformation.
             See the list below for a full description of the changes.">
      <action dev="bryan" type="update">
        Added possibility to custom analytical mean parameters conversion.
      </action>
      <action dev="louis" type="add" issue="666">
        Added Hatch filters for smoothing of GNSS measurements.
      </action>
      <action dev="bryan" type="update" issue="895">
        Allowed parsing of SP3 files without EOF key.
      </action>
      <action dev="gc" type="add" issue="790">
        Added writing of velocity record in CPF file writers.
      </action>
      <action dev="bryan" type="update" issue="804">
        Added support for loading EOP from Sinex files.
      </action>
      <action dev="luc" type="fix" issue="936">
        Raised a too stringent convergence threshold in Eackstein-Hechler model.
      </action>
      <action dev="bryan" type="add" issue="932">
        Added a way to compute mean parameters in Brouwer-Lyddane model.
      </action>
      <action dev="markrutten" type="add" issue="922">
        Added bistatic range measurement.
      </action>
      <action dev="luc" type="add" issue="933">
        Added a way to compute mean parameters in Eckstein-Hechler model.
      </action>
      <action dev="luc" type="update" issue="934">
        Updated CCSDS ODM to latest draft version (pink book).
      </action>
      <action dev="luc" type="fix" issue="930">
        Prevents zero max check intervals in maneuvers triggers detectors.
      </action>
       <action dev="luc" type="add">
        Added detection of non-positive max check interval and threshold.
      </action>
      <action dev="luc" type="add" issue="929">
        Allow additional derivatives providers to update main state derivatives.
      </action>
      <action dev="luc" type="fix" issue="928">
        Fixed indexing error when estimating a subset of orbital parameters.
      </action>
      <action dev="luc" type="update" issue="925">
        Don't loose additional derivatives when generating ephemeris.
      </action>
      <action dev="gc" type="fix" issue="889">
        Fixed unexpected behavior of two tests in OrekitMessagesTest.
      </action>
      <action dev="mvanel" type="add" issue="777">
        Added support for parsing and writing CDM files in both KVN and XML formats.
      </action>
      <action dev="luc" type="add" issue="918">
        Added support for ITRF-2020.
      </action>
      <action dev="pascal" type="add" issue="911">
        Added TDOA and bistatic range rate measurements.
      </action>
      <action dev="bryan" type="add" issue="900">
        Added init method in {Field}AdditionalStateProvider.
      </action>
      <action dev="louis" type="add" issue="888">
        Added J2-contribution for relativistic clock correction.
      </action>
      <action dev="evan" type="update">
        Allow creating Geoid without default data context.
      </action>
      <action dev="louis" type="add" issue="759">
        Added data loaders for Space Environment's JB2008 data.
      </action>
      <action dev="bryan" type="add" issue="898">
        Added static method to create a BodyFacade from a CenterName.
      </action>
      <action dev="evan" type="update" issue="903">
        Added Frame.getStaticTransformTo(...) and supporting methods to improve
        performance.
      </action>
    </release>
    <release version="11.1.2" date="2022-04-27"
             description="Version 11.1.2 is a patch release of Orekit.
             It fixes issues related to the parsing and writing of CCSDS and ILRS files.
             It also fixes issues in ECOM2 solar radiation pressure model, event bracketing,
             ephemeris generation, and NTW local orbital frame.
             Finally it includes some improvements in the class documentation">
      <action dev="luc" type="fix" issue="917">
        Fixed missing tags in XML generation by EphemerisWriter.
      </action>
      <action dev="louis" type="fix" issue="886">
        Fixed rollover in CRD parser.
      </action>
      <action dev="louis" type="fix" issue="786">
        Fixed NaNs when constructing Keplerian orbit from PV
        computed from KeplerianOrbit.
      </action>
      <action dev="louis" type="fix" issue="826">
        Fixed ephemeris generation using PropagatorParallelizer.
      </action>
      <action dev="luc" type="fix" issue="921">
        Fixed event bracketing problem induced by numerical noise at end of search interval.
      </action>
      <action dev="luc" type="fix" issue="919">
        Fixed ephemeris generation with several derivatives providers.
      </action>
      <action dev="maxime" type="fix" issue="909">
        Fixed wrong implementation of NTW LOF frame.
      </action>
      <action dev="bryan" type="fix" issue="910">
        Fixed eD and eY equation in ECOM2 model.
      </action>
      <action dev="pascal" type="fix" issue="908">
        Fixed unmanaged comment in OMM.
      </action>
      <action dev="pascal" type="fix" issue="906">
        Fixed unmanaged units in OMM.
      </action>
      <action dev="evan" type="fix" issue="882">
        Fix StreamingOemWriter in ITRF and without optional fields.
      </action>
      <action dev="evan" type="fix" issue="912">
        Fix StreamingOemWriter without acceleration.
      </action>
      <action dev="luc" type="fix" issue="184">
        Fixed non-bracketing issue when RESET_STATE slightly moves an event at the start
        of a step and another regular event happens in the first half of the same step
      </action>
    </release>
    <release version="11.1.1" date="2022-03-17"
             description="Version 11.1.1 is a patch release of Orekit.
             It fixes issues related to the parsing of SP3 and Rinex files. It also takes
             additional derivatives into account in {Field}SpacecraftState.shiftedBy method.
             Finally it includes some improvements in the class documentation">
      <action dev="lars" type="add" issue="896">
        Added Git configuration instructions in contributing guide.
      </action>
      <action dev="lars" type="fix" issue="897">
        Corrected wrong path in release guide.
      </action>
      <action dev="bryan" type="fix" issue="894">
        Fixed dead link in contributing guidelines.
      </action>
      <action dev="bryan" type="fix" issue="698">
        Added missing BDS-3 signal for Rinex 3.04.
      </action>
      <action dev="bryan" type="fixed" issue="892">
        Removed check of not supported keys in RinexLoader.
      </action>
      <action dev="lirw1984" type="update" issue="895">
        Enhanced parsing of SP3 files.
      </action>
      <action dev="luc" type="add" issue="902">
        Take additional derivatives into account in {Field}SpacecraftState.shiftedBy.
      </action>
    </release>
    <release version="11.1" date="2022-02-14"
             description="Version 11.1 is a minor release of Orekit.
             It includes both new features and bug fixes. New features introduced
             in 11.1 are: the estimation of maneuver start/stop time, the Brouwer-Lyddane
             orbit propagation model with Warren Phipps’ correction for the critical
             inclination of 63.4° and the perturbative acceleration due to atmospheric
             drag, the Extended Semi-analytical Kalman Filter, a new API for
             State Transition Matrix and Jacobian matrices computation, orbit
             determination  using analytical propagation models, parsing of ICGEM V2.0 format.
             This release includes important fixes in CCSDS files, TimeSpanMap, and
             display of dates. See the list below for a full description of the changes.">
      <action dev="luc" type="fix" issue="722">
        Prefer values from Bulletin B rather than Bulletin A if both are present
        in rapid data column format. This handling of priority was already in
        place for XML file, but not for column format.
      </action>
      <action dev="luc" type="fix" issue="448">
        Added support for ICGEM V2.0 format for piecewise gravity fields
        that contain discontinuities around major earthquakes, like
        Eigen 6S4 V2.
      </action>
      <action dev="andrewsgoetz" type="add">
        Added Automatic-Module-Name "org.orekit" to JAR manifest to improve usability
        of Orekit by modular Java projects.
      </action>
      <action dev="julie,bryan,maxime" type="add" issue="823">
        Added the Extended Semi-analytical Kalman Filter.
      </action>
      <action dev="luc" type="fix" issue="875">
        Allow empty comments in CCSDS messages
      </action>
      <action dev="luc" type="fix" issue="884">
        Deprecated TimeSpanMap.getTransitions()
      </action>
      <action dev="luc" type="fix" issue="832,885">
        Allow to enter the same transition date in TimeSpanMap several times
      </action>
      <action dev="luc" type="fix" issue="833">
        Added a way to erase all earlier/later transitions when adding an entry
        and added addValidBetween to TimeSpanMap.
      </action>
      <action dev="bryan" type="add">
        Added a new and simpler API for State Transition Matrix and Jacobian
        matrix computation for analytical orbit propagators.
      </action>
      <action dev="bryan" type="fix" issue="878">
        Fixed writing of ITRF frames before 2000 when generating CCSDS files.
      </action>
      <action dev="luc" type="fix" issue="836">
        Use the orbit normalization feature to reduce discontinuities across impulsive maneuvers.
      </action>
      <action dev="luc" type="add">
        Added an orbit normalization feature.
      </action>
      <action dev="evan" type="add" issue="881">
        Add AbsoluteDate.toStringWithoutUtcOffset(TimeScale, int) and
        DateTimeComponents.toStringWithoutUtcOffset(int, int) to emulate
        AbsoluteDate.toString() from Orekit 10.
      </action>
      <action dev="evan" type="fix" issue="880">
        Fix UTC offset in DateTimeComponents.toString(int, int)
      </action>
      <action dev="luc" type="fix" issue="849">
        Added detector to FieldEventHandler.init arguments list.
      </action>
      <action dev="luc" type="fix" issue="837">
        Added getters for raw detectors in event shifter, slope filter and predicate filter.
      </action>
      <action dev="bryan" type="fix" issue="874">
        Fixed initialization of maneuver trigger events when using EventBasedManeuverTriggers.
      </action>
      <action dev="luc" type="fix" issue="872">
        Fixed multiple detection of events when using propagate(start, target) with
        integration-based propagators.
      </action>
      <action dev="bryan" type="add" issue="871">
        Added atmospheric drag effect for Brouwer-Lyddane model.
      </action>
      <action dev="bryan" type="add" issue="869">
        Allowed Brouwer-Lyddane model to work for the critical inclination.
      </action>
      <action dev="bryan" type="fix" issue="867">
        Fixed handling of multiple historical eccentricities for a same station.
      </action>
      <action dev="bryan" type="fix" issue="868">
        Fixed writing of whitespace characters in CPF writer.
      </action>
      <action dev="bryan" type="fix" issue="864">
        Fixed BStar estimation in TLE-based orbit determination.
      </action>
      <action dev="mvanel" type="add" issue="653">
        Added Brouwer-Lyddane orbit propagator.
      </action>
      <action dev="luc" type="add" issue="865">
        Added derivatives with respect to maneuvers start/stop dates
        or median date/duration.
      </action>
      <action dev="luc" type="add" >
        Added observers for maneuvers triggers.
      </action>
      <action dev="luc" type="fix" issue="853">
        Added field-based init method in ForceModel and DSSTForceModel.
      </action>
      <action dev="luc" type="fix" >
        Added ParameterDrivenDateIntervalDetector and FieldParameterDrivenDateIntervalDetector.
      </action>
      <action dev="luc" type="add" >
        Added DateDriver to drive dates using a ParameterDriver.
      </action>
      <action dev="luc" type="fix" issue="848">
        Allow backward propagation in EventBasedManeuverTriggers.
      </action>
      <action dev="luc" type="add" >
        Added IntervalEventTrigger and StartStopEventsTrigger to streamline
        several ways to trigger maneuvers.
      </action>
      <action dev="luc" type="add" >
        When propagating with integrated additional equations, the generated
        spacecraft states now also contain both state and derivatives
        managed by the equations.
      </action>
      <action dev="luc" type="add" >
        Replaced AdditionalEquations by AdditionalDerivativesProvider with
        support for dimension retrieval and yield feature between providers.
      </action>
      <action dev="luc" type="add" issue="856">
        Added a new and simpler API for State Transition Matrix and Jacobian
        matrix computation. This new API is for now only used with NumericalPropagator
        and DSSTPropagator (both in batch least squares and in Kalman filter), but it
        is expected to be generalized to analytical propagators as well when it is
        stabilized.
      </action>
      <action dev="luc" type="add" >
        Added DoubleArrayDictionary and FieldArrayDictionary as replacements
        for HashMap when the number of keys is very small (such as in spacecraft
        states).
      </action>
      <action dev="luc" type="add">
        Manage dependencies between additional states in propagators using a yield
        feature between providers.
      </action>
      <action dev="luc" type="add" >
        SpacecraftState now handle derivatives of additional states.
      </action>
      <action dev="luc" type="add" issue="862">
        PropagatorParallelizer now preserves existing step handlers in the propagators it runs.
      </action>
      <action dev="ShippingEnjoyer" type="add">
        Get rid of StringBuffer for logging without unnecessary synchronization (bias-locking disabled at jdk18)
      </action>
    </release>
    <release version="11.0.2" date="2021-11-24"
             description="Version 11.0.2 is a patch release of Orekit.
             It fixes an important issue related to the handling of indexes
             when building the state transition matrix in multi satellites
             orbit determination. It also fixes bugs in TLE and CRD files.
             Finally it includes an update of the release guide.">
         <action dev="bryan" type="fix" issue="859" due-to="Emmanuel Papanagiotou">
        Allowed custom setting of state to TLE conversion in propagator builder.
      </action>
         <action dev="bryan" type="fix" issue="847">
        Fixed handling of comments in CRD files.
      </action>
         <action dev="bryan" type="fix" issue="851">
        Fixed deserialization of TLE caused by the bStarParameterDriver.
      </action>
         <action dev="bryan" type="fix" issue="850">
        Fixed indexes when build state transition matrix for multi sat Kalman.
      </action>
         <action dev="sdinot" type="update">
        Updated the release guide to remove actions that are no longer required.
      </action>
    </release>
    <release version="11.0.1" date="2021-10-22"
             description="Version 11.0.1 is a patch release of Orekit.
             It fixes an important issue related to the calculation of the relativistic
             clock correction for GNSS measurements. It also fixes bugs in OEM and CPF
             files writing. Finally it includes some improvements in the class documentation">
         <action dev="bryan" type="fix" issue="846">
        Fixed wrong computation of relativistic clock correction for GNSS measurements.
      </action>
         <action dev="bryan" type="fix" issue="845">
        Fixed parsing of Rinex clock files.
      </action>
         <action dev="bryan" type="fix" issue="844">
        Fixed null pointer exception when constructing CPF from coordinates.
      </action>
         <action dev="bryan" type="update" issue="843">
        Improved documentation of solar radiation pressure class to include
        additional information about osculating bodies.
      </action>
         <action dev="sdinot" type="update" issue="842">
        Used the latest version of Maven available in RedHat 8.
      </action>
         <action dev="pascal" type="fix" issue="839">
        Fixed handling of time system in OemWriter.
      </action>
         <action dev="bryan" type="update" issue="838" due-to="Kendra Hale">
        Improved documentation of ImpulseManeuver class.
      </action>
    </release>
    <release version="11.0" date="2021-09-20"
             description="Orekit 11.0 is a major new release.
             It includes both new features and bug fixes. New features introduced
             in 11.0 are: orbit determination using SGP4/SDP4 models, a sequential
             batch least squares estimator using initial covariance and state vector,
             writer and parser for all CCSDS Navigation Data Messages in both KVN
             and XML formats, version 2 of CCSDS Tracking Data Messages, version 3
             of CCSDS Orbit Data Messages, support for Rinex navigation files,
             support for IGS clock correction files, support for IGS real time
             data including both SSR and RTCM messages, NTrip protocole, eclipses
             by Moon in solar radiation pressure force, a new API for analytical
             GNSS orbit propagators, removal of propagation modes, possibility
             to add several step handlers for the same orbit propagation, a new
             event detector for angular separation as seen from the spacecraft.
             See the list below for a full description of the changes.">
         <action dev="bryan" type="update" issue="766" due-to="Gowtham Sivaraman">
        Allowed setting of AttitudeProvider to the BoundedPropagator
        generated via propagation.
      </action>
         <action dev="bryan" type="fix" issue="835">
        Fixed format symbols for year, month, day in DateComponents#toString().
      </action>
         <action dev="thomas" type="fix" issue="668">
        Added a new event detector for angular separation as seen from the spacecraft.
      </action>
      <action dev="maxime" type="fix" issue="829">
        Fixed DataSourceTest.testFileName for Windows users.
      </action>
      <action dev="bryan" type="fix" issue="818">
        Use observed solar flux instead of adjusted in DTM2000 model.
      </action>
      <action dev="evan" type="fix" issue="798">
        Allow DSST event detection when propagating backwards.
      </action>
      <action dev="bryan" type="fix" issue="717" due-to="evan">
        Fixed DSST orbit determination when propagating backwards.
      </action>
      <action dev="evan" type="remove" issue="586">
        Remove InertialProvider.EME2000_ALIGNED, Propagator.DEFAULT_LAW. Use
        InertialProvider.of(Frame).
      </action>
      <action dev="evan" type="update" issue="586">
        Change default attitude provider to be aligned with propagation frame for all
        analytic propagators and GLONASS propagator. Backward incompatible.
      </action>
      <action dev="evan" type="update" issue="586">
        Improve performance of IntertialProvider(Frame)
      </action>
      <action dev="anne-laure" type="update" issue="797">
        Add information if a detector failed during propagation
      </action>
      <action dev="bryan" type="fix" issue="788" due-to="luc">
        Fixed missing call to setMuCreated() in OemParser.
      </action>
      <action dev="evan" type="update" issue="618">
        Fix supportedNames matching in ClasspathCrawler. Backwards incompatible.
      </action>
      <action dev="bryan" type="fix" issue="828">
        Fixed missing file types in SP3Parser.
      </action>
      <action dev="bryan" type="fix" issue="827">
        Fixed time system used in SP3 files.
      </action>
      <action dev="evan" type="fix" issue="685">
        Fix AnalyticalPropagator RESET_STATE when new state is null.
      </action>
      <action dev="bryan" type="fix" issue="803">
        Fixed parsing of clock values in SP3 files.
      </action>
      <action dev="bryan" type="fix" issue="820">
        TLE Jacobians are now calculated in cartesian elements.
      </action>
      <action dev="evan" type="update" issue="825">
        Improve exception messages with two AbsoluteDates by including duration between
        them.
      </action>
      <action dev="evan" type="update" issue="637" due-to="Piotr">
        Add trailing "Z" to AbsoluteDate.toString() to indicate UTC.
        Backwards incompatible.
      </action>
      <action dev="evan" type="update" issue="825">
        In AbsoluteDate.toString() fallback to TAI when no leap seconds are loaded.
      </action>
      <action dev="evan" type="update" issue="591">
        Fix TimeComponents.toString(): correct ISO 8601 with UTC offset, rounding issues.
        Backwards incompatible.
      </action>
      <action dev="evan" type="update" issue="590">
        Fix DateTimeComponents.toString(): correct ISO 8601, leap second, rounding issues.
        Backwards incompatible.
      </action>
      <action dev="evan" type="update" issue="637" due-to="Piotr">
        Fix AbsoluteDate.toString(timeZone) and toString(minutesFromUtc) to include the
        UTC offset when it is zero.
      </action>
      <action dev="evan" type="add">
        Add DateTimeComponents.toString(...) method with correct rounding for user
        specified precision.
      </action>
      <action dev="bryan" type="update" issue="626">
        Used a separate Comparator for sorting integer least square solutions.
      </action>
      <action dev="bryan" type="update" issue="799">
        Used the field-specific value of π.
      </action>
      <action dev="evan" type="update" issue="830" due-to="skyrex">
        Remove step size limitations in analytic propagators. Backwards incompatible.
      </action>
      <action dev="evan" type="fix">
        Fix part of step passed to the step handler twice in analytic propagators with
        event handlers.
      </action>
      <action dev="bryan" type="fix" issue="795" due-to="guylaine">
        Fixed output of NRLMSISE00 for altitude at 32.5 km.
      </action>
      <action dev="luc" type="add" issue="821">
        Added support for CCSDS TDM V2.0.
      </action>
      <action dev="luc" type="add" issue="819">
        Allow data filtering upon loading to be used for explicit loading by applications.
      </action>
      <action dev="julie" type="add" issue="745">
        Added sequential batch least squares estimator.
      </action>
      <action dev="luc" type="add" issue="814" due-to="Valerian">
        Fixed additional states handling in ephemeris generated by analytical propagator.
      </action>
      <action dev="luc" type="add" issue="809">
        Dropped master/slave/ephemeris generation propagation modes, replaced by a
        versatile step handler multiplexer fulfilling all these needs
        simultaneously during a single propagation run
      </action>
      <action dev="luc" type="add" issue="812">
        Dropped master/slave terminology in turn-around and inter-satellite measurements.
      </action>
      <action dev="luc" type="add" issue="813">
        Fixed derivatives with respect to secondary station in turn-around modifiers.
      </action>
      <action dev="luc" type="add" issue="811">
        Allow on-the-fly add/remove/clean for step handlers.
      </action>
      <action dev="luc" type="add" issue="810">
        Merged multiplexers for fixed steps and variable steps.
      </action>
      <action dev="luc" type="fix" issue="808">
        Moved isLast argument in step handler handleStep method to a separate method.
      </action>
      <action dev="luc" type="fix" issue="807">
        Fixed scheduling between calls to step handlers and events handlers.
      </action>
      <action dev="luc" type="fix" issue="806">
        Added restrictStep method to FieldOrekitStepInterpolator interface.
      </action>
      <action dev="bryan" type="fix" issue="801">
        Added getter for meteorological data used in CRD data block.
      </action>
      <action dev="bryan" type="fix" issue="796">
        Fixed writing of line H2 in CPF file header.
      </action>
      <action dev="thomas" type="fix" issue="702">
        Added possibility to take in account several bodies while computing SRP perturbation.
      </action>
      <action dev="bryan" type="update" issue="793">
        Updated SP3File visibility to public.
      </action>
      <action dev="bryan" type="update" issue="784">
        Updated architecture of GNSS orbit propagators.
      </action>
      <action dev="bryan" type="update" issue="782">
        Updated error message of Orekit internal error exception.
      </action>
      <action dev="luc" type="add">
        Added support for reading and writing CCSDS NDM composite messages.
      </action>
      <action dev="afossa" type="fix" issue="781">
        Fixed parsing in buildLine2() method of FieldTLE.
      </action>
      <action dev="luc" type="fix" issue="776">
        Fixed associativity in units parsing.
      </action>
      <action dev="bryan" type="update" issue="773">
        TimeStampedFieldAngularCoordinates now implements FieldTimeStamped.
      </action>
      <action dev="bryan" type="update" issue="774">
        TimeStampedFieldPVCoordinates now implements FieldTimeStamped.
      </action>
      <action dev="nfialton" type="fix" issue="775">
        Fixed NullPointerException in FieldSpacecraftState when orbit is not defined.
      </action>
      <action dev="bryan" type="add" issue="763">
        Added support for RTCM ephemeris messages.
      </action>
      <action dev="bryan" type="add" issue="769">
        Added ionospheric model based on IM201 SSR message.
      </action>
      <action dev="bryan" type="add" issue="763">
        Added support for Ntrip protocol.
      </action>
      <action dev="bryan" type="add" issue="763">
        Added support for IGS SSR messages.
      </action>
      <action dev="afossa" type="fix" issue="772">
        Fixed computation of velocity derivative in FieldNumericalPropagator.Main.addKeplerContribution()
        with superGetOrbitType() == null.
      </action>
      <action dev="luc" type="add" >
        Added AccurateFormatter to output double numbers and dates
        with adaptive number of digits, preserving one ULP accuracy.
      </action>
      <action dev="luc" type="add" >
        Added a units converter.
      </action>
      <action dev="luc" type="update" >
        INCOMPATIBLE CHANGE! Now observations parsed from TDM files are in SI units.
      </action>
      <action dev="luc" type="update" issue="768">
        Allow parsing several variations of ITRF specifications (like itrf-97, ITRF2000, ITRF_2014…).
      </action>
      <action dev="luc" type="add" >
        Added a time scale for drifting on-board clocks.
      </action>
      <action dev="bryan" type="add" issue="523">
        Added support for RINEX 3.X navigation files.
      </action>
      <action dev="bryan" type="update" issue="691">
        Improved consistency between getParametersDrivers() method signatures.
      </action>
      <action dev="andrewsgoetz" type="add" issue="764">
        Added new method to UTCScale which exposes the raw UTC-TAI offset data.
      </action>
      <action dev="bryan" type="fix" issue="670">
        Fixed call to ForceModel.init() in AbstractGaussianContribution class.
      </action>
         <action dev="thomas" type="add" issue="712">
          Added IGS clock file support.
      </action>
      <action dev="bryan" type="update" issue="650">
        Methods computeMeanState() and computeOsculatingState()
        of FieldDSSTPropagator are now statics.
      </action>
      <action dev="bryan" type="update" issue="762">
        TabulatelofOffset now implements BoundedAttitudeProvider.
      </action>
      <action dev="luc" type="update" issue="761">
        TabulateProvider now implements BoundedAttitudeProvider.
      </action>
      <action dev="luc" type="fix" issue="760">
        Fixed reference frame in tabulated attitude provider.
      </action>
      <action dev="luc" type="update" >
          Renamed SINEXLoader into SinexLoader.
      </action>
      <action dev="luc" type="update" >
        Use DataSource in RinexLoader and SinexLoader.
      </action>
      <action dev="luc" type="update" >
        Renamed NamedData into DataSource.
      </action>
      <action dev="luc" type="add" issue="474">
        Added support for CCSDS ODM V3, with the new
        Orbit Comprehensive Message format.
      </action>
      <action dev="luc" type="update">
        Overhauled generic Ephemeris and AttitudeEphemeris writing.
      </action>
      <action dev="luc" type="update">
        Overhauled CCSDS messages handling, both parsing and writing.
      </action>
      <action dev="amir" type="fix" issue="746">
        Fixed combination of measurements using GNSS phase measurements.
      </action>
      <action dev="bryan" type="add" issue="756">
        Added new method signature in IodGooding using AngularRaDec measurement.
      </action>
      <action dev="thomas" type="fix" issue="688">
        Fixed ignored fields from TLE template in TLEPropagatorBuilder.
      </action>
      <action dev="thomas" type="fix" issue="372">
        Added TLE generation.
      </action>
      <action dev="bryan" type="fix" issue="624">
        Allowed dynamic station coordinates when calculating tropospheric delay.
      </action>
      <action dev="bryan" type="update" issue="755">
        Modified IodGooding constructor to be consistent with other IOD methods.
      </action>
      <action dev="bryan" type="add" issue="753">
        Added new method signature in IodLaplace using AngularRaDec measurement.
      </action>
      <action dev="bryan" type="add" issue="752">
        Added new method signature in IodLambert using Position measurement.
      </action>
      <action dev="bryan" type="add" issue="751">
        Added new method signature in IodGibbs using Position measurement.
      </action>
      <action dev="luc" type="fix" issue="749">
        Allow building PVCoordinates and AngularCoordinates (as well as their Field,
        Absolute and TimeStamped variations) to be build from UnivariateDerivative1
        and UnivariateDerivative2 in addition to DerivativeStructure.
      </action>
      <action dev="bryan" type="fix" issue="736">
        Fixed NullPointerException in DSSTTesseral Hansen object.
      </action>
      <action dev="bryan" type="update" issue="601">
          Changed getPVInPZ90() method to private.
      </action>
      <action dev="bryan" type="fix" issue="744">
          Fixed calculation of CR3BP constants.
      </action>
      <action dev="bryan" type="update" issue="743">
          Updated JUnit version to 4.13.1.
      </action>
    </release>
    <release version="10.3.1" date="2021-06-16"
             description="Version 10.3.1 is a patch release of Orekit.
             It fixes one critical bug that could cause potential infinite loops in tesselation
             in very rare cases due to numerical noise.">
      <action dev="luc" type="fix" issue="792">
        Fixed potential infinite loops in tesselation in very rare cases due to numerical noise.
      </action>
    </release>
    <release version="10.3" date="2020-12-21"
             description="Version 10.3 is a minor release of Orekit.
             It includes both new features and bug fixes. New features introduced
             in 10.3 are: relativistic clock correction for range, phase, and range rate
             measurements, piece wise models for empirical forces, one-way GNSS code
             and phase measurements, support for laser ranging data (both CPF and
             CRD formats), Lense-Thirring and De Sitter relativistic corrections to
             satellite acceleration, support for AGI leap second files, new interfaces
             for attitude ephemeris files, Knocke model for Earth's albedo and infrared,
             as well as several other new features. This release includes an important
             fix in DSST orbit determination allowing to used short period Jacobian
             during state transition matrix calculation. It also fixes issues in Kalman
             orbit determination and CCSDS ADM format. See the list below for a full
             description of the changes.">
      <action dev="bryan" type="update" issue="741">
        Updated Hipparchus version to 1.8 and updated code with new functionalities.
      </action>
         <action dev="bryan" type="add" issue="740">
          Added aggregator for bounded attitude providers.
      </action>
         <action dev="thomas" type="add" issue="8">
        Added Knocke's Earth rediffused radiation pressure force model.
      </action>
         <action dev="bryan" type="add" issue="739">
          Allowed initialization of attitude provider from attitude segment.
      </action>
      <action dev="raphael" type="add" issue="705">
        Allowed writing an AEM file from a list of SpacecraftStates.
      </action>
      <action dev="luc" type="add" issue="738">
        Added user-defined max iteration and convergence criterion in SecularAndHarmonic.
      </action>
      <action dev="luc" type="add" issue="737">
        Added loading of AGI LeapSecond.dat files.
      </action>
      <action dev="raphael" type="add" issue="686">
        Allowed user-defined format for ephemeris data lines in
        StreamingAemWriter, AEMWriter, StreamingOemWriter and OEMWriter.
      </action>
         <action dev="bryan" type="fix" issue="683">
          Updated building instructions.
      </action>
         <action dev="bryan" type="add" issue="734">
          Added getters for phase measurement ambiguity driver.
      </action>
         <action dev="bryan" type="fix" issue="696">
          Allowed to configure initial covariance for measurements in Kalman Filter.
      </action>
      <action dev="thomas, bryan" type="add" issue="709">
        Added clock drift contribution to range rate measurements.
      </action>
         <action dev="bryan" type="fix" issue="687">
          Fixed Javadoc of ElevationMask.
      </action>
      <action dev="raphael" type="fix" issue="711">
        Allowed definition of a default interpolation degree in both AEMParser and OEMParser.
      </action>
      <action dev="bryan" type="add" issue="733">
        Added Lense-Thirring and De Sitter relativistic effects.
      </action>
      <action dev="melanisti" type="fix" issue="725">
        Fixed missing measurement parameter in InterSatellitesRange measurement.
      </action>
      <action dev="bryan" type="add" issue="732">
        Added documentation for checkstyle configuration.
      </action>
         <action dev="thomas" type="fix" issue="730">
          Removed useless loop over an empty list
      </action>
      <action dev="luc" type="fix" issue="731">
        Fixed parsing of some ICGEM gravity fields files.
      </action>
      <action dev="raphael" type="fix" issue="720">
          Added support for measurements parameters in UnivariateProcessNoise
      </action>
      <action dev="luc" type="fix" issue="729">
        Fixed wrong handling of RESET-STATE in analytical propagators.
      </action>
      <action dev="luc" type="add" issue="728">
        Allow creating a node detector without an orbit.
      </action>
      <action dev="bryan" type="add" issue="671">
        Added support for laser ranging file formats.
      </action>
      <action dev="clement" type="fix" issue="724">
        Remove range checks in TLE constructor.
      </action>
      <action dev="bryan" type="fix" issue="723">
        Allowed AEM and OEM writers to write header comments.
      </action>
      <action dev="bryan" type="add" issue="719">
        Added one-way GNSS range and phase measurements for LEO satellite
        orbit determination applications.
      </action>
      <action dev="bryan" type="add" issue="716">
        Added piecewise empirical force model.
      </action>
      <action dev="bryan" type="add" >
        Considered a new implementation for empirical forces, to allow piecewise model.
      </action>
      <action dev="bryan" type="add" issue="703">
        Added inter-satellites phase measurement.
      </action>
      <action dev="bryan" type="fix" issue="695">
        Considered covariance matrix from Position measurement in Kalman estimator.
      </action>
      <action dev="bryan" type="fix" issue="718">
        Fixed orbital state used for short periodic Jacobian computation.
      </action>
      <action dev="bryan" type="add" issue="704">
        Allow using user specified velocity error for computing
        tolerance vectors for integrators.
      </action>
      <action dev="bryan" type="add" issue="714">
        Added frequency deviation for range-rate measurements.
      </action>
      <action dev="bryan" type="add" issue="715">
        Added relativistic clock correction for range, phase and
        inter-satellite range measurements.
      </action>
      <action dev="bryan" type="fix" issue="706">
        Fixed missing measurement parameter in inter-satellites range measurement.
      </action>
         <action dev="thomas" type="fix" issue="713">
        Fixed computation of DSST short period Jacobian.
      </action>
      <action dev="luc" type="fix" issue="699">
        Fixed missing measurement parameter in Phase measurement
      </action>
      <action dev="luc" type="fix" issue="701">
        Fixed wrong handling of propagation parameters by Kalman filter in multi-satellite
        context
      </action>
    </release>
    <release version="10.2" date="2020-07-14"
             description="Version 10.2 is a minor release of Orekit.
             It includes both new features and bug fixes. New features introduced
             in 10.2 are: support for CCSDS ADM files, modelling of trajectories
             around Lagrangian points using CR3BP model, a piece wise drag force model,
             a time span tropospheric estimated model, an estimated ionospheric model,
             an improved modelling of the GNSS phase measurement, several bug fixes
             for date functionnalities, a new organization of the maneuvers package,
             a configurable low thrust maneuver model based on detectors,
             support for CSSI space weather data, , as well as several other minor
             features and bug fixes. See the list below for a full description
             of the changes.">
      <action dev="bryan" type="fix" issue="661">
        Fixed visibility of WindUpFactory.
      </action>
      <action dev="bryan" type="update" >
        Increased visibility of setters in CCSDS ADM related classes.
      </action>
      <action dev="clement" type="add" issue="656">
        Added CssiSpaceWeatherLoader which provides three-hourly space weather
        data and implements DTM2000InputParameters and NRLMSISE00InputParameters
      </action>
      <action dev="maxime" type="update" issue="690">
        Increased visibility of setters in CCSDS OEM related classes.
      </action>
      <action dev="bryan" type="update" >
        Improved Orekit performance by using new Hipparchus' differentiation classes.
      </action>
      <action dev="bryan" type="update" issue="682">
        Changed visibility of OrbitType parameter drivers' names to public.
      </action>
      <action dev="evan" type="add" issue="684" due-to="Mikael">
        Fix infinite loop in event detection when a RESET_* event causes two other events
        to occur simultaneously and discontinuously.
      </action>
      <action dev="evan" type="add" issue="684">
        Add FieldFunctionalDetector.
      </action>
      <action dev="mikael" type="add">
        Added a configurable low thrust maneuver based on detectors.
      </action>
      <action dev="bryan" type="fix" issue="605">
        Added support for Rinex C0, L0, S0 and D0 observation types.
      </action>
      <action dev="bryan" type="fix" issue="641">
        Allow Pattern functionalities instead of String.replaceAll() and String.split().
      </action>
      <action dev="evan" type="fix" issue="658">
        Fix invalid hour when using TimeScale(double) or TimeScale(int, double) with a
        value in [86400, 86401]. Treat these values as indicating a leap second.
      </action>
      <action dev="evan" type="add" issue="677">
        Add AbsoluteDate.toStringRfc3339() and DateTimeComponents.toStringRfc3339().
      </action>
      <action dev="evan" type="fix" issue="681">
        Fix AbsoluteDate.getComponents(...) produces invalid times.
      </action>
      <action dev="evan" type="fix" issue="676">
        Fix AbsoluteDate.getComponents(utc) throws "non-existent time 23:59:61".
      </action>
      <action dev="bryan" type="fix" issue="651">
        Improved use of try with resources statement.
      </action>
      <action dev="bryan" type="fix" issue="679" due-to="luc, maxime">
        Improved testRetrogradeOrbit in CircularOrbit and KeplerianOrbit tests.
      </action>
      <action dev="bryan" type="fix" issue="680">
        Allowed ephemeris class to be used with absolute PV coordinates.
      </action>
      <action dev="bryan" type="fix" issue="674">
        Added an exception if eccentricity is negative for keplerian orbit.
      </action>
      <action dev="evan" type="fix" issue="667">
        Fix build on CentOS/RedHat 7.
      </action>
      <action dev="bryan" type="fix" issue="662">
        Fixed forgotten additional state in Ephemeris propagator.
      </action>
      <action dev="evan" type="update">
        Improve error message for TimeStampedCache by including requested date.
      </action>
      <action dev="bryan" type="fix" issue="663">
        Fixed initialization of the triggering event for ImpulseManeuver class.
      </action>
      <action dev="clement" type="fix" issue="664">
        Fix sign of RAAN and PA parameters in TLE constructor if negative, range check most other orbit parameters.
      </action>
      <action dev="bryan" type="add" issue="669">
        Added estimated ionospheric model.
      </action>
      <action dev="bryan" type="add" issue="645">
        Merged phase-measurement branch into develop.
      </action>
      <action dev="bryan" type="add" >
        Added a time span tropospheric estimated model.
      </action>
      <action dev="bryan" type="add" issue="646">
        Merged cr3bp branch into develop.
      </action>
      <action dev="bryan" type="add" issue="660">
        Improved exception handling in IODGibbs.
      </action>
      <action dev="bryan" type="add" issue="647">
        Improved package-info documentation.
      </action>
      <action dev="nick" type="update" >
        Upgrade maven-checkstyle-plugin to 3.1.1.
      </action>
      <action dev="bryan" type="add" issue="657">
        Added multiplexed Orekit fixed step handler.
      </action>
      <action dev="bryan" type="add" issue="655">
        Added support for CCSDS ADM files.
      </action>
      <action dev="maxime" type="add" issue="649">
        Added a piece wise drag force model: TimeSpanDragForce in forces package.
      </action>
      <action dev="yannick" type="fix" issue="654">
        Prevent divergence of Saastomoinen model pathDelay method at low elevation.
      </action>
      <action dev="bryan" type="fix" issue="542">
        Removed duplicated BUILDING.txt file.
      </action>
      <action dev="bryan" type="add" issue="504">
        Allowed Eckstein Hechler propagator to be initialized with a mean orbit.
      </action>
      <action dev="bryan" type="update" issue="644">
        Removed try and catch statements for ParameterDriver initialization.
      </action>
      <action dev="bryan" type="fix" issue="613">
        Allowed DSST propagation in osculating type with event detectors.
      </action>
    </release>
    <release version="10.1" date="2020-02-19"
             description="Version 10.1 is a minor release of Orekit.
             It includes both new features and bug fixes. New features introduced
             in 10.1 are: wind-up effect for phase measurement, NeQuick ionospheric model,
             support for Hatanaka compact RINEX format, methods for the combination
             of GNSS measurements, Laplace method for initial orbit determination,
             a new Field Of View package, comparison methods for absolute dates,
             a new multiplexed measurement, specialized propagators for GNSS constellation,
             default constructors for DSST force models, covariance matrices in OEM writer,
             a new data context implementation, connection with Gitlab CI, improved documentation,
             the migration of the tutorials to a separate sister project, as well as several other minor
             features and bug fixes. See the list below for a full description of the changes.">
      <action dev="ward" type="fix">
        Improve performance of loading CCSDS files.
      </action>
      <action dev="ward" type="fix" issue="639" due-to="qmor">
        In Ellipsoid.pointOnLimb(...) improved numerical stability by cancelling terms.
      </action>
      <action dev="maxime" type="fix" issue="639" due-to="qmor">
        Fixed pointOnLimb method in bodies.Ellipsoid class. Normalized equations should now avoid numerical issues.
      </action>
      <action dev="evan" type="fix" issue="627">
        Fix TimeScalesFactory.getGMST(conventions, simpleEop) always returning the same
        value.
      </action>
      <action dev="evan" type="fix" issue="636">
        Fix UT1 and Earth rotation during a leap second. Was off by 1 second.
      </action>
      <action dev="luc" type="fix" issue="635">
        Fixed inconsistency in constant thrust maneuver acceleration.
      </action>
      <action dev="evan" type="add" >
        Added an annotation and a compiler plugin that generates a warning
        when default context is used without being explicitly annotated.
      </action>
      <action dev="luc" type="fix" issue="632" due-to="Evan Ward">
        Fixed projection to ellipsoid at pole.
      </action>
      <action dev="evan,luc,yannick" type="add" issue="607">
        Add DataContext, a way to load separate sets of EOP, leap seconds, etc.
      </action>
      <action dev="luc" type="fix" issue="630">
        Improve performance of UnixCompressFilter.
      </action>
      <action dev="luc" type="fix" issue="631">
        Improve performance of HatanakaCompressFilter.
      </action>
      <action dev="evan" type="fix" issue="629">
        Improve performance of ZipJarCrawler.
      </action>
      <action dev="bryan" type="add" issue="625">
          Added default constructors for DSSTZonal and DSSTTesseral.
      </action>
      <action dev="bryan" type="add" issue="622">
          Added OrekitException for unknown number of frequencies in ANTEX files.
      </action>
      <action dev="bryan" type="add" issue="621">
          Added OrekitException in the case where IONEX header is corrupted.
      </action>
      <action dev="dylan" type="add" issue="359">
          Added a specific test for issue 359 in BatchLSEstimatorTest.
          The test verifies that a Newtonian attraction is known
          by both the propagator builder and the propagator when
          it is not added explicitly.
      </action>
      <action dev="dylan" type="add" issue="367">
          Added write of covariance matrices in OEMWriter.
      </action>
      <action dev="dylan" type="fix" issue="619">
        Fixed origin transform in CcsdsModifierFrame.
      </action>
      <action dev="bryan" type="add" issue="611">
        Added SBAS orbit propagator.
      </action>
      <action dev="bryan" type="fix" issue="617">
        Fixed null pointer exception in MultiplexedMeasurement.
      </action>
      <action dev="luc" type="fix" issue="575">
        Allow users to provide custom convergence checkers for
        batch least squares orbit determination.
      </action>
      <action dev="luc" type="add" issue="614">
        Added multiplexed measurements.
      </action>
      <action dev="luc" type="fix" issue="616">
        Fixed missed changes updates in ParameterDriversList embedding
        other ParameterDriversList instances.
      </action>
      <action dev="luc" type="update">
        Moved tutorials to a separate sister project.
      </action>
      <action dev="bryan" type="add" due-to="Shiva Iyer">
        Added Laplace method for initial orbit determination.
      </action>
      <action dev="bryan" type="fix" issue="612">
        Fixed DSST orbit determination tutorial.
      </action>
      <action dev="bryan" type="add" issue="610">
        Added IRNSS orbit propagator.
      </action>
      <action dev="bryan" type="add" issue="608">
        Added support for RINEX 3.04 files.
      </action>
      <action dev="gabb" type="fix" issue="533">
        Fixed bugs in the derivatives computation in IodGooding.
        Fixed bugs in IodLambert when there's more than an half revolution
        between start and final position.
      </action>
      <action dev="bryan" type="fix" issue="604">
        Fixed parsing of compact RINEX files with wrong key in header
        produced by some Septentrio receivers.
      </action>
      <action dev="luc" type="fix" issue="603">
        Fixed parsing of compact RINEX files with missing types in header
        produced by some Septentrio receivers.
      </action>
      <action dev="evan" type="fix" issue="589">
        Improve performance of AggregateBoundedPropagator by factor of 2.
      </action>
      <action dev="luc" type="fix" issue="600">
        Fixed parsing of compact RINEX files with many observation types.
      </action>
      <action dev="bryan" type="fix">
        Fixed poor design of GLONASS numerical propagator.
      </action>
      <action dev="luc" type="fix" issue="599">
        Fixed an issue in projection to flat ellipse.
      </action>
      <action dev="bryan" type="fix" issue="598">
        Added lazily addition of Newtonian attraction to the DSST and
        numerical propagator builders.
      </action>
      <action dev="luc" type="add" issue="595">
        Added EllipticalFieldOfView (with two different ways to define the
        ellipticity constraint) that can be used in FieldOfViewDetector,
        GroundFieldOfViewDetector and FootprintOverlapDetector.
      </action>
      <action dev="luc" type="add">
        Fields of view with regular polygonal shape can now be built either
        based on a defining cone inside the Fov and touching it at edges
        middle points, or based on a defining cone outside the Fov and touching
        it at vertices.
      </action>
      <action dev="luc" type="add" issue="594">
        Added CircularFieldOfView that can be used in FieldOfViewDetector,
        GroundFieldOfViewDetector and FootprintOverlapDetector.
      </action>
      <action dev="luc" type="add">
        Set up a general hierarchy for Field Of View with various shapes. At
        start, it includes DoubleDihedraFieldOfView and PolygonalFieldOfView.
      </action>
      <action dev="luc" type="add" issue="592">
        Added FilesListCrawler to load files from an explicit list.
      </action>
      <action dev="evan" type="fix" issue="583">
        Fix AbsoluteDate.compareTo() for future/past infinity.
      </action>
      <action dev="luc" type="fix" issue="588">
        Fixed wrong handling of spacecraft states in multi-satellites orbit determination
        and multi-satellite measurements generation.
      </action>
      <action dev="bryan" type="fix" issue="585">
        Improved contributing guide.
      </action>
      <action dev="petrus" type="fix" issue="570">
        Make FieldOfView.getFootprint public.
      </action>
      <action dev="bryan" type="add">
        Added combination of measurements.
      </action>
      <action dev="bryan" type="fix">
        Fix values of GPS C2D, L2D, D2D and S2D frequencies.
      </action>
      <action dev="bryan" type="add">
        Add Nequick ionospheric model.
      </action>
      <action dev="luc" type="fix" issue="581">
        Fixed spurious empty line insertion during Rinex 2 decompression
        when the number of observations per satellite is a multiple of 5
      </action>
      <action dev="luc" type="fix" issue="580">
        Fixed decompression of very small negative values in Hatanaka
        Compact RINEX format.
      </action>
      <action dev="luc" type="fix" issue="578">
        Orbit determination tutorials (and tests too) now supports compressed
        measurement files (gzip, Unix compress, Hatanaka Compact RINEX).
      </action>
      <action dev="luc" type="fix" issue="579">
        Handle properly special events flags in Hatanaka Compact RINEX format.
      </action>
      <action dev="luc" type="fix" issue="483">
        Reset additional state changed by event handlers and not managed by any
        additional state providers.
      </action>
      <action dev="luc" type="add" issue="472">
        Added support for Hatanaka Compact RINEX format.
      </action>
      <action dev="luc" type="fix" issue="574">
        Cope with input stream readers that keep asking for new bytes after end
        of Unix compressed files has been reached.
      </action>
      <action dev="luc" type="fix" issue="573">
        Added detection of some corrupted Unix-compressed files.
      </action>
      <action dev="bryan" type="fix" issue="572">
        Fixed the Saastamoinen model when station altitude is bigger than 5000.0 meters.
      </action>
      <action dev="luc" type="fix" issue="568">
        Fixed too fast step increase in a bracketing attempt.
      </action>
      <action dev="luc" type="add">
        Added phase measurement builder.
      </action>
      <action dev="luc" type="add">
        Added getWavelength in GNSS Frequency.
      </action>
    </release>
    <release version="10.0" date="2019-06-24"
             description="Orekit 10.0 is a major new release. It includes DSST OD,
             propagation in non-inertial frames, specialized propagators for GNSS
             constellations, a new ionospheric model, modeling for phase measurements, the
             LAMBDA method for phase ambiguity resolution, Shapiro effect for range
             measurements, improved documentation, as well as several other new features
             and bug fixes. This release fixes a security denial of service bug regarding
             itrf-versions.conf present since Orekit 9.2. Some APIs have incompatibly
             changed since the 9.X series including the format of itrf-versions.conf,
             removal of deprecated methods, reorganization of the models package, as well
             as updates to AbstractDetector, AbstractGNSSAttitudeProvider, DragSensitive,
             RadiationSensitive, and ZipJarCrawler. See the list below for a full
             description of the changes.">
      <action dev="evan" type="fix">
        Fix  name of GLONASS G2 frequency.
      </action>
      <action dev="luc" type="fix" >
        Fixed accuracy of dates conversions from java dates.
      </action>
      <action dev="evan" type="fix" issue="566">
        Make ITRFVersionLoader public.
      </action>
      <action dev="bryan" type="fix" issue="564">
        Fixed private argument of getLLimits() abstract method.
      </action>
      <action dev="bryan" type="fix" issue="565">
        Fixed static loading of UTC for GLONASS reference epoch.
      </action>
      <action dev="luc" type="fix" issue="547">
        Added a tile/sampling aiming direction that diverts singularity outside of a
        area of interest. This is mainly useful when sampling areas of interest that
        cover the pole as the pole is singular for classical aiming directions (constant
        azimuth or along track).
      </action>
      <action dev="luc" type="update" >
        Removed latitude limitation in AlongTrackAiming. If latitude is above (resp. below)
        the maximum (resp. minimum) latitude reached by the defining orbit, then aiming
        will be towards East for prograde orbits and towards West for retrograde orbits.
      </action>
      <action dev="bryan" type="fix">
        Fixes broken links on Orekit JavaDoc.
      </action>
       <action dev="pascal" type="fix" issue="558">
        Fixes broken links on Maven site.
      </action>
      <action dev="luc" type="fix" issue="559">
        Take into account changes in MSAFE files names published by NASA.
      </action>
      <action dev="bryan" type="add">
        Add Global Ionosphere Map model.
      </action>
      <action dev="maxime" type="add" issue="554">
        Added propagation in inertial frame.
      </action>
      <action dev="luc" type="fix" issue="557">
        Improved documentation about DatesSelector not being reusable across several
        schedulers during measurements generation.
      </action>
      <action dev="evan" type="fix">
        Fix some possible NPEs in AntexLoader, FieldAngularCoordinates.
      </action>
      <action dev="evan" type="fix">
        Fix locale dependent comparisons in SP3File, TDMParser, and YUMAParser.
      </action>
      <action dev="evan" type="fix">
        Ensure opened streams are closed in ZipJarCrawler, DTM2000, IERSConventions, and
        OceanLoadDeformationCoefficients.
      </action>
      <action dev="bryan" type="add">
        Add DSST Orbit Determination for both Kalman Filter and Batch Least Squares estimator.
      </action>
      <action dev="romaric" type="add">
        Add a events detector based on the geomagnetic field intensity at the satellite altitude
        or at sea level above the satellite, and the associated tests
      </action>
      <action dev="maxime" type="update" issue="549">
        Deleted deprecated methods in EclipseDetector.
      </action>
      <action dev="romaric" type="fix" issue="553">
        Fix the bug of attitude transition with Ephemeris propagator
        by adding a way for the LocalPVProvider to get the attitude at the end of the transition
      </action>
      <action dev="petrus" type="update" issue="518">
        Changing AbstractGNSSAttitudeProvider from public to package-private.
      </action>
      <action dev="romaric" type="fix" issue="551">
        Fix the bug of attitude transition with analytical propagator
        by refreshing the attitude after the events triggering
      </action>
      <action dev="romaric" type="fix" issue="552">
        Fix the bug of attitude transition if a reset occurs during the transition
        by adding margins to the reset of TimeSpanMap to keep the one corresponding to the "after" attitude law.
      </action>
      <action dev="bryan" type="add" issue="522">
        Generalized the GPSPropagator class to handle all GNSS constellations using
        the same algorithm.
      </action>
      <action dev="bryan" type="add" issue="519">
        Added numerical and analytical GLONASS propagators.
      </action>
      <action dev="luc" type="add" >
        Added ambiguity resolution for phase measurements.
        This feature is not complete yet and is considered experimental.
      </action>
      <action dev="bryan" type="update" issue="548">
        Reorganized models package by adding new sub-packages.
      </action>
      <action dev="maxime" type="update" issue="546">
        Updated Hipparchus dependency to version 1.5 in pom.xml file.
      </action>
      <action dev="maxime" type="update" issue="514">
        Deleted unused DerivativeStructure acceleration computation methods.
        In interfaces radiationPressureAcceleration and dragAcceleration, and all their implementations and their tests.
      </action>
      <action dev="evan" type="update" issue="543">
        Change format of itrf-versions.conf to use prefix matching instead of Regular
        Expression matching. All existing itrf-versions.conf files will need to be
        updated. This is to avoid a potential denial of service where a crafted
        itrf-versions.conf could cause the application to hang.
      </action>
      <action dev="evan" type="update" issue="543">
        ZipJarCrawler now uses "!/" to denote the start of the path within the archive
        which matches the convention used by JarURLConnection. ZipJarCrawler used to use
        "!".
      </action>
      <action dev="bryan" type="fix" issue="544" due-to="Josef Probst">
        Fixed endless loop on GPSPropagator and (Field)KeplerianOrbit.
      </action>
      <action dev="maxime" type="add" issue="403">
        Added tests for class UnivariateProcessNoise.
        Working tests for non-Cartesian orbit propagation are still needed.
      </action>
      <action dev="maxime" type="fix" issue="514">
        Deprecated unused DerivativeStructure acceleration computation methods.
        In interfaces radiationPressureAcceleration and dragAcceleration, and all their implementations and their tests.
      </action>
      <action dev="luc" type="add" issue="536">
        Take target radius into account in CircularFieldOfViewDetector and FieldOfViewDetector.
      </action>
      <action dev="maxime" type="fix" issue="539">
        Fixed DTM2000.getDensity method, made it independent of user time zone.
      </action>
      <action dev="luc" type="add" issue="535">
        Take occulting body flattening into account in eclipse detector.
      </action>
      <action dev="maxime" type="fix" issue="538" due-to="Dorian Gegout">
        Fixed default method compareTo in interface ComparableMeasurement.
      </action>
      <action dev="luc" type="add" issue="532">
        Added Shapiro effect modifier for Range and InterSatelliteRange measurements.
      </action>
      <action dev="evan" type="update" issue="389">
        Fix type parametrization of AbstractDetector so that multiple with* methods can be
        called when the type parameter is '?'.
      </action>
      <action dev="evan" type="remove" issue="506">
        Remove EventHandler.Action and FieldEventHandler.Action. Use
        org.hipparchus.ode.events.Action instead.
      </action>
      <action dev="bryan" type="update" issue="527">
        Changed API for magnetic field model to a SI base unit API.
      </action>
      <action dev="evan" type="fix">
        OrekitException preserves the stack trace when formatting the message throws
        another exception.
      </action>
      <action dev="luc" type="remove" issue="530">
        Event detectors, field of view and attitude providers are not serializable anymore.
      </action>
      <action dev="bryan" type="update" issue="526">
        Replaced private class BilinearInterpolatingFunction of Saastamoinen model
        by the one of Hipparchus
      </action>
      <action dev="evan" type="add" issue="507">
        Add Action.RESET_EVENTS to check all detectors for events without recomputing the
        propagation step.
      </action>
      <action dev="evan" type="add" issue="507">
        Add Action.RESET_EVENTS to check all detectors for events without recomputing the
        propagation step.
      </action>
      <action dev="evan" type="add" issue="507">
        Add toString() implementations to SpacecraftState, RecordAndContinue.Event and
        Field versions.
      </action>
      <action dev="evan" type="add" issue="507">
        Add Field version of RecordAndContinue.
      </action>
      <action dev="evan" type="add" issue="507">
        Add Field version of LatitudeCrossingDetector.
      </action>
      <action dev="luc" type="update">
        Removed classes and methods deprecated in the 9.X series.
      </action>
      <action dev="luc" type="fix" issue="528" due-to="Gowtham Sivaraman">
        Fixed parsing of clock in SP3 files.
      </action>
    </release>
    <release version="9.3.1" date="2019-03-16" description="Version 9.3.1 is a minor version of Orekit.
    It fixes an issue with GPS week rollover.">
      <action dev="luc" type="add" issue="534">
        Handle GPS week rollover in GPSDate.
      </action>
    </release>
    <release version="9.3" date="2019-01-25" description="Version 9.3 is a minor version of Orekit.
    It includes both new features and bug fixes. New features introduced in 9.3 are: a new GPSDate class,
    changed OrekitException from checked to unchecked exceptions, parameter drivers scales and reference
    value can be changed, access to Kalman filter internal matrices, position-only measurements in orbit determination,
    support for unofficial versions 2.12 and 2.20 of Rinex files (mainly for spaceborne receivers),
    direct building of appropriate attitude law with eclipses for all GNSS satellite types, inter-satellites
    view detector, measurement generation feature, possibility to use Marshall Solar Activity Future Estimation
    to feed NRL MSISE 2000 atmosphere model, new tropospheric models: Mendes-Pavlis, Vienna 1, Vienna 3, estimated model,
    new mapping functions for tropospheric effect: Global Mapping Function, Niell Mapping Function, Global
    Pressure Temperature Models GPT and GPT2, possibility to estimate tropospheric zenith delay,
    clock offset that can be estimated (both for ground station and satellite clocks).">
      <action dev="luc" type="add" issue="516">
        Added a way to manage clock corrections from GPSPropagator.
      </action>
      <action dev="bryan" type="add" issue="498">
        Added several tropospheric models: Mendes-Pavlis, Vienna 1, Vienna 3, estimated model
        where the total zenith delay can be estimated during Orbit Determination.
      </action>
      <action dev="bryan" type="add" issue="498">
        Added Global Mapping Function and Niell Mapping Function to be used with tropospheric
        models.
      </action>
      <action dev="luc" type="add" issue="515">
        Added clock offset parameter at satellites level for orbit determination.
      </action>
      <action dev="luc" type="add" issue="513">
        Added clock offset parameter at ground stations level for orbit determination.
      </action>
      <action dev="bryan" type="add" issue="512">
        Added weather model Global Pressure and Temperature 2.
      </action>
      <action dev="bryan" type="add" issue="511">
        Added weather model Global Pressure and Temperature.
      </action>
      <action dev="luc" type="fix" issue="510">
        Fixed dropped derivatives in TimeStampedFieldPVCoordinates.shiftedBy(dt).
      </action>
      <action dev="luc" type="fix" issue="509">
        Fixed scaling error in ParameterFunction differentiation.
      </action>
      <action dev="luc" type="fix" issue="508">
        Fixed inconsistency leading to inaccuracies in conversions from AbsoluteDate to FieldAbsoluteDate.
      </action>
      <action dev="pascal" type="fix" issue="495">
        The MarshallSolarActivityFutureEstimation class implements
        the NRLMSISE00InputParameters interface.
      </action>
      <action dev="evan" type="fix" issue="486">
        Make FieldTransform.shiftedBy(T) public.
      </action>
      <action dev="evan" type="fix" issue="496">
        Fix JavaDoc for TimeComponents.getSecond().
      </action>
      <action dev="evan" type="update" issue="501">
        Deprecate GFunction in favor of ToDoubleFunction.
      </action>
      <action dev="luc" type="add" issue="494">
        Added a measurements generation feature for use with orbit determination.
        Fixes issue #494
      </action>
      <action dev="luc" type="add">
        Added adapter for event detectors, allowing to wrap existing detector
        while changing their behaviour.
      </action>
      <action dev="luc" type="add">
        Added ground at night detector.
      </action>
      <action dev="luc" type="add">
        Added inter-satellites direct view detector.
      </action>
      <action dev="luc" type="add">
        Added constants defined by IAU 2015 resolution B3 for Sun, Earth and Jupiter.
      </action>
      <action dev="luc" type="add" issue="500">
        Added retrieval of full time span (start time, end time and data) containing
        a specified date in TimeSpanMap.
        Fixes issue #500
      </action>
      <action dev="luc" type="add">
        Added direct building of attitude provider from GNSS satellite type.
      </action>
      <action dev="luc" type="add">
        Added parsing of unofficial versions 2.12 and 2.20 of Rinex files
        (used by some spaceborne receivers like IceSat 1).
      </action>
      <action dev="luc" type="add">
        Added a way to retrieve Rinex header directly from the observations data set.
      </action>
      <action dev="luc" type="add">
        Added position-only measurements in orbit determination.
      </action>
      <action dev="luc" type="fix" issue="491">
        Allow parsing of SP3 files that use non-predefined orbit types.
        Fixes issue #491.
      </action>
      <action dev="maxime" type="add" issue="485">
        Added access to Kalman filter matrices.
        KalmanEstimation interface now has methods returning the physical values of:
        state transition matrix phi, measurement matrix H, innovation matrix S and Kalman gain matrix K.
        The methods are implemented in Model class. A class ModelTest was added to test these values.
        Fixes issue #485
      </action>
      <action dev="luc" type="fix" issue="492" due-to="Lebas">
        Fixed error message for TLE with incorrect checksum.
        Fixes issue #492.
      </action>
      <action dev="maxime" type="fix" issue="490">
        Fixed reference value of parameter drivers updating in Kalman filter.
        When resetting the orbit in the propagator builder, the reference values
        of the drivers are now reset too.
        Fixes issue #490.
      </action>
      <action dev="maxime" type="add" issue="489">
        Made ParameterDriver class fully mutable.
        By adding setters for attributes scale, reference, minimum and maximum values.
        Fixes issue #489.
      </action>
      <action dev="maxime" type="fix" issue="488">
        Fixed method unNormalizeStateVector in Model class of Kalman estimator.
        Previous value did not take into account the reference values of the drivers.
        Fixes issue #488.
      </action>
      <action dev="luc" type="fix" issue="484" due-to="Yannick Jeandroz">
        Changed OrekitException from checked to unchecked exception.
        Most functions do throw such exceptions. As they are unchecked, they are
        not advertised in either `throws` statements in the function signature or
        in the javadoc. So users must consider that as soon as they use any Orekit
        feature, an unchecked `OrekitException` may be thrown. In most cases, users
        will not attempt to recover for this but will only use them to display or
        log a meaningful error message.
        Fixes #484.
      </action>
      <action dev="luc" type="fix" issue="480">
        Added GPSDate class to convert back and forth with AbsoluteDate.
        Fixes #480.
      </action>
      <action dev="evan" type="fix" issue="476">
        Fix generics in EventEnablingPredicateFilter.
        Fixes #476.
      </action>
      <action dev="maxime" type="fix" issue="473">
        Fixed wrong values of radec generated in AngularRaDecMeasurementCreator.
        Fixed wrong values of range rate generated in RangeRateMeasurementCreator.
        Added tests that check the values of measurements for each type of measurement.
        Upgraded precision in Kalman and batch least-squares OD tests that are using range-rate and radec measurements.
        Fixes issue #473.
      </action>
      <action dev="luc" type="fix">
        Derivatives with respect to mass are not computed anymore since several versions,
        some remnants of former computation remained and have now been removed.
      </action>
    </release>
    <release version="9.2" date="2018-05-26" description="Version 9.2 is a minor release of Orekit.
    It introduces several new features and bug fixes. New features introduced in version 9.2 are
    Kalman filter for orbit determination, loading of RINEX files, loading of ANTEX files, loading
    of version d of SP3 files (version a to c were already supported), on-the-fly decompression of .Z
    files, code measurements, phase measurements (but only a very basic implementation for now),
    specific attitude laws (GPS, GLONASS, GALILEO, BEIDOU) with midnight/noon turns, possibility to
    use backward propagation in LS orbit determination, support for any ITRF version, even if EOP
    files do not match the desired version, attitude overriding in constant thrust maneuvers,
    FunctionalDetector, filtering mechanism to insert specific decompression or deciphering algorithms
    during data loading, frames for Lagrange L1 and L2 point for any two related celestial bodies.
    WARNING: phase measurements, GNSS attitude and time-dependent process noise are considered
    experimental features for now, they should not be used yet for operational systems.
    Several bugs have been fixed.">
      <action dev="luc" type="fix">
        Fixed missing eclipse detectors in field version of Solar radiation pressure.
        Fixes issue #366.
      </action>
      <action dev="evan" type="fix">
        Fixed issue where EventHandler.init() was never called.
        Fixes issue #471.
      </action>
      <action dev="luc" type="fix">
        Fixed error in relative humidity units in Marini-Murray tropospheric model.
        Fixes issue #352.
      </action>
      <action dev="luc" type="fix">
        Fixed DSST events detection in the osculating case.
        Fixes issue #398.
      </action>
      <action dev="luc" type="fix">
        Allow several TLE with same date in TLESeries.
        Fixes issue #411.
      </action>
      <action dev="luc" type="fix">
        Fixed compilation problems with JDK 1.8
        Fixes issue #462.
      </action>
      <action dev="luc" type="add" >
        Added specific attitude mode for GNSS satellites: GPS (block IIA, block IIF, block IIF),
        GLONASS, GALILEO, BEIDOU (GEO, IGSO, MEO). This is still considered experimental as there
        are some problems when Sun crosses the orbital plane during a midnight/noon turn maneuver
        (which is a rare event but nevertheless occurs)
      </action>
      <action dev="luc" type="add" >
        Added natural order for observed measurements primarily based on
        chronological order, but with also value comparisons if measurements
        are simultaneous (which occurs a lot in GNSS), and ensuring no
        measurements are lost if stored in SortedSet
      </action>
      <action dev="luc" type="add" due-to="Albert Alcarraz García">
        Added GNSS code measurements
      </action>
      <action dev="luc" type="add" due-to="Albert Alcarraz García">
        Added GNSS phase measurements (very basic implementation for now, not usable as is)
      </action>
      <action dev="luc" type="add" due-to="Albert Alcarraz García">
        Added loading of RINEX observation files (versions 2 and 3)
      </action>
      <action dev="luc" type="fix">
        Fixed compression table reset problem in .Z files
        Fixes issue #450.
      </action>
      <action dev="maxime" type="fix">
        Fixed de-activation of event detection.
        In the propagate(startDate, endDate) function of class "AbstractIntegratedPropagator",
        for dates out of the time interval defined by ]startDate, endDate].
        Fixes issue #449.
      </action>
      <action dev="luc" type="add">
        Added support for loading Unix-compressed files (ending in .Z).
        This file compression algorithm is still widely used in the GNSS
        community (SP3 files, clock files, Klobuchar coefficients...)
        Fixes issue #447.
      </action>
      <action dev="luc" type="add">
        Added a customizable filtering capability in data loading.
        This allows users to insert layers providing features like
        custom decompression algorithms, deciphering, monitoring...
        Fixes issue #446.
      </action>
      <action dev="luc" type="add">
        Allow direct retrieval of rotation part without derivatives from
        LOFType without computing the full transform from inertial frame.
      </action>
      <action dev="maxime" type="fix">
        Added a provider for time-dependent process noise in Kalman estimator.
        This providers allow users to set up realistic models where the process
        noise increases in the along track direction.
        Fixes issue #403.
      </action>
      <action dev="maxime" type="add">
        Increased visibility of attributes in ConstantThrustManeuver class.
        Added getters for all attributes. Also added an attribute name that
        allows the differentiation of the maneuvers, both from a parameter driver
        point of view and from a force model point of view.
        Fixes issue #426.
      </action>
      <action dev="maxime" type="add">
        Increased visibility of attributes in propagator builders.
        By adding getters for all attributes in NumericalPropagatorBuilder
        and AbstractPropagatorBuilder.
        Also made the method findByName in ParameterDriversList public.
        Fixes issue #425.
      </action>
      <action dev="luc" type="fix">
        Ensure the correct ITRF version is used in CCSDS files, regardless
        of the EOP source chosen, defaulting to ITRF-2014.
      </action>
      <action dev="luc" type="fix">
        Split initial covariance matrix and process noise matrix in two
        methods in the covariance matrix provider interface.
      </action>
      <action dev="luc" type="add">
        Added VersionedITRF frame that allow users with needs for very high
        accuracy to specify which ITRF version they want, and stick to it
        regardless of their EOP source.
        Fixes issue #412.
      </action>
      <action dev="luc" type="add">
        Added an itrf-versions.conf configuration file allowing to specify
        which ITRF version each EOP file defines for which date
      </action>
      <action dev="luc" type="add">
        EOP history now contains the ITRF version corresponding to each
        EOP entry on a per date basis
      </action>
      <action dev="luc" type="add">
        Added an ITRFVersion enumerate to simplify conversion between ITRF frames,
        even when no direct Helmert transformation is available
      </action>
      <action dev="luc" type="add">
        Added TransformProviderUtility to reverse or combine TransformProvider instances.
      </action>
      <action dev="luc" type="add">
        Allow attitude overriding during constant-thrust maneuvers.
        Fixes issue #410.
      </action>
      <action dev="luc" type="fix">
        Fixed out-of-sync attitude computation near switch events in AttitudeSequence.
        Fixes issue #404.
      </action>
      <action dev="luc" type="add">
        Added a method to extract sub-ranges from TimeSpanMap instances.
      </action>
      <action dev="luc" type="fix">
        Fixed TLE creation with B* coefficients having single digits like 1.0e-4.
        Fixes issue #388.
      </action>
      <action dev="evan" type="add">
        Add FunctionalDetector.
      </action>
      <action dev="luc" type="add">
        Added handling of IGS ANTEX GNSS antenna models file.
      </action>
      <action dev="luc" type="add">
        Added support for SP3-d files.
      </action>
      <action dev="luc" type="fix">
        Improved SP3 files parsing.
        Some files already operationally produced by IGS Multi-GNSS Experiment (MGEX)
        exceed the maximum number of satellites supported by the regular SP3-c file
        format (which is 85 satellites) and extended the header, without updating the
        format version to SP3-d, which specifically raises the 85 satellites limitation.
        Fixes issue #376.
      </action>
      <action dev="maxime" type="add">
        Allow backward propagation in batch LS orbit determination.
        Fixes issue #375.
      </action>
      <action dev="maxime" type="add">
        Added covariance matrix to PV measurements.
        Fixes issue #374.
      </action>
      <action dev="luc" type="fix">
        Fixed issue when converting very far points (such as Sun center) to geodetic coordinates.
        Fixes issue #373.
      </action>
      <action dev="luc" type="add" >
        Added more conversions between PV coordinates and DerivativeStructure.
        This simplifies for example getting the time derivative of the momentum.
      </action>
      <action dev="maxime" type="fix">
        Fixed weights for angular measurements in W3B orbit determination.
        Fixed in test and tutorial.
        Fixes issue #370.
      </action>
      <action dev="luc" type="add" due-to="Julio Hernanz">
        Added frames for L1 and L2 Lagrange points, for any pair of celestial bodies.
      </action>
    </release>
    <release version="9.1" date="2017-11-26"
             description="Version 9.1 is a minor release of Orekit. It introduces a few new
             features and bug fixes. New features introduced in version 9.1 are some
             frames in OEM parser, retrieval of EOP from frames and ground station displacements
             modelling (both displacements due to tides and displacements due to ocean loading),
             and retrieval of covariance matrix in orbit determination. Several bugs have been fixed.
             Version 9.1 depends on Hipparchus 1.2.">
      <action dev="evan" type="add">
        Added ITRF2005 and ITRF2008 to the frames recognized by OEMParser.
        Fixes issue #361.
      </action>
      <action dev="evan" type="fix">
        Fixed FiniteDifferencePropagatorConverter so that the scale factor is only applied
        once instead of twice.
        Fixes issue #362.
      </action>
      <action dev="maxime" type="fix">
        Fixed derivatives computation in turn-around range ionospheric delay modifier.
        Fixes issue #369.
      </action>
      <action dev="evan" type="fix">
        Disabled XML external resources when parsing rapid XML TDM files.
        Part of issue #368.
      </action>
      <action dev="evan" type="fix">
        Disabled XML external resources when parsing rapid XML EOP files.
        Part of issue #368.
      </action>
      <action dev="evan" type="fix">
        Fixed NPE in OrekitException when localized string is null.
      </action>
      <action dev="luc" type="fix">
        Fixed a singularity error in derivatives for perfectly circular orbits in DSST third body force model.
        Fixes issue #364.
      </action>
      <action dev="luc" type="fix" due-to="Lucian Bărbulescu">
        Fixed an error in array size computation for Hansen coefficients.
        Fixes issue #363.
      </action>
      <action dev="luc" type="add">
        Added a way to retrieve EOP from frames by walking the frames hierarchy tree
        using parent frame links. This allows to retrieve EOP from topocentric frames,
        from Earth frames, from TOD...
      </action>
      <action dev="luc" type="add">
        Take ground stations displacements into account in orbit determination.
        The predefined displacement models are the direct effect of solid tides
        and the indirect effect of ocean loading, but users can add their own models
        too.
      </action>
      <action dev="luc" type="add">
        Added ground stations displacements due to ocean loading as per IERS conventions,
        including all the 342 tides considered in the HARDISP.F program.
        Computation is based on Onsala Space Observatory files in BLQ format.
      </action>
      <action dev="luc" type="add">
        Added ground points displacements due to tides as per IERS conventions.
        We have slightly edited one entry in table 7.3a from IERS 2010 conventions
        to fix a sign error identified by Dr. Hana Krásná from TU Wien (out of phase
        radial term for the P₁ tide, which is -0.07mm in conventions when it should be
        +0.07mm). This implies that our implementation may differ up to 0.14mm from
        other implementations.
      </action>
      <action dev="luc" type="fix">
        Avoid intermixed ChangeForwarder instances calling each other.
        Fixes issue #360.
      </action>
      <action dev="maxime" type="fix">
        Modified the way the propagation parameter drivers are mapped in the
        Jacobian matrix in class "Model".
        Added a test for multi-sat orbit determination with estimated
        propagation parameters (µ and SRP coefficients).
        Fixes issue #354.
      </action>
      <action dev="luc" type="fix">
         Added a convenience method to retrieve covariance matrix in
         physical units in orbit determination.
         Fixes issue #353.
      </action>
      <action dev="luc" type="fix" due-to="Rongwang Li">
         Fixed two errors in Marini-Murray model implementation.
         Fixes issue #352.
      </action>
      <action dev="luc" type="fix">
         Prevent duplicated Newtonian attraction in FieldNumericalPropagator.
         Fixes issue #350.
      </action>
      <action dev="luc" type="fix">
         Copy additional states through impulse maneuvers.
         Fixes issue #349.
      </action>
      <action dev="luc" type="fix">
         Removed unused construction parameters in ShiftingTransformProvider
         and InterpolatingTransformProvider.
         Fixes issue #356.
      </action>
      <action dev="luc" type="fix">
         Fixed wrong inertial frame for Earth retrieved from CelestialBodyFactory.
         Fixes issue #355.
      </action>
      <action dev="luc" type="update">
        Use a git-flow like branching workflow, with a develop branch for bleeding-edge
        development, and master branch for stable published versions.
      </action>
    </release>
    <release version="9.0.1" date="2017-11-01"
            description="Version 9.0.1 is a patch release of Orekit.
            It fixes security issus 368.">
      <action dev="evan" type="fix">
        Disabled XML external resources when parsing rapid XML TDM files.
        Part of issue #368.
      </action>
      <action dev="evan" type="fix">
        Disabled XML external resources when parsing rapid XML EOP files.
        Part of issue #368.
      </action>
    </release>
    <release version="9.0" date="2017-07-26"
             description="Version 9.0 is a major release of Orekit. It introduces several new
             features and bug fixes. New features introduced in version 9.0 are Taylor algebra
             propagation (for high order uncertainties propagation or very fast Monte-Carlo
             studies), multi-satellites orbit determination, parallel multi-satellites propagation,
             parametric accelerations (polynomial and harmonic), turn-around measurements,
             inter-satellite range measurements, rigth ascension/declination measurements,
             Antenna Phase Center measurements modifiers, EOP estimation in precise orbit
             determination, orbit to attitude coupling in partial derivatives, parsing of CCSDS
             Tracking Data Messages, parsing of university of Bern Astronomical Institute files
             for Klobuchar coefficients, ITRF 2014, preservation of non-Keplerian orbits derivatives,
             JB2008 atmosphere model, NRL MSISE 2000 atmosphere model, boolean combination of events
             detectors, ephemeris writer, speed improvements when tens of thousands of measurements
             are used in orbit determination, Danish translations. Several bugs have been fixed.">
     <action dev="luc" type="add">
       Added on-board antenna phase center effect on inter-satellites range measurements.
     </action>
     <action dev="luc" type="add">
       Added on-board antenna phase center effect on turn-around range measurements.
     </action>
     <action dev="luc" type="add">
       Added on-board antenna phase center effect on range measurements.
     </action>
     <action dev="luc" type="update">
       Moved Bias and OutlierFilter classes together with the other estimation modifiers.
     </action>
     <action dev="luc" type="update">
       Forced states derivatives to be dimension 6 rather than either 6 or 7. The
       additional mass was not really useful, it was intended for maneuvers calibration,
       but in fact during maneuver calibration we adjust either flow rate or specific
       impulse but not directly mass itself.
     </action>
      <action dev="luc" type="add">
        Added parametric acceleration force models, where acceleration amplitude is a
        simple parametric function. Acceleration direction is fixed in either inertial
        frame, or spacecraft frame, or in a dedicated attitude frame overriding spacecraft
        attitude. The latter could for example be used to model solar arrays orientation if
        the force is related to solar arrays). Two predefined implementations are provided,
        one for polynomial amplitude and one for harmonic amplitude. Users can add other
        cases at will. This allows for example to model the infamous GPS Y-bias, which is
        thought to be related to a radiator thermal radiation.
      </action>
      <action dev="luc" type="remove">
        Removed obsolete Cunningham and Droziner attraction models. These models have
        been superseded by Holmes-Featherstone attraction model available since 2013
        in Orekit.
      </action>
      <action dev="luc" type="update">
        Take orbit to attitude coupling into account in the partial derivatives for all attitude modes.
        Fixes issue #200.
      </action>
      <action dev="luc" type="update">
        Merged FieldAttitudeProvider into AttitudeProvider.
      </action>
      <action dev="luc" type="update">
        Simplified ForceModel interface. It does not require dedicated methods anymore for
        computing derivatives with respect to either state or parameters.
      </action>
      <action dev="luc" type="remove">
        Removed Jacchia-Bowman 2006 now completely superseded by Jacchia-Bowman 2008.
      </action>
      <action dev="luc" type="update">
        Make Jacchia-Bowman 2008 thread-safe and field-aware.
      </action>
      <action dev="luc" type="update">
        Make NRL MSISE 2000 thread-safe and field-aware.
      </action>
      <action dev="luc" type="update">
        Make DTM2000 thread-safe and field-aware.
      </action>
      <action dev="luc" type="add">
        Added support for ITRF 2014.
        As of mid-2017, depending on the source of EOP, the ITRF retrieved using
        FramesFactory.getITRF will be either ITRF-2014 (if using EOP 14 C04) or
        ITRF-2008 (if using EOP 08 C04, bulletins A, bulletins B, or finals .all).
        If another ITRF is needed, it can be built using HelmertTransformation.
      </action>
      <action dev="luc" type="remove">
        Removed classes and methods deprecated in 8.0.
      </action>
      <action dev="luc" type="add">
        Added coordinates of all intermediate participants in estimated measurements.
        This will allow estimation modifiers to get important vectors (sighting
        directions for example) without recomputing everything from the states.
      </action>
      <action dev="luc" type="add">
        Added a multi-satellites orbit determination feature.
      </action>
      <action dev="luc" type="add">
        Added one-way and two-way inter-satellites range measurements.
      </action>
      <action dev="luc" type="fix" due-to="Glenn Ehrlich">
        Avoid clash with Python reserved keywords and, or and not in BooleanDetector.
      </action>
      <action dev="luc" type="add" due-to="Maxime Journot">
        Added right ascension and declination angular measurements.
      </action>
      <action dev="luc" type="add">
        Added a parallel propagation feature for addressing multi-satellites needs.
        Propagators of different types (analytical, semi-analytical, numerical,
        ephemerides ...) can be mixed at will.
      </action>
      <action dev="luc" type="fix">
        Fixed Gaussian quadrature inconsistent with DSST theory when orbit derivatives are present.
        Fixes issue #345.
      </action>
      <action dev="luc" type="fix">
        Fixed infinite recursion when attempting two orbit determinations in row.
        Fixes issue #347.
      </action>
      <action dev="luc" type="add" due-to="Lars Næsbye Christensen">
        Added Danish translations.
        Fixes issue #346.
      </action>
      <action dev="luc" type="add" >
        Allow estimation of polar motion (offset plus linear drift) and prime meridian
        correction (offset plus linear drift) in orbit determination. This is essentially
        equivalent to add correction to the xp, yp, dtu1 and lod Earth Orientation Parameters.
      </action>
      <action dev="luc" type="add">
        Parameters in orbit determination can be associated with a per-parameter reference date.
      </action>
      <action dev="luc" type="fix">
        Fixed wrong generation of FieldTransforms by time stamped cache, when generation
        happens backward in time.
        Fixes issue #344.
      </action>
      <action dev="luc" type="update">
        Improved computation ground station parameters derivatives
        in orbit determination.
      </action>
      <action dev="luc" type="update" >
        Use automatic differentiation for all orbit determination measurements types.
        This allows simpler evolutions to estimate parameters for which derivatives
        are not straightforward to compute; some of these parameters are needed for
        precise orbit determination.
      </action>
      <action dev="luc" type="add" due-to="Maxime Journot">
        Added parsing of University of Bern Astronomical Institute files for α and β Klobuchar coefficients.
      </action>
      <action dev="luc" type="add" due-to="Maxime Journot">
        Added parsing of CCSDS TDM (Tracking Data Messages) files, both text and XML.
      </action>
      <action dev="luc" type="fix" due-to="Florentin-Alin Butu">
        Fixed lighting ratio in solar radiation pressure for interplanetary trajectories.
      </action>
      <action dev="hank" type="fix">
        Allow small extrapolation before and after ephemeris.
        Fixes issue #261.
      </action>
      <action dev="luc" type="fix">
        Fixed missing attitude in DSST mean/osculating conversions.
        Fixes issue #339.
      </action>
      <action dev="luc" type="fix">
        Optionally take lift component of the drag force into account in BoxAndSolarArraySpacecraft.
        Fixes issue #324.
      </action>
      <action dev="luc" type="fix" due-to="James Schatzman">
        Change visibility of getTargetPV in GroundPointing to public so it can be subclassed by
        users in other packages.
        Fixes issue #341.
      </action>
      <action dev="luc" type="update">
        Deprecated the TLESeries class. The file format used was considered to be too specific and
        the API not really well designed. Users are encouraged to use their own parser for series of TLE.
      </action>
      <action dev="luc" type="fix" due-to="Gavin Eadie">
        Removed dead code in deep SDP4 propagation model.
        Fixes issue #342.
      </action>
      <action dev="luc" type="fix" due-to="Quentin Rhone">
        Added a way to prefix parameters names when estimating several maneuvers
        in one orbit determination.
        Fixes issue #338.
      </action>
      <action dev="luc" type="fix" due-to="Pascal Parraud">
        Removed unneeded reset at end of sample creation in propagators conversion.
        Fixes issue #335.
      </action>
      <action dev="luc" type="fix" due-to="Michiel Zittersteijn">
        Fixed wrong angle wrapping computation in IodLambert.
      </action>
      <action dev="luc" type="fix" due-to="Lucian Barbulescu">
        Fixed boundaries of thrust parameter driver in ConstantThrustManeuver.
        Fixes issue #327.
      </action>
      <action dev="luc" type="fix" due-to="Hao Peng">
        Allow some old version of TLE format to be parsed correctly.
        Fixes issue #330.
      </action>
      <action dev="luc" type="fix" due-to="James Schatzman">
        Fixed ArrayOutOfBoundException appearing when converting dates at past or future infinity
        to string.
        Fixes issue #340.
      </action>
      <action dev="luc" type="fix">
        Extended range of DateComponents to allow the full integer range as days offset
        from J2000.
      </action>
      <action dev="luc" type="fix">
        Prevent NaN appearing in UTC-TAI offsets for dates at past or future infinity.
      </action>
      <action dev="luc" type="fix">
        Prevent central attraction coefficient from being adjusted in TLEPropagatorBuilder,
        as it is specified by the TLE theory.
        Fixes issue #313.
      </action>
      <action dev="luc" type="fix" due-to="Hao Peng">
        Added a flag to prevent resetting initial state at the end of integrating propagators.
        Fixes issue #251.
      </action>
      <action dev="luc" type="fix">
        Tutorials now all rely on orekit-data being in user home folder.
        Fixes issue #245.
      </action>
       <action dev="luc" type="fix">
        Apply delay corresponding to h = 0 when station altitude is below 0 in SaastamoinenModel.
        Fixes issue #202.
      </action>
      <action dev="luc" type="add">
        Added derivatives to orbits computed from non-Keplerian models, and use
        these derivatives when available. This improves shiftedBy() accuracy,
        and as a consequence also the accuracy of EventShifter. As example, when
        comparing shiftedBy and numerical model on a low Earth Sun Synchronous Orbit,
        with a 20x20 gravity field, Sun and Moon third bodies attractions, drag and
        solar radiation pressure, shifted position errors without derivatives are 18m
        after 60s, 72m after 120s, 447m after 300s; 1601m after 600s and 3141m after
        900s, whereas the shifted position errors with derivatives are 1.1m after 60s,
        9.1m after 120s, 140m after 300s; 1067m after 600s and 3307m after 900s.
      </action>
      <action dev="luc" type="fix">
        Preserved non-Keplerian acceleration in spacecraft state when computed from numerical propagator.
        Fixes issue #183.
      </action>
      <action dev="luc" type="fix">
        Fixed accuracy of FieldAbsoluteDate.
        Fixes issue #337.
      </action>
      <action dev="luc" type="fix">
        Fixed eccentricity computation for hyperbolic Cartesian orbits.
        Fixes issue #336.
      </action>
      <action dev="luc" type="fix">
        Fixed an array out of bounds error in DSST zonal short periodics terms.
      </action>
      <action dev="luc" type="fix" due-to="Maxime Journot">
        Fixed a factor two error in tropospheric and ionospheric modifiers.
      </action>
      <action dev="luc" type="add" due-to="Maxime Journot">
        Added turn-around (four-way range) measurements to orbit determination.
      </action>
      <action dev="luc" type="update">
        Updated dependency to Hipparchus 1.1, released on 2017, March 16th.
        Fixes issue #329.
      </action>
      <action dev="evan" type="add">
        Added simple Boolean logic with EventDetectors.
      </action>
      <action dev="luc" type="add">
        Added getGMSTRateFunction to IEEEConventions to compute accurately Earth rotation rate.
      </action>
      <action dev="luc" type="update">
        OneAxisEllipsoid can now transform FieldGeodeticPoint from any field
        and not only DerivativeStructure.
      </action>
      <action dev="luc" type="add">
        Completed field-based Cartesian and angular coordinates with missing
        features that were only in the double based versions.
      </action>
      <action dev="luc" type="update" due-to="Maxime Journot">
        Use DerivativeStructure to compute derivatives for Range measurements.
      </action>
      <action dev="luc" type="update">
        Improved conversion speed from Cartesian coordinates to geodetic coordinates
        by about 15%.
      </action>
      <action dev="evan" type="add">
        Replace OrbitFile interface with EphemerisFile, adding support for multiple
        ephemeris segments and the capability to create a propagator from an ephemeris.
      </action>
      <action dev="hank" type="add">
        Added EphemerisFileWriter interface for serializing EphemerisFiles to external
        file formats, and implemented the OEMWriter for CCSDS OEM file export support.
      </action>
      <action dev="hank" type="add">
        Added OrekitEphemerisFile object for encapsulating propagator outputs into an
        EphemerisFile which can then be exported with EphemerisFileWriter classes.
      </action>
      <action dev="luc" type="fix">
        Fixed thread-safety issues in DTM2000 model.
        Fixes issue #258.
      </action>
      <action dev="pascal" type="add">
        Added JB2008 atmosphere model.
      </action>
      <action dev="pascal" type="add">
        Added NRLMSISE-00 atmosphere model.
      </action>
      <action dev="luc" type="fix" due-to="Hao Peng">
        Fixed outliers configuration parsing in orbit determination tutorial and test.
        Fixes issue #249
      </action>
       <action dev="luc" type="fix" >
        Greatly improved orbit determination speed when a lot of measurements are used
        (several thousands).
      </action>
      <action dev="luc" type="fix" >
        Fixed ant build script to run Junit tests.
        Fixes issue #246.
      </action>
      <action dev="luc" type="update">
        Added a protection against zero scale factors for parameters drivers.
      </action>
      <action dev="evan" type="fix">
        Fix AbsoluteDate.createMJDDate when the time scale is UTC and the date
        is during a leap second.
        Fixes issue #247
      </action>
      <action dev="luc" type="fix" >
        Fixed ant build script to retrieve Hipparchus dependencies correctly.
        Fixes issue #244.
      </action>
    </release>
    <release version="8.0.1" date="2017-11-01"
            description="Version 8.0.1 is a patch release of Orekit.
            It fixes security issus 368.">
      <action dev="evan" type="fix">
        Disabled XML external resources when parsing rapid XML EOP files.
        Part of issue #368.
      </action>
    </release>
    <release version="8.0" date="2016-06-30"
             description="Version 8.0 is a major release of Orekit. It introduces several new
             features and bug fixes as well as a major dependency change. New features introduced
             in version 8.0 are orbit determination, specialized propagator for GPS satellites
             based on SEM or YUMA files, computation of Dilution Of Precision and a new angular
             separation event detector. Several bugs have been fixed. A major change introduced
             with version 8.0 is the switch from Apache Commons Math to Hipparchus as the
             mathematical library, which also implied switching from Java 6 to Java 8.">
      <action dev="luc" type="fix" due-to="Andrea Antolino">
        Improved accuracy of orbits Jacobians.
        Fixes issue #243.
      </action>
      <action dev="luc" type="update">
        Deprecated PropagationException, replaced by OrekitException.
      </action>
      <action dev="evan" type="fix" due-to="Greg Carbott">
        Fix bug in restarting propagation with a ConstantThrustManeuver with an
        updated initial condition.
      </action>
      <action dev="luc" type="fix">
        Fixed a display error for dates less than 0.5ms before a leap second.
      </action>
      <action dev="luc" type="update">
        Use ParameterDriver with scale factor for both orbit determination, conversion,
        and partial derivatives computation when finite differences are needed.
      </action>
      <action dev="luc" type="fix">
        Apply impulse maneuver correctly in backward propagation.
        Fixes issue #241.
      </action>
      <action dev="luc" type="add">
        Added angular separation detector. This is typically used to check separation
        between spacecraft and the Sun as seen from a ground station, to avoid interferences
        or damage.
      </action>
      <action dev="luc" type="update">
        All class and methods that were deprecated in the 7.X series have been removed.
      </action>
      <action dev="luc" type="update">
        Allow ICGEM gravity field reader to parse non-Earth gravity fields.
      </action>
      <action dev="evan" type="add">
        Add methods for a integration step handler to tell if the start/end of the step is
        interpolated due to event detection. Also added ability to add a step handler in
        ephemeris mode.
      </action>
      <action dev="evan" type="fix">
        Switch to a continuous Ap to Kp geomagnetic index conversion.
        Fixes issue #240.
      </action>
      <action dev="pascal" type="add">
        Added computation of Dilution Of Precision (DOP).
      </action>
      <action dev="pascal" type="add">
        Added a specialized propagator for GPS spacecrafts, based on
        SEM or YUMA files.
      </action>
      <action dev="luc" type="update">
        Ported the new Hipparchus event handling algorithm to Orekit.
        This improves robustness in corner cases, typically when different
        event detectors triggers at very close times and one of them
        resets the state such that it affects the other detectors.
      </action>
      <action dev="luc" type="update">
        Simplified step interpolators API, replacing the setDate/getState
        pair with an interpolated state getter taking a date argument.
      </action>
      <action dev="luc" type="update">
        Switched from Apache Commons Math to Hipparchus library.
      </action>
      <action dev="luc" type="add">
        Added an orbit determination feature!
      </action>
      <action dev="evan" type="add">
        Add EventHandler to record all events.
      </action>
      <action dev="evan" type="fix">
        Fix exception during event detection using
        NumericalPropagator.getGeneratedEphemeris() near the start/end date of
        the generated ephemeris.
        Fixes issue #238
      </action>
    </release>
    <release version="7.2.1" date="2017-11-01"
            description="Version 7.2.1 is a patch release of Orekit.
            It fixes security issus 368.">
      <action dev="evan" type="fix">
        Disabled XML external resources when parsing rapid XML EOP files.
        Part of issue #368.
      </action>
    </release>
    <release version="7.2" date="2016-04-05"
             description="Version 7.2 is a minor release of Orekit. It introduces several new
             features and bug fixes. The most important features introduced in version 7.2
             are handling of GLONASS and QZSS time scales, support for local time zones
             according to ISO-8601 standard, and finer tuning of short period terms in
             DSST propagator. Version 7.2 depends on version 3.6.1 of Apache Commons Math,
             which also fixes a bug related to close events detection.">
      <action dev="luc" type="add">
        Added GLONASS and QZSS time scales. These time scales my be used in SP3-c files.
      </action>
      <action dev="luc" type="add">
        Added parsing and displaying of local time according to ISO-8601 standard.
      </action>
      <action dev="luc" type="fix">
        Added some protections against malformed SP3 files.
      </action>
      <action dev="luc" type="fix">
        Fixed Newcomb operators generation in DSST for high degree gravity fields.
        Fixes issue #237
      </action>
      <action dev="luc" type="update">
        Improved tuning of DSST tesseral force models. Users can now tune max degree,
        max eccentricity power and max frequency in mean longitude for short
        period terms, as well as for m-daily terms.
      </action>
      <action dev="luc" type="update">
        Improved tuning of DSST zonal force models. Users can now tune max degree,
        max eccentricity power and max frequency in true longitude for short
        period terms.
      </action>
      <action dev="luc" type="fix">
        Fixed wrong continuous maneuver handling in backward propagation.
        Fixes issue #236
      </action>
    </release>
    <release version="7.1" date="2016-02-07"
             description="Version 7.1 is a minor release of Orekit. It introduces several new
             features and bug fixes. The most important features introduced in version 7.1
             are a lot of new event detectors (field of view based detectors supporting any FoV
             shape, either on ground targetting spacecraft or on spacecraft and targetting
             ground defined zones with any shape, extremum elevation detector, anomaly,
             latitude argument, or longitude argument crossing detectors, either true, mean
             or eccentric, latitude and longitude extremum detectors, latitude and longitude
             crossing detectors), new event filtering capability based on user-provided
             predicate function, ability to customize DSST interpolation grid for short period
             elements, ability to retrieve DSS short periodic coefficients, removed some arbitrary
             limitations in DSST tesseral and zonal contribution, ability to set short period
             degree/order to smaller values than mean elements in DSST, vastly improved
             frames transforms efficiency for various Earth frames, three different types of
             solar radiation pressure coefficients, new tabulated attitudes related to Local
             Orbital Frame, smooth attitude transitions in attitudes sequences, with derivatives
             continuity at both endpoint, ground zone sampling either in tiles or grid with fixed
             or track-based orientation, derivatives handling in geodetic points, parsing of TLE
             with non-unclassified modifiers, support for officiel WMM coefficients from NOAA,
             support for tai-utc.dat file from USNO, tropospheric refraction model following
             Recommendation ITU-R P.834-7, geoid model based on gravity field, and use of the new
             Apache Commons Math rotation API with either Frame transform convention or vector
             operator convention. Numerous bugs were also fixed.
             Version 7.1 depends on version 3.6 of Apache Commons Math.">
      <action dev="thierry" type="add">
        Added tropospheric refraction correction angle following Recommendation ITU-R P.834-7.
      </action>
      <action dev="luc" type="add">
        Added a way to configure max degree/order for short periods separately
        from the mean elements settings in DSST tutorial.
      </action>
      <action dev="luc" type="fix">
        Fixed limitation to degree 12 on zonal short periods, degree/order 8 on
        tesseral short periods, and degree/order 12 for tesseral m-dailies in DSST.
      </action>
      <action dev="luc" type="fix">
        Fixed wrong orbit type in propagator conversion. The type specified by
        user was ignored when computing variable stepsize integrator tolerances.
      </action>
      <action dev="luc" type="add">
        Set up three different implementations of radiation pressure coefficients,
        using either a single reflection coefficient, or a pair of absorption
        and specular reflection coefficients using the classical convention about
        specular reflection, or a pair of absorption and specular reflection
        coefficients using the legacy convention from the 1995 CNES book.
        Fixes issue #170
      </action>
      <action dev="luc" type="fix">
        Fixed wrong latitude normalization in FieldGeodeticPoint.
      </action>
      <action dev="luc" type="fix">
        Fixed blanks handling in CCSDS ODM files.
        Fixes issue #232
      </action>
      <action dev="luc" type="fix">
        Fixed FramesFactory.getNonInterpolatingTransform working only
        in one direction.
        Fixes issue #231
      </action>
      <action dev="evan" type="add">
        Added Field of View based event detector for ground based sensors.
      </action>
      <action dev="luc" type="add">
        Added a getFootprint method to FieldOfView for projecting Field Of View
        to ground, taking limb of ellipsoid into account (including flatness) if
        Field Of View skims over horizon.
      </action>
      <action dev="luc" type="add">
        Added a pointOnLimb method to Ellipsoid for computing points that lie
        on the limb as seen from an external observer.
      </action>
      <action dev="luc" type="add">
        Added an isInside predicate method to Ellipsoid for checking points location.
      </action>
      <action dev="evan" type="fix">
        Support parsing lowercase values in CCSDS orbit data messages.
        Fixes issue #230
      </action>
      <action dev="luc" type="add">
        Added a generic FieldOfViewDetector that can handle any Field Of View shape.
        The DihedralFieldOfViewDetector is deprecated, but the CircularFieldOfViewDetector
        which corresponds to a common case that can be computed more accurately and faster
        than the new generic detector is preserved.
      </action>
      <action dev="luc" type="add">
        Added a FieldOfView class to model Fields Of View with any shape.
      </action>
      <action dev="luc" type="add">
        Added a FootprintOverlapDetector which is triggered when a sensor
        Field Of View (any shape, even split in non-connected parts or
        containing holes) overlaps a geographic zone, which can be non-convex,
        split in different sub-zones, have holes, contain the pole...
        Fixes issue #216
      </action>
      <action dev="luc" type="fix" due-to="Carlos Casas">
        Added a protection against low altitudes in JB2006 model.
        Fixes issue #214
      </action>
      <action dev="luc" type="fix" due-to="Petrus Hyvönen">
        Enlarged access to SGP4 and DeepSDP4 propagators.
        Fixes issue #207
      </action>
      <action dev="luc" type="fix">
        Fixed covariance matrices units when read from CCSDS ODM files. The
        data returned at API level are now consistent with SI units, instead of being
        kilometer-based.
        Fixes issue #217
      </action>
      <action dev="luc" type="fix">
        Fixed DSST ephemeris generation.
        Fixes issue #222
      </action>
      <action dev="luc" type="update">
        Vastly improved DSS short period terms interpolation.
      </action>
      <action dev="luc" type="fix">
        Use new Rotation API from Apache Commons Math 3.6.
        This API allows to use both vector operator convention and frames
        transform convention naturally. This is useful when axis/angles are
        involved, or when composing rotations. This probably fixes one of
        the oldest stumbling blocks for Orekit users.
      </action>
      <action dev="luc" type="fix">
        Fixed state partial derivatives in drag force model.
        Fixes issue #229
      </action>
      <action dev="evan" type="fix">
        Fixed incorrect density in DTM2000 when the input position is not in ECI
        or ECEF.
        Fixes issue #228
      </action>
      <action dev="evan" type="add">
        Added capability to use a single EventHandler with multiple types of
        EventDetectors.
      </action>
      <action dev="luc" type="add" >
        Added a way to customize interpolation grid in DSST, either using a fixed number
        of points or a maximum time gap between points, for each mean elements integration
        step.
      </action>
      <action dev="luc" type="add" >
        Added TabulatedLofOffset for attitudes defined by tabulating rotations between Local Orbital Frame
        and spacecraft frame.
        Fixes issue #227
      </action>
      <action dev="luc" type="fix" >
        Fixed wrong ephemeris generation for analytical propagators with maneuvers.
        Fixes issue #224.
      </action>
       <action dev="luc" type="fix" >
        Fixed date offset by one second for TLE built from their components,
        if a leap second was introduced earlier in the same year.
        Fixes issue #225.
      </action>
      <action dev="luc" type="fix" >
        Allow parsing TLE with non-unclassified modifier.
      </action>
      <action dev="luc" type="add" >
        As a side effect of fixing issue #223, KeplerianPropagator and
        Eckstein-Hechler propagator are now serializable.
      </action>
      <action dev="luc" type="fix" >
        Fixed missing additional states handling in ephemeris propagators
        created from analytical propagators.
      </action>
      <action dev="luc" type="fix" >
        Fixed NPE and serialization issues in ephemeris propagators created
        from analytical propagators.
        Fixes issue #223.
      </action>
      <action dev="luc" type="fix" >
        Fixed time scale issues in JPL ephemerides and IAU pole models.
        The time used for internal computation should be TDB, not TT.
      </action>
      <action dev="luc" type="fix" >
        Fixed an issue with backward propagation on analytical propagator.
        During first step, the analytical interpolator wrongly considered the
        propagation was forward.
      </action>
      <action dev="luc" type="add" >
        Added a way to retrieve short period coefficients from DSST as
        spacecraft state additional parameters. This is mainly intended
        for test and validation purposes.
      </action>
      <action dev="luc" type="fix" >
        Prevent small overshoots of step limits in event detection.
        Fixes issue #218.
      </action>
      <action dev="luc" type="fix" >
        Handle string conversion of dates properly for dates less than 1 millisecond
        before midnight (they should not appear as second 60.0 of previous minute but
        should rather wrap around to next minute).
        Partly fixes issue #218.
      </action>
      <action dev="luc" type="fix" >
        Enforce Lexicographical order in DirectoryCrawler, to ensure reproducible
        loading. Before this changes, some tests could fail in one computer while
        succeeding in another computer as we use a mix of DE-4xx files, some having
        a different EMRAT (81.30056907419062 for DE-431, 81.30056 for DE-405 and DE-406).
      </action>
      <action dev="luc" type="add" >
        Added EventEnablingPredicateFilter to filter event based on an user-provided
        enabling predicate function. This allow for example to dynamically turn some
        events on and off during propagation or to set up some elaborate logic like
        triggering on elevation first time derivative (i.e. one elevation maximum)
        but only when elevation itself is above some threshold.
      </action>
      <action dev="luc" type="update" >
        Renamed EventFilter into EventSlopeFilter.
      </action>
      <action dev="luc" type="add" >
        Added elevation extremum event detector.
      </action>
      <action dev="luc" type="fix" >
        Fixed ellipsoid tessellation with large tolerances.
        Fixes issue #215.
      </action>
      <action dev="evan" type="fix" >
        Fixed numerical precision issues for start/end dates of generated
        ephemerides.
        Fixes issues #210
      </action>
      <action dev="luc" type="add" >
        Added anomaly, latitude argument, or longitude argument crossings detector,
        either true, mean or eccentric.
        Fixes issue #213.
      </action>
      <action dev="luc" type="add" >
        Added latitude and longitude extremum detector.
      </action>
      <action dev="luc" type="add" >
        Added latitude and longitude crossing detector.
      </action>
      <action dev="luc" type="add" >
        Added a way to convert between PVA and geodetic points with time derivatives.
      </action>
      <action dev="luc" type="add" >
        Allow truncation of tiles in ellipsoid tessellation.
      </action>
      <action dev="luc" type="add" >
        Propagator builders can now be configured to accept any orbit types
        and any position angle types in the input flat array.
        Fixes issue #208.
      </action>
      <action dev="luc" type="add" >
        Added smooth attitude transitions in attitudes sequences, with derivatives
        continuity at both endpoints of the transition that can be forced to match
        rotation, rotation rate and rotation acceleration.
        Fixes issue #6.
      </action>
      <action dev="luc" type="fix" >
        Fixed attitudes sequence behavior in backward propagation.
        Fixes issue #206.
      </action>
      <action dev="luc" type="add" >
        Added factory methods to create AbsoluteDate instances from MJD or JD.
        Fixes issue #193.
      </action>
      <action dev="luc" type="fix" due-to="Joris Olympio">
        Fixed wrong attitude switches when an event occurs but the active attitude mode
        is not the one it relates to.
        Fixes issue #190.
      </action>
      <action dev="luc" type="add"  due-to="Joris Olympio">
        Added a way to be notified when attitude switches occur.
        Fixes issue #190.
      </action>
      <action dev="luc" type="fix" >
        Ensure Keplerian propagator uses the specified mu and not only the one from the initial orbit.
        Fixes issue #184.
      </action>
      <action dev="luc" type="update" >
        Improved frames transforms efficiency for various Earth frames.
      </action>
      <action dev="luc" type="fix" >
        Specify inertial frame to compute orbital velocity for ground pointing laws.
        Fixes issue #115.
      </action>
      <action dev="luc" type="fix" >
        Activated two commented-out tests for DTM2000, after ensuring we
        get the same results as the original fortran implementation.
        Fixes issue #204.
      </action>
      <action dev="luc" type="fix" due-to="Javier Martin Avila">
        Fixed resetting of SecularAndHarmonic fitting.
        Fixes issue #205.
      </action>
      <action dev="luc" type="add">
        Added a way to sample a zone on an ellipsoid as grids of inside points.
        Fixes issue #201.
      </action>
      <action dev="luc" type="fix">
        Fixed an event detection problem when two really separate events occur within
        the event detector convergence threshold.
        Fixes issue #203.
      </action>
      <action dev="luc" type="fix">
        Added protections against TLE parameters too large to fit in the format.
        Fixes issue #77.
      </action>
      <action dev="luc" type="fix">
        Allowed slightly malformed TLE to be parsed.
        Fixes issue #196.
      </action>
      <action dev="luc" type="fix">
        Fixed overlapping issue in ellipsoid tessellation, typically for independent
        zones (like islands) close together.
        Fixes issue #195.
      </action>
      <action dev="tn" type="add">
        Added support to load WMM coefficients from the official model file
        provided by NOAA.
      </action>
      <action dev="tn" type="fix">
        Fixed javadoc of method "GeoMagneticField#calculateField(...)":
        the provided altitude is expected to be a height above the WGS84 ellipsoid.
      </action>
      <action dev="luc" type="update">
        Added a simpler interface for creating custom UTC-TAI offsets loaders.
      </action>
      <action dev="luc" type="add">
        Added support for USNO tai-utc.dat file, enabled by default, in
        addition to the legacy support for IERS UTC-TAI.history file
        which is still supported and also enabled by default.
      </action>
      <action dev="luc" type="add">
        Added a way to load TAI-UTC data from Bulletin A. Using this feature
        is however NOT recommended as there are known issues in TAI-UTC data
        in some bulletin A (for example bulletina-xix-001.txt from 2006-01-05
        has a wrong year for last leap second and bulletina-xxi-053.txt from
        2008-12-31 has an off by one value for TAI-UTC on MJD 54832). This
        feature is therefore not enabled by default, and users wishing to
        rely on it should do it carefully and take their own responsibilities.
      </action>
      <action dev="luc" type="add">
        Added ellipsoid tessellation, with tiles either oriented along track
        (ascending or descending) or at constant azimuth.
      </action>
      <action dev="luc" type="fix">
        Added customization of EOP continuity check threshold.
        Fixes issue #194.
      </action>
      <action dev="evan" type="add">
        Added geoid model based on gravity field.
        Fixes issue #192.
      </action>
      <action dev="luc" type="fix">
        Added automatic loading of Marshall Solar Activity Future Estimation data.
        Fixes issue #191.
      </action>
      <action dev="luc" type="update">
        Simplified Cartesian to ellipsoidal coordinates transform and greatly improved its performances.
      </action>
      <action dev="luc" type="fix">
        Fixed target point in BodyCenterPointing attitude.
        Fixes issue #100.
      </action>
    </release>
    <release version="7.0" date="2015-01-11"
             description="Version 7.0 is a major release of Orekit. It introduces several new
             features and bug fixes. New features introduced in version 7.0 are the complete
             DSST semi-analytical propagator with short-periodics terms (only mean elements
             were available in previous version), extension to second order derivatives for
             many models (Cartesian coordinates, angular coordinates, attitude modes, ...),
             bilinear interpolator in Saastamoinen model, attitude overriding during impulsive
             maneuvers, general relativity force model, geographic zone detector, and ecliptic
             frame.
             Several bugs have been fixed. One noteworthy fix concerns an inconsistency in
             Eckstein-Hechler propagator velocity, which leads to a change of the generated
             orbit type.">
      <action dev="hankg" type="add">
        Added bilinear interpolator and use it on Saastamoinen model.
        Implements feature #182.
      </action>
      <action dev="luc" type="update">
        Removed old parts that were deprecated in previous versions.
      </action>
      <action dev="luc" type="update">
        Updated dependency to Apache Commons Math 3.4, released on 2014-12-26.
      </action>
      <action dev="luc" type="fix">
        Fixed null vector normalization when attempting to project to ground a point already on ground.
        Fixes issue #181.
      </action>
      <action dev="luc" type="add" due-to="Lucian Barbulescu">
        Added Romanian localization for error messages.
      </action>
      <action dev="luc" type="fix">
        Fixed velocity inconsistency in orbit generation in Eckstein-Hechler propagator.
        The Eckstein-Hechler propagator now generated Cartesian orbits, with velocity
        computed to be fully consistent with model evolution. A side effect is that
        if users rebuild circular parameters from the generated orbits, they will
        generally not math exactly the input circular parameters (but position will
        match exactly).
        Fixes issue #180.
      </action>
      <action dev="luc" type="fix">
        Improved acceleration output in Eckstein-Hechler model.
      </action>
      <action dev="luc" type="add">
        Added projection of moving point (i.e. position and derivatives too) to
        ground surface.
      </action>
      <action dev="luc" type="add">
        Added a general 3 axes ellipsoid class, including a feature to compute
        any plane section (which result in a 2D ellipse).
      </action>
      <action dev="luc" type="add">
        Added support for IERS bulletin A (rapid service and prediction)
      </action>
      <action dev="tn" type="fix">
        Fixed various issues in geomagnetic fields models:
        GeoMagneticField.getDecimalYear() returned a slightly wrong result: e.g. for 1/1/2005
        returned 2005.0020 instead of 2005.0, GeoMagneticFieldFactory.getModel() returned
        wrong interpolation near models validity endpoints, GeoMagneticField.transformModel(double)
        method did not check year validity. Added more unit tests and adapted existing tests for
        IGRF/WMM with sample values / results as they have changed slightly.
        Fixes issue #178.
      </action>
      <action dev="luc" type="fix" due-to="Patrice Mathieu">
        Fixed closest TLE search. When filtering first from satellite ID and
        then extracting closest date, the returned satellite was sometime wrong.
      </action>
      <action dev="luc" type="add" due-to="Hank Grabowski">
        Allow attitude overriding during impulsive maneuvers.
        Fixes issue #176.
      </action>
      <action dev="evan" type="add">
          Added general relativity force model.
      </action>
      <action dev="luc" type="add" due-to="Ioanna Stypsanelli">
        added Greek localization for error messages.
      </action>
      <action dev="evan" type="fix">
          Fixed incorrect partial derivatives for force models that depend on satellite velocity.
          Fixes #174.
      </action>
      <action dev="evan" type="fix">
          Fixed incorrect parameters set in NumericalPropagatorBuilder.
          Fixes #175.
      </action>
      <action dev="luc" type="update" >
        Significantly reduced size of various serialized objects.
      </action>
      <action dev="luc" type="update" >
        PVCoordinatesProvider now produces time-stamped position-velocities.
      </action>
      <action dev="luc" type="update" >
        Tabulated attitude provider can be built directly from time-stamped angular coordinates
        lists, in addition to attitudes lists.
      </action>
      <action dev="luc" type="add" >
        Added time-stamped versions of position-velocity and angular coordinates.
      </action>
      <action dev="luc" type="fix" due-to="Daniel Aguilar Taboada">
        Fixed wrong rotation interpolation for rotations near π.
        Fixes issue #173.
      </action>
      <action dev="luc" type="update" >
        Updated dependency to Apache Commons Math 3.3.
      </action>
      <action dev="luc" type="update" due-to="Lucian Barbulescu, Nicolas Bernard">
        Added short periodics for DSST propagation.
      </action>
      <action dev="luc" type="add" >
        Added a GeographicZoneDetector event detector for complex geographic zones traversal.
        Fixes issue #163.
      </action>
      <action dev="evan" type="fix">
        Add Ecliptic frame. Agrees with JPL ephemerides to within 0.5 arcsec.
        Issue #166.
      </action>
      <action dev="evan" type="fix">
        Fix cache exception when propagating backwards with an interpolated
        gravity force model.
        Fixes issue #169.
      </action>
      <action dev="luc" type="fix">
        Fixed parsing of dates very far in the future.
        Fixes issue #171.
      </action>
      <action dev="luc" type="fix">
        Trigger an exception when attempting to interpolate attitudes without rotation rate
        using only one data point.
      </action>
      <action dev="evan" type="fix">
        Fixed SpacecraftState date mismatch exception with some attitude providers.
      </action>
      <action dev="luc" type="fix" >
        Fixed wrong scaling in JPL ephemeris when retrieving coordinates in a frame
        that is not the defining frame of the celestial body.
        Fixes issue #165.
      </action>
      <action dev="luc" type="update" due-to="Lucian Barbulescu">
        Prepare generation of either mean or osculating orbits by DSST propagator.
        The short periodics terms are not computed yet, but there is ongoing work
        to add them.
      </action>
      <action dev="luc" type="update" due-to="Lucian Barbulescu">
        Avoid recomputing Chi and Chi^2 in Hansen coefficients for tesseral.
      </action>
      <action dev="luc" type="update" due-to="Nicolas Bernard">
        Added better handling of Hansen kernel computation through use of PolynomialFunction.
      </action>
      <action dev="luc" type="update" due-to="Petre Bazavan">
        Compute Hansen coefficients using linear transformation.
      </action>
      <action dev="luc" type="fix" >
        Fixed a non-bracketing exception in event detection, in some rare cases of noisy g function.
        Fixes issue #160.
      </action>
      <action dev="luc" type="fix" >
        Fixed a missing reset of resonant tesseral terms in DSST propagation.
        Fixes issue #159.
      </action>
      <action dev="luc" type="fix" >
        Improved default max check interval for NodeDetector, so it handles correctly
        highly eccentric orbits.
        Fixes issue #158.
      </action>
    </release>
    <release version="6.1" date="2013-12-13"
             description="Version 6.1 is a minor release of Orekit. It introduces several new
             features and bug fixes. The most important features introduced in version 6.1
             are solid tides force model, including pole tide at user choice, and following
             either IERS 1996, IERS 2003 or IERS 2010 conventions ; ocean tides force model,
             including pole tide at user choice, loading a user provided model ; simultaneous
             support for IERS 1996, 2003 and 2010 for frames definition, which is very
             important to support legacy systems and to convert coordinates between older and
             newer reference systems ; greatly improved accuracy of celestial/terrestrial
             frames transforms (we are now at sub-micro arcsecond level for IERS 2003/2010,
             both with equinox based and Non-Rotating Origin, at a sub-milli arcseconds for
             IERS 1996, both with equinox based and Non-Rotating Origin) ; classical
             equinox-based paradigm and new non-rotating origin paradigm for inertial and
             terrestrial frames are now supported with all IERS conventions ; automatic
             conversion of IERS Earth Orientation Paramters from equinoxial to non-rotating
             paradigm ; support for CCSDS Orbit Data Message ; improved API for events,
             allowing separation of event detection and event handling (the older API is still
             available for compatibility) ; merged all the elevation related events, allowing
             to use both refraction model and antenna mask at the same time if desired ;
             new attitude mode based on interpolation on a table. Numerous bugs were also fixed.
             Version 6.1 depends on version 3.2 of Apache commons math.">
      <action dev="luc" type="fix" >
        Reduced number of calls to the g function in event detectors.
        Fixes issue #108.
      </action>
      <action dev="luc" type="fix" >
        Fixed a spurious backward propagation.
        Fixes issue #107.
      </action>
      <action dev="luc" type="fix" >
        Improved error detection for numerical and DSST propagation for cases
        where user attempts to compute integrator tolerances with an orbit for
        which Jacobian is singular (for example equatorial orbit while using
        Keplerian representation).
        Fixes issue #157.
      </action>
      <action dev="luc" type="add" >
        Added a method to get the number or calls to getNeighbors in the generic time stamped cache,
        to allow performing measurements while tuning the cache.
      </action>
      <action dev="luc" type="add" >
        Added high degree ocean load deformation coefficients computed by Pascal
        Gégout (CNRS / UMR5563 - GET).
      </action>
      <action dev="luc" type="add" >
        Time scales are now serializable.
      </action>
      <action dev="luc" type="add" due-to="Nicolas Bernard">
        Improved DSST tesseral computation efficiency by caching Jacobi polynomials.
      </action>
      <action dev="luc" type="fix" due-to="Daniel Aguilar Taboada">
        Fixed yaw steering attitude law, which didn't project spacecraft velocity correctly.
        Fixes issue #156.
      </action>
      <action dev="luc" type="add" >
        Added a way to set the maximum number of iterations for events detection.
        Fixes issue #155.
      </action>
      <action dev="luc" type="add">
        Added an attitude provider from tabulated attitudes.
        Fixes issue #154.
      </action>
      <action dev="luc" type="add" due-to="Hank Grabowski">
        Improved test coverage.
        Fixes issue #153.
      </action>
      <action dev="luc" type="add" due-to="Hank Grabowski">
        Merged all elevation detectors into one. The new detector supports all
        features from the previous (and now deprecated) ApparentElevationDetector
        and GroundMaskElevationDetector.
        Fixes issue #144.
      </action>
      <action dev="luc" type="add" due-to="Hank Grabowski">
        Added a DetectorEventHandler interface aimed at handling only the
        event occurrence part in propagation. This allows to separate the
        event detection itself (which is declared by the EventDetector interface)
        from the action to perform once the event has been detected. This also
        allows to avoid subclassing of events, which was cumbersome. It also allows
        to share a single handler for several events.
        The previous behavior with eventOccurred declared at detector level and
        subclassing is still available but is deprecated and will be removed in
        the next major release.
      </action>
      <action dev="luc" type="fix" due-to="Christophe Le Bris">
        Fixed an indexing error in Harris-Priester model.
        Fixes issue #152.
      </action>
      <action dev="luc" type="add">
        Added a new force model for ocean tides in numerical propagation, including pole tides.
        Fixes issue #11.
      </action>
      <action dev="luc" type="fix" due-to="Lucian Barbulescu">
        Fixed conversion from position-velocity to Keplerian, when the orbit is
        perfectly equatorial.
        Fixes issue #151.
      </action>
      <action dev="luc" type="add">
        Added a new force model for solid tides in numerical propagation, including pole tides.
        Fixes issue #10.
      </action>
      <action dev="luc" type="add">
        Added a way to select IERS conventions for non-rotating origin
        based ITRF.
      </action>
      <action dev="luc" type="update">
        Greatly improved accuracy of celestial/terrestrial frames transforms.
        We are now at sub-micro arcsecond level for IERS 2003/2010, both with
        equinox based and Non-Rotating Origin, at a sub-milli arcseconds
        for IERS 1996, both with equinox based and Non-Rotating Origin.
      </action>
      <action dev="luc" type="fix">
        Fixed missing nutation correction in Equation Of Equinoxes.
        Fixes issue #150.
      </action>
      <action dev="luc" type="fix">
        Fixed rate for TCB time scale.
      </action>
      <action dev="luc" type="add">
        Added new definition of astronomical unit from IAU-2012 resolution B2.
      </action>
      <action dev="luc" type="fix">
        Fixed Date/Time split problem when date is a few femto-seconds before the end of the day.
        Fixes issue #149.
      </action>
      <action dev="luc" type="fix">
        Fixed overflow problem in TimeComponents.
        Fixes issue #148.
      </action>
      <action dev="luc" type="update">
        Separate parsing from using Poisson series.
      </action>
      <action dev="luc" type="add" due-to="Steven Ports">
        Added support for parsing CCSDS ODM files (OPM, OMM and OEM).
      </action>
      <action dev="luc" type="update">
        Flattened ITRF frames tree so all supported ITRF realizations (2005, 2000, 97, 93) share the same
        parent ITRF2008. Previously, the tree was 2008 &lt;- 2005 &lt;- 2000 &lt;- {93,97} and the reference dates
        for Helmert transforms were all different. We now use the parameters provided at epoch 2000.0 and
        with respect to ITRF2008 at http://itrf.ensg.ign.fr/doc_ITRF/Transfo-ITRF2008_ITRFs.txt.
      </action>
      <action dev="luc" type="fix">
        Fixed azimuth parameter in the TopocentricFrame.pointAtDistance method.
        Fixes issue #145.
      </action>
      <action dev="luc" type="fix"  due-to="Matt Edwards">
        Fixed location of JAVA_EPOCH. As we now take the linear models between UTC and TAI
        that were used between 1961 and 1972, we have to consider the offset that was in
        effect on 1970-01-01 and which was precisely 8.000082s. Fixes issue #142.
      </action>
      <action dev="luc" type="update" >
        Vastly improved performances for Poisson series computations. Poisson series are often
        evaluated several components together (x/y/s in new non-rotating paradigm, ∆ψ/∆ε in old
        equinox paradigm for example). As the components are built from a common model, they
        share many nutation terms. We now evaluate these shared terms only once, as we evaluate
        the components in parallel thanks to a preliminary "compilation" phase performed when
        the Poisson series are set up. This dramatically improves speed: on a test case based
        on x/y/s evaluations over a one year time span without any caching,  we noticed a
        more than two-fold speedup: mean computation time reduced from 6.75 seconds (standard
        deviation 0.49s) to 3.07 seconds (standard deviation 0.04s), so it was a 54.5% reduction
        in mean computation time. At the same time, accuracy was also improved thanks to the
        Møller-Knuth TwoSum algorithm without branching now used for summing all series terms.
      </action>
      <action dev="luc" type="fix" >
        When UT1 time scale is used, it is now possible to choose which Earth Orientation
        Parameters history to use (formerly, only EOP compatible with IAU-2000/2006 was
        used, even for systems relying only on older conventions).
      </action>
      <action dev="luc" type="add" >
        Added Greenwich Mean Sidereal Time and Greenwich Apparent Sidereal Time
        to all supported IERS conventions (i.e. IERS 1996, IERS 2003 and IERS 2010).
      </action>
      <action dev="luc" type="add" >
        Classical equinox-based paradigm and new non-rotating origin paradigm for
        inertial and terrestrial frames are now supported with all IERS conventions.
        This means it is now possible to use MOD/TOD/GTOD with the recent precession/nutation
        models from recent conventions, and it is also possible to use CIRF/TIRF/ITRF with
        the older precession nutation models from ancient conventions. Of course, all these
        conventions and frames can be used at the same time, which is very important to
        support legacy systems and to convert coordinates between older and newer reference
        systems.
      </action>
      <action dev="luc" type="add" >
        Added IERS 1996 in the list of supported IERS conventions.
      </action>
      <action dev="luc" type="add" >
        Added factory methods to compute arbitrary Julian Epochs (J1900.0, J2000.0 ...)
        and Besselian Epochs (B1900.0, B1950.0 ...) that are used as reference dates
        in some models and frames.
      </action>
      <action dev="luc" type="fix" >
        Fixed non-bracketing exception while converting Cartesian points very close to equator into geodetic
        coordinates. Fixes issue #141.
      </action>
      <action dev="evan" type="add" >
        Added getAngularVelocity() to PVCoordinates.
      </action>
      <action dev="luc" type="add" >
        Added back serialization for some ephemerides produced by integration-based propagators.
        The ephemerides produced by NumericalPropagator are always serializable, and the ones
        produced by DSSTPropagator may be serializable or not depending on the force models used.
      </action>
      <action dev="luc" type="fix" >
        Fixed missing events detection when two events occurred at exactly the same time using an analytical
        propagator (like generated ephemerides for example). Fixes issue #138.
      </action>
      <action dev="luc" type="fix" >
        Fixed data loading from zip/jar. A more streamlined architecture has been set up, and each zip entry
        now uses its own input stream. Closing the stream triggers the switch to the next entry, and duplicate
        close are handled gracefully. Fixes issue #139.
      </action>
      <action dev="luc" type="fix" >
        Improved event bracketing by backporting changes made in Apache Commons Math (may fix issues #110
        and #136, but we cannot be sure as neither issues were reproducible even before this change...).
      </action>
      <action dev="luc" type="fix" >
        Fixed GTOD and Veis frame that did apply UT1-UTC correction when they should not (fixes issue #131).
      </action>
      <action dev="luc" type="fix" >
        Completely rewrote conversion from Cartesian to geodetic coordinates to improve
        numerical stability for very far points (typically when computing coordinates
        of Sun). Fixes issue #137.
      </action>
    </release>
    <release version="6.0" date="2013-04-23"
             description="Version 6.0 is a major release of Orekit. It introduces several new
             features and bug fixes. Several incompatibilities with respect to previous
             versions 5.x have been introduced. Users are strongly advised to upgrade to this
             version. The major features introduced in version 6.0 are the inclusion of the DSST
             semi-analytical propagator, an improved propagator architecture where all propagators
             can use events and step handlers, much better and faster gravity field force model,
             Jacobians availability for all force models, converters between different propagation
             models (which can be used to convert between mean and osculating elements), thread
             safety for many parts (mainly frames, but still excluding propagators) while still
             preserving caching for performances even in multi-threaded environments, time-dependent
             gravity fields, support for IERS 2010 conventions, support for INPOP and all DExxx
             ephemerides, new frames, new time scales, support for user-defined states in spacecraft
             state, availability of additional states in events, interpolators for many components
             like position-velocity, spacecraft state and attitude allowing to compute high order
             derivatives if desired, filtering of events, orphan frames, magnetic fields models,
             SP3 files support, visibility circles, support for Marshall Solar Activity Future
             Estimation of solar activity. Numerous bugs were also fixed. Version 6.0 now depends
             on version 3.2 of Apache commons math.">
      <action dev="pascal" type="fix" >
        Fixed conversion of mean anomaly to hyperbolic eccentric anomaly (fixes issue #135).
      </action>
      <action dev="luc" type="add" >
        Extracted fundamental nutation arguments from CIRF frame. This allows both reuse of
        the arguments for other computations (typically tides), and also allows to use
        convention-dependent arguments (they are similar for IERS conventions 2003 and 2010,
        but have changed before and may change in the future).
      </action>
      <action dev="luc" type="fix" >
        Fixed event g function correction when starting exactly at 0 with a backward
        propagation (fixes issue #125).
      </action>
      <action dev="luc" type="update" >
        Error messages properties are now loaded directly in UTF-8.
      </action>
      <action dev="luc" type="add" >
        Added a way to know which tide system is used in gravity fields (zero-tide,
        tide-free or unknown).
      </action>
      <action dev="luc" type="add" >
        Added orphan frame, i.e. trees that are not yet connected to the main
        frame tree but attached later on. This allows building frame trees
        from leaf to root. This change fixes feature request #98.
      </action>
      <action dev="luc" type="add" >
        Added a way to filter only increasing or decreasing events. The filtering
        occurs a priori, i.e. the filtered out events do not trigger a search.
        Only the interesting events are searched for and contribute to computation
        time. This change fixes feature request #104.
      </action>
      <action dev="pascal" type="add" >
        Added a semianalytical propagator based on the Draper Semianalytic
        Satellite Theory. The DSST accounts for all significant perturbations
        (central body including tesseral harmonics, third-body, drag, solar
        radiation pressure) and is applicable to all orbit classes.
        To begin with, only mean elements propagation is available.
      </action>
      <action dev="evan" type="update" >
        Greatly improved performance of time-stamped caches for data that is
        read only once (like UTC leap seconds history or EOP).
      </action>
      <action dev="luc" type="add" >
        Additional states can now be used in events. Note that waiting for the
        fix for issue MATH-965 in Apache Commons Math to be been officially
        published, a workaround has been used in Orekit. This workaround
        implies that events that should be triggered based on additional equations
        for integration-based propagator will be less accurate on the first step
        (full accuracy is recovered once the first step is accepted).
        So in these corner cases, users are advised to start propagation at least
        one step before the first event (or to use a version of Apache Commons Math
        that includes the fix, which has been added to the development version as
        of r1465654). This change fixes feature request #134.
      </action>
      <action dev="luc" type="add" >
        AdditionalStateProviders can now be used for all propagators, not
        only analytical ones. Note that when both state providers and
        additional differential equations are used in an integration-based
        propagator, they must used different states names. A state can only
        be handled by one type at a time, either already integrated or
        integrated by the propagator (fixes feature request #133).
      </action>
      <action dev="luc" type="add" >
        Added a way to store user data into SpacecraftState. User data are
        simply double arrays associated to a name. They are handled properly
        by interpolation, event handlers, ephemerides and adapter propagators.
        Note that since SpacecraftState instances are immutable, adding states
        generates a new instance, using a fluent API principle (fixes feature request #132).
      </action>
      <action dev="luc" type="add" >
        Added a way to retrieve all additional states at once from a step interpolator.
      </action>
      <action dev="luc" type="fix" >
        Fixed wrong orientation for ICRF and all IAU pole and prime meridians
        (a few tens milli-arcseconds). This error mainly induced an error in
        celestial bodies directions, including the Sun which is used in many
        places in Orekit (fixes bug #130).
      </action>
      <action dev="luc" type="add" >
        Added support for IERS conventions 2010. Note that Orekit still also
        support conventions 2003 in addition to conventions 2010. However, as
        IERS does not provide anymore data to link TIRF 2003 with ITRF, ITRF
        based on 2003 convention is not available. ITRF can only be based on
        either 2010 conventions for CIO-based paradigm or on 1996 conventions
        for equinox-based paradigm.
      </action>
      <action dev="luc" type="add" >
        Atmosphere models now provide their central body frame.
      </action>
      <action dev="luc" type="add" >
        Added versions of angular coordinates and position-velocity that use
        any field instead of double (classes FieldAngularCoordinates and
        FieldPVCoordinates). This allows to compute derivatives of these quantities
        with respect to any number of variables and to any order (using DerivativeStructure
        for the field elements), or to compute at arbitrary precision (using Dfp for
        the field elements). Regular transforms as produced by frames
        handle these objects properly and compute partial derivatives for them.
      </action>
      <action dev="luc" type="update" >
        Converted Cunningham and Droziner force models to use the API of the new
        partial derivatives framework, despite they STILL USE finite differences.
        These two force models are now considered obsolete, they have been
        largely superseded by the Holmes-Featherstone model, which can be used
        for much larger degrees (Cunnigham and Droziner use un-normalized
        equations and coefficients which underflow at about degree 90), which
        already provides analytical derivatives, and which is twice faster. It
        was therefore considered a waste of time to develop analytical derivatives
        for them. As a consequence, they use finite differences to compute their
        derivatives, which adds another huge slow down factor when derivatives are
        requested. So users are strongly recommended to avoid these models when
        partial derivatives are desired...
      </action>
      <action dev="luc" type="add" >
        Added analytical computation of partial derivatives for third-body
        attraction.
      </action>
      <action dev="luc" type="add" >
        Added analytical computation of partial derivatives for constant
        thrust maneuvers.
      </action>
      <action dev="luc" type="update" >
        Converted Newtonian force model to use the new partial derivatives
        framework.
      </action>
      <action dev="luc" type="update" >
        Converted Holmes-Featherstone force model to use the new partial derivatives
        framework.
      </action>
      <action dev="luc" type="add" >
        Added analytical computation of partial derivatives for surface forces
        (drag and radiation pressure) for all supported spacecraft body shapes.
      </action>
      <action dev="luc" type="update" >
        Streamlined the force models partial derivatives computation for numerical
        propagation. It is now far simpler to compute analytically the derivatives
        with respect to state and with respect to force models specific parameters,
        thanks to the new Apache Commons Math differentiation framework.
      </action>
      <action dev="luc" type="add" >
        Added a new force model for central body gravity field, based on Holmes and Featherstone
        algorithms. This model is a great improvement over Cunningham and Droziner models. It
        allows much higher degrees (it uses normalized coefficients and carefully crafted
        recursions to avoid overflows and underflows). It computes analytically all partial
        derivatives and hence can be used to compute accurate state transition matrices. It is
        also much faster than the other models (for example a 10 days propagation of a low Earth
        orbit with a 1cm tolerance setting and a 69x69 gravity field was about 45% faster with
        Holmes and Featherstone than with Cunningham).
      </action>
      <action dev="luc" type="fix" >
        Improved gravity field un-normalization to allow higher degrees/order with Cunningham and
        Droziner models. Formerly, the coefficients computation underflowed for square fields
        degree = order = 85, and for non-square fields at degree = 130 for order = 40. Now square
        fields can go slightly higher (degree = order = 89) and non-square fields can go much
        higher (degree = 393 for order = 63 for example). Attempts to use un-normalization past
        the underflow limit now raises an exception.
      </action>
      <action dev="luc" type="update" >
        Updated Orekit to version 3.1.1 of Apache Commons Math.
      </action>
      <action dev="luc" type="add" >
        Added support for time-dependent gravity fields. All recent gravity
        fields include time-dependent coefficients (linear trends and pulsations
        at several different periods). They are now properly handled by Orekit.
        For comparison purposes, it is still possible to retrieve only the constant
        part of a field even if the file contains time-dependent coefficients too.
      </action>
      <action dev="luc" type="update" >
        Added a way to speed up parsing and reduce memory consumption when
        loading gravity fields. Now the user can specify the maximal degree
        and order before reading the file.
      </action>
      <action dev="luc" type="fix" >
        The EGM gravity field reader did not complain when files with missing
        coefficients were provided, even when asked to complain.
      </action>
      <action dev="luc" type="fix" >
        Fixed serialization of all predefined frames. This fix implied
        also fixing serialization of celestial bodies as the predefined
        ICRF frame relies on them. Note for both types of objects, only
        some meta-data are really serialized in such a way that at
        deserialization time we retrieve singletons. So the serialized
        data are small (less than 500 bytes) and exchanging many time
        these objects in a distributed application does not imply anymore
        lots of duplication.
      </action>
      <action dev="tn" type="fix" due-to="Yannick Tanguy">
        Throw an exception if the conversion of mean anomaly to hyperbolic
        eccentric anomaly does not converge in KeplerianOrbit (fixes bug #114).
      </action>
      <action dev="luc" type="fix" due-to="Evan Ward">
        Removed weak hash maps in frames (fixes bug #122).
      </action>
        <action dev="luc" type="fix" due-to="Bruno Revelin">
        Improved documentation of interpolation methods (fixes bug #123).
      </action>
      <action dev="tn" type="fix" due-to="Evan Ward">
        Make TIRF2000Provider class thread-safe (fixes bug #118).
      </action>
      <action dev="tn" type="fix" due-to="Christophe Le Bris">
        Correct spelling of the inner class QuadratureComputation (fixes bug #120).
      </action>
      <action dev="tn" type="fix" due-to="Evan Ward">
        Remove unnecessary synchronization in UT1Scale (fixes bug #119).
      </action>
      <action dev="tn" type="fix" due-to="Carlos Casas">
        Clear caches in CelestialBodyFactory when removing CelestialBodyLoaders
        (fixes bug #106).
      </action>
      <action dev="tn" type="fix" due-to="Yannick Tanguy">
        Fix loading of JPL ephemerides files with overlapping periods
        (fixes bug #113).
      </action>
      <action dev="tn" type="fix" due-to="Simon Billemont">
        Prevent initialization exception in UTCScale in case no user-defined
        offsets are provided. (fixes bug #111).
      </action>
      <action dev="luc" type="fix" due-to="Evan Ward">
        Improved performance by caching EME2000 frame in AbstractCelestialBody
        (fixes bug #116).
      </action>
      <action dev="tn" type="fix" due-to="Evan Ward">
        Make TidalCorrections class thread-safe by using the new TimeStampedCache.
        (fixes bug #117).
      </action>
      <action dev="tn" type="fix" due-to="Evan Ward">
        Convert position entries contained in SP3 files to meters instead of km
        (fixes bug #112).
      </action>
      <action dev="luc" type="add" >
        Added support for version 2011 of ICGEM gravity field format. Orekit
        still ignore the time-dependent part of these fields, though.
      </action>
      <action dev="luc" type="update" >
        Greatly simplified CelestialBodyLoader interface, now it is not related
        to DataLoader anymore (which implies users can more easily provide
        analytical models instead of the JPL/IMCCE ephemerides if they want)
      </action>
      <action dev="luc" type="fix" >
        Use the new thread-safe caches and the new Hermite interpolation feature on
        Transform, Earth Orientation Parameters, JPL/IMCCE ephemerides, UTC-TAI
        history and Ephemeris to remove thread-safety issues in all classes using
        cache (fixes #3).
      </action>
      <action dev="luc" type="add" >
        Added Hermite interpolation features for position-velocity coordinates,
        angular coordinates, orbits, attitudes, spacecraft states and transforms.
        Hermite interpolation matches sample points value and optionally first derivative.
      </action>
      <action dev="luc" type="add" >
        Added an AngularCoordinates as an angular counterpart to PVCoordinates.
      </action>
      <action dev="luc" type="add" >
        Transform now implements both TimeStamped and TimeShiftable. Note that this change
        implied adding an AbsoluteDate parameter to all transform constructors, so this
        is a backward incompatible change.
      </action>
      <action dev="luc" type="fix" >
        Fixed wrong transform for 3D lines (fixes bug #101).
      </action>
      <action dev="luc" type="add" >
        Upgraded support of CCSDS Unsegmented Time Code (CUC) to version 4 of the
        standard published in November 2010 (fixes bug #91), this includes support for
        an extended preamble field and longer time codes.
      </action>
      <action dev="luc" type="add" due-to="Francesco Rocca">
        Added a way to build TLE propagators with attitude providers and mass (fixes bug #84).
      </action>
      <action dev="luc" type="fix" >
        Fixed numerical stability errors for high order gravity field in Cunningham model (fixes bug #97).
      </action>
      <action dev="luc" type="fix" due-to="Yannick Tanguy">
        Fixed an error in radiation pressure for BoxAndSolarArraySpacecraft (fixes bug #92).
      </action>
      <action dev="thomas" type="add">
        Added models for tropospheric delay and geomagnetic field.
      </action>
      <action dev="luc" type="update">
        The existing general mechanism for shifting objects in time has been
        formalized as a parameterized interface implemented by AbsoluteDate, Attitude,
        Orbit, PVCoordinates and SpacecraftState.
      </action>
      <action dev="luc" type="update">
        Time scales are not serializable anymore (this induced problems for the UTC scale
        and its caching feature).
      </action>
      <action dev="luc" type="fix">
        Fixed TLE propagation in deep space when inclination is exactly 0 (fixes bug #88).
      </action>
      <action dev="pascal" type="add" due-to="Francesco Rocca">
        Added a package for spacecraft states to propagators conversion extending an
        original contribution for TLE (Orbit Converter for Two-Lines Elements) to all
        propagators.
      </action>
      <action dev="luc" type="fix">
        Improved testing of error messages.
      </action>
      <action dev="luc" type="fix">
        Removed too stringent test on trajectory in TLE propagator (fixes bug #86).
      </action>
      <action dev="thomas" type="fix">
          Set the initial state for a TLEPropagator (fixes bug #85).
      </action>
      <action dev="luc" type="update">
        Improved testing of error messages.
      </action>
      <action dev="luc" type="update">
        Updated IAU poles for celestial bodies according to the 2009 report and the
        2011 erratum from the IAU/IAG Working Group on Cartographic Coordinates and
        Rotational Elements of the Planets and Satellites (WGCCRE).
      </action>
      <action dev="luc" type="update">
        Removed code deprecated before 5.0.
      </action>
      <action dev="thomas" type="add">
        Added support for more recent JPL DExxx and INPOP ephemerides files (fixes feature #23).
      </action>
      <action dev="luc" type="fix">
        Fixed formatting of very small values in TLE lines (fixes bug #77).
      </action>
      <action dev="thomas" type="fix">
        Fixed formatting of TLE epoch (fixes bug #74).
      </action>
      <action dev="thomas" type="fix">
        Fixed performance issues when using the singleton UTCScale instance from
        multiple threads. Use a prototype pattern instead (fixes bug #33).
      </action>
      <action dev="luc" type="add">
        Added J2 effect on small maneuvers model.
      </action>
      <action dev="luc" type="fix">
        Fixed attitudeProvider field masking in IntegratedEphemeris.
      </action>
      <action dev="luc" type="add">
        Added a tutorial to compute Earth phased, Sun synchronous orbits.
      </action>
      <action dev="luc" type="add">
        Added a fitter for osculating parameters, allowing conversion to mean parameters.
      </action>
      <action dev="luc" type="update">
        Made Greenwich mean and apparent sidereal time publicly visible in GTOD frame.
      </action>
      <action dev="luc" type="update">
        Made equation of equinoxes sidereal time publicly visible in TOD frame.
      </action>
      <action dev="thomas" type="update">
        Added more german translations for error messages.
      </action>
      <action dev="luc" type="fix">
        Allow ClasspathCrawler and ZipJarCrawler data providers to work in
        OSGi environments by providing an explicit class loader (fixes bug #54).
      </action>
      <action dev="luc" type="update">
        Improved the small maneuvers analytical model to compute orbit Jacobian
        with respect to maneuver parameters.
      </action>
      <action dev="luc" type="fix">
        Force impulse maneuver to preserve orbit type and orbit frame.
      </action>
      <action dev="thomas" type="add">
        Added sp3 file parser.
      </action>
      <action dev="luc" type="add">
        Added a method to compute frames transforms Jacobians in the Transform class.
      </action>
      <action dev="luc" type="fix">
        Fixed a problem with propagation over null or negative ranges.
      </action>
      <action dev="luc" type="add">
        Added a multiplexer for step handlers.
      </action>
      <action dev="luc" type="add">
        Added init methods to step handlers and event handlers.
      </action>
      <action dev="luc" type="add">
        Added an adapter propagator that can add small maneuvers to any propagator, including
        ephemeris based ones.
      </action>
      <action dev="luc" type="add">
        Added an analytical model for the effect at date t1 of a small maneuver performed at date t0.
      </action>
      <action dev="luc" type="fix">
        Fixed a missing reinitialization of start date when state was reset in numerical propagator.
      </action>
      <action dev="luc" type="update">
        Added detection of attempts to create hyperbolic orbits as circular or equinoctial
        instances.
      </action>
      <action dev="pascal" type="fix">
        Fixed potential numerical failure in lightning ratio computation.
      </action>
      <action dev="luc" type="update">
        Simplified construction of atmosphere models, the Earth fixed frame is already present
        in the body shape, there was no need to pass a separate argument for it.
      </action>
      <action dev="pascal" type="add">
        Added Harris-Priester atmosphere model.
      </action>
      <action dev="luc" type="update">
        Changed the return value of eventOccurred method from an int to an enumerate.
      </action>
      <action dev="pascal" type="fix">
        Fixed frame for TLEPropagator (fixes bug #31).
      </action>
      <action dev="luc" type="add">
        Added getters/setters for impulse maneuvers.
      </action>
      <action dev="luc" type="add">
        Added getters/setters for attitude provider in all orbit propagators.
      </action>
      <action dev="luc" type="add">
        Added a method to compute visibility circles in TopocentricFrame.
      </action>
      <action dev="luc" type="add">
        Added an equinox-based version of ITRF.
      </action>
      <action dev="luc" type="add">
        Added getters for thrust, Isp and flow rate in constant thrust maneuvers.
      </action>
      <action dev="luc" type="add">
        Allow use of any supported Local Orbital Frames as the reference frame
        for LofOffset attitude modes.
      </action>
      <action dev="luc" type="add">
        Added support for LVLH, VVLH and VNC local orbital frames.
      </action>
      <action dev="luc" type="fix">
        Fixed a performance bug implying that some frames reloaded all EOP history files
        each time a transform was computed (fixes bug #26).
      </action>
      <action dev="luc" type="add" >
        Added support for columns-based IERS Rapid Data and Prediction files (finals.daily, finals.data
        and finals.all), the XML version was already supported since a few months
      </action>
      <action dev="luc" type="fix" >
        Fixed numerical issue in eccentricity computation (fixes bug #25)
      </action>
      <action dev="luc" type="update" >
        Changed step handling of abstract propagators, now they use a single step
        equal to the duration of the propagation in all cases except when a fixed step
        is requested in master mode. Previously, they arbitrarily used on hundredth of
        the Keplerian period as the step size, hence performing many steps even if not
        strictly required
      </action>
      <action dev="luc" type="add" >
        Added propagation of Jacobians matrices in circular, Keplerian and equinoctial
        parameters, using either true, eccentric or mean position angles. Formerly,
        propagation of Jacobians matrices was possible only in Cartesian parameters
      </action>
      <action dev="luc" type="add" >
        Added a way to propagate additional state along with orbit in abstract
        propagators, as an analytical counterpart to the additional equations that
        can be integrated by numerical propagators
      </action>
      <action dev="luc" type="fix" >
        Fixed missing partial derivatives data in ephemerides produced by a numerical
        propagator despite it was set up to computed them (fixes bug #16)
      </action>
      <action dev="luc" type="fix" >
        Added a new much simpler way to log events occurrences all at once (or
        only a subset of the events if desired)
      </action>
      <action dev="pascal" type="add" >
        Added alternative default name for ICGEM files
      </action>
      <action dev="pascal" type="fix" >
        Fixed EventState reset on propagation direction change (fixes bug #19)
      </action>
      <action dev="luc" type="fix" >
        Fixed Jacobianizer so it can handle force models that do change the spacecraft mass,
        like ConstantThrustManeuver (fixes bug #18)
      </action>
      <action dev="luc" type="add" >
        Added Jacobians between orbital parameters and Cartesian parameters for all orbits
        types (including hyperbolic orbits), all angles types (mean, eccentric, true) and in
        both directions
      </action>
      <action dev="luc" type="update" >
        Replaced the integers parameters used in orbit constructors (MEAN_ANOMALY, ECCENTRIC_ANOMALY ...)
        by a new PositionAngle enumerate for better value safety. The old public constants and the
        corresponding constructors are still available but are deprecated
      </action>
      <action dev="luc" type="fix" >
        Fixed ephemeris generation in numerical propagation. After getEphemeris has been
        called,  later calls to the numerical propagator did reset the already computed
        and returned ephemeris (fixes bug #14)
      </action>
      <action dev="luc" type="add" due-to="Bruno Revelin">
        Added support for the Marshall Solar Activity Future Estimation files
      </action>
      <action dev="luc" type="fix">
        TLEPropagator now implements the Propagator interface, and hence can benefit from all
        events detection and mode handling features (fixes features request #4)
      </action>
      <action dev="luc" type="update">
        improved events detection robustness, by decoupling events handling from adaptive step
        sizes in numerical integrators and  (fix contributed to Apache Commons Math) and from
        classical propagation in analytical and tabulated propagators. This implies the events
        will NOT reduce integration step sizes anymore, thus also increasing speed and in corner
        cases reducing local precision at event occurrence, reducing max step size is often
        sufficient to compensate for this drawback
      </action>
      <action dev="v&#233;ronique" type="add" >
        all propagators, including analytical ones or tabulated ones can now be used for
        event detection. Of course for tabulated propagators, setting up an event that
        would try to reset the state triggers an error when the event occurs
      </action>
      <action dev="v&#233;ronique" type="add" >
        propagation can now be done between two dates, regardless of the date of the initial state
      </action>
      <action dev="v&#233;ronique" type="add" >
        attitude can be specified either using a date only thanks to a new AttitudeLaw interface
        or using a date, a position-velocity provider and a frame (which can be any frame) thanks
        to a new AttitudeProvider interface, wrappers have been added to convert between the two
        interfaces. A side effect of this change is that LofOffset constructor now needs a reference
        to an inertial reference frame, otherwise the attitude woud be wrong if a non-inertial frame
        were passed to getAttitude, due to velocity composition (the computed LOF would not really
        be a LOF)
      </action>
      <action dev="luc" type="update">
        the notion of quasi-inertial frames has been renamed as pseudo-inertial because
        quasi-inertial has a precise relativistic meaning that is not considered here. We
        only consider these frames to be suitable for Newtonian mechanics.
      </action>
      <action dev="luc" type="update">
        the equinox based frames have been renamed to more standard names (MOD, and GTOD
        instead of MEME, and PEF). The implementation of TEME was also wrong (it was
        really a TOD), so now there are both a TOD with a proper name and a TEME with a
        proper implementation.
      </action>
      <action dev="luc" type="update">
        celestial bodies now provide both an inertially oriented body centered
        frame and a body oriented body centered frame, the bodies managed by
        CelestialBodyFactory use the IAU poles and prime meridian definitions
        to build the two frames
      </action>
      <action dev="luc" type="add">
        added the ICRF frame at the solar system barycenter
      </action>
      <action dev="luc" type="add">
        added the ITRF93, ITRF97, ITRF2000 and ITRF2008 frames (previously, only
        the ITRF2005 frame was available)
      </action>
      <action dev="luc" type="add">
        added a getPoint method to TopocentricFrame
      </action>
      <action dev="luc" type="add">
        added the Galileo System Time Scales and the Galileo start epoch.
      </action>
      <action dev="luc" type="add">
        added the UT1, TCB and GMST time scales used in CCSDS Orbit Data Messages
      </action>
      <action dev="luc" type="fix">
        fixed an error when parsing a date occurring during a leap second introduction
      </action>
      <action dev="luc" type="fix">
        fixed a dut1 interpolation error for the day just before a leap second introduction
      </action>
      <action dev="luc" type="fix">
        fixed an error in JPL ephemerides: they are in TDB time scale
      </action>
      <action dev="luc" type="fix">
        fixed an error in date creation/parsing for UTC dates which occur during a
        leap second
      </action>
      <action dev="luc" type="fix">
        fixed UTC time scale between 1961-01-01 and 1971-12-31 ; in this time range
        the offset between UTC and TAI was piecewise linear
      </action>
      <action dev="luc" type="add">
        added an enumerate for specifying months in dates and for simplifying parsing
        of some data files
      </action>
      <action dev="luc" type="add">
        completed support for CCSDS Time Code Format (CCSDS 301.0-B-3) ; now in addition
        to ASCII Calendar Segmented Time Code which has been supported for a while,
        Orekit also supports CCSDS Unsegmented Time Code (CUC), CCSDS Day Segmented
        Time Code (CDS) and CCSDS Calendar Segmented Time Code (CCS)
      </action>
      <action dev="luc" type="add">
        added a freeze method to the Frame and Transform classes, in order to build fixed
        frames from moving ones, this is useful for example to build a launch frame
        at launcher inertial navigation system reset time, or to build an equinox-based
        frame at a specific epoch
      </action>
      <action dev="luc" type="fix">
        fixed an out of memory error when lots of temporary frames were created in loops
        and discarded
      </action>
      <action dev="luc" type="update">
        use the new FastMath class from commons-math instead of the standard java.util.Math
        class for increased accuracy and speed
      </action>
      <action dev="luc" type="add">
        added support for the new bulletinB data published by Paris-Meudon observatory
        for IAU-1980 precession-nutation model (IERS has ceased publishing bulletinB
        files for both IAU-1980 precession-nutation model and IAU-2000
        precession-nutation model as of early 2010).
      </action>
      <action dev="luc" type="add">
        added support for the new XML files containing both bulletinA and bulletinB data
        published by IERS (both the finals and daily files are supported).
      </action>
      <action dev="luc" type="update">
        Orekit now depends on at least version 3.0 of Apache commons-math
      </action>
      <action dev="luc" type="add">
        added a way to list what data have been loaded through DataProvidersManager
      </action>
      <action dev="luc" type="add">
        PropagationException can now be created directly from OrekitException, thus simplifying
        wrapping lower Orekit errors in step handlers
      </action>
      <action dev="luc" type="update">
        improved exception propagation from low level java runtime and Apache commons-math libraries
        preserving initial error stack trace
      </action>
      <action dev="luc" type="update">
        changed exception localization framework to simplify messages handling
      </action>
      <action dev="luc" type="fix">
        greatly improved AbsoluteDate accuracy by shifting epoch when needed and separating
        long/double computations to avoid too large offsets and numerical cancellations, it is
        now possible to still have an absolute date accurate to about 1.0e-13s after shifting
        it 10000 times by 0.1s steps
      </action>
      <action dev="luc" type="fix">
        fixed an error in TopocentricFrame.getPVCoordinates: the coordinates returned were not the
        coordinates of the topocentric frame origin with respect to the specified frame, but were the
        coordinates of the specified frame origin with respect to the topocentric frame.
      </action>
      <action dev="luc" type="fix">
        fixed an errors in data loading in tutorials when one of the path in the classpath
        contained a space
      </action>
      <action dev="luc" type="fix">
        improved CelestialBodyPointed attitude mode: the spin now correctly includes
        the coupling effect of the phasing reference
      </action>
      <action dev="luc" type="fix">
        fixed an error in SpinStabilized attitude mode: the spin was reversed
        with respect to the specification
      </action>
      <action dev="pascal" type="add">
        added a GroundMaskElevationDetector dealing with local physical mask for visibility
      </action>
      <action dev="pascal" type="add">
        added an ApparentElevationDetector taking refraction into account in a terrestrial
        environment
      </action>
      <action dev="pascal" type="update">
        enhanced DateDetector behaviour to allow adding new event dates on the fly
      </action>
      <action dev="pascal" type="fix" due-to="Derek Surka">
        fixed an error in FramesFactory when getting ITRF2005 and TIRF2000 frames:
        ignoreTidalEffects was handled wrong.
      </action>
      <action dev="luc" type="update" >
        removed serialization of some cached data in frames
      </action>
      <action dev="luc" type="fix" >
        fixed deserialization problems of frame singletons, they were not unique any more
      </action>
      <action dev="v&#233;ronique" type="add" >
        numerical propagation can now be done either using Cartesian parameters, circular
        parameters, equinoctial parameters, or Keplerian parameters (elliptical or hyperbolic)
        and using mean, eccentric or true position angles for the parameters where it is relevant.
        So there are now 10 possible configurations for state vector. This allows propagation
        of any kind of trajectories, including hyperbolic orbits used for interplanetary missions,
        or atmospheric re-entry trajectories
      </action>
      <action dev="v&#233;ronique" type="update" >
        completely revamped the partial derivatives matrices computation using the additional
        equations mechanism
      </action>
      <action dev="v&#233;ronique" type="add" >
        added a mechanism to integrate user-supplied additional equations alongside with
        orbital parameters during numerical propagation
      </action>
      <action dev="luc" type="update">
        use A. W. Odell and R. H. Gooding (1986) fast and robust solver for Kepler equation
      </action>
      <action dev="luc" type="add">
        keplerian and cartesian orbits now support hyperbolic orbits (i.e. eccentricity greater
        than 1, and in this case negative semi major axis by convention)
      </action>
      <action dev="luc" type="fix">
        fixed an error in LofOffset attitude mode: the computed attitude was reversed
        with respect to the specification
      </action>
      <action dev="luc" type="add">
        added an AttitudesSequence class which can handle several laws, only one of
        which being active at any time. The active law changes as switch events are
        triggered. This can be used for example to alternate between daylight attitude mode
        and eclipse attitude mode, or between normal observing mode and special modes
        for ground contact or maneuvers.
      </action>
      <action dev="pascal" type="fix" due-to="Bruno Revelin">
        fixed an error when crawling a classpath or a directory a zip file was found.
        This might lead to select an inappropriate data provider.
      </action>
    </release>
    <release version="5.0.3" date="2011-07-12"
             description="version 5.0.3 is a bug-fix release.">
      <action dev="luc" type="fix">
        Fixed a performance bug implying that some frames reloaded all EOP history files
        each time a transform was computed  (fixes bug #26).
      </action>
      <action dev="luc" type="fix">
        Fixed a parsing bug in IERS Rapid Data and Prediction files for dates between 2000 and 2009.
      </action>
    </release>
    <release version="5.0.2" date="2011-07-11"
             description="version 5.0.2 is an interim release of Orekit with support for IERS
                          Rapid Data and Prediction files.">
      <action dev="luc" type="update">
        Added support for IERS Rapid Data and Prediction files finals.all, finals.data and finals.daily,
        for both IAU-1980 and IAU-2000 and with both columns and XML formats.
      </action>
    </release>
    <release version="5.0.1" date="2011-04-15"
             description="version 5.0.1 is a minor release of Orekit without any functional changes.
             The differences with respect to 5.0 are only related to packaging and deployement to
             maven central. There are NO bug fixes and NO evolutions.">
      <action dev="luc" type="update">
        updated packaging to allow deployment to maven central.
      </action>
    </release>
    <release version="5.0" date="2010-05-06"
             description="version 5.0 is a major release of Orekit. It introduces several new
             features and bug fixes. Some slight incompatibilities with respect to previous
             versions have been introduced, but they should be easy to overcome to users. Users
             are strongly advised to upgrade to this version. The major points introduced in version
             5.0 are a very general PVCoordinatesProvider interface, a new shiftedBy method allowing
             many time-dependent instances (AbsoluteDate, Orbit, PVCoordinates, Attitude and SpacecraftState)
             to be slightly shifted in time using simple evolution models (keplerian for orbit, fixed
             angular rate for attitude, fixed translation for position/velocity), a redesign of the
             attitude interfaces and an experimental (read subject to change) numerical propagator
             able to compute jacobians of the state with respect to both initial state and force
             models parameters. Version 5.0 now depends on version 2.1 of Apache commons math.">
      <action dev="pascal" type="add">
        a new experimental numerical propagator has been added, in addition to computing
        the spacecraft state at target time, it also computes the partial derivatives of
        this state with respect to the initial state (one jacobian) and with respect to
        models parameters (another jacobian). The jacobians are integrated alongside with
        the state, using variational equations for better accuracy and numerical robustness.
        This will help further implementation of orbit determination or optimization
        algorithms. This code is still considered to be experimental as of 5.0 and the API
        could change in the future.
      </action>
      <action dev="luc" type="add">
        a new SpacecraftFrame class has been added, taking into account orbit and
        attitude thanks to an underlying propagator. This allows to see the spacecraft just
        as another known geometrical object automatically handled and connected to all
        other frames. For an instantaneous view, Transform instances can also be built
        directly by SpacecraftState instances.
      </action>
      <action dev="luc" type="add">
        frames can now be flagged as quasi-inertial or not; only quasi-inertial frames
        are suitable for defining orbits
      </action>
      <action dev="luc" type="add">
        the Topocentric frame now provides a way to retrieve the body shape on which the
        frame is defined
      </action>
      <action dev="pascal" type="update">
        changed the way Veis 1950 frame is constructed.
        Now, its parent is the PEF frame with no EOP corrections applied.
      </action>
      <action dev="luc" type="fix" due-to="John Pritchard">
        fixed a parameters inversion in Earth Orientation Parameters for IAU-1980 models.
        The error could introduce up to a few meters error in position during transformations
        between TEME and MEME
      </action>
      <action dev="luc" type="add" >
        factories have been introduced for handling all data formats. Their default configuration
        correspond to the legacy formats used in previous versions (IERS format for UTC-TAI, EOPC04
        and bulletins B for Earth Orientation Parameters, JPL format for celestial bodies ...).
        Users can now add support for their own formats if they want (for example if they prefer
        using bulletins A instead of EOPC04 and bulletins B, or if they have their own gravity
        field format ...). Consequences of these changes are that the SolarSystemBody and
        the PotentialReaderFactory classes have been deprecated (replaced by CelestialBodyFactory and
        GravityFieldFactory) and that TimeScalesFactory and FramesFactory have been extended. All these
        factories follow the same generic pattern.
      </action>
      <action dev="luc" type="fix" >
        improved thread safety (however, Orekit is still NOT completely thread-safe).
      </action>
      <action dev="luc" type="add" >
        the loaders for gravity fields now can optionally allow missing coefficients (they will be
        replaced by 0.0 except c[0][0] which will be replaced by 1.0).
      </action>
      <action dev="luc" type="fix" >
        the loader for gravity fields in the ICGEM format now support empty lines in the file
        (there is for example one blank line at the end of the file in the orekit-data zip archive).
      </action>
      <action dev="luc" type="add" >
        added support for the GRGS gravity field files formats.
      </action>
      <action dev="luc" type="add" >
        added a way to list the available satellite numbers in TLE files.
      </action>
      <action dev="luc" type="update" >
        improved TLE elements loading. Now TLE lines are loaded using the standard data loading
        mechanism (thus allowing loading from disk files, network, classpath ...), they can
        contain TLE for several objects in one file, and they may contain some non-TLE lines
        if desired.
      </action>
      <action dev="v&#233;ronique" type="add" >
        a new PVCoordinatesProvider interface has been created on top of several existing classes
        and interfaces (orbit propagator, celestial bodies, some moving frames ...). This is a
        major generalization that allows to use either satellites or celestial bodies in many
        algorithms (attitude pointing target, eclipses and field of view events ...)
      </action>
      <action dev="luc" type="fix" >
        improved numerical propagator efficiency when used from an outside loop: the initial
        state is automatically set to the last state at propagation end, thus allowing to
        restart from here without recomputing everything
      </action>
      <action dev="luc" type="add" >
        added a reset feature in all propagators, allowing to reuse an already configured
        propagator for several different orbits
      </action>
      <action dev="luc" type="fix" >
        fixed a mode handling error in NumericalPropagator: when a propagator was reused
        with a new mode setting, the previous step handlers were still used in addition to
        the new ones instead of replacing them
      </action>
      <action dev="luc" type="fix" >
        fixed an interpolation error for orbits crossing the -PI/+PI singularity between
        entries in the Ephemeris class
      </action>
      <action dev="luc" type="update" >
        KeplerianPropagator now preserve orbits types
      </action>
      <action dev="luc" type="add" >
        AbsoluteDate, Orbit, PVCoordinates, Attitude and SpacecraftState instances can now all
        be slightly shifted in time using simple evolution models (keplerian for orbit, fixed
        angular rate for attitude, fixed translation for position/velocity). This is not a
        replacement for proper propagation but is useful for known simple motions or small
        time shifts or when coarse accuracy is sufficient
      </action>
      <action dev="luc" type="fix" >
        changed AttitudeLaw.getState signature to use complete orbit. This is an incompatible
        change introduced to fix a major bug in spin computation for some attitude laws. The laws
        for which orientation depends on satellite velocity have a spin vector that depends on
        acceleration. This can be computed only if complete orbit is available. This change
        should be simple to handle from a users point of view, as the caller generally already
        has the orbit available and attitude laws implementations can retrieve all the former
        parameters (date, position/velocity, frame) directly from orbit.
      </action>
      <action dev="luc" type="fix" >
        fixed spin rate computation errors in almost all attitude modes
      </action>
      <action dev="luc" type="add" >
        added a new simple linear attitude mode: FixedRate
      </action>
      <action dev="luc" type="fix" >
        fixed an error in event detection: when two events were very close (for example a very
        short ground station visibility), the second one may be ignored despite the first one
        was detected.
      </action>
      <action dev="luc" type="fix" >
        fixed corner cases in event detection during orbit propagation, sometimes
        an already detected and handled event prevented the propagator to go further in time.
      </action>
      <action dev="luc" type="add" >
        added an EventShifter wrapper allowing to slightly shift raw events in time. This is useful
        for example to switch an attitude mode from solar pointing to something else a few minutes
        before eclipse entry and going back to solar pointing mode a few minutes after eclipse exit.
      </action>
      <action dev="pascal" type="add">
        added a new AlignmentDetector.
      </action>
      <action dev="pascal" type="add" >
        added a new EclipseDetector handling either umbra or penumbra entry and exit events.
      </action>
      <action dev="v&#233;ronique" type="add" >
        added new CircularFieldOfViewDetector and DihedralFieldOfViewDetector handling
        field of view entry and exit events for any type of target.
      </action>
      <action dev="luc" type="add" >
        added an experimental implementation of a BoxAndSolarArray spacecraft model considering a convex
        body (either parallelepipedic or defined by a set of facets) and a rotating solar array, for
        accurate modeling of surface forces with attitude. Beware that this class is still considered
        experimental, so use it with care!
      </action>
      <action dev="luc" type="update" >
        completely changed the RadiationSensitive and DragSensitive interfaces to be more comprehensive
        and handle properly lift and side force effects when used with non-symmetric spacecrafts/flux geometry
      </action>
      <action dev="luc" type="fix" due-to="Christelle Blandin">
        fixed denormalization of gravity field coefficients, the last coefficient
        was not initialized
      </action>
      <action dev="luc" type="add" >
        added a relative constructor and a getMomentum method to PVCoordinates
      </action>
      <action dev="luc" type="add">
        added a special implementation improving performances for the frequent case of identity transform
      </action>
      <action dev="luc" type="fix">
        fixed forgotten radians to degrees conversions for inclination and RAAN in CircularOrbit.toString()
      </action>
      <action dev="luc" type="add">
        added a Constants interface including a few useful physical constants.
      </action>
      <action dev="luc" type="add">
        added a way to build date components from week components (this can be used
        for scheduled operations with week-related periods)
      </action>
      <action dev="luc" type="add">
        added string parsing features for dates and times components supporting ISO-8601 formats
      </action>
      <action dev="luc" type="add">
        Orekit is now packaged as an OSGi bundle
      </action>
      <action dev="pascal" type="add">
        added some pieces of an UML model for the library (available in the source distribution)
      </action>
      <action dev="luc" type="update" >
        updated error message localization to be more consistent with Java exception. Now getMessage
        returns a non-localized message and only getLocalizedMessage returns a message localized for
        the platform default locale. A new getMessage(Locale) method has also been added to
        retrieve the message in any desired locale, not only the platform default one. The messages
        are also built and translated only when needed, so if an exception is triggered and
        never displayed, the message will never be built.
      </action>
    </release>
    <release version="4.1" date="2009-08-18"
             description="version 4.1 is an upgrade bringing some new features and fixing a
             few bugs. The equinox-based frames family with IAU1980 precession-nutation
             models that are still used by many legacy systems are now supported. This
             simplifies interoperability with legacy systems and helps migrating from this
             old frames family to the new CIO-based ones that is supported by orekit since its
             first versions. The data loading mechanism used to retrieve IERS data (Earth
             Orientation Parameters, UTC-TAI history) and JPL ephemerides is now also used
             to retrieve gravity potential files. This mechanism has also been vastly improved
             to support new use cases (loading from disk, from classpath, from network delegating
             loading to an external library ...). Another change is the addition of the TDB
             time scale. Some minor incompatibilities have been introduced but they are easy
             to solve for users, the explanations are provided in detailed changes report.">
      <action dev="aude" type="add" >
        added TDB time scale
      </action>
      <action dev="luc" type="update" >
        the RadiationSensitive and DragForce interfaces now have an
        additional SpacecraftState parameter in all their get methods.
        This allows to implement models that take into account solar
        arrays rotation. Note that this changes breaks compatibility
        for users that did add their own implementations, but it is
        simple to deal with (simply add one parameter in the signature
        and ignore it) so its was considered acceptable.
       </action>
      <action dev="luc" type="add" due-to="James Housden">
        added german localization for error messages
      </action>
      <action dev="luc" type="update">
        added a feature allowing all tests to clear the already built reference
        objects (frames, time scales, solar system bodies ...) between each tests,
        thus removing the need to launch tests in separate JVMS. This allows to
        launch all tests directly from eclipse, and this speeds up maven tests by
        a factor 4 at least
      </action>
      <action dev="luc" type="update">
        set up a custom ant build independent from the maven 2 build
      </action>
      <action dev="luc" type="update">
        changed all tests from Junit 3 to Junit 4
      </action>
      <action dev="thierry" type="fix">
        fixed accuracy of PEF frame
      </action>
      <action dev="luc" type="fix" due-to="Aude Privat">
        fixed configuration problems on Windows systems
      </action>
      <action dev="luc" type="fix" due-to="Sébastien Herbinière">
        fixed a reversed sign in solar radiation pressure
      </action>
      <action dev="pascal" type="update" >
        Orekit supports the two different naming patterns for bulletins B provided by IERS
        on http://www.iers.org/ and http://hpiers.obspm.fr/eop-pc/.
      </action>
      <action dev="luc" type="update" >
        the predefined times scales (TAI, UTC ...) are now built using a factory. The various
        XXXScale.getInstance() methods defined in each predefined time scales classes
        are still available, but have been deprecated and will be removed in the future,
        they are replaced by TimeScalesFactory.getXXX().
      </action>
      <action dev="pascal" type="update" >
        the Frame class was split into a FramesFactory class, dealing with the predefined
        reference frames, and a Frame class for the creation of new frames and the navigation
        through any frames tree. The Frame.getXXX() methods for the predefined reference
        frames are still available, but have been deprecated and will be removed in the future,
        they are replaced by FramesFactory.getXXX().
      </action>
      <action dev="pascal" type="add" >
        3 new predefined reference frames have been added in Orekit : MEME, TEME and PEF. They
        implement the classical paradigm of equinox-based transformations including the IAU-76
        precession model, the IAU-80 nutation model and the IAU-82 sidereal time model, with
        the capability to apply the nutation corrections provided by IERS through the EOP data
        files for better agreement with the IAU 2000 precession-nutation model.
      </action>
      <action dev="luc" type="update" >
        the ChronologicalComparator class is not a singleton anymore, this didn't really make sense
      </action>
      <action dev="luc" type="fix" >
        fixed a state reset error: orbital state changed by event detectors like
        ImpulseManeuver were overwritten by other event detectors
      </action>
      <action dev="luc" type="fix" >
        fixed stop date of abstract propagators (Keplerian and Eckstein-Heschler). They used to
        stop at the first event after target date when an event detector was set up, instead of
        stopping at the target date
      </action>
      <action dev="luc" type="fix" >
        the gravity coefficients for solar system bodies are now extracted from JPL files headers
      </action>
      <action dev="luc" type="update" >
        the eventOccurred method in EventDetector interface and its various implementations
        has an additional parameter specifying if the switching function increases or
        decreases at event time. This allows simpler events identification has many switching
        functions have two switches (start/end, raising/setting, entry/exit ...). Note that
        this changes breaks compatibility for users that did implement their own events, but
        it is simple to deal with (simply add one parameter in the signature and ignore it)
        so its was considered acceptable.
      </action>
      <action dev="luc" type="fix" due-to="Christophe Pipo">
        fixed an error occurring when DE406 JPL ephemerides were loaded before DE405 ones
      </action>
      <action dev="luc" type="fix" due-to="Sébastien Herbinière">
        fixed an error in EGM potential file loader
      </action>
      <action dev="luc" type="update">
        trigger exceptions when no data can be loaded
      </action>
      <action dev="luc" type="update">
        remove predefined leap seconds, they are not useful anymore since other
        parts of the library do need configuration data (solar system bodies) and
        since data configuration has been vastly improved
      </action>
      <action dev="luc" type="add" >
        added support for the ICGEM format for gravity fields
      </action>
      <action dev="luc" type="update" >
        load gravity potential data using the same mechanism already used for Earth
        Orientation Parameters, UTC-TAI history and JPL ephemerides files
      </action>
      <action dev="luc" type="add" due-to="quinput and Kai Ruhl">
        re-activated a way to load data from the classpath using a
        data provider plugin.
      </action>
      <action dev="luc" type="add">
        added a way to load data directly from network (either
        locally or through a proxy server) using a data provider plugin.
      </action>
      <action dev="luc" type="add">
        added a small plugin-like mechanism to delegate data loading to a
        user-provided mechanism, thus enabling smooth integration in existing
        systems.
      </action>
      <action dev="luc" type="update">
        updated to latest version of commons-math.
      </action>
      <action dev="luc" type="add" due-to="Silvia Ríos Bergantiños">
        added galician localization for error messages.
      </action>
      <action dev="luc" type="fix" due-to="Guylaine Prat">
        improved javadoc comments in orbit classes.
      </action>
      <action dev="pascal" type="add">
        tidal corrections are now available for ITRF and TIRF frames. Both frames are
        provided in two versions, the standard one with tidal corrections and a stripped
        down one without tidal corrections. A cache/interpolation mechanism is used to
        keep the computation cost of tidal correction to a minimum. With this mechanism,
        the penalty to use tidal correction is slightly above 20% in run time for a
        transformation between GCRF and ITRF. A raw implementation without this mechanism
        would lead to a 550% penalty, or even a 1100% penalty if TIRF and ITRF parts were
        computed independently.
      </action>
    </release>
    <release version="4.0" date="2008-10-13"
             description="major upgrade with new features (GCRF and ITRF2005 frames, DE 405
             and DE 406 ephemerides support, improved and greatly simplified date/time support,
             vastly improved data configuration with zip files support, new tutorials, improved
             performances, more tests and all identified bugs fixed, new translation files for
             italian, spanish and norse.">
      <action dev="pascal" type="fix">
        The ephemeris produced by numerical propagator now checks date validity in
        propagate method.
      </action>
      <action dev="luc" type="fix">
        The EME2000/J2000 frame was slightly mis-oriented (about 20 milli arcseconds).
        It really was the GCRF frame. This has been fixed and now both the GCRF and
        the EME2000/J2000 are available.
      </action>
      <action dev="luc" type="fix">
        Dates in UTC within leap seconds are now displayed correctly (i.e. a 61st
        second is added to the minute).
      </action>
      <action dev="luc" type="fix" due-to="quinput">
        Fixed an overflow error in AbsoluteDate that generated an exception when any
        attempts was made to print dates far away like AbsoluteDate.JULIAN_EPOCH or
        AbsoluteDate.MODIFIED_JULIAN_EPOCH.
      </action>
      <action dev="luc" type="fix">
        Changed test configuration to always use a new JVM for each test. This prevents
        some false positive to be generated.
      </action>
      <action dev="luc" type="update">
        The GeodeticPoint constructor arguments has been reordered to reflect more
        traditional usage, latitude coming before longitude.
      </action>
      <action dev="luc" type="update">
        The low accuracy Sun model based on Newcomb theory and the Moon model based
        on Brown theory have been withdrawn as they are superseded by the support of JPL
        DE 405 binary ephemerides files.
      </action>
      <action dev="luc" type="update">
        The ThirdBody abstract class has been removed and its specific method
        getMu has been moved up into CelestialBody interface and
        renamed getGM.
      </action>
      <action dev="luc" type="update">
        Improved external data configuration. The java property is now called
        orekit.data.path and is a colon or semicolon separated path containing
        directories or zip archives, themselves containing embedded directories
        or zip archives and data files. This allows easy roll-out of system-wide
        configuration data that individual users can override by prepending their
        own data trees in front of the path. This also allows simple configuration
        since many data files can be stored in easy to handle zip archives.
      </action>
      <action dev="luc" type="update">
        Renamed the iers package into data, as it is not IERS specific anymore. Some
        classes where also moved out of the package and into the frame and time
        package and their visibility reduced to package only. This improves decoupling
        and reduces clutter on users by limiting the number of visible classes.
      </action>
      <action dev="luc" type="update">
        The performance of IAU-2000 precession-nutation model computation has been
        tremendously improved, using a combined caching and interpolation approach. The
        simplified model (which was quite inaccurate in version 3.1) has therefore been
        removed as it was not needed anymore.
      </action>
      <action dev="luc" type="update">
        The ITRF 2005 frame is now supported instead of the older ITRF 2000 frame. The
        Earth Orientation Parameters data handling classes have been updated to match
        this change and read the new file format provided by IERS.
      </action>
      <action dev="luc" type="update">
        The J2000 frame has been renamed as EME2000 as this name seems to be more
        widely accepted and reduces confusion with the J2000.0 epoch. The
        Frame.getJ2000() method is still available, but has been deprecated
        and will be removed in the future.
      </action>
      <action dev="luc" type="update">
        Changed TimeScale from base abstract class to interface only.
      </action>
      <action dev="luc" type="update">
        Renamed some classes for better understanding: ChunkedDate is now DateComponents,
        ChunkedTime is now TimeComponents, ChunksPair is now DateTimeComponents. The
        getChunks method from AbsoluteDate as also been renamed into getComponents accordingly.
      </action>
      <action dev="pascal" type="add">
        Added new tutorials.
      </action>
      <action dev="luc" type="add">
        Added predefined local orbital frames: the (t, n, w) frame aligned with velocity
        and the (q, s, w) frame aligned with position.
      </action>
      <action dev="luc" type="add">
        Added a predefined detector for altitude crossing events.
      </action>
      <action dev="luc" type="add">
        Added methods to get zenith, nadir, north, south, east and west direction for
        any GeodeticPoint.
      </action>
      <action dev="luc" type="add" due-to="Silvia Ríos Bergantiños">
        Added spanish localization for error messages.
      </action>
      <action dev="luc" type="add" due-to="Espen Bjørntvedt">
        Added norse localization for error messages.
      </action>
      <action dev="luc" type="add" due-to="Francesco Coccoluto">
        Added italian localization for error messages.
      </action>
      <action dev="luc" type="add" due-to="Derek Surka">
        Added support for mean motion first and second derivatives fields in TLE.
      </action>
      <action dev="luc" type="add" >
        Added a way to rebuild the two lines of TLE instances.
      </action>
      <action dev="luc" type="add" due-to="Derek Surka">
        Added constructor from already parsed elements for TLE.
      </action>
      <action dev="luc" type="add">
        Added a method to retrieve a body-centered inertial frame to the
        CelestialBody interface. As a consequence, thirteen new frames are
        predefined: Sun, Moon, planets and barycenters provided by JPL binary
        ephemerides.
      </action>
      <action dev="luc" type="add">
        Support for the JPL DE 405 and DE 406 binary ephemerides files has been added
        and a factory class SolarSystemBody uses these files to provide implementations
        of the CelestialBody interface for Sun, Moon, the eight solar system
        planets,the Pluto dwarf planet as well as the solar system barycenter and Earth-Moon
        barycenter points.
      </action>
      <action dev="luc" type="add">
        The CelestialBody interface now provides velocity as well as position.
      </action>
      <action dev="luc" type="add">
        A getCalls() method has been added to the NumericalPropagator class to count the
        number of calls to the differential equations computation method. This helps
        tuning the underlying integrator settings in order to improve performances.
      </action>
      <action dev="luc" type="add">
        A lot more classes and interfaces are now serializable, to help users embed
        instance in their own serializable classes.
      </action>
      <action dev="luc" type="add">
        Added predefined leap seconds to allow proper turn-key use of the library
        even without an already configured environment. All known leap seconds at
        time of writing (2008) are predefined, from 1972-01-01 to 2009-01-01 (the
        last one has been announced in Bulletin C 36 on 2008-07-04 and is not yet
        present in the UTC-TAI.history published file)
      </action>
      <action dev="luc" type="add">
        Improved user-friendliness of the time-scales by changing methods parameters
        types to more easily understandable ones.
      </action>
      <action dev="luc" type="add">
        Improved user-friendliness of the AbsoluteDate class by adding several
        new constructors and methods for common cases. It is in particular now possible
        to use offsets within a time scale, for example to build a date given as a
        fractional number of days since a reference date in UTC, explicitly ignoring
        intermediate leap seconds.
      </action>
      <action dev="luc" type="add">
        Improved the class handling date/time components: added a constructor to allow building
        from an offset with respect to a reference epoch, implemented Comparable interface and
        added equals and hashCode methods.
      </action>
      <action dev="luc" type="add">
        Improved the class handling date components: added a constructor to allow building
        from any reference epoch, not only J2000.0 (thus simplifying use of modified julian day),
        added getMJD() method, added several constants JULIAN_EPOCH, MODIFIED_JULIAN_EPOCH,
        FIFTIES_EPOCH, GPS_EPOCH, J2000_EPOCH and JAVA_EPOCH.
      </action>
      <action dev="luc" type="add">
        Added a new time scale: GPSScale.
      </action>
      <action dev="luc" type="add">
        Added the changes page to the generated site.
      </action>
    </release>
    <release version="3.1" date="2008-07-16"
             description="This release is the first public release of Orekit."/>
  </body>
</document><|MERGE_RESOLUTION|>--- conflicted
+++ resolved
@@ -21,7 +21,15 @@
   </properties>
   <body>
   <release version="12.1" date="TBD" description="TBD">
-<<<<<<< HEAD
+      <action dev="luc" type="update" issue="1304">
+          Make access to raw albedo and infrared radiation pressure in KnockeRediffusedForceModel public.
+      </action>
+      <action dev="serrof" type="update" issue="1249">
+          Reduce code duplication in (Field)Propagator inheritors.
+      </action>
+      <action dev="evan" type="fix" issue="1300" due-to="Sander Cochran">
+          Fix regression in Ephemeris with interpolationPoints=1.
+      </action>
       <action dev="luc" type="update">
           Take azimuthal asymmetry into account in Vienna tropospheric models.
       </action>
@@ -93,16 +101,6 @@
       </action>
       <action dev="luc" type="update" issue="1287">
           Replaced DiscreteTroposphericModel by TroposphericModel.
-=======
-      <action dev="luc" type="update" issue="1304">
-          Make access to raw albedo and infrared radiation pressure in KnockeRediffusedForceModel public.
-      </action>
-      <action dev="serrof" type="update" issue="1249">
-          Reduce code duplication in (Field)Propagator inheritors.
-      </action>
-      <action dev="evan" type="fix" issue="1300" due-to="Sander Cochran">
-        Fix regression in Ephemeris with interpolationPoints=1.
->>>>>>> 2c76999f
       </action>
       <action dev="bryan" type="add" issue="1299">
           Added support for Intelsat's 11 elements propagation.
@@ -2347,7 +2345,7 @@
     view detector, measurement generation feature, possibility to use Marshall Solar Activity Future Estimation
     to feed NRL MSISE 2000 atmosphere model, new tropospheric models: Mendes-Pavlis, Vienna 1, Vienna 3, estimated model,
     new mapping functions for tropospheric effect: Global Mapping Function, Niell Mapping Function, Global
-    Pressure Temperature Models GPT and GPT2, possibility to estimate tropospheric zenith delay,
+    Pression Temperature Models GPT and GPT2, possibility to estimate tropospheric zenith delay,
     clock offset that can be estimated (both for ground station and satellite clocks).">
       <action dev="luc" type="add" issue="516">
         Added a way to manage clock corrections from GPSPropagator.
