<?xml version="1.0" encoding="UTF-8" ?>
<!-- Copyright 2002-2023 CS GROUP
  Licensed to CS GROUP (CS) under one or more
  contributor license agreements.  See the NOTICE file distributed with
  this work for additional information regarding copyright ownership.
  CS licenses this file to You under the Apache License, Version 2.0
  (the "License"); you may not use this file except in compliance with
  the License.  You may obtain a copy of the License at

    http://www.apache.org/licenses/LICENSE-2.0

  Unless required by applicable law or agreed to in writing, software
  distributed under the License is distributed on an "AS IS" BASIS,
  WITHOUT WARRANTIES OR CONDITIONS OF ANY KIND, either express or implied.
  See the License for the specific language governing permissions and
  limitations under the License.
-->
<document>
  <properties>
    <title>Orekit Changes</title>
  </properties>
  <body>
    <release version="12.0" date="TBD" description="TBD">
<<<<<<< HEAD
      <action dev="andrewsgoetz" type="add" issue="1038">
        Added support for STK ephemeris files.
=======
      <action dev="luc" type="add">
	      Allow to write relative dates in CCSDS files, when dates are close enough to a reference.
      </action>
      <action dev="luc" type="update">
	      Properly manage known inconsistency between CCSDS and TLE
	      concerning units of MEAN_MOTION_DOT and MEAN_MOTION_DDOT.
>>>>>>> e859c380
      </action>
      <action dev="luc" type="add" issue="1031">
         Added support for new EOP C04 format that will be published
         by IERS starting 2023-02-14.
      </action>
      <action dev="afossa" type="add" issue="876">
        Added scaling of linear system and allowed different arc duration in multiple shooting.
      </action>
      <action dev="afossa" type="fix" issue="876">
        Avoided computation of inverse of Jacobian, allowed under-determined
        linear systems and fixed sign of epoch partials in multiple shooting.
      </action>
      <action dev="luc" type="add">
         Added DragSensitive.GLOBAL_DRAG_FACTOR as a new global multiplication
         factor that can be applied to all drag coefficients
      </action>
      <action dev="luc" type="add">
         Added RadiationSensitive.GLOBAL_RADIATION_FACTOR as a new global multiplication
         factor that can be applied to all radiation coefficients
      </action>
      <action dev="luc" type="fix" issue="989">
        Added panel dependent coefficients in BoxAndSolarArraySpacecraft.
      </action>
      <action dev="bryan" type="update" issue="1018">
        Improved documentation of glonass propagators.
      </action>
      <action dev="bryan" type="add" issue="1019">
        Added getPropagator() methods for GNSS almanacs and navigation messages.
      </action>
      <action dev="pascal" type="fix" issue="1021">
        Fixed regression introduced in EventEnablingPredicateFilter when fixing issue 1017.
      </action>
      <action dev="luc" type="fix" issue="1020">
        Fixed regression introduced in ImpulseManeuver when fixing issue 1017.
      </action>
      <action dev="luc" type="update" issue="1017">
        Removed generics in EventHandler.
      </action>
      <action dev="luc" type="update" issue="1013">
        Use SI units (i.e. seconds) in GNSSDate.
      </action>
      <action dev="bryan" type="update" issue="1008">
        Removed OrbitDeterminationPropagatorBuilder class.
      </action>
      <action dev="bryan" type="update" issue="1007">
        Removed AbstractKalmanModel and moved functions in KalmanModel.
      </action>
      <action dev="bryan" type="update" issue="899">
        MagneticFieldDetector shall use magnetic field in SI units.
      </action>
      <action dev="bryan" type="update" issue="1003">
        GeoMagneticElements returns magnetic field in SI units.
      </action>
      <action dev="luc" type="add" issue="1001">
        Avoid evaluating derivatives when possible.
      </action>
      <action dev="luc" type="add">
        Added FieldStaticTransform.
      </action>
      <action dev="luc" type="add" issue="1004">
        Removed deprecated methods and classes.
      </action>
      <action dev="luc" type="add" issue="1000">
        Take occulting body flattness into account in solar radiation pressure.
      </action>
      <action dev="luc" type="add" issue="999">
        Added a user-customizable margin to eclipse detectors.
      </action>
      <action dev="luc" type="add" issue="998">
        Take central body flattness into account in FieldEclipseDetector.
      </action>
      <action dev="luc" type="add" issue="991">
        Added filtering capability to CCSDS parsers at token level,
        allowing to fix on fly CCSDS messages.
      </action>
      <action dev="bryan" type="fix" issue="840">
        Fixed typo in class name of AttitudeEndpoints.
      </action>
      <action dev="bryan" type="fix" issue="841">
        Fixed unsafe cast in CSSISpaceWeatherDataLoader.
      </action>
      <action dev="bryan" type="add" issue="941">
        Added RTCM orbit and clock messages for GPS, GLONASS, and Galileo. 
      </action>
      <action dev="luc" type="fix" issue="1002">
        Added adapters in both directions between ExtendedPVCoordinatesProvider and Frame.
      </action>
      <action dev="luc" type="fix" issue="997">
        Fixed longitude crossing detection in stepless propagators.
      </action>
      <action dev="luc" type="fix" issue="994">
        Fixed typo in method name OcmData.getTrajectoryBlocks().
      </action>
      <action dev="luc" type="fix" issue="992">
        Make several OCM sub-components constructors public to allow building an OCM from scratch.
      </action>
      <action dev="bryan" type="add" issue="931">
        Added Zeis model for DSST J2-squared second order terms.
      </action>
      <action dev="vincent" type="add" issue="981">
        Added ability to consider LOFType as pseudo-inertial frame.
      </action>
    </release>
    <release version="11.3.2" date="2023-02-17"
             description="Version 11.3.2 is a patch release of Orekit.
             It fixes issues related to the measurement covariance used by the Unscented Kalman Filter,
             the theoritical evaluation of angulare Ra-Dec measurements, the epoch used for Glonass
             navigation messages, and the numerical accuracy of the shiftedBy method of cartesian orbits.
             Finally, it includes some improvements in the class documentation">
      <action dev="Jonathan Hood" type="fix" issue="1033">
        Fixed GLONASS parser to set ToC and Date directly to ingested date instead of rounded GPS date.
      </action>
      <action dev="andrewsgoetz" type="fix" issue="1015">
        Fixed numerical issue in CartesianOrbit#shiftedBy().
      </action>
      <action dev="bryan" type="fix" issue="1034" due-to="Dimuthu Jayasingha">
        Fixed convergence of unscented kalman filter by using measurement covariance.
      </action>
      <action dev="bryan" type="add" issue="984">
        Added missing Onsala Space Observatory BLQ file formats.
      </action>
      <action dev="bryan" type="fix" issue="1032">
        Fixed ambiguous propagation type for numerical orbit propagators.
      </action>
      <action dev="bryan" type="fix" issue="977">
        Removed reference to old Orekit mailing list in LocalOrbitalFrame.
      </action>
      <action dev="serrof" type="fix" issue="1026">
          Fixed theoretical evaluation of AngularRaDec when the reference frame is not Earth-centered.
      </action>
      <action dev="serrof" type="fix" issue="980">
      Fixed wrong wrapper in deprecated KeplerianOrbit's and FieldKeplerianOrbit's methods for anomaly conversions.
      </action>
      <action dev="bryan" type="update" issue="1018">
        Improved documentation of glonass propagators.
      </action>
      <action dev="pascal" type="fix" issue="996">
        Fixed HolmesFeatherstoneAttractionModel error with a degree 0 gravity field.
      </action>
    </release>
    <release version="11.3.1" date="2022-12-24"
             description="Version 11.3.1 is a patch release of Orekit.
             It fixes an issue related to the parsing of dates in the Rinex navigation files.
             It also fixes discontinuity issues in the Brouwer-Lyddane orbit propagator.
             Finally, it includes some improvements in the class documentation">
      <action dev="luc" type="fix" issue="1012">
        Fixed JavaDoc in IsotropicRadiationClassicalConvention class.
      </action>
      <action dev="luc" type="fix" issue="1009">
        Fixed week number parsing in Rinex Navigation files.
      </action>
      <action dev="jvalet" type="fix" issue="966">
        Fixed discontinuity issues in Brouwer-Lyddane orbit propagator.
      </action>
      <action dev="vincent" type="update" issue="978">
        Improved documentation of StateCovariance class.
      </action>
    </release>
    <release version="11.3" date="2022-10-25"
             description="Version 11.3 is a minor release of Orekit.
             It includes both new features and bug fixes. New features introduced in 11.3 are:
             the unscented Kalman filter (numerical version), the semi-analytical unscented Kalman filter (DSST version),
             a new PVCoordinatesProvider modelling waypoints on an ellipsoid following a loxodrome (commonly, a rhumb line),
             a new method to compute hyperbolic anomaly based on Gooding and Odell algorithm,
             a new built-in additional state for covariance propagation (linear method based on the state transition matrix computation),
             with a new state covariance object allowing covariance transformation between frames and orbit types,
             the extrapolation of the state covariance matrix using a Keplerian model,
             a new ExtremumApproachDetector for close encounter computation,
             the migration of all JUnit tests from JUnit 4 to JUnit 5,
             the ability to estimate measurement parameters (station position or clock biases) from an ephemeris,
             new methods to convert from/to Orekit frames and CCSDS frames,
             improvements of CCSDS CDM (Collision Data Message) parsers,
             improvements in date handling and aggregate bounded propagators,
             several bug fixes and documentation improvements.
             See the list below for a full description of the changes.">
      <action dev="bryan" type="add" issue="972">
        Added shiftedBy method for covariance matrix.
      </action>
      <action dev="bryan" type="add" issue="971">
        Added new class to handle covariance matrix.
      </action>
      <action dev="luc" type="fix" issue="974">
        Use Véronique Dehant table for station displacements due to tides.
      </action>  
      <action dev="luc" type="fix" issue="973">
        Avoid losing last measurements in Kalman filter.
      </action>
      <action dev="gc" type="add" issue="940">
        Accept new fields in CCSDS CDM files.
      </action>
      <action dev="vincent" type="add" issue="964">
        Added covariance transformation between local orbital frames.
      </action>
      <action dev="andrewsgoetz" type="fix" issue="951">
        Moved Keplerian anomaly conversion methods to KeplerianAnomalyUtility
        and FieldKeplerianAnomalyUtility, deprecating the methods in
        KeplerianOrbit and FieldKeplerianOrbit. Incorporated Gooding and Odell
        algorithm for solving the hyperbolic Kepler equation.
      </action>
      <action dev="gaetanpierre" type="add" issue="961">
        Added Unscented Semi-analytical Kalman Estimator.
      </action>
      <action dev="gaetanpierre" type="add" issue="960">
        Added Unscented Kalman Estimator.
      </action>
      <action dev="maxime" type="fix" issue="967">
        Fixed documentation in BulletinAFilesLoader.
      </action>
      <action dev="serrof" type="fix" issue="963">
        Fixed rejection of irregular TDM PATH field.
      </action>
      <action dev="bryan" type="update" issue="726">
        Added ephemeris based estimation.
      </action>
      <action dev="maxime" type="update" issue="955">
        Added method to get measurement types.
      </action>
      <action dev="gc" type="fix" issue="943">
        Improved AbsoluteDate.equals method with management of past and future infinity.
      </action>
      <action dev="bryan" type="add" issue="901">
        Added additional state provider for covariance matrix propagation.
      </action>
      <action dev="vincent" type="update" issue="956">
        Migrated all tests from JUnit4 to JUnit5.
      </action>
      <action dev="vincent" type="add" issue="953">
        Added method to convert to/from an Orekit frame and a CCSDS Frame.
      </action>
      <action dev="vincent" type="add" issue="952">
        Added ExtremumApproachEventDetector.
      </action>
      <action dev="evan" type="add">
        Added constructor to AggregateBoundedPropagator for more control over which
        propagator is used.
      </action>
      <action dev="greyskyy" type="add">
        Added waypoint interpolation of PVCoordinatesProvider.
      </action>
      <action dev="evan" type="add" issue="954">
        Added method to round DateTimeComponents for custom formatting.
      </action>
    </release>
    <release version="11.2.1" date="2022-08-01"
             description="Version 11.2.1 is a patch release of Orekit.
             It fixes issues related to the parsing and writing of CCSDS CDM files.
             It also fixes issues related to date management.
             Finally it includes some improvements in the class documentation">
      <action dev="gc" type="fix" issue="945">
        Fixed documentation issue, RTNCovariance constructor initializes the covariance matrix with NaN.
      </action>
      <action dev="gc" type="fix" issue="944">
        Fixed wrong parsing of Area_DRG and Area_SRP from CDM.
      </action>
      <action dev="gc" type="fix" issue="942">
        Fixed N/A value not recognized for field MANEUVERABLE when parsing CDMs.
      </action>
      <action dev="luc" type="fix" issue="939">
        Fixed negative offset when shifting an AbsoluteDate.
      </action>
      <action dev="luc" type="fix" issue="935">
        Fixed internal error on DateEvent capture events in v11.1.2.
      </action>
    </release>
    <release version="11.2" date="2022-06-20"
             description="Version 11.2 is a minor release of Orekit.
             It includes both new features and bug fixes. New features introduced
             in 11.2 are: the Hatch filter for GNSS measurements smoothing, the parsing
             and writing of CCSDS CDM in both KVN and XML formats, the parsing of SOLFSMY
             and DTC data for JB2008 atmospheric model, the parsing of EOP in Sinex
             files, new measurements for orbit determination: TDOA, bi-static range and
             range rate, support for ITRF 2020 version, the computation of mean orbital
             parameters in the sense of Eckstein-Hechler or Brouwer-Lyddane models. It
             also includes an update of the CCSDS ODM format to latest draft version and an
             improvement of the frame transformation.
             See the list below for a full description of the changes.">
      <action dev="bryan" type="update">
        Added possibility to custom analytical mean parameters conversion.
      </action>
      <action dev="louis" type="add" issue="666">
        Added Hatch filters for smoothing of GNSS measurements.
      </action>
      <action dev="bryan" type="update" issue="895">
        Allowed parsing of SP3 files without EOF key.
      </action>
      <action dev="gc" type="add" issue="790">
        Added writing of velocity record in CPF file writers.
      </action>
      <action dev="bryan" type="update" issue="804">
        Added support for loading EOP from Sinex files.
      </action>
      <action dev="luc" type="fix" issue="936">
        Raised a too stringent convergence threshold in Eackstein-Hechler model.
      </action>
      <action dev="bryan" type="add" issue="932">
        Added a way to compute mean parameters in Brouwer-Lyddane model.
      </action>
      <action dev="markrutten" type="add" issue="922">
        Added bistatic range measurement.
      </action>
      <action dev="luc" type="add" issue="933">
        Added a way to compute mean parameters in Eckstein-Hechler model.
      </action>
      <action dev="luc" type="update" issue="934">
        Updated CCSDS ODM to latest draft version (pink book).
      </action>
      <action dev="luc" type="fix" issue="930">
        Prevents zero max check intervals in maneuvers triggers detectors.
      </action>
       <action dev="luc" type="add">
        Added detection of non-positive max check interval and threshold.
      </action>
      <action dev="luc" type="add" issue="929">
        Allow additional derivatives providers to update main state derivatives.
      </action>
      <action dev="luc" type="fix" issue="928">
        Fixed indexing error when estimating a subset of orbital parameters.
      </action>
      <action dev="luc" type="update" issue="925">
        Don't loose additional derivatives when generating ephemeris.
      </action>
      <action dev="gc" type="fix" issue="889">
        Fixed unexpected behavior of two tests in OrekitMessagesTest.
      </action>
      <action dev="mvanel" type="add" issue="777">
        Added support for parsing and writing CDM files in both KVN and XML formats.
      </action>
      <action dev="luc" type="add" issue="918">
        Added support for ITRF-2020.
      </action>
      <action dev="pascal" type="add" issue="911">
        Added TDOA and bistatic range rate measurements.
      </action>
      <action dev="bryan" type="add" issue="900">
        Added init method in {Field}AdditionalStateProvider.
      </action>
      <action dev="louis" type="add" issue="888">
        Added J2-contribution for relativistic clock correction.
      </action>
      <action dev="evan" type="update">
        Allow creating Geoid without default data context.
      </action>
      <action dev="louis" type="add" issue="759">
        Added data loaders for Space Environment's JB2008 data.
      </action>
      <action dev="bryan" type="add" issue="898">
        Added static method to create a BodyFacade from a CenterName.
      </action>
      <action dev="evan" type="update" issue="903">
        Added Frame.getStaticTransformTo(...) and supporting methods to improve
        performance.
      </action>
    </release>
    <release version="11.1.2" date="2022-04-27"
             description="Version 11.1.2 is a patch release of Orekit.
             It fixes issues related to the parsing and writing of CCSDS and ILRS files.
             It also fixes issues in ECOM2 solar radiation pressure model, event bracketing,
             ephemeris generation, and NTW local orbital frame.
             Finally it includes some improvements in the class documentation">
      <action dev="luc" type="fix" issue="917">
        Fixed missing tags in XML generation by EphemerisWriter.
      </action>
      <action dev="louis" type="fix" issue="886">
        Fixed rollover in CRD parser.
      </action>
      <action dev="louis" type="fix" issue="786">
        Fixed NaNs when constructing Keplerian orbit from PV
        computed from KeplerianOrbit.
      </action>
      <action dev="louis" type="fix" issue="826">
        Fixed ephemeris generation using PropagatorParallelizer.
      </action>
      <action dev="luc" type="fix" issue="921">
        Fixed event bracketing problem induced by numerical noise at end of search interval.
      </action>
      <action dev="luc" type="fix" issue="919">
        Fixed ephemeris generation with several derivatives providers.
      </action>
      <action dev="maxime" type="fix" issue="909">
        Fixed wrong implementation of NTW LOF frame.
      </action>
      <action dev="bryan" type="fix" issue="910">
        Fixed eD and eY equation in ECOM2 model.
      </action>
      <action dev="pascal" type="fix" issue="908">
        Fixed unmanaged comment in OMM.
      </action>
      <action dev="pascal" type="fix" issue="906">
        Fixed unmanaged units in OMM.
      </action>
      <action dev="evan" type="fix" issue="882">
        Fix StreamingOemWriter in ITRF and without optional fields.
      </action>
      <action dev="evan" type="fix" issue="912">
        Fix StreamingOemWriter without acceleration.
      </action>
      <action dev="luc" type="fix" issue="184">
        Fixed non-bracketing issue when RESET_STATE slightly moves an event at the start
        of a step and another regular event happens in the first half of the same step
      </action>
    </release>
    <release version="11.1.1" date="2022-03-17"
             description="Version 11.1.1 is a patch release of Orekit.
             It fixes issues related to the parsing of SP3 and Rinex files. It also takes
             additional derivatives into account in {Field}SpacecraftState.shiftedBy method.
             Finally it includes some improvements in the class documentation">
      <action dev="lars" type="add" issue="896">
        Added Git configuration instructions in contributing guide.
      </action>
      <action dev="lars" type="fix" issue="897">
        Corrected wrong path in release guide.
      </action>
      <action dev="bryan" type="fix" issue="894">
        Fixed dead link in contributing guidelines.
      </action>
      <action dev="bryan" type="fix" issue="698">
        Added missing BDS-3 signal for Rinex 3.04.
      </action>
      <action dev="bryan" type="fixed" issue="892">
        Removed check of not supported keys in RinexLoader.
      </action>
      <action dev="lirw1984" type="update" issue="895">
        Enhanced parsing of SP3 files.
      </action>
      <action dev="luc" type="add" issue="902">
        Take additional derivatives into account in {Field}SpacecraftState.shiftedBy.
      </action>
    </release>
    <release version="11.1" date="2022-02-14"
             description="Version 11.1 is a minor release of Orekit.
             It includes both new features and bug fixes. New features introduced
             in 11.1 are: the estimation of maneuver start/stop time, the Brouwer-Lyddane
             orbit propagation model with Warren Phipps’ correction for the critical
             inclination of 63.4° and the perturbative acceleration due to atmospheric
             drag, the Extended Semi-analytical Kalman Filter, a new API for
             State Transition Matrix and Jacobian matrices computation, orbit
             determination  using analytical propagation models, parsing of ICGEM V2.0 format.
             This release includes important fixes in CCSDS files, TimeSpanMap, and
             display of dates. See the list below for a full description of the changes.">
      <action dev="luc" type="fix" issue="722">
        Prefer values from Bulletin B rather than Bulletin A if both are present
        in rapid data column format. This handling of priority was already in
        place for XML file, but not for column format.
      </action>
      <action dev="luc" type="fix" issue="448">
        Added support for ICGEM V2.0 format for piecewise gravity fields
        that contain discontinuities around major earthquakes, like
        Eigen 6S4 V2.
      </action>
      <action dev="andrewsgoetz" type="add">
        Added Automatic-Module-Name "org.orekit" to JAR manifest to improve usability
        of Orekit by modular Java projects.
      </action>
      <action dev="julie,bryan,maxime" type="add" issue="823">
        Added the Extended Semi-analytical Kalman Filter.
      </action>
      <action dev="luc" type="fix" issue="875">
        Allow empty comments in CCSDS messages
      </action>
      <action dev="luc" type="fix" issue="884">
        Deprecated TimeSpanMap.getTransitions()
      </action>
      <action dev="luc" type="fix" issue="832,885">
        Allow to enter the same transition date in TimeSpanMap several times
      </action>
      <action dev="luc" type="fix" issue="833">
        Added a way to erase all earlier/later transitions when adding an entry
        and added addValidBetween to TimeSpanMap.
      </action>
      <action dev="bryan" type="add">
        Added a new and simpler API for State Transition Matrix and Jacobian
        matrix computation for analytical orbit propagators.
      </action>
      <action dev="bryan" type="fix" issue="878">
        Fixed writing of ITRF frames before 2000 when generating CCSDS files.
      </action>
      <action dev="luc" type="fix" issue="836">
        Use the orbit normalization feature to reduce discontinuities across impulsive maneuvers.
      </action>
      <action dev="luc" type="add">
        Added an orbit normalization feature.
      </action>
      <action dev="evan" type="add" issue="881">
        Add AbsoluteDate.toStringWithoutUtcOffset(TimeScale, int) and
        DateTimeComponents.toStringWithoutUtcOffset(int, int) to emulate
        AbsoluteDate.toString() from Orekit 10.
      </action>
      <action dev="evan" type="fix" issue="880">
        Fix UTC offset in DateTimeComponents.toString(int, int)
      </action>
      <action dev="luc" type="fix" issue="849">
        Added detector to FieldEventHandler.init arguments list.
      </action>
      <action dev="luc" type="fix" issue="837">
        Added getters for raw detectors in event shifter, slope filter and predicate filter.
      </action>
      <action dev="bryan" type="fix" issue="874">
        Fixed initialization of maneuver trigger events when using EventBasedManeuverTriggers.
      </action>
      <action dev="luc" type="fix" issue="872">
        Fixed multiple detection of events when using propagate(start, target) with
        integration-based propagators.
      </action>
      <action dev="bryan" type="add" issue="871">
        Added atmospheric drag effect for Brouwer-Lyddane model.
      </action>
      <action dev="bryan" type="add" issue="869">
        Allowed Brouwer-Lyddane model to work for the critical inclination.
      </action>
      <action dev="bryan" type="fix" issue="867">
        Fixed handling of multiple historical eccentricities for a same station.
      </action>
      <action dev="bryan" type="fix" issue="868">
        Fixed writing of whitespace characters in CPF writer.
      </action>
      <action dev="bryan" type="fix" issue="864">
        Fixed BStar estimation in TLE-based orbit determination.
      </action>
      <action dev="mvanel" type="add" issue="653">
        Added Brouwer-Lyddane orbit propagator.
      </action>
      <action dev="luc" type="add" issue="865">
        Added derivatives with respect to maneuvers start/stop dates
        or median date/duration.
      </action>
      <action dev="luc" type="add" >
        Added observers for maneuvers triggers.
      </action>
      <action dev="luc" type="fix" issue="853">
        Added field-based init method in ForceModel and DSSTForceModel.
      </action>
      <action dev="luc" type="fix" >
        Added ParameterDrivenDateIntervalDetector and FieldParameterDrivenDateIntervalDetector.
      </action>
      <action dev="luc" type="add" >
        Added DateDriver to drive dates using a ParameterDriver.
      </action>
      <action dev="luc" type="fix" issue="848">
        Allow backward propagation in EventBasedManeuverTriggers.
      </action>
      <action dev="luc" type="add" >
        Added IntervalEventTrigger and StartStopEventsTrigger to streamline
        several ways to trigger maneuvers.
      </action>
      <action dev="luc" type="add" >
        When propagating with integrated additional equations, the generated
        spacecraft states now also contain both state and derivatives
        managed by the equations.
      </action>
      <action dev="luc" type="add" >
        Replaced AdditionalEquations by AdditionalDerivativesProvider with
        support for dimension retrieval and yield feature between providers.
      </action>
      <action dev="luc" type="add" issue="856">
        Added a new and simpler API for State Transition Matrix and Jacobian
        matrix computation. This new API is for now only used with NumericalPropagator
        and DSSTPropagator (both in batch least squares and in Kalman filter), but it
        is expected to be generalized to analytical propagators as well when it is
        stabilized.
      </action>
      <action dev="luc" type="add" >
        Added DoubleArrayDictionary and FieldArrayDictionary as replacements
        for HashMap when the number of keys is very small (such as in spacecraft
        states).
      </action>
      <action dev="luc" type="add">
        Manage dependencies between additional states in propagators using a yield
        feature between providers.
      </action>
      <action dev="luc" type="add" >
        SpacecraftState now handle derivatives of additional states.
      </action>
      <action dev="luc" type="add" issue="862">
        PropagatorParallelizer now preserves existing step handlers in the propagators it runs.
      </action>
      <action dev="ShippingEnjoyer" type="add">
        Get rid of StringBuffer for logging without unnecessary synchronization (bias-locking disabled at jdk18)
      </action>
    </release>
    <release version="11.0.2" date="2021-11-24"
             description="Version 11.0.2 is a patch release of Orekit.
             It fixes an important issue related to the handling of indexes
             when building the state transition matrix in multi satellites
             orbit determination. It also fixes bugs in TLE and CRD files.
             Finally it includes an update of the release guide.">
         <action dev="bryan" type="fix" issue="859" due-to="Emmanuel Papanagiotou">
        Allowed custom setting of state to TLE conversion in propagator builder. 
      </action>
         <action dev="bryan" type="fix" issue="847">
        Fixed handling of comments in CRD files.
      </action>
         <action dev="bryan" type="fix" issue="851">
        Fixed deserialization of TLE caused by the bStarParameterDriver.
      </action>
         <action dev="bryan" type="fix" issue="850">
        Fixed indexes when build state transition matrix for multi sat Kalman.
      </action>
         <action dev="sdinot" type="update">
        Updated the release guide to remove actions that are no longer required.
      </action>
    </release>
    <release version="11.0.1" date="2021-10-22"
             description="Version 11.0.1 is a patch release of Orekit.
             It fixes an important issue related to the calculation of the relativistic
             clock correction for GNSS measurements. It also fixes bugs in OEM and CPF
             files writing. Finally it includes some improvements in the class documentation">
         <action dev="bryan" type="fix" issue="846">
        Fixed wrong computation of relativistic clock correction for GNSS measurements.
      </action>
         <action dev="bryan" type="fix" issue="845">
        Fixed parsing of Rinex clock files.
      </action>
         <action dev="bryan" type="fix" issue="844">
        Fixed null pointer exception when constructing CPF from coordinates.
      </action>
         <action dev="bryan" type="update" issue="843">
        Improved documentation of solar radiation pressure class to include
        additional information about osculating bodies.
      </action>
         <action dev="sdinot" type="update" issue="842">
        Used the latest version of Maven available in RedHat 8.
      </action>
         <action dev="pascal" type="fix" issue="839">
        Fixed handling of time system in OemWriter.
      </action>
         <action dev="bryan" type="update" issue="838" due-to="Kendra Hale">
        Improved documentation of ImpulseManeuver class.
      </action>
    </release>
    <release version="11.0" date="2021-09-20"
             description="Orekit 11.0 is a major new release.
             It includes both new features and bug fixes. New features introduced
             in 11.0 are: orbit determination using SGP4/SDP4 models, a sequential
             batch least squares estimator using initial covariance and state vector,
             writer and parser for all CCSDS Navigation Data Messages in both KVN
             and XML formats, version 2 of CCSDS Tracking Data Messages, version 3
             of CCSDS Orbit Data Messages, support for Rinex navigation files,
             support for IGS clock correction files, support for IGS real time
             data including both SSR and RTCM messages, NTrip protocole, eclipses
             by Moon in solar radiation pressure force, a new API for analytical
             GNSS orbit propagators, removal of propagation modes, possibility
             to add several step handlers for the same orbit propagation, a new
             event detector for angular separation as seen from the spacecraft.
             See the list below for a full description of the changes.">
         <action dev="bryan" type="update" issue="766" due-to="Gowtham Sivaraman">
        Allowed setting of AttitudeProvider to the BoundedPropagator
        generated via propagation.
      </action>
         <action dev="bryan" type="fix" issue="835">
        Fixed format symbols for year, month, day in DateComponents#toString().
      </action>
         <action dev="thomas" type="fix" issue="668">
        Added a new event detector for angular separation as seen from the spacecraft.
      </action>
      <action dev="maxime" type="fix" issue="829">
        Fixed DataSourceTest.testFileName for Windows users.
      </action>
      <action dev="bryan" type="fix" issue="818">
        Use observed solar flux instead of adjusted in DTM2000 model.
      </action>
      <action dev="evan" type="fix" issue="798">
        Allow DSST event detection when propagating backwards.
      </action>
      <action dev="bryan" type="fix" issue="717" due-to="evan">
        Fixed DSST orbit determination when propagating backwards.
      </action>
      <action dev="evan" type="remove" issue="586">
        Remove InertialProvider.EME2000_ALIGNED, Propagator.DEFAULT_LAW. Use
        InertialProvider.of(Frame).
      </action>
      <action dev="evan" type="update" issue="586">
        Change default attitude provider to be aligned with propagation frame for all
        analytic propagators and GLONASS propagator. Backward incompatible.
      </action>
      <action dev="evan" type="update" issue="586">
        Improve performance of IntertialProvider(Frame)
      </action>
      <action dev="anne-laure" type="update" issue="797">
        Add information if a detector failed during propagation
      </action>
      <action dev="bryan" type="fix" issue="788" due-to="luc">
        Fixed missing call to setMuCreated() in OemParser.
      </action>
      <action dev="evan" type="update" issue="618">
        Fix supportedNames matching in ClasspathCrawler. Backwards incompatible.
      </action>
      <action dev="bryan" type="fix" issue="828">
        Fixed missing file types in SP3Parser.
      </action>
      <action dev="bryan" type="fix" issue="827">
        Fixed time system used in SP3 files.
      </action>
      <action dev="evan" type="fix" issue="685">
        Fix AnalyticalPropagator RESET_STATE when new state is null.
      </action>
      <action dev="bryan" type="fix" issue="803">
        Fixed parsing of clock values in SP3 files.
      </action>
      <action dev="bryan" type="fix" issue="820">
        TLE Jacobians are now calculated in cartesian elements.
      </action>
      <action dev="evan" type="update" issue="825">
        Improve exception messages with two AbsoluteDates by including duration between
        them.
      </action>
      <action dev="evan" type="update" issue="637" due-to="Piotr">
        Add trailing "Z" to AbsoluteDate.toString() to indicate UTC.
        Backwards incompatible.
      </action>
      <action dev="evan" type="update" issue="825">
        In AbsoluteDate.toString() fallback to TAI when no leap seconds are loaded.
      </action>
      <action dev="evan" type="update" issue="591">
        Fix TimeComponents.toString(): correct ISO 8601 with UTC offset, rounding issues.
        Backwards incompatible.
      </action>
      <action dev="evan" type="update" issue="590">
        Fix DateTimeComponents.toString(): correct ISO 8601, leap second, rounding issues.
        Backwards incompatible.
      </action>
      <action dev="evan" type="update" issue="637" due-to="Piotr">
        Fix AbsoluteDate.toString(timeZone) and toString(minutesFromUtc) to include the
        UTC offset when it is zero.
      </action>
      <action dev="evan" type="add">
        Add DateTimeComponents.toString(...) method with correct rounding for user
        specified precision.
      </action>
      <action dev="bryan" type="update" issue="626">
        Used a separate Comparator for sorting integer least square solutions.
      </action>
      <action dev="bryan" type="update" issue="799">
        Used the field-specific value of π.
      </action>
      <action dev="evan" type="update" issue="830" due-to="skyrex">
        Remove step size limitations in analytic propagators. Backwards incompatible.
      </action>
      <action dev="evan" type="fix">
        Fix part of step passed to the step handler twice in analytic propagators with
        event handlers.
      </action>
      <action dev="bryan" type="fix" issue="795" due-to="guylaine">
        Fixed output of NRLMSISE00 for altitude at 32.5 km.
      </action>
      <action dev="luc" type="add" issue="821">
        Added support for CCSDS TDM V2.0.
      </action>
      <action dev="luc" type="add" issue="819">
        Allow data filtering upon loading to be used for explicit loading by applications.
      </action>
      <action dev="julie" type="add" issue="745">
        Added sequential batch least squares estimator.
      </action>
      <action dev="luc" type="add" issue="814" due-to="Valerian">
        Fixed additional states handling in ephemeris generated by analytical propagator.
      </action>
      <action dev="luc" type="add" issue="809">
        Dropped master/slave/ephemeris generation propagation modes, replaced by a
        versatile step handler multiplexer fulfilling all these needs
        simultaneously during a single propagation run
      </action>
      <action dev="luc" type="add" issue="812">
        Dropped master/slave terminology in turn-around and inter-satellite measurements.
      </action>
      <action dev="luc" type="add" issue="813">
        Fixed derivatives with respect to secondary station in turn-around modifiers.
      </action>
      <action dev="luc" type="add" issue="811">
        Allow on-the-fly add/remove/clean for step handlers.
      </action>
      <action dev="luc" type="add" issue="810">
        Merged multiplexers for fixed steps and variable steps.
      </action>
      <action dev="luc" type="fix" issue="808">
        Moved isLast argument in step handler handleStep method to a separate method.
      </action>
      <action dev="luc" type="fix" issue="807">
        Fixed scheduling between calls to step handlers and events handlers.
      </action>
      <action dev="luc" type="fix" issue="806">
        Added restrictStep method to FieldOrekitStepInterpolator interface.
      </action>
      <action dev="bryan" type="fix" issue="801">
        Added getter for meteorological data used in CRD data block.
      </action>
      <action dev="bryan" type="fix" issue="796">
        Fixed writing of line H2 in CPF file header.
      </action>
      <action dev="thomas" type="fix" issue="702">
        Added possibility to take in account several bodies while computing SRP perturbation.
      </action>
      <action dev="bryan" type="update" issue="793">
        Updated SP3File visibility to public.
      </action>
      <action dev="bryan" type="update" issue="784">
        Updated architecture of GNSS orbit propagators.
      </action>
      <action dev="bryan" type="update" issue="782">
        Updated error message of Orekit internal error exception.
      </action>
      <action dev="luc" type="add">
        Added support for reading and writing CCSDS NDM composite messages.
      </action>
      <action dev="afossa" type="fix" issue="781">
        Fixed parsing in buildLine2() method of FieldTLE.
      </action>
      <action dev="luc" type="fix" issue="776">
        Fixed associativity in units parsing.
      </action>
      <action dev="bryan" type="update" issue="773">
        TimeStampedFieldAngularCoordinates now implements FieldTimeStamped.
      </action>
      <action dev="bryan" type="update" issue="774">
        TimeStampedFieldPVCoordinates now implements FieldTimeStamped.
      </action>
      <action dev="nfialton" type="fix" issue="775">
        Fixed NullPointerException in FieldSpacecraftState when orbit is not defined.
      </action>
      <action dev="bryan" type="add" issue="763">
        Added support for RTCM ephemeris messages.
      </action>
      <action dev="bryan" type="add" issue="769">
        Added ionospheric model based on IM201 SSR message.
      </action>
      <action dev="bryan" type="add" issue="763">
        Added support for Ntrip protocol.
      </action>
      <action dev="bryan" type="add" issue="763">
        Added support for IGS SSR messages.
      </action>
      <action dev="afossa" type="fix" issue="772">
        Fixed computation of velocity derivative in FieldNumericalPropagator.Main.addKeplerContribution()
        with superGetOrbitType() == null.
      </action>
      <action dev="luc" type="add" >
        Added AccurateFormatter to output double numbers and dates
        with adaptive number of digits, preserving one ULP accuracy.
      </action>
      <action dev="luc" type="add" >
        Added a units converter.
      </action>
      <action dev="luc" type="update" >
        INCOMPATIBLE CHANGE! Now observations parsed from TDM files are in SI units.
      </action>
      <action dev="luc" type="update" issue="768">
        Allow parsing several variations of ITRF specifications (like itrf-97, ITRF2000, ITRF_2014…).
      </action>
      <action dev="luc" type="add" >
        Added a time scale for drifting on-board clocks.
      </action>
      <action dev="bryan" type="add" issue="523">
        Added support for RINEX 3.X navigation files.
      </action>
      <action dev="bryan" type="update" issue="691">
        Improved consistency between getParametersDrivers() method signatures.
      </action>
      <action dev="andrewsgoetz" type="add" issue="764">
        Added new method to UTCScale which exposes the raw UTC-TAI offset data.
      </action>
      <action dev="bryan" type="fix" issue="670">
        Fixed call to ForceModel.init() in AbstractGaussianContribution class.
      </action>
         <action dev="thomas" type="add" issue="712">
          Added IGS clock file support.
      </action>
      <action dev="bryan" type="update" issue="650">
        Methods computeMeanState() and computeOsculatingState()
        of FieldDSSTPropagator are now statics.
      </action>
      <action dev="bryan" type="update" issue="762">
        TabulatelofOffset now implements BoundedAttitudeProvider.
      </action>
      <action dev="luc" type="update" issue="761">
        TabulateProvider now implements BoundedAttitudeProvider.
      </action>
      <action dev="luc" type="fix" issue="760">
        Fixed reference frame in tabulated attitude provider.
      </action>
      <action dev="luc" type="update" >
          Renamed SINEXLoader into SinexLoader.
      </action>
      <action dev="luc" type="update" >
        Use DataSource in RinexLoader and SinexLoader.
      </action>
      <action dev="luc" type="update" >
        Renamed NamedData into DataSource.
      </action>
      <action dev="luc" type="add" issue="474">
        Added support for CCSDS ODM V3, with the new
        Orbit Comprehensive Message format.
      </action>
      <action dev="luc" type="update">
        Overhauled generic Ephemeris and AttitudeEphemeris writing.
      </action>
      <action dev="luc" type="update">
        Overhauled CCSDS messages handling, both parsing and writing.
      </action>
      <action dev="amir" type="fix" issue="746">
        Fixed combination of measurements using GNSS phase measurements.
      </action>
      <action dev="bryan" type="add" issue="756">
        Added new method signature in IodGooding using AngularRaDec measurement.
      </action>
      <action dev="thomas" type="fix" issue="688">
        Fixed ignored fields from TLE template in TLEPropagatorBuilder.
      </action>
      <action dev="thomas" type="fix" issue="372">
        Added TLE generation.
      </action>
      <action dev="bryan" type="fix" issue="624">
        Allowed dynamic station coordinates when calculating tropospheric delay.
      </action>
      <action dev="bryan" type="update" issue="755">
        Modified IodGooding constructor to be consistent with other IOD methods.
      </action>
      <action dev="bryan" type="add" issue="753">
        Added new method signature in IodLaplace using AngularRaDec measurement.
      </action>
      <action dev="bryan" type="add" issue="752">
        Added new method signature in IodLambert using Position measurement.
      </action>
      <action dev="bryan" type="add" issue="751">
        Added new method signature in IodGibbs using Position measurement.
      </action>
      <action dev="luc" type="fix" issue="749">
        Allow building PVCoordinates and AngularCoordinates (as well as their Field,
        Absolute and TimeStamped variations) to be build from UnivariateDerivative1
        and UnivariateDerivative2 in addition to DerivativeStructure.
      </action>
      <action dev="bryan" type="fix" issue="736">
        Fixed NullPointerException in DSSTTesseral Hansen object.
      </action>
      <action dev="bryan" type="update" issue="601">
          Changed getPVInPZ90() method to private.
      </action>
      <action dev="bryan" type="fix" issue="744">
          Fixed calculation of CR3BP constants.
      </action>
      <action dev="bryan" type="update" issue="743">
          Updated JUnit version to 4.13.1.
      </action>
    </release>
    <release version="10.3.1" date="2021-06-16"
             description="Version 10.3.1 is a patch release of Orekit.
             It fixes one critical bug that could cause potential infinite loops in tesselation
             in very rare cases due to numerical noise.">
      <action dev="luc" type="fix" issue="792">
        Fixed potential infinite loops in tesselation in very rare cases due to numerical noise.
      </action>
    </release>
    <release version="10.3" date="2020-12-21"
             description="Version 10.3 is a minor release of Orekit.
             It includes both new features and bug fixes. New features introduced
             in 10.3 are: relativistic clock correction for range, phase, and range rate
             measurements, piece wise models for empirical forces, one-way GNSS code
             and phase measurements, support for laser ranging data (both CPF and
             CRD formats), Lense-Thirring and De Sitter relativistic corrections to
             satellite acceleration, support for AGI leap second files, new interfaces
             for attitude ephemeris files, Knocke model for Earth's albedo and infrared,
             as well as several other new features. This release includes an important
             fix in DSST orbit determination allowing to used short period Jacobian
             during state transition matrix calculation. It also fixes issues in Kalman
             orbit determination and CCSDS ADM format. See the list below for a full
             description of the changes.">
      <action dev="bryan" type="update" issue="741">
        Updated Hipparchus version to 1.8 and updated code with new functionalities.
      </action>
         <action dev="bryan" type="add" issue="740">
          Added aggregator for bounded attitude providers.
      </action>
         <action dev="thomas" type="add" issue="8">
        Added Knocke's Earth rediffused radiation pressure force model.
      </action>
         <action dev="bryan" type="add" issue="739">
          Allowed initialization of attitude provider from attitude segment.
      </action>
      <action dev="raphael" type="add" issue="705">
        Allowed writing an AEM file from a list of SpacecraftStates.
      </action>
      <action dev="luc" type="add" issue="738">
        Added user-defined max iteration and convergence criterion in SecularAndHarmonic.
      </action>
      <action dev="luc" type="add" issue="737">
        Added loading of AGI LeapSecond.dat files.
      </action>
      <action dev="raphael" type="add" issue="686">
        Allowed user-defined format for ephemeris data lines in
        StreamingAemWriter, AEMWriter, StreamingOemWriter and OEMWriter.
      </action>
         <action dev="bryan" type="fix" issue="683">
          Updated building instructions.
      </action>
         <action dev="bryan" type="add" issue="734">
          Added getters for phase measurement ambiguity driver.
      </action>
         <action dev="bryan" type="fix" issue="696">
          Allowed to configure initial covariance for measurements in Kalman Filter.
      </action>
      <action dev="thomas, bryan" type="add" issue="709">
        Added clock drift contribution to range rate measurements.
      </action>
         <action dev="bryan" type="fix" issue="687">
          Fixed Javadoc of ElevationMask.
      </action>
      <action dev="raphael" type="fix" issue="711">
        Allowed definition of a default interpolation degree in both AEMParser and OEMParser.
      </action>
      <action dev="bryan" type="add" issue="733">
        Added Lense-Thirring and De Sitter relativistic effects.
      </action>
      <action dev="melanisti" type="fix" issue="725">
        Fixed missing measurement parameter in InterSatellitesRange measurement.
      </action>
      <action dev="bryan" type="add" issue="732">
        Added documentation for checkstyle configuration.
      </action>
         <action dev="thomas" type="fix" issue="730">
          Removed useless loop over an empty list
      </action>
      <action dev="luc" type="fix" issue="731">
        Fixed parsing of some ICGEM gravity fields files.
      </action>
      <action dev="raphael" type="fix" issue="720">
          Added support for measurements parameters in UnivariateProcessNoise
      </action>
      <action dev="luc" type="fix" issue="729">
        Fixed wrong handling of RESET-STATE in analytical propagators.
      </action>
      <action dev="luc" type="add" issue="728">
        Allow creating a node detector without an orbit.
      </action>
      <action dev="bryan" type="add" issue="671">
        Added support for laser ranging file formats.
      </action>
      <action dev="clement" type="fix" issue="724">
        Remove range checks in TLE constructor.
      </action>
      <action dev="bryan" type="fix" issue="723">
        Allowed AEM and OEM writers to write header comments.
      </action>
      <action dev="bryan" type="add" issue="719">
        Added one-way GNSS range and phase measurements for LEO satellite
        orbit determination applications.
      </action>
      <action dev="bryan" type="add" issue="716">
        Added piecewise empirical force model.
      </action>
      <action dev="bryan" type="add" >
        Considered a new implementation for empirical forces, to allow piecewise model.
      </action>
      <action dev="bryan" type="add" issue="703">
        Added inter-satellites phase measurement.
      </action>
      <action dev="bryan" type="fix" issue="695">
        Considered covariance matrix from Position measurement in Kalman estimator.
      </action>
      <action dev="bryan" type="fix" issue="718">
        Fixed orbital state used for short periodic Jacobian computation.
      </action>
      <action dev="bryan" type="add" issue="704">
        Allow using user specified velocity error for computing
        tolerance vectors for integrators.
      </action>
      <action dev="bryan" type="add" issue="714">
        Added frequency deviation for range-rate measurements.
      </action>
      <action dev="bryan" type="add" issue="715">
        Added relativistic clock correction for range, phase and
        inter-satellite range measurements.
      </action>
      <action dev="bryan" type="fix" issue="706">
        Fixed missing measurement parameter in inter-satellites range measurement.
      </action>
         <action dev="thomas" type="fix" issue="713">
        Fixed computation of DSST short period Jacobian.
      </action>
      <action dev="luc" type="fix" issue="699">
        Fixed missing measurement parameter in Phase measurement
      </action>
      <action dev="luc" type="fix" issue="701">
        Fixed wrong handling of propagation parameters by Kalman filter in multi-satellite
        context
      </action>
    </release>
    <release version="10.2" date="2020-07-14"
             description="Version 10.2 is a minor release of Orekit.
             It includes both new features and bug fixes. New features introduced
             in 10.2 are: support for CCSDS ADM files, modelling of trajectories
             around Lagrangian points using CR3BP model, a piece wise drag force model,
             a time span tropospheric estimated model, an estimated ionospheric model,
             an improved modelling of the GNSS phase measurement, several bug fixes
             for date functionnalities, a new organization of the maneuvers package,
             a configurable low thrust maneuver model based on detectors,
             support for CSSI space weather data, , as well as several other minor
             features and bug fixes. See the list below for a full description
             of the changes.">
      <action dev="bryan" type="fix" issue="661">
        Fixed visibility of WindUpFactory.
      </action>
      <action dev="bryan" type="update" >
        Increased visibility of setters in CCSDS ADM related classes.
      </action>
      <action dev="clement" type="add" issue="656">
        Added CssiSpaceWeatherLoader which provides three-hourly space weather
        data and implements DTM2000InputParameters and NRLMSISE00InputParameters
      </action>
      <action dev="maxime" type="update" issue="690">
        Increased visibility of setters in CCSDS OEM related classes.
      </action>
      <action dev="bryan" type="update" >
        Improved Orekit performance by using new Hipparchus' differentiation classes.
      </action>
      <action dev="bryan" type="update" issue="682">
        Changed visibility of OrbitType parameter drivers' names to public.
      </action>
      <action dev="evan" type="add" issue="684" due-to="Mikael">
        Fix infinite loop in event detection when a RESET_* event causes two other events
        to occur simultaneously and discontinuously.
      </action>
      <action dev="evan" type="add" issue="684">
        Add FieldFunctionalDetector.
      </action>
      <action dev="mikael" type="add">
        Added a configurable low thrust maneuver based on detectors.
      </action>
      <action dev="bryan" type="fix" issue="605">
        Added support for Rinex C0, L0, S0 and D0 observation types.
      </action>
      <action dev="bryan" type="fix" issue="641">
        Allow Pattern functionalities instead of String.replaceAll() and String.split().
      </action>
      <action dev="evan" type="fix" issue="658">
        Fix invalid hour when using TimeScale(double) or TimeScale(int, double) with a
        value in [86400, 86401]. Treat these values as indicating a leap second.
      </action>
      <action dev="evan" type="add" issue="677">
        Add AbsoluteDate.toStringRfc3339() and DateTimeComponents.toStringRfc3339().
      </action>
      <action dev="evan" type="fix" issue="681">
        Fix AbsoluteDate.getComponents(...) produces invalid times.
      </action>
      <action dev="evan" type="fix" issue="676">
        Fix AbsoluteDate.getComponents(utc) throws "non-existent time 23:59:61".
      </action>
      <action dev="bryan" type="fix" issue="651">
        Improved use of try with resources statement.
      </action>
      <action dev="bryan" type="fix" issue="679" due-to="luc, maxime">
        Improved testRetrogradeOrbit in CircularOrbit and KeplerianOrbit tests.
      </action>
      <action dev="bryan" type="fix" issue="680">
        Allowed ephemeris class to be used with absolute PV coordinates.
      </action>
      <action dev="bryan" type="fix" issue="674">
        Added an exception if eccentricity is negative for keplerian orbit.
      </action>
      <action dev="evan" type="fix" issue="667">
        Fix build on CentOS/RedHat 7.
      </action>
      <action dev="bryan" type="fix" issue="662">
        Fixed forgotten additional state in Ephemeris propagator.
      </action>
      <action dev="evan" type="update">
        Improve error message for TimeStampedCache by including requested date.
      </action>
      <action dev="bryan" type="fix" issue="663">
        Fixed initialization of the triggering event for ImpulseManeuver class.
      </action>
      <action dev="clement" type="fix" issue="664">
        Fix sign of RAAN and PA parameters in TLE constructor if negative, range check most other orbit parameters.
      </action>
      <action dev="bryan" type="add" issue="669">
        Added estimated ionospheric model.
      </action>
      <action dev="bryan" type="add" issue="645">
        Merged phase-measurement branch into develop.
      </action>
      <action dev="bryan" type="add" >
        Added a time span tropospheric estimated model.
      </action>
      <action dev="bryan" type="add" issue="646">
        Merged cr3bp branch into develop.
      </action>
      <action dev="bryan" type="add" issue="660">
        Improved exception handling in IODGibbs.
      </action>
      <action dev="bryan" type="add" issue="647">
        Improved package-info documentation.
      </action>
      <action dev="nick" type="update" >
        Upgrade maven-checkstyle-plugin to 3.1.1.
      </action>
      <action dev="bryan" type="add" issue="657">
        Added multiplexed Orekit fixed step handler.
      </action>
      <action dev="bryan" type="add" issue="655">
        Added support for CCSDS ADM files.
      </action>
      <action dev="maxime" type="add" issue="649">
        Added a piece wise drag force model: TimeSpanDragForce in forces package.
      </action>
      <action dev="yannick" type="fix" issue="654">
        Prevent divergence of Saastomoinen model pathDelay method at low elevation.
      </action>
      <action dev="bryan" type="fix" issue="542">
        Removed duplicated BUILDING.txt file.
      </action>
      <action dev="bryan" type="add" issue="504">
        Allowed Eckstein Hechler propagator to be initialized with a mean orbit.
      </action>
      <action dev="bryan" type="update" issue="644">
        Removed try and catch statements for ParameterDriver initialization.
      </action>
      <action dev="bryan" type="fix" issue="613">
        Allowed DSST propagation in osculating type with event detectors.
      </action>
    </release>
    <release version="10.1" date="2020-02-19"
             description="Version 10.1 is a minor release of Orekit.
             It includes both new features and bug fixes. New features introduced
             in 10.1 are: wind-up effect for phase measurement, NeQuick ionospheric model,
             support for Hatanaka compact RINEX format, methods for the combination
             of GNSS measurements, Laplace method for initial orbit determination,
             a new Field Of View package, comparison methods for absolute dates,
             a new multiplexed measurement, specialized propagators for GNSS constellation,
             default constructors for DSST force models, covariance matrices in OEM writer,
             a new data context implementation, connection with Gitlab CI, improved documentation,
             the migration of the tutorials to a separate sister project, as well as several other minor
             features and bug fixes. See the list below for a full description of the changes.">
      <action dev="ward" type="fix">
        Improve performance of loading CCSDS files.
      </action>
      <action dev="ward" type="fix" issue="639" due-to="qmor">
        In Ellipsoid.pointOnLimb(...) improved numerical stability by cancelling terms.
      </action>
      <action dev="maxime" type="fix" issue="639" due-to="qmor">
        Fixed pointOnLimb method in bodies.Ellipsoid class. Normalized equations should now avoid numerical issues.
      </action>
      <action dev="evan" type="fix" issue="627">
        Fix TimeScalesFactory.getGMST(conventions, simpleEop) always returning the same
        value.
      </action>
      <action dev="evan" type="fix" issue="636">
        Fix UT1 and Earth rotation during a leap second. Was off by 1 second.
      </action>
      <action dev="luc" type="fix" issue="635">
        Fixed inconsistency in constant thrust maneuver acceleration.
      </action>
      <action dev="evan" type="add" >
        Added an annotation and a compiler plugin that generates a warning
        when default context is used without being explicitly annotated.
      </action>
      <action dev="luc" type="fix" issue="632" due-to="Evan Ward">
        Fixed projection to ellipsoid at pole.
      </action>
      <action dev="evan,luc,yannick" type="add" issue="607">
        Add DataContext, a way to load separate sets of EOP, leap seconds, etc.
      </action>
      <action dev="luc" type="fix" issue="630">
        Improve performance of UnixCompressFilter.
      </action>
      <action dev="luc" type="fix" issue="631">
        Improve performance of HatanakaCompressFilter.
      </action>
      <action dev="evan" type="fix" issue="629">
        Improve performance of ZipJarCrawler.
      </action>
      <action dev="bryan" type="add" issue="625">
          Added default constructors for DSSTZonal and DSSTTesseral. 
      </action>   
      <action dev="bryan" type="add" issue="622">
          Added OrekitException for unknown number of frequencies in ANTEX files. 
      </action>
      <action dev="bryan" type="add" issue="621">
          Added OrekitException in the case where IONEX header is corrupted. 
      </action>
      <action dev="dylan" type="add" issue="359">
          Added a specific test for issue 359 in BatchLSEstimatorTest.
          The test verifies that a Newtonian attraction is known
          by both the propagator builder and the propagator when
          it is not added explicitly.
      </action>
      <action dev="dylan" type="add" issue="367">
          Added write of covariance matrices in OEMWriter.
      </action>
      <action dev="dylan" type="fix" issue="619">
        Fixed origin transform in CcsdsModifierFrame.
      </action>
      <action dev="bryan" type="add" issue="611">
        Added SBAS orbit propagator.
      </action>
      <action dev="bryan" type="fix" issue="617">
        Fixed null pointer exception in MultiplexedMeasurement.
      </action>
      <action dev="luc" type="fix" issue="575">
        Allow users to provide custom convergence checkers for
        batch least squares orbit determination.
      </action>
      <action dev="luc" type="add" issue="614">
        Added multiplexed measurements.
      </action>
      <action dev="luc" type="fix" issue="616">
        Fixed missed changes updates in ParameterDriversList embedding
        other ParameterDriversList instances.
      </action>
      <action dev="luc" type="update">
        Moved tutorials to a separate sister project.
      </action>
      <action dev="bryan" type="add" due-to="Shiva Iyer">
        Added Laplace method for initial orbit determination.
      </action>
      <action dev="bryan" type="fix" issue="612">
        Fixed DSST orbit determination tutorial.
      </action>
      <action dev="bryan" type="add" issue="610">
        Added IRNSS orbit propagator.
      </action>
      <action dev="bryan" type="add" issue="608">
        Added support for RINEX 3.04 files.
      </action>
      <action dev="gabb" type="fix" issue="533">
        Fixed bugs in the derivatives computation in IodGooding.
        Fixed bugs in IodLambert when there's more than an half revolution
        between start and final position.
      </action>
      <action dev="bryan" type="fix" issue="604">
        Fixed parsing of compact RINEX files with wrong key in header
        produced by some Septentrio receivers.
      </action>
      <action dev="luc" type="fix" issue="603">
        Fixed parsing of compact RINEX files with missing types in header
        produced by some Septentrio receivers.
      </action>
      <action dev="evan" type="fix" issue="589">
        Improve performance of AggregateBoundedPropagator by factor of 2.
      </action>
      <action dev="luc" type="fix" issue="600">
        Fixed parsing of compact RINEX files with many observation types.
      </action>
      <action dev="bryan" type="fix">
        Fixed poor design of GLONASS numerical propagator.
      </action>
      <action dev="luc" type="fix" issue="599">
        Fixed an issue in projection to flat ellipse.
      </action>
      <action dev="bryan" type="fix" issue="598">
        Added lazily addition of Newtonian attraction to the DSST and
        numerical propagator builders.
      </action>
      <action dev="luc" type="add" issue="595">
        Added EllipticalFieldOfView (with two different ways to define the
        ellipticity constraint) that can be used in FieldOfViewDetector,
        GroundFieldOfViewDetector and FootprintOverlapDetector.
      </action>
      <action dev="luc" type="add">
        Fields of view with regular polygonal shape can now be built either
        based on a defining cone inside the Fov and touching it at edges
        middle points, or based on a defining cone outside the Fov and touching
        it at vertices.
      </action>
      <action dev="luc" type="add" issue="594">
        Added CircularFieldOfView that can be used in FieldOfViewDetector,
        GroundFieldOfViewDetector and FootprintOverlapDetector.
      </action>
      <action dev="luc" type="add">
        Set up a general hierarchy for Field Of View with various shapes. At
        start, it includes DoubleDihedraFieldOfView and PolygonalFieldOfView.
      </action>
      <action dev="luc" type="add" issue="592">
        Added FilesListCrawler to load files from an explicit list.
      </action>
      <action dev="evan" type="fix" issue="583">
        Fix AbsoluteDate.compareTo() for future/past infinity.
      </action>
      <action dev="luc" type="fix" issue="588">
        Fixed wrong handling of spacecraft states in multi-satellites orbit determination
        and multi-satellite measurements generation.
      </action>
      <action dev="bryan" type="fix" issue="585">
        Improved contributing guide.
      </action>
      <action dev="petrus" type="fix" issue="570">
        Make FieldOfView.getFootprint public.
      </action>
      <action dev="bryan" type="add">
        Added combination of measurements.
      </action>
      <action dev="bryan" type="fix">
        Fix values of GPS C2D, L2D, D2D and S2D frequencies.
      </action>
      <action dev="bryan" type="add">
        Add Nequick ionospheric model.
      </action>
      <action dev="luc" type="fix" issue="581">
        Fixed spurious empty line insertion during Rinex 2 decompression
        when the number of observations per satellite is a multiple of 5
      </action>
      <action dev="luc" type="fix" issue="580">
        Fixed decompression of very small negative values in Hatanaka
        Compact RINEX format.
      </action>
      <action dev="luc" type="fix" issue="578">
        Orbit determination tutorials (and tests too) now supports compressed
        measurement files (gzip, Unix compress, Hatanaka Compact RINEX).
      </action>
      <action dev="luc" type="fix" issue="579">
        Handle properly special events flags in Hatanaka Compact RINEX format.
      </action>
      <action dev="luc" type="fix" issue="483">
        Reset additional state changed by event handlers and not managed by any
        additional state providers.
      </action>
      <action dev="luc" type="add" issue="472">
        Added support for Hatanaka Compact RINEX format.
      </action>
      <action dev="luc" type="fix" issue="574">
        Cope with input stream readers that keep asking for new bytes after end
        of Unix compressed files has been reached.
      </action>
      <action dev="luc" type="fix" issue="573">
        Added detection of some corrupted Unix-compressed files.
      </action>
      <action dev="bryan" type="fix" issue="572">
        Fixed the Saastamoinen model when station altitude is bigger than 5000.0 meters.
      </action>
      <action dev="luc" type="fix" issue="568">
        Fixed too fast step increase in a bracketing attempt.
      </action>
      <action dev="luc" type="add">
        Added phase measurement builder.
      </action>
      <action dev="luc" type="add">
        Added getWavelength in GNSS Frequency.
      </action>
    </release>
    <release version="10.0" date="2019-06-24"
             description="Orekit 10.0 is a major new release. It includes DSST OD,
             propagation in non-inertial frames, specialized propagators for GNSS
             constellations, a new ionospheric model, modeling for phase measurements, the
             LAMBDA method for phase ambiguity resolution, Shapiro effect for range
             measurements, improved documentation, as well as several other new features
             and bug fixes. This release fixes a security denial of service bug regarding
             itrf-versions.conf present since Orekit 9.2. Some APIs have incompatibly
             changed since the 9.X series including the format of itrf-versions.conf,
             removal of deprecated methods, reorganization of the models package, as well
             as updates to AbstractDetector, AbstractGNSSAttitudeProvider, DragSensitive,
             RadiationSensitive, and ZipJarCrawler. See the list below for a full
             description of the changes.">
      <action dev="evan" type="fix">
        Fix  name of GLONASS G2 frequency.
      </action>
      <action dev="luc" type="fix" >
        Fixed accuracy of dates conversions from java dates.
      </action>
      <action dev="evan" type="fix" issue="566">
        Make ITRFVersionLoader public.
      </action>
      <action dev="bryan" type="fix" issue="564">
        Fixed private argument of getLLimits() abstract method.
      </action>
      <action dev="bryan" type="fix" issue="565">
        Fixed static loading of UTC for GLONASS reference epoch.
      </action>
      <action dev="luc" type="fix" issue="547">
        Added a tile/sampling aiming direction that diverts singularity outside of a
        area of interest. This is mainly useful when sampling areas of interest that
        cover the pole as the pole is singular for classical aiming directions (constant
        azimuth or along track).
      </action>
      <action dev="luc" type="update" >
        Removed latitude limitation in AlongTrackAiming. If latitude is above (resp. below)
        the maximum (resp. minimum) latitude reached by the defining orbit, then aiming
        will be towards East for prograde orbits and towards West for retrograde orbits.
      </action>
      <action dev="bryan" type="fix">
        Fixes broken links on Orekit JavaDoc.
      </action>
       <action dev="pascal" type="fix" issue="558">
        Fixes broken links on Maven site.
      </action>
      <action dev="luc" type="fix" issue="559">
        Take into account changes in MSAFE files names published by NASA.
      </action>
      <action dev="bryan" type="add">
        Add Global Ionosphere Map model.
      </action>
      <action dev="maxime" type="add" issue="554">
        Added propagation in inertial frame.
      </action>
      <action dev="luc" type="fix" issue="557">
        Improved documentation about DatesSelector not being reusable across several
        schedulers during measurements generation.
      </action>
      <action dev="evan" type="fix">
        Fix some possible NPEs in AntexLoader, FieldAngularCoordinates.
      </action>
      <action dev="evan" type="fix">
        Fix locale dependent comparisons in SP3File, TDMParser, and YUMAParser.
      </action>
      <action dev="evan" type="fix">
        Ensure opened streams are closed in ZipJarCrawler, DTM2000, IERSConventions, and
        OceanLoadDeformationCoefficients.
      </action>
      <action dev="bryan" type="add">
        Add DSST Orbit Determination for both Kalman Filter and Batch Least Squares estimator.
      </action>
      <action dev="romaric" type="add">
        Add a events detector based on the geomagnetic field intensity at the satellite altitude
        or at sea level above the satellite, and the associated tests
      </action>
      <action dev="maxime" type="update" issue="549">
        Deleted deprecated methods in EclipseDetector.
      </action>
      <action dev="romaric" type="fix" issue="553">
        Fix the bug of attitude transition with Ephemeris propagator
        by adding a way for the LocalPVProvider to get the attitude at the end of the transition
      </action>
      <action dev="petrus" type="update" issue="518">
        Changing AbstractGNSSAttitudeProvider from public to package-private.
      </action>
      <action dev="romaric" type="fix" issue="551">
        Fix the bug of attitude transition with analytical propagator 
        by refreshing the attitude after the events triggering
      </action>
      <action dev="romaric" type="fix" issue="552">
        Fix the bug of attitude transition if a reset occurs during the transition
        by adding margins to the reset of TimeSpanMap to keep the one corresponding to the "after" attitude law.
      </action>
      <action dev="bryan" type="add" issue="522">
        Generalized the GPSPropagator class to handle all GNSS constellations using
        the same algorithm.
      </action>
      <action dev="bryan" type="add" issue="519">
        Added numerical and analytical GLONASS propagators.
      </action>
      <action dev="luc" type="add" >
        Added ambiguity resolution for phase measurements.
        This feature is not complete yet and is considered experimental.
      </action>
      <action dev="bryan" type="update" issue="548">
        Reorganized models package by adding new sub-packages.
      </action>
      <action dev="maxime" type="update" issue="546">
        Updated Hipparchus dependency to version 1.5 in pom.xml file.
      </action>
      <action dev="maxime" type="update" issue="514">
        Deleted unused DerivativeStructure acceleration computation methods.
        In interfaces radiationPressureAcceleration and dragAcceleration, and all their implementations and their tests.
      </action>
      <action dev="evan" type="update" issue="543">
        Change format of itrf-versions.conf to use prefix matching instead of Regular
        Expression matching. All existing itrf-versions.conf files will need to be
        updated. This is to avoid a potential denial of service where a crafted
        itrf-versions.conf could cause the application to hang.
      </action>
      <action dev="evan" type="update" issue="543">
        ZipJarCrawler now uses "!/" to denote the start of the path within the archive
        which matches the convention used by JarURLConnection. ZipJarCrawler used to use
        "!".
      </action>
      <action dev="bryan" type="fix" issue="544" due-to="Josef Probst">
        Fixed endless loop on GPSPropagator and (Field)KeplerianOrbit.
      </action>
      <action dev="maxime" type="add" issue="403">
        Added tests for class UnivariateProcessNoise.
        Working tests for non-Cartesian orbit propagation are still needed.
      </action>
      <action dev="maxime" type="fix" issue="514">
        Deprecated unused DerivativeStructure acceleration computation methods.
        In interfaces radiationPressureAcceleration and dragAcceleration, and all their implementations and their tests. 
      </action>
      <action dev="luc" type="add" issue="536">
        Take target radius into account in CircularFieldOfViewDetector and FieldOfViewDetector.
      </action>
      <action dev="maxime" type="fix" issue="539">
        Fixed DTM2000.getDensity method, made it independent of user time zone.
      </action>
      <action dev="luc" type="add" issue="535">
        Take occulting body flattening into account in eclipse detector.
      </action>
      <action dev="maxime" type="fix" issue="538" due-to="Dorian Gegout">
        Fixed default method compareTo in interface ComparableMeasurement.
      </action>
      <action dev="luc" type="add" issue="532">
        Added Shapiro effect modifier for Range and InterSatelliteRange measurements.
      </action>
      <action dev="evan" type="update" issue="389">
        Fix type parametrization of AbstractDetector so that multiple with* methods can be
        called when the type parameter is '?'.
      </action>
      <action dev="evan" type="remove" issue="506">
        Remove EventHandler.Action and FieldEventHandler.Action. Use
        org.hipparchus.ode.events.Action instead.
      </action>
      <action dev="bryan" type="update" issue="527">
        Changed API for magnetic field model to a SI base unit API.
      </action>
      <action dev="evan" type="fix">
        OrekitException preserves the stack trace when formatting the message throws
        another exception.
      </action>
      <action dev="luc" type="remove" issue="530">
        Event detectors, field of view and attitude providers are not serializable anymore.
      </action>
      <action dev="bryan" type="update" issue="526">
        Replaced private class BilinearInterpolatingFunction of Saastamoinen model
        by the one of Hipparchus
      </action>
      <action dev="evan" type="add" issue="507">
        Add Action.RESET_EVENTS to check all detectors for events without recomputing the
        propagation step.
      </action>
      <action dev="evan" type="add" issue="507">
        Add Action.RESET_EVENTS to check all detectors for events without recomputing the
        propagation step.
      </action>
      <action dev="evan" type="add" issue="507">
        Add toString() implementations to SpacecraftState, RecordAndContinue.Event and
        Field versions.
      </action>
      <action dev="evan" type="add" issue="507">
        Add Field version of RecordAndContinue.
      </action>
      <action dev="evan" type="add" issue="507">
        Add Field version of LatitudeCrossingDetector.
      </action>
      <action dev="luc" type="update">
        Removed classes and methods deprecated in the 9.X series.
      </action>
      <action dev="luc" type="fix" issue="528" due-to="Gowtham Sivaraman">
        Fixed parsing of clock in SP3 files.
      </action>
    </release>
    <release version="9.3.1" date="2019-03-16" description="Version 9.3.1 is a minor version of Orekit.
    It fixes an issue with GPS week rollover.">
      <action dev="luc" type="add" issue="534">
        Handle GPS week rollover in GPSDate.
      </action>
    </release>
    <release version="9.3" date="2019-01-25" description="Version 9.3 is a minor version of Orekit.
    It includes both new features and bug fixes. New features introduced in 9.3 are: a new GPSDate class,
    changed OrekitException from checked to unchecked exceptions, parameter drivers scales and reference
    value can be changed, access to Kalman filter internal matrices, position-only measurements in orbit determination,
    support for unofficial versions 2.12 and 2.20 of Rinex files (mainly for spaceborne receivers),
    direct building of appropriate attitude law with eclipses for all GNSS satellite types, inter-satellites
    view detector, measurement generation feature, possibility fo use Marshall Solar Activity Future Estimation
    to feed NRL MSISE 2000 atmosphere model, new tropospheric models: Mendes-Pavlis, Vienna 1, Vienna 3, estimated model,
    new mapping functions for tropospheric effect: Global Mapping Function, Niell Mapping Function, Global
    Pression Temperature Models GPT and GPT2, possibility to estimate tropospheric zenith delay,
    clock offset that can be estimated (both for ground station and satellite clocks).">
      <action dev="luc" type="add" issue="516">
        Added a way to manage clock corrections from GPSPropagator.
      </action>
      <action dev="bryan" type="add" issue="498">
        Added several tropospheric models: Mendes-Pavlis, Vienna 1, Vienna 3, estimated model
        where the total zenith delay can be estimated during Orbit Determination.
      </action>
      <action dev="bryan" type="add" issue="498">
        Added Global Mapping Function and Niell Mapping Function to be used with tropospheric
        models.
      </action>
      <action dev="luc" type="add" issue="515">
        Added clock offset parameter at satellites level for orbit determination.
      </action>
      <action dev="luc" type="add" issue="513">
        Added clock offset parameter at ground stations level for orbit determination.
      </action>
      <action dev="bryan" type="add" issue="512">
        Added weather model Global Pressure and Temperature 2.
      </action>
      <action dev="bryan" type="add" issue="511">
        Added weather model Global Pressure and Temperature.
      </action>
      <action dev="luc" type="fix" issue="510">
        Fixed dropped derivatives in TimeStampedFieldPVCoordinates.shiftedBy(dt).
      </action>
      <action dev="luc" type="fix" issue="509">
        Fixed scaling error in ParameterFunction differentiation.
      </action>
      <action dev="luc" type="fix" issue="508">
        Fixed inconsistency leading to inaccuracies in conversions from AbsoluteDate to FieldAbsoluteDate.
      </action>
      <action dev="pascal" type="fix" issue="495">
        The MarshallSolarActivityFutureEstimation class implements
        the NRLMSISE00InputParameters interface.
      </action>
      <action dev="evan" type="fix" issue="486">
        Make FieldTransform.shiftedBy(T) public.
      </action>
      <action dev="evan" type="fix" issue="496">
        Fix JavaDoc for TimeComponents.getSecond().
      </action>
      <action dev="evan" type="update" issue="501">
        Deprecate GFunction in favor of ToDoubleFunction.
      </action>
      <action dev="luc" type="add" issue="494">
        Added a measurements generation feature for use with orbit determination.
        Fixes issue #494
      </action>
      <action dev="luc" type="add">
        Added adapter for event detectors, allowing to wrap existing detector
        while changing their behaviour.
      </action>
      <action dev="luc" type="add">
        Added ground at night detector.
      </action>
      <action dev="luc" type="add">
        Added inter-satellites direct view detector.
      </action>
      <action dev="luc" type="add">
        Added constants defined by IAU 2015 resolution B3 for Sun, Earth and Jupiter.
      </action>
      <action dev="luc" type="add" issue="500">
        Added retrieval of full time span (start time, end time and data) containing
        a specified date in TimeSpanMap.
        Fixes issue #500
      </action>
      <action dev="luc" type="add">
        Added direct building of attitude provider from GNSS satellite type.
      </action>
      <action dev="luc" type="add">
        Added parsing of unofficial versions 2.12 and 2.20 of Rinex files
        (used by some spaceborne receivers like IceSat 1).
      </action>
      <action dev="luc" type="add">
        Added a way to retrieve Rinex header directly from the observations data set.
      </action>
      <action dev="luc" type="add">
        Added position-only measurements in orbit determination.
      </action>
      <action dev="luc" type="fix" issue="491">
        Allow parsing of SP3 files that use non-predefined orbit types.
        Fixes issue #491.
      </action>
      <action dev="maxime" type="add" issue="485">
        Added access to Kalman filter matrices.
        KalmanEstimation interface now has methods returning the physical values of:
        state transition matrix phi, measurement matrix H, innovation matrix S and Kalman gain matrix K.
        The methods are implemented in Model class. A class ModelTest was added to test these values.
        Fixes issue #485
      </action>
      <action dev="luc" type="fix" issue="492" due-to="Lebas">
        Fixed error message for TLE with incorrect checksum.
        Fixes issue #492.
      </action>
      <action dev="maxime" type="fix" issue="490">
        Fixed reference value of parameter drivers updating in Kalman filter. 
        When resetting the orbit in the propagator builder, the reference values
        of the drivers are now reset too.
        Fixes issue #490.
      </action>
      <action dev="maxime" type="add" issue="489">
        Made ParameterDriver class fully mutable.
        By adding setters for attributes scale, reference, minimum and maximum values.
        Fixes issue #489.
      </action>
      <action dev="maxime" type="fix" issue="488">
        Fixed method unNormalizeStateVector in Model class of Kalman estimator.
        Previous value did not take into account the reference values of the drivers.
        Fixes issue #488.
      </action>
      <action dev="luc" type="fix" issue="484" due-to="Yannick Jeandroz">
        Changed OrekitException from checked to unchecked exception.
        Most functions do throw such exceptions. As they are unchecked, they are
        not advertised in either `throws` statements in the function signature or
        in the javadoc. So users must consider that as soon as they use any Orekit
        feature, an unchecked `OrekitException` may be thrown. In most cases, users
        will not attempt to recover for this but will only use them to display or
        log a meaningful error message.
        Fixes #484.
      </action>
      <action dev="luc" type="fix" issue="480">
        Added GPSDate class to convert back and forth with AbsoluteDate.
        Fixes #480.
      </action>
      <action dev="evan" type="fix" issue="476">
        Fix generics in EventEnablingPredicateFilter.
        Fixes #476.
      </action>
      <action dev="maxime" type="fix" issue="473">
        Fixed wrong values of radec generated in AngularRaDecMeasurementCreator.
        Fixed wrong values of range rate generated in RangeRateMeasurementCreator.
        Added tests that check the values of measurements for each type of measurement.
        Upgraded precision in Kalman and batch least-squares OD tests that are using range-rate and radec measurements.
        Fixes issue #473.
      </action>
      <action dev="luc" type="fix">
        Derivatives with respect to mass are not computed anymore since several versions,
        some remnants of former computation remained and have now been removed.
      </action>
    </release>
    <release version="9.2" date="2018-05-26" description="Version 9.2 is a minor release of Orekit.
    It introduces several new features and bug fixes. New features introduced in version 9.2 are
    Kalman filter for orbit determination, loading of RINEX files, loading of ANTEX files, loading
    of version d of SP3 files (version a to c were already supported), on-the-fly decompression of .Z
    files, code measurements, phase measurements (but only a very basic implementation for now),
    specific attitude laws (GPS, GLONASS, GALILEO, BEIDOU) with midnight/noon turns, possibility to
    use backward propagation in LS orbit determination, support for any ITRF version, even if EOP
    files do not match the desired version, attitude overriding in constant thrust maneuvers,
    FunctionalDetector, filtering mechanism to insert specific decompression or deciphering algorithms
    during data loading, frames for Lagrange L1 and L2 point for any two related celestial bodies.
    WARNING: phase measurements, GNSS attitude and time-dependent process noise are considered
    experimental features for now, they should not be used yet for operational systems.
    Several bugs have been fixed.">
      <action dev="luc" type="fix">
        Fixed missing eclipse detectors in field version of Solar radiation pressure.
        Fixes issue #366.
      </action>
      <action dev="evan" type="fix">
        Fixed issue where EventHandler.init() was never called.
        Fixes issue #471.
      </action>
      <action dev="luc" type="fix">
        Fixed error in relative humidity units in Marini-Murray tropospheric model.
        Fixes issue #352.
      </action>
      <action dev="luc" type="fix">
        Fixed DSST events detection in the osculating case.
        Fixes issue #398.
      </action>
      <action dev="luc" type="fix">
        Allow several TLE with same date in TLESeries.
        Fixes issue #411.
      </action>
      <action dev="luc" type="fix">
        Fixed compilation problems with JDK 1.8
        Fixes issue #462.
      </action>
      <action dev="luc" type="add" >
        Added specific attitude mode for GNSS satellites: GPS (block IIA, block IIF, block IIF),
        GLONASS, GALILEO, BEIDOU (GEO, IGSO, MEO). This is still considered experimental as there
        are some problems when Sun crosses the orbital plane during a midnight/noon turn maneuver
        (which is a rare event but nevertheless occurs)
      </action>
      <action dev="luc" type="add" >
        Added natural order for observed measurements primarily based on
        chronological order, but with also value comparisons if measurements
        are simultaneous (which occurs a lot in GNSS), and ensuring no
        measurements are lost if stored in SortedSet
      </action>
      <action dev="luc" type="add" due-to="Albert Alcarraz García">
        Added GNSS code measurements
      </action>
      <action dev="luc" type="add" due-to="Albert Alcarraz García">
        Added GNSS phase measurements (very basic implementation for now, not usable as is)
      </action>
      <action dev="luc" type="add" due-to="Albert Alcarraz García">
        Added loading of RINEX observation files (versions 2 and 3)
      </action>
      <action dev="luc" type="fix">
        Fixed compression table reset problem in .Z files
        Fixes issue #450.
      </action>
      <action dev="maxime" type="fix">
        Fixed de-activation of event detection.
        In the propagate(startDate, endDate) function of class "AbstractIntegratedPropagator",
        for dates out of the time interval defined by ]startDate, endDate].
        Fixes issue #449.
      </action>
      <action dev="luc" type="add">
        Added support for loading Unix-compressed files (ending in .Z).
        This file compression algorithm is still widely used in the GNSS
        community (SP3 files, clock files, Klobuchar coefficients...)
        Fixes issue #447.
      </action>
      <action dev="luc" type="add">
        Added a customizable filtering capability in data loading.
        This allows users to insert layers providing features like
        custom decompression algorithms, deciphering, monitoring...
        Fixes issue #446.
      </action>
      <action dev="luc" type="add">
        Allow direct retrieval of rotation part without derivatives from
        LOFType without computing the full transform from inertial frame.
      </action>
      <action dev="maxime" type="fix">
        Added a provider for time-dependent process noise in Kalman estimator.
        This providers allow users to set up realistic models where the process
        noise increases in the along track direction.
        Fixes issue #403.
      </action>
      <action dev="maxime" type="add">
        Increased visibility of attributes in ConstantThrustManeuver class.
        Added getters for all attributes. Also added an attribute name that
        allows the differentiation of the maneuvers, both from a parameter driver
        point of view and from a force model point of view.
        Fixes issue #426.
      </action>
      <action dev="maxime" type="add">
        Increased visibility of attributes in propagator builders.
        By adding getters for all attributes in NumericalPropagatorBuilder
        and AbstractPropagatorBuilder.
        Also made the method findByName in ParameterDriversList public.
        Fixes issue #425.
      </action>
      <action dev="luc" type="fix">
        Ensure the correct ITRF version is used in CCSDS files, regardless
        of the EOP source chosen, defaulting to ITRF-2014.
      </action>
      <action dev="luc" type="fix">
        Split initial covariance matrix and process noise matrix in two
        methods in the covariance matrix provider interface.
      </action>
      <action dev="luc" type="add">
        Added VersionedITRF frame that allow users with needs for very high
        accuracy to specify which ITRF version they want, and stick to it
        regardless of their EOP source.
        Fixes issue #412.
      </action>
      <action dev="luc" type="add">
        Added an itrf-versions.conf configuration file allowing to specify
        which ITRF version each EOP file defines for which date
      </action>
      <action dev="luc" type="add">
        EOP history now contains the ITRF version corresponding to each
        EOP entry on a per date basis
      </action>
      <action dev="luc" type="add">
        Added an ITRFVersion enumerate to simplify conversion between ITRF frames,
        even when no direct Helmert transformation is available
      </action>
      <action dev="luc" type="add">
        Added TransformProviderUtility to reverse or combine TransformProvider instances.
      </action>
      <action dev="luc" type="add">
        Allow attitude overriding during constant-thrust maneuvers.
        Fixes issue #410.
      </action>
      <action dev="luc" type="fix">
        Fixed out-of-sync attitude computation near switch events in AttitudeSequence.
        Fixes issue #404.
      </action>
      <action dev="luc" type="add">
        Added a method to extract sub-ranges from TimeSpanMap instances.
      </action>
      <action dev="luc" type="fix">
        Fixed TLE creation with B* coefficients having single digits like 1.0e-4.
        Fixes issue #388.
      </action>
      <action dev="evan" type="add">
        Add FunctionalDetector.
      </action>
      <action dev="luc" type="add">
        Added handling of IGS ANTEX GNSS antenna models file.
      </action>
      <action dev="luc" type="add">
        Added support for SP3-d files.
      </action>
      <action dev="luc" type="fix">
        Improved SP3 files parsing.
        Some files already operationally produced by IGS Multi-GNSS Experiment (MGEX)
        exceed the maximum number of satellites supported by the regular SP3-c file
        format (which is 85 satellites) and extended the header, without updating the
        format version to SP3-d, which specifically raises the 85 satellites limitation.
        Fixes issue #376.
      </action>
      <action dev="maxime" type="add">
        Allow backward propagation in batch LS orbit determination.
        Fixes issue #375.
      </action>
      <action dev="maxime" type="add">
        Added covariance matrix to PV measurements.
        Fixes issue #374.
      </action>
      <action dev="luc" type="fix">
        Fixed issue when converting very far points (such as Sun center) to geodetic coordinates.
        Fixes issue #373.
      </action>
      <action dev="luc" type="add" >
        Added more conversions between PV coordinates and DerivativeStructure.
        This simplifies for example getting the time derivative of the momentum.
      </action>
      <action dev="maxime" type="fix">
        Fixed weights for angular measurements in W3B orbit determination.
        Fixed in test and tutorial.
        Fixes issue #370.
      </action>
      <action dev="luc" type="add" due-to="Julio Hernanz">
        Added frames for L1 and L2 Lagrange points, for any pair of celestial bodies.
      </action>
    </release>
    <release version="9.1" date="2017-11-26"
             description="Version 9.1 is a minor release of Orekit. It introduces a few new
             features and bug fixes. New features introduced in version 9.1 are some
             frames in OEM parser, retrieval of EOP from frames and ground station displacements
             modelling (both displacements due to tides and displacements due to ocean loading),
             and retrieval of covariance matrix in orbit determination. Several bugs have been fixed.
             Version 9.1 depends on Hipparchus 1.2.">
      <action dev="evan" type="add">
        Added ITRF2005 and ITRF2008 to the frames recognized by OEMParser.
        Fixes issue #361.
      </action>
      <action dev="evan" type="fix">
        Fixed FiniteDifferencePropagatorConverter so that the scale factor is only applied
        once instead of twice.
        Fixes issue #362.
      </action>
      <action dev="maxime" type="fix">
        Fixed derivatives computation in turn-around range ionospheric delay modifier.
        Fixes issue #369.
      </action>
      <action dev="evan" type="fix">
        Disabled XML external resources when parsing rapid XML TDM files.
        Part of issue #368.
      </action>
      <action dev="evan" type="fix">
        Disabled XML external resources when parsing rapid XML EOP files.
        Part of issue #368.
      </action>
      <action dev="evan" type="fix">
        Fixed NPE in OrekitException when localized string is null.
      </action>
      <action dev="luc" type="fix">
        Fixed a singularity error in derivatives for perfectly circular orbits in DSST third body force model.
        Fixes issue #364.
      </action>
      <action dev="luc" type="fix" due-to="Lucian Bărbulescu">
        Fixed an error in array size computation for Hansen coefficients.
        Fixes issue #363.
      </action>
      <action dev="luc" type="add">
        Added a way to retrieve EOP from frames by walking the frames hierarchy tree
        using parent frame links. This allows to retrieve EOP from topocentric frames,
        from Earth frames, from TOD...
      </action>
      <action dev="luc" type="add">
        Take ground stations displacements into account in orbit determination.
        The predefined displacement models are the direct effect of solid tides
        and the indirect effect of ocean loading, but users can add their own models
        too.
      </action>
      <action dev="luc" type="add">
        Added ground stations displacements due to ocean loading as per IERS conventions,
        including all the 342 tides considered in the HARDISP.F program.
        Computation is based on Onsala Space Observatory files in BLQ format.
      </action>
      <action dev="luc" type="add">
        Added ground points displacements due to tides as per IERS conventions.
        We have slightly edited one entry in table 7.3a from IERS 2010 conventions
        to fix a sign error identified by Dr. Hana Krásná from TU Wien (out of phase
        radial term for the P₁ tide, which is -0.07mm in conventions when it should be
        +0.07mm). This implies that our implementation may differ up to 0.14mm from
        other implementations.
      </action>
      <action dev="luc" type="fix">
        Avoid intermixed ChangeForwarder instances calling each other.
        Fixes issue #360.
      </action>
      <action dev="maxime" type="fix">
        Modified the way the propagation parameter drivers are mapped in the
        Jacobian matrix in class "Model".
        Added a test for multi-sat orbit determination with estimated
        propagation parameters (µ and SRP coefficients).
        Fixes issue #354.
      </action>
      <action dev="luc" type="fix">
         Added a convenience method to retrieve covariance matrix in
         physical units in orbit determination.
         Fixes issue #353.
      </action>
      <action dev="luc" type="fix" due-to="Rongwang Li">
         Fixed two errors in Marini-Murray model implementation.
         Fixes issue #352.
      </action>
      <action dev="luc" type="fix">
         Prevent duplicated Newtonian attraction in FieldNumericalPropagator.
         Fixes issue #350.
      </action>
      <action dev="luc" type="fix">
         Copy additional states through impulse maneuvers.
         Fixes issue #349.
      </action>
      <action dev="luc" type="fix">
         Removed unused construction parameters in ShiftingTransformProvider
         and InterpolatingTransformProvider.
         Fixes issue #356.
      </action>
      <action dev="luc" type="fix">
         Fixed wrong inertial frame for Earth retrieved from CelestialBodyFactory.
         Fixes issue #355.
      </action>
      <action dev="luc" type="update">
        Use a git-flow like branching workflow, with a develop branch for bleeding-edge
        development, and master branch for stable published versions.
      </action>
    </release>
    <release version="9.0.1" date="2017-11-01"
            description="Version 9.0.1 is a patch release of Orekit.
            It fixes security issus 368.">
      <action dev="evan" type="fix">
        Disabled XML external resources when parsing rapid XML TDM files.
        Part of issue #368.
      </action>
      <action dev="evan" type="fix">
        Disabled XML external resources when parsing rapid XML EOP files.
        Part of issue #368.
      </action>
    </release>
    <release version="9.0" date="2017-07-26"
             description="Version 9.0 is a major release of Orekit. It introduces several new
             features and bug fixes. New features introduced in version 9.0 are Taylor algebra
             propagation (for high order uncertainties propagation or very fast Monte-Carlo
             studies), multi-satellites orbit determination, parallel multi-satellites propagation,
             parametric accelerations (polynomial and harmonic), turn-around measurements,
             inter-satellite range measurements, rigth ascension/declination measurements,
             Antenna Phase Center measurements modifiers, EOP estimation in precise orbit
             determination, orbit to attitude coupling in partial derivatives, parsing of CCSDS
             Tracking Data Messages, parsing of university of Bern Astronomical Institute files
             for Klobuchar coefficients, ITRF 2014, preservation of non-Keplerian orbits derivatives,
             JB2008 atmosphere model, NRL MSISE 2000 atmosphere model, boolean combination of events
             detectors, ephemeris writer, speed improvements when tens of thousands of measurements
             are used in orbit determination, Danish translations. Several bugs have been fixed.">
     <action dev="luc" type="add">
       Added on-board antenna phase center effect on inter-satellites range measurements.
     </action>
     <action dev="luc" type="add">
       Added on-board antenna phase center effect on turn-around range measurements.
     </action>
     <action dev="luc" type="add">
       Added on-board antenna phase center effect on range measurements.
     </action>
     <action dev="luc" type="update">
       Moved Bias and OutlierFilter classes together with the other estimation modifiers.
     </action>
     <action dev="luc" type="update">
       Forced states derivatives to be dimension 6 rather than either 6 or 7. The
       additional mass was not really useful, it was intended for maneuvers calibration,
       but in fact during maneuver calibration we adjust either flow rate or specific
       impulse but not directly mass itself. 
     </action>
      <action dev="luc" type="add">
        Added parametric acceleration force models, where acceleration amplitude is a
        simple parametric function. Acceleration direction is fixed in either inertial
        frame, or spacecraft frame, or in a dedicated attitude frame overriding spacecraft
        attitude. The latter could for example be used to model solar arrays orientation if
        the force is related to solar arrays). Two predefined implementations are provided,
        one for polynomial amplitude and one for harmonic amplitude. Users can add other
        cases at will. This allows for example to model the infamous GPS Y-bias, which is
        thought to be related to a radiator thermal radiation.
      </action>
      <action dev="luc" type="remove">
        Removed obsolete Cunningham and Droziner attraction models. These models have
        been superseded by Holmes-Featherstone attraction model available since 2013
        in Orekit.
      </action>
      <action dev="luc" type="update">
        Take orbit to attitude coupling into account in the partial derivatives for all attitude modes.
        Fixes issue #200.
      </action>
      <action dev="luc" type="update">
        Merged FieldAttitudeProvider into AttitudeProvider.
      </action>
      <action dev="luc" type="update">
        Simplified ForceModel interface. It does not require dedicated methods anymore for
        computing derivatives with respect to either state or parameters.
      </action>
      <action dev="luc" type="remove">
        Removed Jacchia-Bowman 2006 now completely superseded by Jacchia-Bowman 2008.
      </action>
      <action dev="luc" type="update">
        Make Jacchia-Bowman 2008 thread-safe and field-aware.
      </action>
      <action dev="luc" type="update">
        Make NRL MSISE 2000 thread-safe and field-aware.
      </action>
      <action dev="luc" type="update">
        Make DTM2000 thread-safe and field-aware.
      </action>
      <action dev="luc" type="add">
        Added support for ITRF 2014.
        As of mid-2017, depending on the source of EOP, the ITRF retrieved using
        FramesFactory.getITRF will be either ITRF-2014 (if using EOP 14 C04) or
        ITRF-2008 (if using EOP 08 C04, bulletins A, bulletins B, or finals .all).
        If another ITRF is needed, it can be built using HelmertTransformation.
      </action>
      <action dev="luc" type="remove">
        Removed classes and methods deprecated in 8.0.
      </action>
      <action dev="luc" type="add">
        Added coordinates of all intermediate participants in estimated measurements.
        This will allow estimation modifiers to get important vectors (sighting
        directions for example) without recomputing everything from the states.
      </action>
      <action dev="luc" type="add">
        Added a multi-satellites orbit determination feature.
      </action>
      <action dev="luc" type="add">
        Added one-way and two-way inter-satellites range measurements.
      </action>
      <action dev="luc" type="fix" due-to="Glenn Ehrlich">
        Avoid clash with Python reserved keywords and, or and not in BooleanDetector.
      </action>
      <action dev="luc" type="add" due-to="Maxime Journot">
        Added right ascension and declination angular measurements.
      </action>
      <action dev="luc" type="add">
        Added a parallel propagation feature for addressing multi-satellites needs.
        Propagators of different types (analytical, semi-analytical, numerical,
        ephemerides ...) can be mixed at will.
      </action>
      <action dev="luc" type="fix">
        Fixed Gaussian quadrature inconsistent with DSST theory when orbit derivatives are present.
        Fixes issue #345.
      </action>
      <action dev="luc" type="fix">
        Fixed infinite recursion when attempting two orbit determinations in row.
        Fixes issue #347.
      </action>
      <action dev="luc" type="add" due-to="Lars Næsbye Christensen">
        Added Danish translations.
        Fixes issue #346.
      </action>
      <action dev="luc" type="add" >
        Allow estimation of polar motion (offset plus linear drift) and prime meridian
        correction (offset plus linear drift) in orbit determination. This is essentially
        equivalent to add correction to the xp, yp, dtu1 and lod Earth Orientation Parameters.
      </action>
      <action dev="luc" type="add">
        Parameters in orbit determination can be associated with a per-parameter reference date.
      </action>
      <action dev="luc" type="fix">
        Fixed wrong generation of FieldTransforms by time stamped cache, when generation
        happens backward in time.
        Fixes issue #344.
      </action>
      <action dev="luc" type="update">
        Improved computation ground station parameters derivatives
        in orbit determination.
      </action>
      <action dev="luc" type="update" >
        Use automatic differentiation for all orbit determination measurements types.
        This allows simpler evolutions to estimate parameters for which derivatives
        are not straightforward to compute; some of these parameters are needed for
        precise orbit determination.
      </action>
      <action dev="luc" type="add" due-to="Maxime Journot">
        Added parsing of University of Bern Astronomical Institute files for α and β Klobuchar coefficients.
      </action>
      <action dev="luc" type="add" due-to="Maxime Journot">
        Added parsing of CCSDS TDM (Tracking Data Messages) files, both text and XML.
      </action>
      <action dev="luc" type="fix" due-to="Florentin-Alin Butu">
        Fixed lighting ratio in solar radiation pressure for interplanetary trajectories.
      </action>
      <action dev="hank" type="fix">
        Allow small extrapolation before and after ephemeris.
        Fixes issue #261.
      </action>
      <action dev="luc" type="fix">
        Fixed missing attitude in DSST mean/osculating conversions.
        Fixes issue #339.
      </action>
      <action dev="luc" type="fix">
        Optionally take lift component of the drag force into account in BoxAndSolarArraySpacecraft.
        Fixes issue #324.
      </action>
      <action dev="luc" type="fix" due-to="James Schatzman">
        Change visibility of getTargetPV in GroundPointing to public so it can be subclassed by
        users in other packages.
        Fixes issue #341.
      </action>
      <action dev="luc" type="update">
        Deprecated the TLESeries class. The file format used was considered to be too specific and
        the API not really well designed. Users are encouraged to use their own parser for series of TLE.
      </action>
      <action dev="luc" type="fix" due-to="Gavin Eadie">
        Removed dead code in deep SDP4 propagation model.
        Fixes issue #342.
      </action>
      <action dev="luc" type="fix" due-to="Quentin Rhone">
        Added a way to prefix parameters names when estimating several maneuvers
        in one orbit determination.
        Fixes issue #338.
      </action>
      <action dev="luc" type="fix" due-to="Pascal Parraud">
        Removed unneeded reset at end of sample creation in propagators conversion.
        Fixes issue #335.
      </action>
      <action dev="luc" type="fix" due-to="Michiel Zittersteijn">
        Fixed wrong angle wrapping computation in IodLambert.
      </action>
      <action dev="luc" type="fix" due-to="Lucian Barbulescu">
        Fixed boundaries of thrust parameter driver in ConstantThrustManeuver.
        Fixes issue #327.
      </action>
      <action dev="luc" type="fix" due-to="Hao Peng">
        Allow some old version of TLE format to be parsed correctly.
        Fixes issue #330.
      </action>
      <action dev="luc" type="fix" due-to="James Schatzman">
        Fixed ArrayOutOfBoundException appearing when converting dates at past or future infinity
        to string.
        Fixes issue #340.
      </action>
      <action dev="luc" type="fix">
        Extended range of DateComponents to allow the full integer range as days offset
        from J2000.
      </action>
      <action dev="luc" type="fix">
        Prevent NaN appearing in UTC-TAI offsets for dates at past or future infinity.
      </action>
      <action dev="luc" type="fix">
        Prevent central attraction coefficient from being adjusted in TLEPropagatorBuilder,
        as it is specified by the TLE theory.
        Fixes issue #313.
      </action>
      <action dev="luc" type="fix" due-to="Hao Peng">
        Added a flag to prevent resetting initial state at the end of integrating propagators.
        Fixes issue #251.
      </action>
      <action dev="luc" type="fix">
        Tutorials now all rely on orekit-data being in user home folder.
        Fixes issue #245.
      </action>
       <action dev="luc" type="fix">
        Apply delay corresponding to h = 0 when station altitude is below 0 in SaastamoinenModel.
        Fixes issue #202.
      </action>
      <action dev="luc" type="add">
        Added derivatives to orbits computed from non-Keplerian models, and use
        these derivatives when available. This improves shiftedBy() accuracy,
        and as a consequence also the accuracy of EventShifter. As example, when
        comparing shiftedBy and numerical model on a low Earth Sun Synchronous Orbit,
        with a 20x20 gravity field, Sun and Moon third bodies attractions, drag and
        solar radiation pressure, shifted position errors without derivatives are 18m
        after 60s, 72m after 120s, 447m after 300s; 1601m after 600s and 3141m after
        900s, whereas the shifted position errors with derivatives are 1.1m after 60s,
        9.1m after 120s, 140m after 300s; 1067m after 600s and 3307m after 900s.
      </action>
      <action dev="luc" type="fix">
        Preserved non-Keplerian acceleration in spacecraft state when computed from numerical propagator.
        Fixes issue #183.
      </action>
      <action dev="luc" type="fix">
        Fixed accuracy of FieldAbsoluteDate.
        Fixes issue #337.
      </action>
      <action dev="luc" type="fix">
        Fixed eccentricity computation for hyperbolic Cartesian orbits.
        Fixes issue #336.
      </action>
      <action dev="luc" type="fix">
        Fixed an array out of bounds error in DSST zonal short periodics terms.
      </action>
      <action dev="luc" type="fix" due-to="Maxime Journot">
        Fixed a factor two error in tropospheric and ionospheric modifiers.
      </action>
      <action dev="luc" type="add" due-to="Maxime Journot">
        Added turn-around (four-way range) measurements to orbit determination.
      </action>
      <action dev="luc" type="update">
        Updated dependency to Hipparchus 1.1, released on 2017, March 16th.
        Fixes issue #329.
      </action>
      <action dev="evan" type="add">
        Added simple Boolean logic with EventDetectors.
      </action>
      <action dev="luc" type="add">
        Added getGMSTRateFunction to IEEEConventions to compute accurately Earth rotation rate.
      </action>
      <action dev="luc" type="update">
        OneAxisEllipsoid can now transform FieldGeodeticPoint from any field
        and not only DerivativeStructure.
      </action>
      <action dev="luc" type="add">
        Completed field-based Cartesian and angular coordinates with missing
        features that were only in the double based versions.
      </action>
      <action dev="luc" type="update" due-to="Maxime Journot">
        Use DerivativeStructure to compute derivatives for Range measurements.
      </action>
      <action dev="luc" type="update">
        Improved conversion speed from Cartesian coordinates to geodetic coordinates
        by about 15%.
      </action>
      <action dev="evan" type="add">
        Replace OrbitFile interface with EphemerisFile, adding support for multiple
        ephemeris segments and the capability to create a propagator from an ephemeris.
      </action>
      <action dev="hank" type="add">
        Added EphemerisFileWriter interface for serializing EphemerisFiles to external
        file formats, and implemented the OEMWriter for CCSDS OEM file export support.
      </action>
      <action dev="hank" type="add">
        Added OrekitEphemerisFile object for encapsulating propagator outputs into an 
        EphemerisFile which can then be exported with EphemerisFileWriter classes.
      </action>
      <action dev="luc" type="fix">
        Fixed thread-safety issues in DTM2000 model.
        Fixes issue #258.
      </action>
      <action dev="pascal" type="add">
        Added JB2008 atmosphere model.
      </action>
      <action dev="pascal" type="add">
        Added NRLMSISE-00 atmosphere model.
      </action>
      <action dev="luc" type="fix" due-to="Hao Peng">
        Fixed outliers configuration parsing in orbit determination tutorial and test.
        Fixes issue #249
      </action>
       <action dev="luc" type="fix" >
        Greatly improved orbit determination speed when a lot of measurements are used
        (several thousands).
      </action>
      <action dev="luc" type="fix" >
        Fixed ant build script to run Junit tests.
        Fixes issue #246.
      </action>
      <action dev="luc" type="update">
        Added a protection against zero scale factors for parameters drivers.
      </action>
      <action dev="evan" type="fix">
        Fix AbsoluteDate.createMJDDate when the time scale is UTC and the date
        is during a leap second.
        Fixes issue #247
      </action>
      <action dev="luc" type="fix" >
        Fixed ant build script to retrieve Hipparchus dependencies correctly.
        Fixes issue #244.
      </action>
    </release>
    <release version="8.0.1" date="2017-11-01"
            description="Version 8.0.1 is a patch release of Orekit.
            It fixes security issus 368.">
      <action dev="evan" type="fix">
        Disabled XML external resources when parsing rapid XML EOP files.
        Part of issue #368.
      </action>
    </release>
    <release version="8.0" date="2016-06-30"
             description="Version 8.0 is a major release of Orekit. It introduces several new
             features and bug fixes as well as a major dependency change. New features introduced
             in version 8.0 are orbit determination, specialized propagator for GPS satellites
             based on SEM or YUMA files, computation of Dilution Of Precision and a new angular
             separation event detector. Several bugs have been fixed. A major change introduced
             with version 8.0 is the switch from Apache Commons Math to Hipparchus as the
             mathematical library, which also implied switching from Java 6 to Java 8.">
      <action dev="luc" type="fix" due-to="Andrea Antolino">
        Improved accuracy of orbits Jacobians.
        Fixes issue #243.
      </action>
      <action dev="luc" type="update">
        Deprecated PropagationException, replaced by OrekitException.
      </action>
      <action dev="evan" type="fix" due-to="Greg Carbott">
        Fix bug in restarting propagation with a ConstantThrustManeuver with an
        updated initial condition.
      </action>
      <action dev="luc" type="fix">
        Fixed a display error for dates less than 0.5ms before a leap second.
      </action>
      <action dev="luc" type="update">
        Use ParameterDriver with scale factor for both orbit determination, conversion,
        and partial derivatives computation when finite differences are needed.
      </action>
      <action dev="luc" type="fix">
        Apply impulse maneuver correctly in backward propagation.
        Fixes issue #241.
      </action>
      <action dev="luc" type="add">
        Added angular separation detector. This is typically used to check separation
        between spacecraft and the Sun as seen from a ground station, to avoid interferences
        or damage.
      </action>
      <action dev="luc" type="update">
        All class and methods that were deprecated in the 7.X series have been removed.
      </action>
      <action dev="luc" type="update">
        Allow ICGEM gravity field reader to parse non-Earth gravity fields.
      </action>
      <action dev="evan" type="add">
        Add methods for a integration step handler to tell if the start/end of the step is
        interpolated due to event detection. Also added ability to add a step handler in
        ephemeris mode.
      </action>
      <action dev="evan" type="fix">
        Switch to a continuous Ap to Kp geomagnetic index conversion.
        Fixes issue #240.
      </action>
      <action dev="pascal" type="add">
        Added computation of Dilution Of Precision (DOP).
      </action>
      <action dev="pascal" type="add">
        Added a specialized propagator for GPS spacecrafts, based on
        SEM or YUMA files.
      </action>
      <action dev="luc" type="update">
        Ported the new Hipparchus event handling algorithm to Orekit.
        This improves robustness in corner cases, typically when different
        event detectors triggers at very close times and one of them
        resets the state such that it affects the other detectors.
      </action>
      <action dev="luc" type="update">
        Simplified step interpolators API, replacing the setDate/getState
        pair with an interpolated state getter taking a date argument.
      </action>
      <action dev="luc" type="update">
        Switched from Apache Commons Math to Hipparchus library.
      </action>
      <action dev="luc" type="add">
        Added an orbit determination feature!
      </action>
      <action dev="evan" type="add">
        Add EventHandler to record all events.
      </action>
      <action dev="evan" type="fix">
        Fix exception during event detection using
        NumericalPropagator.getGeneratedEphemeris() near the start/end date of
        the generated ephemeris.
        Fixes issue #238
      </action>
    </release>
    <release version="7.2.1" date="2017-11-01"
            description="Version 7.2.1 is a patch release of Orekit.
            It fixes security issus 368.">
      <action dev="evan" type="fix">
        Disabled XML external resources when parsing rapid XML EOP files.
        Part of issue #368.
      </action>
    </release>
    <release version="7.2" date="2016-04-05"
             description="Version 7.2 is a minor release of Orekit. It introduces several new
             features and bug fixes. The most important features introduced in version 7.2
             are handling of GLONASS and QZSS time scales, support for local time zones
             according to ISO-8601 standard, and finer tuning of short period terms in
             DSST propagator. Version 7.2 depends on version 3.6.1 of Apache Commons Math,
             which also fixes a bug related to close events detection.">
      <action dev="luc" type="add">
        Added GLONASS and QZSS time scales. These time scales my be used in SP3-c files.
      </action>
      <action dev="luc" type="add">
        Added parsing and displaying of local time according to ISO-8601 standard.
      </action>
      <action dev="luc" type="fix">
        Added some protections against malformed SP3 files.
      </action>
      <action dev="luc" type="fix">
        Fixed Newcomb operators generation in DSST for high degree gravity fields.
        Fixes issue #237
      </action>
      <action dev="luc" type="update">
        Improved tuning of DSST tesseral force models. Users can now tune max degree,
        max eccentricity power and max frequency in mean longitude for short
        period terms, as well as for m-daily terms.
      </action>
      <action dev="luc" type="update">
        Improved tuning of DSST zonal force models. Users can now tune max degree,
        max eccentricity power and max frequency in true longitude for short
        period terms.
      </action>
      <action dev="luc" type="fix">
        Fixed wrong continuous maneuver handling in backward propagation.
        Fixes issue #236
      </action>
    </release>
    <release version="7.1" date="2016-02-07"
             description="Version 7.1 is a minor release of Orekit. It introduces several new
             features and bug fixes. The most important features introduced in version 7.1
             are a lot of new event detectors (field of view based detectors supporting any FoV
             shape, either on ground targetting spacecraft or on spacecraft and targetting
             ground defined zones with any shape, extremum elevation detector, anomaly,
             latitude argument, or longitude argument crossing detectors, either true, mean
             or eccentric, latitude and longitude extremum detectors, latitude and longitude
             crossing detectors), new event filtering capability based on user-provided
             predicate function, ability to customize DSST interpolation grid for short period
             elements, ability to retrieve DSS short periodic coefficients, removed some arbitrary
             limitations in DSST tesseral and zonal contribution, ability to set short period
             degree/order to smaller values than mean elements in DSST, vastly improved
             frames transforms efficiency for various Earth frames, three different types of
             solar radiation pressure coefficients, new tabulated attitudes related to Local
             Orbital Frame, smooth attitude transitions in attitudes sequences, with derivatives
             continuity at both endpoint, ground zone sampling either in tiles or grid with fixed
             or track-based orientation, derivatives handling in geodetic points, parsing of TLE
             with non-unclassified modifiers, support for officiel WMM coefficients from NOAA,
             support for tai-utc.dat file from USNO, tropospheric refraction model following
             Recommendation ITU-R P.834-7, geoid model based on gravity field, and use of the new
             Apache Commons Math rotation API with either Frame transform convention or vector
             operator convention. Numerous bugs were also fixed.
             Version 7.1 depends on version 3.6 of Apache Commons Math.">
      <action dev="thierry" type="add">
        Added tropospheric refraction correction angle following Recommendation ITU-R P.834-7.
      </action>
      <action dev="luc" type="add">
        Added a way to configure max degree/order for short periods separately
        from the mean elements settings in DSST tutorial.
      </action>
      <action dev="luc" type="fix">
        Fixed limitation to degree 12 on zonal short periods, degree/order 8 on
        tesseral short periods, and degree/order 12 for tesseral m-dailies in DSST.
      </action>
      <action dev="luc" type="fix">
        Fixed wrong orbit type in propagator conversion. The type specified by
        user was ignored when computing variable stepsize integrator tolerances.
      </action>
      <action dev="luc" type="add">
        Set up three different implementations of radiation pressure coefficients,
        using either a single reflection coefficient, or a pair of absorption
        and specular reflection coefficients using the classical convention about
        specular reflection, or a pair of absorption and specular reflection
        coefficients using the legacy convention from the 1995 CNES book.
        Fixes issue #170
      </action>
      <action dev="luc" type="fix">
        Fixed wrong latitude normalization in FieldGeodeticPoint.
      </action>
      <action dev="luc" type="fix">
        Fixed blanks handling in CCSDS ODM files.
        Fixes issue #232
      </action>
      <action dev="luc" type="fix">
        Fixed FramesFactory.getNonInterpolatingTransform working only
        in one direction.
        Fixes issue #231
      </action>
      <action dev="evan" type="add">
        Added Field of View based event detector for ground based sensors.
      </action>
      <action dev="luc" type="add">
        Added a getFootprint method to FieldOfView for projecting Field Of View
        to ground, taking limb of ellipsoid into account (including flatness) if
        Field Of View skims over horizon.
      </action>
      <action dev="luc" type="add">
        Added a pointOnLimb method to Ellipsoid for computing points that lie
        on the limb as seen from an external observer.
      </action>
      <action dev="luc" type="add">
        Added an isInside predicate method to Ellipsoid for checking points location.
      </action>
      <action dev="evan" type="fix">
        Support parsing lowercase values in CCSDS orbit data messages.
        Fixes issue #230
      </action>
      <action dev="luc" type="add">
        Added a generic FieldOfViewDetector that can handle any Field Of View shape.
        The DihedralFieldOfViewDetector is deprecated, but the CircularFieldOfViewDetector
        which corresponds to a common case that can be computed more accurately and faster
        than the new generic detector is preserved.
      </action>
      <action dev="luc" type="add">
        Added a FieldOfView class to model Fields Of View with any shape.
      </action>
      <action dev="luc" type="add">
        Added a FootprintOverlapDetector which is triggered when a sensor
        Field Of View (any shape, even split in non-connected parts or
        containing holes) overlaps a geographic zone, which can be non-convex,
        split in different sub-zones, have holes, contain the pole...
        Fixes issue #216
      </action>
      <action dev="luc" type="fix" due-to="Carlos Casas">
        Added a protection against low altitudes in JB2006 model.
        Fixes issue #214
      </action>
      <action dev="luc" type="fix" due-to="Petrus Hyvönen">
        Enlarged access to SGP4 and DeepSDP4 propagators.
        Fixes issue #207
      </action>
      <action dev="luc" type="fix">
        Fixed covariance matrices units when read from CCSDS ODM files. The
        data returned at API level are now consistent with SI units, instead of being
        kilometer-based.
        Fixes issue #217
      </action>
      <action dev="luc" type="fix">
        Fixed DSST ephemeris generation.
        Fixes issue #222
      </action>
      <action dev="luc" type="update">
        Vastly improved DSS short period terms interpolation.
      </action>
      <action dev="luc" type="fix">
        Use new Rotation API from Apache Commons Math 3.6.
        This API allows to use both vector operator convention and frames
        transform convention naturally. This is useful when axis/angles are
        involved, or when composing rotations. This probably fixes one of
        the oldest stumbling blocks for Orekit users.
      </action>
      <action dev="luc" type="fix">
        Fixed state partial derivatives in drag force model.
        Fixes issue #229
      </action>
      <action dev="evan" type="fix">
        Fixed incorrect density in DTM2000 when the input position is not in ECI
        or ECEF.
        Fixes issue #228
      </action>
      <action dev="evan" type="add">
        Added capability to use a single EventHandler with multiple types of
        EventDetectors.
      </action>
      <action dev="luc" type="add" >
        Added a way to customize interpolation grid in DSST, either using a fixed number
        of points or a maximum time gap between points, for each mean elements integration
        step.
      </action>
      <action dev="luc" type="add" >
        Added TabulatedLofOffset for attitudes defined by tabulating rotations between Local Orbital Frame
        and spacecraft frame.
        Fixes issue #227
      </action>
      <action dev="luc" type="fix" >
        Fixed wrong ephemeris generation for analytical propagators with maneuvers.
        Fixes issue #224.
      </action>
       <action dev="luc" type="fix" >
        Fixed date offset by one second for TLE built from their components,
        if a leap second was introduced earlier in the same year.
        Fixes issue #225.
      </action>
      <action dev="luc" type="fix" >
        Allow parsing TLE with non-unclassified modifier.
      </action>
      <action dev="luc" type="add" >
        As a side effect of fixing issue #223, KeplerianPropagator and
        Eckstein-Hechler propagator are now serializable.
      </action>
      <action dev="luc" type="fix" >
        Fixed missing additional states handling in ephemeris propagators
        created from analytical propagators.
      </action>
      <action dev="luc" type="fix" >
        Fixed NPE and serialization issues in ephemeris propagators created
        from analytical propagators.
        Fixes issue #223.
      </action>
      <action dev="luc" type="fix" >
        Fixed time scale issues in JPL ephemerides and IAU pole models.
        The time used for internal computation should be TDB, not TT.
      </action>
      <action dev="luc" type="fix" >
        Fixed an issue with backward propagation on analytical propagator.
        During first step, the analytical interpolator wrongly considered the
        propagation was forward.
      </action>
      <action dev="luc" type="add" >
        Added a way to retrieve short period coefficients from DSST as
        spacecraft state additional parameters. This is mainly intended
        for test and validation purposes.
      </action>
      <action dev="luc" type="fix" >
        Prevent small overshoots of step limits in event detection.
        Fixes issue #218.
      </action>
      <action dev="luc" type="fix" >
        Handle string conversion of dates properly for dates less than 1 millisecond
        before midnight (they should not appear as second 60.0 of previous minute but
        should rather wrap around to next minute).
        Partly fixes issue #218.
      </action>
      <action dev="luc" type="fix" >
        Enforce Lexicographical order in DirectoryCrawler, to ensure reproducible
        loading. Before this changes, some tests could fail in one computer while
        succeeding in another computer as we use a mix of DE-4xx files, some having
        a different EMRAT (81.30056907419062 for DE-431, 81.30056 for DE-405 and DE-406).
      </action>
      <action dev="luc" type="add" >
        Added EventEnablingPredicateFilter to filter event based on an user-provided
        enabling predicate function. This allow for example to dynamically turn some
        events on and off during propagation or to set up some elaborate logic like
        triggering on elevation first time derivative (i.e. one elevation maximum)
        but only when elevation itself is above some threshold.
      </action>
      <action dev="luc" type="update" >
        Renamed EventFilter into EventSlopeFilter.
      </action>
      <action dev="luc" type="add" >
        Added elevation extremum event detector.
      </action>
      <action dev="luc" type="fix" >
        Fixed ellipsoid tessellation with large tolerances.
        Fixes issue #215.
      </action>
      <action dev="evan" type="fix" >
        Fixed numerical precision issues for start/end dates of generated
        ephemerides.
        Fixes issues #210
      </action>
      <action dev="luc" type="add" >
        Added anomaly, latitude argument, or longitude argument crossings detector,
        either true, mean or eccentric.
        Fixes issue #213.
      </action>
      <action dev="luc" type="add" >
        Added latitude and longitude extremum detector.
      </action>
      <action dev="luc" type="add" >
        Added latitude and longitude crossing detector.
      </action>
      <action dev="luc" type="add" >
        Added a way to convert between PVA and geodetic points with time derivatives.
      </action>
      <action dev="luc" type="add" >
        Allow truncation of tiles in ellipsoid tessellation.
      </action>
      <action dev="luc" type="add" >
        Propagator builders can now be configured to accept any orbit types
        and any position angle types in the input flat array.
        Fixes issue #208.
      </action>
      <action dev="luc" type="add" >
        Added smooth attitude transitions in attitudes sequences, with derivatives
        continuity at both endpoints of the transition that can be forced to match
        rotation, rotation rate and rotation acceleration.
        Fixes issue #6.
      </action>
      <action dev="luc" type="fix" >
        Fixed attitudes sequence behavior in backward propagation.
        Fixes issue #206.
      </action>
      <action dev="luc" type="add" >
        Added factory methods to create AbsoluteDate instances from MJD or JD.
        Fixes issue #193.
      </action>
      <action dev="luc" type="fix" due-to="Joris Olympio">
        Fixed wrong attitude switches when an event occurs but the active attitude mode
        is not the one it relates to.
        Fixes issue #190.
      </action>
      <action dev="luc" type="add"  due-to="Joris Olympio">
        Added a way to be notified when attitude switches occur.
        Fixes issue #190.
      </action>
      <action dev="luc" type="fix" >
        Ensure Keplerian propagator uses the specified mu and not only the one from the initial orbit.
        Fixes issue #184.
      </action>
      <action dev="luc" type="update" >
        Improved frames transforms efficiency for various Earth frames.
      </action>
      <action dev="luc" type="fix" >
        Specify inertial frame to compute orbital velocity for ground pointing laws.
        Fixes issue #115.
      </action>
      <action dev="luc" type="fix" >
        Activated two commented-out tests for DTM2000, after ensuring we
        get the same results as the original fortran implementation.
        Fixes issue #204.
      </action>
      <action dev="luc" type="fix" due-to="Javier Martin Avila">
        Fixed resetting of SecularAndHarmonic fitting.
        Fixes issue #205.
      </action>
      <action dev="luc" type="add">
        Added a way to sample a zone on an ellipsoid as grids of inside points.
        Fixes issue #201.
      </action>
      <action dev="luc" type="fix">
        Fixed an event detection problem when two really separate events occur within
        the event detector convergence threshold.
        Fixes issue #203.
      </action>
      <action dev="luc" type="fix">
        Added protections against TLE parameters too large to fit in the format.
        Fixes issue #77.
      </action>
      <action dev="luc" type="fix">
        Allowed slightly malformed TLE to be parsed.
        Fixes issue #196.
      </action>
      <action dev="luc" type="fix">
        Fixed overlapping issue in ellipsoid tessellation, typically for independent
        zones (like islands) close together.
        Fixes issue #195.
      </action>
      <action dev="tn" type="add">
        Added support to load WMM coefficients from the official model file
        provided by NOAA.
      </action>
      <action dev="tn" type="fix">
        Fixed javadoc of method "GeoMagneticField#calculateField(...)": 
        the provided altitude is expected to be a height above the WGS84 ellipsoid.
      </action>
      <action dev="luc" type="update">
        Added a simpler interface for creating custom UTC-TAI offsets loaders.
      </action>
      <action dev="luc" type="add">
        Added support for USNO tai-utc.dat file, enabled by default, in
        addition to the legacy support for IERS UTC-TAI.history file
        which is still supported and also enabled by default.
      </action>
      <action dev="luc" type="add">
        Added a way to load TAI-UTC data from Bulletin A. Using this feature
        is however NOT recommended as there are known issues in TAI-UTC data
        in some bulletin A (for example bulletina-xix-001.txt from 2006-01-05
        has a wrong year for last leap second and bulletina-xxi-053.txt from
        2008-12-31 has an off by one value for TAI-UTC on MJD 54832). This
        feature is therefore not enabled by default, and users wishing to
        rely on it should do it carefully and take their own responsibilities.
      </action>
      <action dev="luc" type="add">
        Added ellipsoid tessellation, with tiles either oriented along track
        (ascending or descending) or at constant azimuth.
      </action>
      <action dev="luc" type="fix">
        Added customization of EOP continuity check threshold.
        Fixes issue #194.
      </action>
      <action dev="evan" type="add">
        Added geoid model based on gravity field.
        Fixes issue #192.
      </action>
      <action dev="luc" type="fix">
        Added automatic loading of Marshall Solar Activity Future Estimation data.
        Fixes issue #191.
      </action>
      <action dev="luc" type="update">
        Simplified Cartesian to ellipsoidal coordinates transform and greatly improved its performances.
      </action>
      <action dev="luc" type="fix">
        Fixed target point in BodyCenterPointing attitude.
        Fixes issue #100.
      </action>
    </release>
    <release version="7.0" date="2015-01-11"
             description="Version 7.0 is a major release of Orekit. It introduces several new
             features and bug fixes. New features introduced in version 7.0 are the complete
             DSST semi-analytical propagator with short-periodics terms (only mean elements
             were available in previous version), extension to second order derivatives for
             many models (Cartesian coordinates, angular coordinates, attitude modes, ...),
             bilinear interpolator in Saastamoinen model, attitude overriding during impulsive
             maneuvers, general relativity force model, geographic zone detector, and ecliptic
             frame.
             Several bugs have been fixed. One noteworthy fix concerns an inconsistency in
             Eckstein-Hechler propagator velocity, which leads to a change of the generated
             orbit type.">
      <action dev="hankg" type="add">
        Added bilinear interpolator and use it on Saastamoinen model.
        Implements feature #182.
      </action>
      <action dev="luc" type="update">
        Removed old parts that were deprecated in previous versions.
      </action>
      <action dev="luc" type="update">
        Updated dependency to Apache Commons Math 3.4, released on 2014-12-26.
      </action>
      <action dev="luc" type="fix">
        Fixed null vector normalization when attempting to project to ground a point already on ground.
        Fixes issue #181.
      </action>
      <action dev="luc" type="add" due-to="Lucian Barbulescu">
        Added Romanian localization for error messages.
      </action>
      <action dev="luc" type="fix">
        Fixed velocity inconsistency in orbit generation in Eckstein-Hechler propagator.
        The Eckstein-Hechler propagator now generated Cartesian orbits, with velocity
        computed to be fully consistent with model evolution. A side effect is that
        if users rebuild circular parameters from the generated orbits, they will
        generally not math exactly the input circular parameters (but position will
        match exactly).
        Fixes issue #180.
      </action>
      <action dev="luc" type="fix">
        Improved acceleration output in Eckstein-Hechler model.
      </action>
      <action dev="luc" type="add">
        Added projection of moving point (i.e. position and derivatives too) to
        ground surface.
      </action>
      <action dev="luc" type="add">
        Added a general 3 axes ellipsoid class, including a feature to compute
        any plane section (which result in a 2D ellipse).
      </action>
      <action dev="luc" type="add">
        Added support for IERS bulletin A (rapid service and prediction)
      </action>
      <action dev="tn" type="fix">
        Fixed various issues in geomagnetic fields models:
        GeoMagneticField.getDecimalYear() returned a slightly wrong result: e.g. for 1/1/2005
        returned 2005.0020 instead of 2005.0, GeoMagneticFieldFactory.getModel() returned
        wrong interpolation near models validity endpoints, GeoMagneticField.transformModel(double)
        method did not check year validity. Added more unit tests and adapted existing tests for
        IGRF/WMM with sample values / results as they have changed slightly.
        Fixes issue #178.
      </action>
      <action dev="luc" type="fix" due-to="Patrice Mathieu">
        Fixed closest TLE search. When filtering first from satellite ID and
        then extracting closest date, the returned satellite was sometime wrong.
      </action>
      <action dev="luc" type="add" due-to="Hank Grabowski">
        Allow attitude overriding during impulsive maneuvers.
        Fixes issue #176.  
      </action>
      <action dev="evan" type="add">
          Added general relativity force model.
      </action>
      <action dev="luc" type="add" due-to="Ioanna Stypsanelli">
        added Greek localization for error messages.
      </action>
      <action dev="evan" type="fix">
          Fixed incorrect partial derivatives for force models that depend on satellite velocity.
          Fixes #174.
      </action>
      <action dev="evan" type="fix">
          Fixed incorrect parameters set in NumericalPropagatorBuilder.
          Fixes #175.
      </action>
      <action dev="luc" type="update" >
        Significantly reduced size of various serialized objects.
      </action>
      <action dev="luc" type="update" >
        PVCoordinatesProvider now produces time-stamped position-velocities.
      </action>
      <action dev="luc" type="update" >
        Tabulated attitude provider can be built directly from time-stamped angular coordinates
        lists, in addition to attitudes lists.
      </action>
      <action dev="luc" type="add" >
        Added time-stamped versions of position-velocity and angular coordinates.
      </action>
      <action dev="luc" type="fix" due-to="Daniel Aguilar Taboada">
        Fixed wrong rotation interpolation for rotations near π.
        Fixes issue #173.
      </action>
      <action dev="luc" type="update" >
        Updated dependency to Apache Commons Math 3.3.
      </action>
      <action dev="luc" type="update" due-to="Lucian Barbulescu, Nicolas Bernard">
        Added short periodics for DSST propagation.
      </action>
      <action dev="luc" type="add" >
        Added a GeographicZoneDetector event detector for complex geographic zones traversal.
        Fixes issue #163.
      </action>
      <action dev="evan" type="fix">
        Add Ecliptic frame. Agrees with JPL ephemerides to within 0.5 arcsec.
        Issue #166.
      </action>
      <action dev="evan" type="fix">
        Fix cache exception when propagating backwards with an interpolated
        gravity force model.
        Fixes issue #169.
      </action>
      <action dev="luc" type="fix">
        Fixed parsing of dates very far in the future.
        Fixes issue #171.
      </action>
      <action dev="luc" type="fix">
        Trigger an exception when attempting to interpolate attitudes without rotation rate
        using only one data point.
      </action>
      <action dev="evan" type="fix">
        Fixed SpacecraftState date mismatch exception with some attitude providers.
      </action>
      <action dev="luc" type="fix" >
        Fixed wrong scaling in JPL ephemeris when retrieving coordinates in a frame
        that is not the defining frame of the celestial body.
        Fixes issue #165.
      </action>
      <action dev="luc" type="update" due-to="Lucian Barbulescu">
        Prepare generation of either mean or osculating orbits by DSST propagator.
        The short periodics terms are not computed yet, but there is ongoing work
        to add them.
      </action>
      <action dev="luc" type="update" due-to="Lucian Barbulescu">
        Avoid recomputing Chi and Chi^2 in Hansen coefficients for tesseral.
      </action>
      <action dev="luc" type="update" due-to="Nicolas Bernard">
        Added better handling of Hansen kernel computation through use of PolynomialFunction.
      </action>
      <action dev="luc" type="update" due-to="Petre Bazavan">
        Compute Hansen coefficients using linear transformation.
      </action>
      <action dev="luc" type="fix" >
        Fixed a non-bracketing exception in event detection, in some rare cases of noisy g function.
        Fixes issue #160.
      </action>
      <action dev="luc" type="fix" >
        Fixed a missing reset of resonant tesseral terms in DSST propagation.
        Fixes issue #159.
      </action>
      <action dev="luc" type="fix" >
        Improved default max check interval for NodeDetector, so it handles correctly
        highly eccentric orbits.
        Fixes issue #158.
      </action>
    </release>
    <release version="6.1" date="2013-12-13"
             description="Version 6.1 is a minor release of Orekit. It introduces several new
             features and bug fixes. The most important features introduced in version 6.1
             are solid tides force model, including pole tide at user choice, and following
             either IERS 1996, IERS 2003 or IERS 2010 conventions ; ocean tides force model,
             including pole tide at user choice, loading a user provided model ; simultaneous
             support for IERS 1996, 2003 and 2010 for frames definition, which is very
             important to support legacy systems and to convert coordinates between older and
             newer reference systems ; greatly improved accuracy of celestial/terrestrial
             frames transforms (we are now at sub-micro arcsecond level for IERS 2003/2010,
             both with equinox based and Non-Rotating Origin, at a sub-milli arcseconds for
             IERS 1996, both with equinox based and Non-Rotating Origin) ; classical
             equinox-based paradigm and new non-rotating origin paradigm for inertial and
             terrestrial frames are now supported with all IERS conventions ; automatic
             conversion of IERS Earth Orientation Paramters from equinoxial to non-rotating
             paradigm ; support for CCSDS Orbit Data Message ; improved API for events,
             allowing separation of event detection and event handling (the older API is still
             available for compatibility) ; merged all the elevation related events, allowing
             to use both refraction model and antenna mask at the same time if desired ;
             new attitude mode based on interpolation on a table. Numerous bugs were also fixed.
             Version 6.1 depends on version 3.2 of Apache commons math.">
      <action dev="luc" type="fix" >
        Reduced number of calls to the g function in event detectors.
        Fixes issue #108.
      </action>
      <action dev="luc" type="fix" >
        Fixed a spurious backward propagation.
        Fixes issue #107.
      </action>
      <action dev="luc" type="fix" >
        Improved error detection for numerical and DSST propagation for cases
        where user attempts to compute integrator tolerances with an orbit for
        which Jacobian is singular (for example equatorial orbit while using
        Keplerian representation).
        Fixes issue #157.
      </action>
      <action dev="luc" type="add" >
        Added a method to get the number or calls to getNeighbors in the generic time stamped cache,
        to allow performing measurements while tuning the cache.
      </action>
      <action dev="luc" type="add" >
        Added high degree ocean load deformation coefficients computed by Pascal
        Gégout (CNRS / UMR5563 - GET).
      </action>
      <action dev="luc" type="add" >
        Time scales are now serializable.
      </action>
      <action dev="luc" type="add" due-to="Nicolas Bernard">
        Improved DSST tesseral computation efficiency by caching Jacobi polynomials.
      </action>
      <action dev="luc" type="fix" due-to="Daniel Aguilar Taboada">
        Fixed yaw steering attitude law, which didn't project spacecraft velocity correctly.
        Fixes issue #156.
      </action>
      <action dev="luc" type="add" >
        Added a way to set the maximum number of iterations for events detection.
        Fixes issue #155.
      </action>
      <action dev="luc" type="add">
        Added an attitude provider from tabulated attitudes.
        Fixes issue #154.
      </action>
      <action dev="luc" type="add" due-to="Hank Grabowski">
        Improved test coverage.
        Fixes issue #153.
      </action>
      <action dev="luc" type="add" due-to="Hank Grabowski">
        Merged all elevation detectors into one. The new detector supports all
        features from the previous (and now deprecated) ApparentElevationDetector
        and GroundMaskElevationDetector.
        Fixes issue #144.  
      </action>
      <action dev="luc" type="add" due-to="Hank Grabowski">
        Added a DetectorEventHandler interface aimed at handling only the
        event occurrence part in propagation. This allows to separate the
        event detection itself (which is declared by the EventDetector interface)
        from the action to perform once the event has been detected. This also
        allows to avoid subclassing of events, which was cumbersome. It also allows
        to share a single handler for several events.
        The previous behavior with eventOccurred declared at detector level and
        subclassing is still available but is deprecated and will be removed in
        the next major release.
      </action>
      <action dev="luc" type="fix" due-to="Christophe Le Bris">
        Fixed an indexing error in Harris-Priester model.
        Fixes issue #152.
      </action>
      <action dev="luc" type="add">
        Added a new force model for ocean tides in numerical propagation, including pole tides.
        Fixes issue #11.
      </action>
      <action dev="luc" type="fix" due-to="Lucian Barbulescu">
        Fixed conversion from position-velocity to Keplerian, when the orbit is
        perfectly equatorial.
        Fixes issue #151.
      </action>
      <action dev="luc" type="add">
        Added a new force model for solid tides in numerical propagation, including pole tides.
        Fixes issue #10.
      </action>
      <action dev="luc" type="add">
        Added a way to select IERS conventions for non-rotating origin
        based ITRF.
      </action>
      <action dev="luc" type="update">
        Greatly improved accuracy of celestial/terrestrial frames transforms.
        We are now at sub-micro arcsecond level for IERS 2003/2010, both with
        equinox based and Non-Rotating Origin, at a sub-milli arcseconds
        for IERS 1996, both with equinox based and Non-Rotating Origin.
      </action>
      <action dev="luc" type="fix">
        Fixed missing nutation correction in Equation Of Equinoxes.
        Fixes issue #150.
      </action>
      <action dev="luc" type="fix">
        Fixed rate for TCB time scale.
      </action>
      <action dev="luc" type="add">
        Added new definition of astronomical unit from IAU-2012 resolution B2.
      </action>
      <action dev="luc" type="fix">
        Fixed Date/Time split problem when date is a few femto-seconds before the end of the day.
        Fixes issue #149.
      </action>
      <action dev="luc" type="fix">
        Fixed overflow problem in TimeComponents.
        Fixes issue #148.
      </action>
      <action dev="luc" type="update">
        Separate parsing from using Poisson series.
      </action>
      <action dev="luc" type="add" due-to="Steven Ports">
        Added support for parsing CCSDS ODM files (OPM, OMM and OEM).
      </action>
      <action dev="luc" type="update">
        Flattened ITRF frames tree so all supported ITRF realizations (2005, 2000, 97, 93) share the same
        parent ITRF2008. Previously, the tree was 2008 &lt;- 2005 &lt;- 2000 &lt;- {93,97} and the reference dates
        for Helmert transforms were all different. We now use the parameters provided at epoch 2000.0 and
        with respect to ITRF2008 at http://itrf.ensg.ign.fr/doc_ITRF/Transfo-ITRF2008_ITRFs.txt.
      </action>
      <action dev="luc" type="fix">
        Fixed azimuth parameter in the TopocentricFrame.pointAtDistance method.
        Fixes issue #145.
      </action>
      <action dev="luc" type="fix"  due-to="Matt Edwards">
        Fixed location of JAVA_EPOCH. As we now take the linear models between UTC and TAI
        that were used between 1961 and 1972, we have to consider the offset that was in
        effect on 1970-01-01 and which was precisely 8.000082s. Fixes issue #142.
      </action>
      <action dev="luc" type="update" >
        Vastly improved performances for Poisson series computations. Poisson series are often
        evaluated several components together (x/y/s in new non-rotating paradigm, ∆ψ/∆ε in old
        equinox paradigm for example). As the components are built from a common model, they
        share many nutation terms. We now evaluate these shared terms only once, as we evaluate
        the components in parallel thanks to a preliminary "compilation" phase performed when
        the Poisson series are set up. This dramatically improves speed: on a test case based
        on x/y/s evaluations over a one year time span without any caching,  we noticed a
        more than two-fold speedup: mean computation time reduced from 6.75 seconds (standard
        deviation 0.49s) to 3.07 seconds (standard deviation 0.04s), so it was a 54.5% reduction
        in mean computation time. At the same time, accuracy was also improved thanks to the
        Møller-Knuth TwoSum algorithm without branching now used for summing all series terms.
      </action>
      <action dev="luc" type="fix" >
        When UT1 time scale is used, it is now possible to choose which Earth Orientation
        Parameters history to use (formerly, only EOP compatible with IAU-2000/2006 was
        used, even for systems relying only on older conventions).
      </action>
      <action dev="luc" type="add" >
        Added Greenwich Mean Sidereal Time and Greenwich Apparent Sidereal Time
        to all supported IERS conventions (i.e. IERS 1996, IERS 2003 and IERS 2010).
      </action>
      <action dev="luc" type="add" >
        Classical equinox-based paradigm and new non-rotating origin paradigm for
        inertial and terrestrial frames are now supported with all IERS conventions.
        This means it is now possible to use MOD/TOD/GTOD with the recent precession/nutation
        models from recent conventions, and it is also possible to use CIRF/TIRF/ITRF with
        the older precession nutation models from ancient conventions. Of course, all these
        conventions and frames can be used at the same time, which is very important to
        support legacy systems and to convert coordinates between older and newer reference
        systems.
      </action>
      <action dev="luc" type="add" >
        Added IERS 1996 in the list of supported IERS conventions.
      </action>
      <action dev="luc" type="add" >
        Added factory methods to compute arbitrary Julian Epochs (J1900.0, J2000.0 ...)
        and Besselian Epochs (B1900.0, B1950.0 ...) that are used as reference dates
        in some models and frames.
      </action>
      <action dev="luc" type="fix" >
        Fixed non-bracketing exception while converting Cartesian points very close to equator into geodetic
        coordinates. Fixes issue #141.
      </action>
      <action dev="evan" type="add" >
        Added getAngularVelocity() to PVCoordinates.
      </action>
      <action dev="luc" type="add" >
        Added back serialization for some ephemerides produced by integration-based propagators.
        The ephemerides produced by NumericalPropagator are always serializable, and the ones
        produced by DSSTPropagator may be serializable or not depending on the force models used.
      </action>
      <action dev="luc" type="fix" >
        Fixed missing events detection when two events occurred at exactly the same time using an analytical
        propagator (like generated ephemerides for example). Fixes issue #138.
      </action>
      <action dev="luc" type="fix" >
        Fixed data loading from zip/jar. A more streamlined architecture has been set up, and each zip entry
        now uses its own input stream. Closing the stream triggers the switch to the next entry, and duplicate
        close are handled gracefully. Fixes issue #139.
      </action>
      <action dev="luc" type="fix" >
        Improved event bracketing by backporting changes made in Apache Commons Math (may fix issues #110
        and #136, but we cannot be sure as neither issues were reproducible even before this change...).
      </action>
      <action dev="luc" type="fix" >
        Fixed GTOD and Veis frame that did apply UT1-UTC correction when they should not (fixes issue #131).
      </action>
      <action dev="luc" type="fix" >
        Completely rewrote conversion from Cartesian to geodetic coordinates to improve
        numerical stability for very far points (typically when computing coordinates
        of Sun). Fixes issue #137.
      </action>
    </release>
    <release version="6.0" date="2013-04-23"
             description="Version 6.0 is a major release of Orekit. It introduces several new
             features and bug fixes. Several incompatibilities with respect to previous
             versions 5.x have been introduced. Users are strongly advised to upgrade to this
             version. The major features introduced in version 6.0 are the inclusion of the DSST
             semi-analytical propagator, an improved propagator architecture where all propagators
             can use events and step handlers, much better and faster gravity field force model,
             Jacobians availability for all force models, converters between different propagation
             models (which can be used to convert between mean and osculating elements), thread
             safety for many parts (mainly frames, but still excluding propagators) while still
             preserving caching for performances even in multi-threaded environments, time-dependent
             gravity fields, support for IERS 2010 conventions, support for INPOP and all DExxx
             ephemerides, new frames, new time scales, support for user-defined states in spacecraft
             state, availability of additional states in events, interpolators for many components
             like position-velocity, spacecraft state and attitude allowing to compute high order
             derivatives if desired, filtering of events, orphan frames, magnetic fields models,
             SP3 files support, visibility circles, support for Marshall Solar Activity Future
             Estimation of solar activity. Numerous bugs were also fixed. Version 6.0 now depends
             on version 3.2 of Apache commons math.">
      <action dev="pascal" type="fix" >
        Fixed conversion of mean anomaly to hyperbolic eccentric anomaly (fixes issue #135).
      </action>
      <action dev="luc" type="add" >
        Extracted fundamental nutation arguments from CIRF frame. This allows both reuse of
        the arguments for other computations (typically tides), and also allows to use
        convention-dependent arguments (they are similar for IERS conventions 2003 and 2010,
        but have changed before and may change in the future).
      </action>
      <action dev="luc" type="fix" >
        Fixed event g function correction when starting exactly at 0 with a backward
        propagation (fixes issue #125).
      </action>
      <action dev="luc" type="update" >
        Error messages properties are now loaded directly in UTF-8.
      </action>
      <action dev="luc" type="add" >
        Added a way to know which tide system is used in gravity fields (zero-tide,
        tide-free or unknown).
      </action>
      <action dev="luc" type="add" >
        Added orphan frame, i.e. trees that are not yet connected to the main
        frame tree but attached later on. This allows building frame trees
        from leaf to root. This change fixes feature request #98.
      </action>
      <action dev="luc" type="add" >
        Added a way to filter only increasing or decreasing events. The filtering
        occurs a priori, i.e. the filtered out events do not trigger a search.
        Only the interesting events are searched for and contribute to computation
        time. This change fixes feature request #104.
      </action>
      <action dev="pascal" type="add" >
        Added a semianalytical propagator based on the Draper Semianalytic
        Satellite Theory. The DSST accounts for all significant perturbations
        (central body including tesseral harmonics, third-body, drag, solar
        radiation pressure) and is applicable to all orbit classes.
        To begin with, only mean elements propagation is available.
      </action>
      <action dev="evan" type="update" >
        Greatly improved performance of time-stamped caches for data that is
        read only once (like UTC leap seconds history or EOP).
      </action>
      <action dev="luc" type="add" >
        Additional states can now be used in events. Note that waiting for the
        fix for issue MATH-965 in Apache Commons Math to be been officially
        published, a workaround has been used in Orekit. This workaround
        implies that events that should be triggered based on additional equations
        for integration-based propagator will be less accurate on the first step
        (full accuracy is recovered once the first step is accepted).
        So in these corner cases, users are advised to start propagation at least
        one step before the first event (or to use a version of Apache Commons Math
        that includes the fix, which has been added to the development version as
        of r1465654). This change fixes feature request #134.
      </action>
      <action dev="luc" type="add" >
        AdditionalStateProviders can now be used for all propagators, not
        only analytical ones. Note that when both state providers and
        additional differential equations are used in an integration-based
        propagator, they must used different states names. A state can only
        be handled by one type at a time, either already integrated or
        integrated by the propagator (fixes feature request #133).
      </action>
      <action dev="luc" type="add" >
        Added a way to store user data into SpacecraftState. User data are
        simply double arrays associated to a name. They are handled properly
        by interpolation, event handlers, ephemerides and adapter propagators.
        Note that since SpacecraftState instances are immutable, adding states
        generates a new instance, using a fluent API principle (fixes feature request #132).
      </action>
      <action dev="luc" type="add" >
        Added a way to retrieve all additional states at once from a step interpolator.
      </action>
      <action dev="luc" type="fix" >
        Fixed wrong orientation for ICRF and all IAU pole and prime meridians
        (a few tens milli-arcseconds). This error mainly induced an error in
        celestial bodies directions, including the Sun which is used in many
        places in Orekit (fixes bug #130).
      </action>
      <action dev="luc" type="add" >
        Added support for IERS conventions 2010. Note that Orekit still also
        support conventions 2003 in addition to conventions 2010. However, as
        IERS does not provide anymore data to link TIRF 2003 with ITRF, ITRF
        based on 2003 convention is not available. ITRF can only be based on
        either 2010 conventions for CIO-based paradigm or on 1996 conventions
        for equinox-based paradigm. 
      </action>
      <action dev="luc" type="add" >
        Atmosphere models now provide their central body frame.
      </action>
      <action dev="luc" type="add" >
        Added versions of angular coordinates and position-velocity that use
        any field instead of double (classes FieldAngularCoordinates and
        FieldPVCoordinates). This allows to compute derivatives of these quantities
        with respect to any number of variables and to any order (using DerivativeStructure
        for the field elements), or to compute at arbitrary precision (using Dfp for
        the field elements). Regular transforms as produced by frames
        handle these objects properly and compute partial derivatives for them.
      </action>
      <action dev="luc" type="update" >
        Converted Cunningham and Droziner force models to use the API of the new
        partial derivatives framework, despite they STILL USE finite differences.
        These two force models are now considered obsolete, they have been
        largely superseded by the Holmes-Featherstone model, which can be used
        for much larger degrees (Cunnigham and Droziner use un-normalized
        equations and coefficients which underflow at about degree 90), which
        already provides analytical derivatives, and which is twice faster. It
        was therefore considered a waste of time to develop analytical derivatives
        for them. As a consequence, they use finite differences to compute their
        derivatives, which adds another huge slow down factor when derivatives are
        requested. So users are strongly recommended to avoid these models when
        partial derivatives are desired...
      </action>
      <action dev="luc" type="add" >
        Added analytical computation of partial derivatives for third-body
        attraction.
      </action>
      <action dev="luc" type="add" >
        Added analytical computation of partial derivatives for constant
        thrust maneuvers.
      </action>
      <action dev="luc" type="update" >
        Converted Newtonian force model to use the new partial derivatives
        framework.
      </action>
      <action dev="luc" type="update" >
        Converted Holmes-Featherstone force model to use the new partial derivatives
        framework.
      </action>
      <action dev="luc" type="add" >
        Added analytical computation of partial derivatives for surface forces
        (drag and radiation pressure) for all supported spacecraft body shapes.
      </action>
      <action dev="luc" type="update" >
        Streamlined the force models partial derivatives computation for numerical
        propagation. It is now far simpler to compute analytically the derivatives
        with respect to state and with respect to force models specific parameters,
        thanks to the new Apache Commons Math differentiation framework. 
      </action>
      <action dev="luc" type="add" >
        Added a new force model for central body gravity field, based on Holmes and Featherstone
        algorithms. This model is a great improvement over Cunningham and Droziner models. It
        allows much higher degrees (it uses normalized coefficients and carefully crafted
        recursions to avoid overflows and underflows). It computes analytically all partial
        derivatives and hence can be used to compute accurate state transition matrices. It is
        also much faster than the other models (for example a 10 days propagation of a low Earth
        orbit with a 1cm tolerance setting and a 69x69 gravity field was about 45% faster with
        Holmes and Featherstone than with Cunningham).
      </action>
      <action dev="luc" type="fix" >
        Improved gravity field un-normalization to allow higher degrees/order with Cunningham and
        Droziner models. Formerly, the coefficients computation underflowed for square fields
        degree = order = 85, and for non-square fields at degree = 130 for order = 40. Now square
        fields can go slightly higher (degree = order = 89) and non-square fields can go much
        higher (degree = 393 for order = 63 for example). Attempts to use un-normalization past
        the underflow limit now raises an exception.
      </action>
      <action dev="luc" type="update" >
        Updated Orekit to version 3.1.1 of Apache Commons Math.
      </action>
      <action dev="luc" type="add" >
        Added support for time-dependent gravity fields. All recent gravity
        fields include time-dependent coefficients (linear trends and pulsations
        at several different periods). They are now properly handled by Orekit.
        For comparison purposes, it is still possible to retrieve only the constant
        part of a field even if the file contains time-dependent coefficients too.
      </action>
      <action dev="luc" type="update" >
        Added a way to speed up parsing and reduce memory consumption when
        loading gravity fields. Now the user can specify the maximal degree
        and order before reading the file.
      </action>
      <action dev="luc" type="fix" >
        The EGM gravity field reader did not complain when files with missing
        coefficients were provided, even when asked to complain.
      </action>
      <action dev="luc" type="fix" >
        Fixed serialization of all predefined frames. This fix implied
        also fixing serialization of celestial bodies as the predefined
        ICRF frame relies on them. Note for both types of objects, only
        some meta-data are really serialized in such a way that at
        deserialization time we retrieve singletons. So the serialized
        data are small (less than 500 bytes) and exchanging many time
        these objects in a distributed application does not imply anymore
        lots of duplication.
      </action>
      <action dev="tn" type="fix" due-to="Yannick Tanguy">
        Throw an exception if the conversion of mean anomaly to hyperbolic
        eccentric anomaly does not converge in KeplerianOrbit (fixes bug #114).
      </action>
      <action dev="luc" type="fix" due-to="Evan Ward">
        Removed weak hash maps in frames (fixes bug #122).
      </action>
        <action dev="luc" type="fix" due-to="Bruno Revelin">
        Improved documentation of interpolation methods (fixes bug #123).
      </action>
      <action dev="tn" type="fix" due-to="Evan Ward">
        Make TIRF2000Provider class thread-safe (fixes bug #118).
      </action>
      <action dev="tn" type="fix" due-to="Christophe Le Bris">
        Correct spelling of the inner class QuadratureComputation (fixes bug #120).
      </action>
      <action dev="tn" type="fix" due-to="Evan Ward">
        Remove unnecessary synchronization in UT1Scale (fixes bug #119).
      </action>
      <action dev="tn" type="fix" due-to="Carlos Casas">
        Clear caches in CelestialBodyFactory when removing CelestialBodyLoaders
        (fixes bug #106).
      </action>
      <action dev="tn" type="fix" due-to="Yannick Tanguy">
        Fix loading of JPL ephemerides files with overlapping periods
        (fixes bug #113).
      </action>
      <action dev="tn" type="fix" due-to="Simon Billemont">
        Prevent initialization exception in UTCScale in case no user-defined
        offsets are provided. (fixes bug #111).
      </action>
      <action dev="luc" type="fix" due-to="Evan Ward">
        Improved performance by caching EME2000 frame in AbstractCelestialBody
        (fixes bug #116).
      </action>
      <action dev="tn" type="fix" due-to="Evan Ward">
        Make TidalCorrections class thread-safe by using the new TimeStampedCache. 
        (fixes bug #117).
      </action>
      <action dev="tn" type="fix" due-to="Evan Ward">
        Convert position entries contained in SP3 files to meters instead of km
        (fixes bug #112).
      </action>
      <action dev="luc" type="add" >
        Added support for version 2011 of ICGEM gravity field format. Orekit
        still ignore the time-dependent part of these fields, though.
      </action>
      <action dev="luc" type="update" >
        Greatly simplified CelestialBodyLoader interface, now it is not related
        to DataLoader anymore (which implies users can more easily provide
        analytical models instead of the JPL/IMCCE ephemerides if they want)
      </action>
      <action dev="luc" type="fix" >
        Use the new thread-safe caches and the new Hermite interpolation feature on
        Transform, Earth Orientation Parameters, JPL/IMCCE ephemerides, UTC-TAI
        history and Ephemeris to remove thread-safety issues in all classes using
        cache (fixes #3).
      </action>
      <action dev="luc" type="add" >
        Added Hermite interpolation features for position-velocity coordinates,
        angular coordinates, orbits, attitudes, spacecraft states and transforms.
        Hermite interpolation matches sample points value and optionally first derivative.
      </action>
      <action dev="luc" type="add" >
        Added an AngularCoordinates as an angular counterpart to PVCoordinates.
      </action>
      <action dev="luc" type="add" >
        Transform now implements both TimeStamped and TimeShiftable. Note that this change
        implied adding an AbsoluteDate parameter to all transform constructors, so this
        is a backward incompatible change.
      </action>
      <action dev="luc" type="fix" >
        Fixed wrong transform for 3D lines (fixes bug #101).
      </action>
      <action dev="luc" type="add" >
        Upgraded support of CCSDS Unsegmented Time Code (CUC) to version 4 of the
        standard published in November 2010 (fixes bug #91), this includes support for
        an extended preamble field and longer time codes.
      </action>
      <action dev="luc" type="add" due-to="Francesco Rocca">
        Added a way to build TLE propagators with attitude providers and mass (fixes bug #84).
      </action>
      <action dev="luc" type="fix" >
        Fixed numerical stability errors for high order gravity field in Cunningham model (fixes bug #97).
      </action>
      <action dev="luc" type="fix" due-to="Yannick Tanguy">
        Fixed an error in radiation pressure for BoxAndSolarArraySpacecraft (fixes bug #92).
      </action>
      <action dev="thomas" type="add">
        Added models for tropospheric delay and geomagnetic field.
      </action>
      <action dev="luc" type="update">
        The existing general mechanism for shifting objects in time has been
        formalized as a parameterized interface implemented by AbsoluteDate, Attitude,
        Orbit, PVCoordinates and SpacecraftState.
      </action>
      <action dev="luc" type="update">
        Time scales are not serializable anymore (this induced problems for the UTC scale
        and its caching feature).
      </action>
      <action dev="luc" type="fix">
        Fixed TLE propagation in deep space when inclination is exactly 0 (fixes bug #88).
      </action>
      <action dev="pascal" type="add" due-to="Francesco Rocca">
        Added a package for spacecraft states to propagators conversion extending an
        original contribution for TLE (Orbit Converter for Two-Lines Elements) to all
        propagators.
      </action>
      <action dev="luc" type="fix">
        Improved testing of error messages.
      </action>
      <action dev="luc" type="fix">
        Removed too stringent test on trajectory in TLE propagator (fixes bug #86).
      </action>      
      <action dev="thomas" type="fix">
          Set the initial state for a TLEPropagator (fixes bug #85).
      </action>
      <action dev="luc" type="update">
        Improved testing of error messages.
      </action>
      <action dev="luc" type="update">
        Updated IAU poles for celestial bodies according to the 2009 report and the
        2011 erratum from the IAU/IAG Working Group on Cartographic Coordinates and
        Rotational Elements of the Planets and Satellites (WGCCRE).
      </action>
      <action dev="luc" type="update">
        Removed code deprecated before 5.0.
      </action>
      <action dev="thomas" type="add">
        Added support for more recent JPL DExxx and INPOP ephemerides files (fixes feature #23).
      </action>
      <action dev="luc" type="fix">
        Fixed formatting of very small values in TLE lines (fixes bug #77).
      </action>
      <action dev="thomas" type="fix">
        Fixed formatting of TLE epoch (fixes bug #74).
      </action>
      <action dev="thomas" type="fix">
        Fixed performance issues when using the singleton UTCScale instance from
        multiple threads. Use a prototype pattern instead (fixes bug #33).
      </action>
      <action dev="luc" type="add">
        Added J2 effect on small maneuvers model.
      </action>
      <action dev="luc" type="fix">
        Fixed attitudeProvider field masking in IntegratedEphemeris.
      </action>
      <action dev="luc" type="add">
        Added a tutorial to compute Earth phased, Sun synchronous orbits.
      </action>
      <action dev="luc" type="add">
        Added a fitter for osculating parameters, allowing conversion to mean parameters.
      </action>
      <action dev="luc" type="update">
        Made Greenwich mean and apparent sidereal time publicly visible in GTOD frame.
      </action>
      <action dev="luc" type="update">
        Made equation of equinoxes sidereal time publicly visible in TOD frame.
      </action>
      <action dev="thomas" type="update">
        Added more german translations for error messages.
      </action>
      <action dev="luc" type="fix">
        Allow ClasspathCrawler and ZipJarCrawler data providers to work in
        OSGi environments by providing an explicit class loader (fixes bug #54).
      </action>
      <action dev="luc" type="update">
        Improved the small maneuvers analytical model to compute orbit Jacobian
        with respect to maneuver parameters.
      </action>
      <action dev="luc" type="fix">
        Force impulse maneuver to preserve orbit type and orbit frame.
      </action>
      <action dev="thomas" type="add">
        Added sp3 file parser.
      </action>
      <action dev="luc" type="add">
        Added a method to compute frames transforms Jacobians in the Transform class.
      </action>
      <action dev="luc" type="fix">
        Fixed a problem with propagation over null or negative ranges.
      </action>
      <action dev="luc" type="add">
        Added a multiplexer for step handlers.
      </action>
      <action dev="luc" type="add">
        Added init methods to step handlers and event handlers.
      </action>
      <action dev="luc" type="add">
        Added an adapter propagator that can add small maneuvers to any propagator, including
        ephemeris based ones.
      </action>
      <action dev="luc" type="add">
        Added an analytical model for the effect at date t1 of a small maneuver performed at date t0.
      </action>
      <action dev="luc" type="fix">
        Fixed a missing reinitialization of start date when state was reset in numerical propagator.
      </action>
      <action dev="luc" type="update">
        Added detection of attempts to create hyperbolic orbits as circular or equinoctial
        instances.
      </action>
      <action dev="pascal" type="fix">
        Fixed potential numerical failure in lightning ratio computation.
      </action>
      <action dev="luc" type="update">
        Simplified construction of atmosphere models, the Earth fixed frame is already present
        in the body shape, there was no need to pass a separate argument for it.
      </action>
      <action dev="pascal" type="add">
        Added Harris-Priester atmosphere model.
      </action>
      <action dev="luc" type="update">
        Changed the return value of eventOccurred method from an int to an enumerate.
      </action>
      <action dev="pascal" type="fix">
        Fixed frame for TLEPropagator (fixes bug #31).
      </action>
      <action dev="luc" type="add">
        Added getters/setters for impulse maneuvers.
      </action>
      <action dev="luc" type="add">
        Added getters/setters for attitude provider in all orbit propagators.
      </action>
      <action dev="luc" type="add">
        Added a method to compute visibility circles in TopocentricFrame.
      </action>
      <action dev="luc" type="add">
        Added an equinox-based version of ITRF.
      </action>
      <action dev="luc" type="add">
        Added getters for thrust, Isp and flow rate in constant thrust maneuvers.
      </action>
      <action dev="luc" type="add">
        Allow use of any supported Local Orbital Frames as the reference frame
        for LofOffset attitude modes.
      </action>
      <action dev="luc" type="add">
        Added support for LVLH, VVLH and VNC local orbital frames.
      </action>
      <action dev="luc" type="fix">
        Fixed a performance bug implying that some frames reloaded all EOP history files
        each time a transform was computed (fixes bug #26).
      </action>
      <action dev="luc" type="add" >
        Added support for columns-based IERS Rapid Data and Prediction files (finals.daily, finals.data
        and finals.all), the XML version was already supported since a few months
      </action>
      <action dev="luc" type="fix" >
        Fixed numerical issue in eccentricity computation (fixes bug #25)
      </action>
      <action dev="luc" type="update" >
        Changed step handling of abstract propagators, now they use a single step
        equal to the duration of the propagation in all cases except when a fixed step
        is requested in master mode. Previously, they arbitrarily used on hundredth of
        the Keplerian period as the step size, hence performing many steps even if not
        strictly required
      </action>
      <action dev="luc" type="add" >
        Added propagation of Jacobians matrices in circular, Keplerian and equinoctial
        parameters, using either true, eccentric or mean position angles. Formerly,
        propagation of Jacobians matrices was possible only in Cartesian parameters
      </action>
      <action dev="luc" type="add" >
        Added a way to propagate additional state along with orbit in abstract
        propagators, as an analytical counterpart to the additional equations that
        can be integrated by numerical propagators
      </action>
      <action dev="luc" type="fix" >
        Fixed missing partial derivatives data in ephemerides produced by a numerical
        propagator despite it was set up to computed them (fixes bug #16)
      </action>
      <action dev="luc" type="fix" >
        Added a new much simpler way to log events occurrences all at once (or
        only a subset of the events if desired)
      </action>
      <action dev="pascal" type="add" >
        Added alternative default name for ICGEM files
      </action>
      <action dev="pascal" type="fix" >
        Fixed EventState reset on propagation direction change (fixes bug #19)
      </action>
      <action dev="luc" type="fix" >
        Fixed Jacobianizer so it can handle force models that do change the spacecraft mass,
        like ConstantThrustManeuver (fixes bug #18)
      </action>
      <action dev="luc" type="add" >
        Added Jacobians between orbital parameters and Cartesian parameters for all orbits
        types (including hyperbolic orbits), all angles types (mean, eccentric, true) and in
        both directions
      </action>
      <action dev="luc" type="update" >
        Replaced the integers parameters used in orbit constructors (MEAN_ANOMALY, ECCENTRIC_ANOMALY ...)
        by a new PositionAngle enumerate for better value safety. The old public constants and the
        corresponding constructors are still available but are deprecated
      </action>
      <action dev="luc" type="fix" >
        Fixed ephemeris generation in numerical propagation. After getEphemeris has been
        called,  later calls to the numerical propagator did reset the already computed
        and returned ephemeris (fixes bug #14)
      </action>
      <action dev="luc" type="add" due-to="Bruno Revelin">
        Added support for the Marshall Solar Activity Future Estimation files
      </action>
      <action dev="luc" type="fix">
        TLEPropagator now implements the Propagator interface, and hence can benefit from all
        events detection and mode handling features (fixes features request #4)
      </action>
      <action dev="luc" type="update">
        improved events detection robustness, by decoupling events handling from adaptive step
        sizes in numerical integrators and  (fix contributed to Apache Commons Math) and from
        classical propagation in analytical and tabulated propagators. This implies the events
        will NOT reduce integration step sizes anymore, thus also increasing speed and in corner
        cases reducing local precision at event occurrence, reducing max step size is often
        sufficient to compensate for this drawback
      </action>
      <action dev="v&#233;ronique" type="add" >
        all propagators, including analytical ones or tabulated ones can now be used for
        event detection. Of course for tabulated propagators, setting up an event that
        would try to reset the state triggers an error when the event occurs
      </action>
      <action dev="v&#233;ronique" type="add" >
        propagation can now be done between two dates, regardless of the date of the initial state
      </action>
      <action dev="v&#233;ronique" type="add" >
        attitude can be specified either using a date only thanks to a new AttitudeLaw interface
        or using a date, a position-velocity provider and a frame (which can be any frame) thanks
        to a new AttitudeProvider interface, wrappers have been added to convert between the two
        interfaces. A side effect of this change is that LofOffset constructor now needs a reference
        to an inertial reference frame, otherwise the attitude woud be wrong if a non-inertial frame
        were passed to getAttitude, due to velocity composition (the computed LOF would not really
        be a LOF)
      </action>
      <action dev="luc" type="update">
        the notion of quasi-inertial frames has been renamed as pseudo-inertial because
        quasi-inertial has a precise relativistic meaning that is not considered here. We
        only consider these frames to be suitable for Newtonian mechanics.
      </action>
      <action dev="luc" type="update">
        the equinox based frames have been renamed to more standard names (MOD, and GTOD
        instead of MEME, and PEF). The implementation of TEME was also wrong (it was
        really a TOD), so now there are both a TOD with a proper name and a TEME with a
        proper implementation.
      </action>
      <action dev="luc" type="update">
        celestial bodies now provide both an inertially oriented body centered
        frame and a body oriented body centered frame, the bodies managed by
        CelestialBodyFactory use the IAU poles and prime meridian definitions
        to build the two frames
      </action>
      <action dev="luc" type="add">
        added the ICRF frame at the solar system barycenter
      </action>
      <action dev="luc" type="add">
        added the ITRF93, ITRF97, ITRF2000 and ITRF2008 frames (previously, only
        the ITRF2005 frame was available)
      </action>
      <action dev="luc" type="add">
        added a getPoint method to TopocentricFrame
      </action>
      <action dev="luc" type="add">
        added the Galileo System Time Scales and the Galileo start epoch.
      </action>
      <action dev="luc" type="add">
        added the UT1, TCB and GMST time scales used in CCSDS Orbit Data Messages
      </action>
      <action dev="luc" type="fix">
        fixed an error when parsing a date occurring during a leap second introduction
      </action>
      <action dev="luc" type="fix">
        fixed a dut1 interpolation error for the day just before a leap second introduction
      </action>
      <action dev="luc" type="fix">
        fixed an error in JPL ephemerides: they are in TDB time scale
      </action>
      <action dev="luc" type="fix">
        fixed an error in date creation/parsing for UTC dates which occur during a
        leap second
      </action>
      <action dev="luc" type="fix">
        fixed UTC time scale between 1961-01-01 and 1971-12-31 ; in this time range
        the offset between UTC and TAI was piecewise linear
      </action>
      <action dev="luc" type="add">
        added an enumerate for specifying months in dates and for simplifying parsing
        of some data files
      </action>
      <action dev="luc" type="add">
        completed support for CCSDS Time Code Format (CCSDS 301.0-B-3) ; now in addition
        to ASCII Calendar Segmented Time Code which has been supported for a while,
        Orekit also supports CCSDS Unsegmented Time Code (CUC), CCSDS Day Segmented
        Time Code (CDS) and CCSDS Calendar Segmented Time Code (CCS)
      </action>
      <action dev="luc" type="add">
        added a freeze method to the Frame and Transform classes, in order to build fixed
        frames from moving ones, this is useful for example to build a launch frame
        at launcher inertial navigation system reset time, or to build an equinox-based
        frame at a specific epoch
      </action>
      <action dev="luc" type="fix">
        fixed an out of memory error when lots of temporary frames were created in loops
        and discarded
      </action>
      <action dev="luc" type="update">
        use the new FastMath class from commons-math instead of the standard java.util.Math
        class for increased accuracy and speed
      </action>
      <action dev="luc" type="add">
        added support for the new bulletinB data published by Paris-Meudon observatory
        for IAU-1980 precession-nutation model (IERS has ceased publishing bulletinB
        files for both IAU-1980 precession-nutation model and IAU-2000
        precession-nutation model as of early 2010).
      </action>
      <action dev="luc" type="add">
        added support for the new XML files containing both bulletinA and bulletinB data
        published by IERS (both the finals and daily files are supported).
      </action>
      <action dev="luc" type="update">
        Orekit now depends on at least version 3.0 of Apache commons-math
      </action>
      <action dev="luc" type="add">
        added a way to list what data have been loaded through DataProvidersManager
      </action>
      <action dev="luc" type="add">
        PropagationException can now be created directly from OrekitException, thus simplifying
        wrapping lower Orekit errors in step handlers
      </action>
      <action dev="luc" type="update">
        improved exception propagation from low level java runtime and Apache commons-math libraries
        preserving initial error stack trace
      </action>
      <action dev="luc" type="update">
        changed exception localization framework to simplify messages handling
      </action>
      <action dev="luc" type="fix">
        greatly improved AbsoluteDate accuracy by shifting epoch when needed and separating
        long/double computations to avoid too large offsets and numerical cancellations, it is
        now possible to still have an absolute date accurate to about 1.0e-13s after shifting
        it 10000 times by 0.1s steps
      </action>
      <action dev="luc" type="fix">
        fixed an error in TopocentricFrame.getPVCoordinates: the coordinates returned were not the
        coordinates of the topocentric frame origin with respect to the specified frame, but were the
        coordinates of the specified frame origin with respect to the topocentric frame.
      </action>
      <action dev="luc" type="fix">
        fixed an errors in data loading in tutorials when one of the path in the classpath
        contained a space
      </action>
      <action dev="luc" type="fix">
        improved CelestialBodyPointed attitude mode: the spin now correctly includes
        the coupling effect of the phasing reference
      </action>
      <action dev="luc" type="fix">
        fixed an error in SpinStabilized attitude mode: the spin was reversed
        with respect to the specification
      </action>
      <action dev="pascal" type="add">
        added a GroundMaskElevationDetector dealing with local physical mask for visibility
      </action>
      <action dev="pascal" type="add">
        added an ApparentElevationDetector taking refraction into account in a terrestrial
        environment
      </action>
      <action dev="pascal" type="update">
        enhanced DateDetector behaviour to allow adding new event dates on the fly
      </action>
      <action dev="pascal" type="fix" due-to="Derek Surka">
        fixed an error in FramesFactory when getting ITRF2005 and TIRF2000 frames:
        ignoreTidalEffects was handled wrong.
      </action>
      <action dev="luc" type="update" >
        removed serialization of some cached data in frames
      </action>
      <action dev="luc" type="fix" >
        fixed deserialization problems of frame singletons, they were not unique any more
      </action>
      <action dev="v&#233;ronique" type="add" >
        numerical propagation can now be done either using Cartesian parameters, circular
        parameters, equinoctial parameters, or Keplerian parameters (elliptical or hyperbolic)
        and using mean, eccentric or true position angles for the parameters where it is relevant.
        So there are now 10 possible configurations for state vector. This allows propagation
        of any kind of trajectories, including hyperbolic orbits used for interplanetary missions,
        or atmospheric re-entry trajectories
      </action>
      <action dev="v&#233;ronique" type="update" >
        completely revamped the partial derivatives matrices computation using the additional
        equations mechanism
      </action>
      <action dev="v&#233;ronique" type="add" >
        added a mechanism to integrate user-supplied additional equations alongside with
        orbital parameters during numerical propagation
      </action>
      <action dev="luc" type="update">
        use A. W. Odell and R. H. Gooding (1986) fast and robust solver for Kepler equation
      </action>
      <action dev="luc" type="add">
        keplerian and cartesian orbits now support hyperbolic orbits (i.e. eccentricity greater
        than 1, and in this case negative semi major axis by convention)
      </action>
      <action dev="luc" type="fix">
        fixed an error in LofOffset attitude mode: the computed attitude was reversed
        with respect to the specification
      </action>
      <action dev="luc" type="add">
        added an AttitudesSequence class which can handle several laws, only one of
        which being active at any time. The active law changes as switch events are
        triggered. This can be used for example to alternate between daylight attitude mode
        and eclipse attitude mode, or between normal observing mode and special modes
        for ground contact or maneuvers.
      </action>
      <action dev="pascal" type="fix" due-to="Bruno Revelin">
        fixed an error when crawling a classpath or a directory a zip file was found.
        This might lead to select an inappropriate data provider.
      </action>
    </release>
    <release version="5.0.3" date="2011-07-12"
             description="version 5.0.3 is a bug-fix release.">
      <action dev="luc" type="fix">
        Fixed a performance bug implying that some frames reloaded all EOP history files
        each time a transform was computed  (fixes bug #26).
      </action>
      <action dev="luc" type="fix">
        Fixed a parsing bug in IERS Rapid Data and Prediction files for dates between 2000 and 2009.
      </action>
    </release>
    <release version="5.0.2" date="2011-07-11"
             description="version 5.0.2 is an interim release of Orekit with support for IERS
                          Rapid Data and Prediction files.">
      <action dev="luc" type="update">
        Added support for IERS Rapid Data and Prediction files finals.all, finals.data and finals.daily,
        for both IAU-1980 and IAU-2000 and with both columns and XML formats.
      </action>
    </release>
    <release version="5.0.1" date="2011-04-15"
             description="version 5.0.1 is a minor release of Orekit without any functional changes.
             The differences with respect to 5.0 are only related to packaging and deployement to
             maven central. There are NO bug fixes and NO evolutions.">
      <action dev="luc" type="update">
        updated packaging to allow deployment to maven central.
      </action>
    </release>
    <release version="5.0" date="2010-05-06"
             description="version 5.0 is a major release of Orekit. It introduces several new
             features and bug fixes. Some slight incompatibilities with respect to previous
             versions have been introduced, but they should be easy to overcome to users. Users
             are strongly advised to upgrade to this version. The major points introduced in version
             5.0 are a very general PVCoordinatesProvider interface, a new shiftedBy method allowing
             many time-dependent instances (AbsoluteDate, Orbit, PVCoordinates, Attitude and SpacecraftState)
             to be slightly shifted in time using simple evolution models (keplerian for orbit, fixed
             angular rate for attitude, fixed translation for position/velocity), a redesign of the
             attitude interfaces and an experimental (read subject to change) numerical propagator
             able to compute jacobians of the state with respect to both initial state and force
             models parameters. Version 5.0 now depends on version 2.1 of Apache commons math.">
      <action dev="pascal" type="add">
        a new experimental numerical propagator has been added, in addition to computing
        the spacecraft state at target time, it also computes the partial derivatives of
        this state with respect to the initial state (one jacobian) and with respect to
        models parameters (another jacobian). The jacobians are integrated alongside with
        the state, using variational equations for better accuracy and numerical robustness.
        This will help further implementation of orbit determination or optimization
        algorithms. This code is still considered to be experimental as of 5.0 and the API
        could change in the future.
      </action>
      <action dev="luc" type="add">
        a new SpacecraftFrame class has been added, taking into account orbit and
        attitude thanks to an underlying propagator. This allows to see the spacecraft just
        as another known geometrical object automatically handled and connected to all
        other frames. For an instantaneous view, Transform instances can also be built
        directly by SpacecraftState instances.
      </action>
      <action dev="luc" type="add">
        frames can now be flagged as quasi-inertial or not; only quasi-inertial frames
        are suitable for defining orbits
      </action>
      <action dev="luc" type="add">
        the Topocentric frame now provides a way to retrieve the body shape on which the
        frame is defined
      </action>
      <action dev="pascal" type="update">
        changed the way Veis 1950 frame is constructed.
        Now, its parent is the PEF frame with no EOP corrections applied.
      </action>
      <action dev="luc" type="fix" due-to="John Pritchard">
        fixed a parameters inversion in Earth Orientation Parameters for IAU-1980 models.
        The error could introduce up to a few meters error in position during transformations
        between TEME and MEME
      </action>
      <action dev="luc" type="add" >
        factories have been introduced for handling all data formats. Their default configuration
        correspond to the legacy formats used in previous versions (IERS format for UTC-TAI, EOPC04
        and bulletins B for Earth Orientation Parameters, JPL format for celestial bodies ...).
        Users can now add support for their own formats if they want (for example if they prefer
        using bulletins A instead of EOPC04 and bulletins B, or if they have their own gravity
        field format ...). Consequences of these changes are that the SolarSystemBody and
        the PotentialReaderFactory classes have been deprecated (replaced by CelestialBodyFactory and
        GravityFieldFactory) and that TimeScalesFactory and FramesFactory have been extended. All these
        factories follow the same generic pattern.
      </action>
      <action dev="luc" type="fix" >
        improved thread safety (however, Orekit is still NOT completely thread-safe).
      </action>
      <action dev="luc" type="add" >
        the loaders for gravity fields now can optionally allow missing coefficients (they will be
        replaced by 0.0 except c[0][0] which will be replaced by 1.0).
      </action>
      <action dev="luc" type="fix" >
        the loader for gravity fields in the ICGEM format now support empty lines in the file
        (there is for example one blank line at the end of the file in the orekit-data zip archive).
      </action>
      <action dev="luc" type="add" >
        added support for the GRGS gravity field files formats.
      </action>
      <action dev="luc" type="add" >
        added a way to list the available satellite numbers in TLE files.
      </action>
      <action dev="luc" type="update" >
        improved TLE elements loading. Now TLE lines are loaded using the standard data loading
        mechanism (thus allowing loading from disk files, network, classpath ...), they can
        contain TLE for several objects in one file, and they may contain some non-TLE lines
        if desired.
      </action>
      <action dev="v&#233;ronique" type="add" >
        a new PVCoordinatesProvider interface has been created on top of several existing classes
        and interfaces (orbit propagator, celestial bodies, some moving frames ...). This is a
        major generalization that allows to use either satellites or celestial bodies in many
        algorithms (attitude pointing target, eclipses and field of view events ...)
      </action>
      <action dev="luc" type="fix" >
        improved numerical propagator efficiency when used from an outside loop: the initial
        state is automatically set to the last state at propagation end, thus allowing to
        restart from here without recomputing everything
      </action>
      <action dev="luc" type="add" >
        added a reset feature in all propagators, allowing to reuse an already configured
        propagator for several different orbits
      </action>
      <action dev="luc" type="fix" >
        fixed a mode handling error in NumericalPropagator: when a propagator was reused
        with a new mode setting, the previous step handlers were still used in addition to
        the new ones instead of replacing them
      </action>
      <action dev="luc" type="fix" >
        fixed an interpolation error for orbits crossing the -PI/+PI singularity between
        entries in the Ephemeris class
      </action>
      <action dev="luc" type="update" >
        KeplerianPropagator now preserve orbits types
      </action>
      <action dev="luc" type="add" >
        AbsoluteDate, Orbit, PVCoordinates, Attitude and SpacecraftState instances can now all
        be slightly shifted in time using simple evolution models (keplerian for orbit, fixed
        angular rate for attitude, fixed translation for position/velocity). This is not a
        replacement for proper propagation but is useful for known simple motions or small
        time shifts or when coarse accuracy is sufficient
      </action>
      <action dev="luc" type="fix" >
        changed AttitudeLaw.getState signature to use complete orbit. This is an incompatible
        change introduced to fix a major bug in spin computation for some attitude laws. The laws
        for which orientation depends on satellite velocity have a spin vector that depends on
        acceleration. This can be computed only if complete orbit is available. This change
        should be simple to handle from a users point of view, as the caller generally already
        has the orbit available and attitude laws implementations can retrieve all the former
        parameters (date, position/velocity, frame) directly from orbit.
      </action>
      <action dev="luc" type="fix" >
        fixed spin rate computation errors in almost all attitude modes
      </action>
      <action dev="luc" type="add" >
        added a new simple linear attitude mode: FixedRate
      </action>
      <action dev="luc" type="fix" >
        fixed an error in event detection: when two events were very close (for example a very
        short ground station visibility), the second one may be ignored despite the first one
        was detected.
      </action>
      <action dev="luc" type="fix" >
        fixed corner cases in event detection during orbit propagation, sometimes
        an already detected and handled event prevented the propagator to go further in time.
      </action>
      <action dev="luc" type="add" >
        added an EventShifter wrapper allowing to slightly shift raw events in time. This is useful
        for example to switch an attitude mode from solar pointing to something else a few minutes
        before eclipse entry and going back to solar pointing mode a few minutes after eclipse exit.
      </action>
      <action dev="pascal" type="add">
        added a new AlignmentDetector.
      </action>
      <action dev="pascal" type="add" >
        added a new EclipseDetector handling either umbra or penumbra entry and exit events.
      </action>
      <action dev="v&#233;ronique" type="add" >
        added new CircularFieldOfViewDetector and DihedralFieldOfViewDetector handling
        field of view entry and exit events for any type of target.
      </action>
      <action dev="luc" type="add" >
        added an experimental implementation of a BoxAndSolarArray spacecraft model considering a convex
        body (either parallelepipedic or defined by a set of facets) and a rotating solar array, for
        accurate modeling of surface forces with attitude. Beware that this class is still considered
        experimental, so use it with care!
      </action>
      <action dev="luc" type="update" >
        completely changed the RadiationSensitive and DragSensitive interfaces to be more comprehensive
        and handle properly lift and side force effects when used with non-symmetric spacecrafts/flux geometry
      </action>
      <action dev="luc" type="fix" due-to="Christelle Blandin">
        fixed denormalization of gravity field coefficients, the last coefficient
        was not initialized
      </action>
      <action dev="luc" type="add" >
        added a relative constructor and a getMomentum method to PVCoordinates
      </action>
      <action dev="luc" type="add">
        added a special implementation improving performances for the frequent case of identity transform
      </action>
      <action dev="luc" type="fix">
        fixed forgotten radians to degrees conversions for inclination and RAAN in CircularOrbit.toString()
      </action>
      <action dev="luc" type="add">
        added a Constants interface including a few useful physical constants.
      </action>
      <action dev="luc" type="add">
        added a way to build date components from week components (this can be used
        for scheduled operations with week-related periods)
      </action>
      <action dev="luc" type="add">
        added string parsing features for dates and times components supporting ISO-8601 formats
      </action>
      <action dev="luc" type="add">
        Orekit is now packaged as an OSGi bundle
      </action>
      <action dev="pascal" type="add">
        added some pieces of an UML model for the library (available in the source distribution)
      </action>
      <action dev="luc" type="update" >
        updated error message localization to be more consistent with Java exception. Now getMessage
        returns a non-localized message and only getLocalizedMessage returns a message localized for
        the platform default locale. A new getMessage(Locale) method has also been added to
        retrieve the message in any desired locale, not only the platform default one. The messages
        are also built and translated only when needed, so if an exception is triggered and
        never displayed, the message will never be built.
      </action>
    </release>
    <release version="4.1" date="2009-08-18"
             description="version 4.1 is an upgrade bringing some new features and fixing a
             few bugs. The equinox-based frames family with IAU1980 precession-nutation
             models that are still used by many legacy systems are now supported. This
             simplifies interoperability with legacy systems and helps migrating from this
             old frames family to the new CIO-based ones that is supported by orekit since its
             first versions. The data loading mechanism used to retrieve IERS data (Earth
             Orientation Parameters, UTC-TAI history) and JPL ephemerides is now also used
             to retrieve gravity potential files. This mechanism has also been vastly improved
             to support new use cases (loading from disk, from classpath, from network delegating
             loading to an external library ...). Another change is the addition of the TDB
             time scale. Some minor incompatibilities have been introduced but they are easy
             to solve for users, the explanations are provided in detailed changes report.">
      <action dev="aude" type="add" >
        added TDB time scale
      </action>
      <action dev="luc" type="update" >
        the RadiationSensitive and DragForce interfaces now have an
        additional SpacecraftState parameter in all their get methods.
        This allows to implement models that take into account solar
        arrays rotation. Note that this changes breaks compatibility
        for users that did add their own implementations, but it is
        simple to deal with (simply add one parameter in the signature
        and ignore it) so its was considered acceptable.
       </action>
      <action dev="luc" type="add" due-to="James Housden">
        added german localization for error messages
      </action>
      <action dev="luc" type="update">
        added a feature allowing all tests to clear the already built reference
        objects (frames, time scales, solar system bodies ...) between each tests,
        thus removing the need to launch tests in separate JVMS. This allows to
        launch all tests directly from eclipse, and this speeds up maven tests by
        a factor 4 at least
      </action>
      <action dev="luc" type="update">
        set up a custom ant build independent from the maven 2 build
      </action>
      <action dev="luc" type="update">
        changed all tests from Junit 3 to Junit 4
      </action>
      <action dev="thierry" type="fix">
        fixed accuracy of PEF frame
      </action>
      <action dev="luc" type="fix" due-to="Aude Privat">
        fixed configuration problems on Windows systems
      </action>
      <action dev="luc" type="fix" due-to="Sébastien Herbinière">
        fixed a reversed sign in solar radiation pressure
      </action>
      <action dev="pascal" type="update" >
        Orekit supports the two different naming patterns for bulletins B provided by IERS
        on http://www.iers.org/ and http://hpiers.obspm.fr/eop-pc/.
      </action>
      <action dev="luc" type="update" >
        the predefined times scales (TAI, UTC ...) are now built using a factory. The various
        XXXScale.getInstance() methods defined in each predefined time scales classes
        are still available, but have been deprecated and will be removed in the future,
        they are replaced by TimeScalesFactory.getXXX().
      </action>
      <action dev="pascal" type="update" >
        the Frame class was split into a FramesFactory class, dealing with the predefined
        reference frames, and a Frame class for the creation of new frames and the navigation
        through any frames tree. The Frame.getXXX() methods for the predefined reference
        frames are still available, but have been deprecated and will be removed in the future,
        they are replaced by FramesFactory.getXXX().
      </action>
      <action dev="pascal" type="add" >
        3 new predefined reference frames have been added in Orekit : MEME, TEME and PEF. They
        implement the classical paradigm of equinox-based transformations including the IAU-76
        precession model, the IAU-80 nutation model and the IAU-82 sidereal time model, with
        the capability to apply the nutation corrections provided by IERS through the EOP data
        files for better agreement with the IAU 2000 precession-nutation model.
      </action>
      <action dev="luc" type="update" >
        the ChronologicalComparator class is not a singleton anymore, this didn't really make sense
      </action>
      <action dev="luc" type="fix" >
        fixed a state reset error: orbital state changed by event detectors like
        ImpulseManeuver were overwritten by other event detectors
      </action>
      <action dev="luc" type="fix" >
        fixed stop date of abstract propagators (Keplerian and Eckstein-Heschler). They used to
        stop at the first event after target date when an event detector was set up, instead of
        stopping at the target date
      </action>
      <action dev="luc" type="fix" >
        the gravity coefficients for solar system bodies are now extracted from JPL files headers
      </action>
      <action dev="luc" type="update" >
        the eventOccurred method in EventDetector interface and its various implementations
        has an additional parameter specifying if the switching function increases or
        decreases at event time. This allows simpler events identification has many switching
        functions have two switches (start/end, raising/setting, entry/exit ...). Note that
        this changes breaks compatibility for users that did implement their own events, but
        it is simple to deal with (simply add one parameter in the signature and ignore it)
        so its was considered acceptable.
      </action>
      <action dev="luc" type="fix" due-to="Christophe Pipo">
        fixed an error occurring when DE406 JPL ephemerides were loaded before DE405 ones
      </action>
      <action dev="luc" type="fix" due-to="Sébastien Herbinière">
        fixed an error in EGM potential file loader
      </action>
      <action dev="luc" type="update">
        trigger exceptions when no data can be loaded
      </action>
      <action dev="luc" type="update">
        remove predefined leap seconds, they are not useful anymore since other
        parts of the library do need configuration data (solar system bodies) and
        since data configuration has been vastly improved
      </action>
      <action dev="luc" type="add" >
        added support for the ICGEM format for gravity fields
      </action>
      <action dev="luc" type="update" >
        load gravity potential data using the same mechanism already used for Earth
        Orientation Parameters, UTC-TAI history and JPL ephemerides files
      </action>
      <action dev="luc" type="add" due-to="quinput and Kai Ruhl">
        re-activated a way to load data from the classpath using a
        data provider plugin.
      </action>
      <action dev="luc" type="add">
        added a way to load data directly from network (either
        locally or through a proxy server) using a data provider plugin.
      </action>
      <action dev="luc" type="add">
        added a small plugin-like mechanism to delegate data loading to a
        user-provided mechanism, thus enabling smooth integration in existing
        systems.
      </action>
      <action dev="luc" type="update">
        updated to latest version of commons-math.
      </action>
      <action dev="luc" type="add" due-to="Silvia Ríos Bergantiños">
        added galician localization for error messages.
      </action>
      <action dev="luc" type="fix" due-to="Guylaine Prat">
        improved javadoc comments in orbit classes.
      </action>
      <action dev="pascal" type="add">
        tidal corrections are now available for ITRF and TIRF frames. Both frames are
        provided in two versions, the standard one with tidal corrections and a stripped
        down one without tidal corrections. A cache/interpolation mechanism is used to
        keep the computation cost of tidal correction to a minimum. With this mechanism,
        the penalty to use tidal correction is slightly above 20% in run time for a
        transformation between GCRF and ITRF. A raw implementation without this mechanism
        would lead to a 550% penalty, or even a 1100% penalty if TIRF and ITRF parts were
        computed independently.
      </action>
    </release>
    <release version="4.0" date="2008-10-13"
             description="major upgrade with new features (GCRF and ITRF2005 frames, DE 405
             and DE 406 ephemerides support, improved and greatly simplified date/time support,
             vastly improved data configuration with zip files support, new tutorials, improved
             performances, more tests and all identified bugs fixed, new translation files for
             italian, spanish and norse.">
      <action dev="pascal" type="fix">
        The ephemeris produced by numerical propagator now checks date validity in
        propagate method.
      </action>
      <action dev="luc" type="fix">
        The EME2000/J2000 frame was slightly mis-oriented (about 20 milli arcseconds).
        It really was the GCRF frame. This has been fixed and now both the GCRF and
        the EME2000/J2000 are available.
      </action>
      <action dev="luc" type="fix">
        Dates in UTC within leap seconds are now displayed correctly (i.e. a 61st
        second is added to the minute).
      </action>
      <action dev="luc" type="fix" due-to="quinput">
        Fixed an overflow error in AbsoluteDate that generated an exception when any
        attempts was made to print dates far away like AbsoluteDate.JULIAN_EPOCH or
        AbsoluteDate.MODIFIED_JULIAN_EPOCH.
      </action>
      <action dev="luc" type="fix">
        Changed test configuration to always use a new JVM for each test. This prevents
        some false positive to be generated.
      </action>
      <action dev="luc" type="update">
        The GeodeticPoint constructor arguments has been reordered to reflect more
        traditional usage, latitude coming before longitude.
      </action>
      <action dev="luc" type="update">
        The low accuracy Sun model based on Newcomb theory and the Moon model based
        on Brown theory have been withdrawn as they are superseded by the support of JPL
        DE 405 binary ephemerides files.
      </action>
      <action dev="luc" type="update">
        The ThirdBody abstract class has been removed and its specific method
        getMu has been moved up into CelestialBody interface and
        renamed getGM.
      </action>
      <action dev="luc" type="update">
        Improved external data configuration. The java property is now called
        orekit.data.path and is a colon or semicolon separated path containing
        directories or zip archives, themselves containing embedded directories
        or zip archives and data files. This allows easy roll-out of system-wide
        configuration data that individual users can override by prepending their
        own data trees in front of the path. This also allows simple configuration
        since many data files can be stored in easy to handle zip archives.
      </action>
      <action dev="luc" type="update">
        Renamed the iers package into data, as it is not IERS specific anymore. Some
        classes where also moved out of the package and into the frame and time
        package and their visibility reduced to package only. This improves decoupling
        and reduces clutter on users by limiting the number of visible classes.
      </action>
      <action dev="luc" type="update">
        The performance of IAU-2000 precession-nutation model computation has been
        tremendously improved, using a combined caching and interpolation approach. The
        simplified model (which was quite inaccurate in version 3.1) has therefore been
        removed as it was not needed anymore.
      </action>
      <action dev="luc" type="update">
        The ITRF 2005 frame is now supported instead of the older ITRF 2000 frame. The
        Earth Orientation Parameters data handling classes have been updated to match
        this change and read the new file format provided by IERS.
      </action>
      <action dev="luc" type="update">
        The J2000 frame has been renamed as EME2000 as this name seems to be more
        widely accepted and reduces confusion with the J2000.0 epoch. The
        Frame.getJ2000() method is still available, but has been deprecated
        and will be removed in the future.
      </action>
      <action dev="luc" type="update">
        Changed TimeScale from base abstract class to interface only.
      </action>
      <action dev="luc" type="update">
        Renamed some classes for better understanding: ChunkedDate is now DateComponents,
        ChunkedTime is now TimeComponents, ChunksPair is now DateTimeComponents. The
        getChunks method from AbsoluteDate as also been renamed into getComponents accordingly.
      </action>
      <action dev="pascal" type="add">
        Added new tutorials.
      </action>
      <action dev="luc" type="add">
        Added predefined local orbital frames: the (t, n, w) frame aligned with velocity
        and the (q, s, w) frame aligned with position.
      </action>
      <action dev="luc" type="add">
        Added a predefined detector for altitude crossing events.
      </action>
      <action dev="luc" type="add">
        Added methods to get zenith, nadir, north, south, east and west direction for
        any GeodeticPoint.
      </action>
      <action dev="luc" type="add" due-to="Silvia Ríos Bergantiños">
        Added spanish localization for error messages.
      </action>
      <action dev="luc" type="add" due-to="Espen Bjørntvedt">
        Added norse localization for error messages.
      </action>
      <action dev="luc" type="add" due-to="Francesco Coccoluto">
        Added italian localization for error messages.
      </action>
      <action dev="luc" type="add" due-to="Derek Surka">
        Added support for mean motion first and second derivatives fields in TLE.
      </action>
      <action dev="luc" type="add" >
        Added a way to rebuild the two lines of TLE instances.
      </action>
      <action dev="luc" type="add" due-to="Derek Surka">
        Added constructor from already parsed elements for TLE.
      </action>
      <action dev="luc" type="add">
        Added a method to retrieve a body-centered inertial frame to the
        CelestialBody interface. As a consequence, thirteen new frames are
        predefined: Sun, Moon, planets and barycenters provided by JPL binary
        ephemerides.
      </action>
      <action dev="luc" type="add">
        Support for the JPL DE 405 and DE 406 binary ephemerides files has been added
        and a factory class SolarSystemBody uses these files to provide implementations
        of the CelestialBody interface for Sun, Moon, the eight solar system
        planets,the Pluto dwarf planet as well as the solar system barycenter and Earth-Moon
        barycenter points.
      </action>
      <action dev="luc" type="add">
        The CelestialBody interface now provides velocity as well as position.
      </action>
      <action dev="luc" type="add">
        A getCalls() method has been added to the NumericalPropagator class to count the
        number of calls to the differential equations computation method. This helps
        tuning the underlying integrator settings in order to improve performances.
      </action>
      <action dev="luc" type="add">
        A lot more classes and interfaces are now serializable, to help users embed
        instance in their own serializable classes.
      </action>
      <action dev="luc" type="add">
        Added predefined leap seconds to allow proper turn-key use of the library
        even without an already configured environment. All known leap seconds at
        time of writing (2008) are predefined, from 1972-01-01 to 2009-01-01 (the
        last one has been announced in Bulletin C 36 on 2008-07-04 and is not yet
        present in the UTC-TAI.history published file)
      </action>
      <action dev="luc" type="add">
        Improved user-friendliness of the time-scales by changing methods parameters
        types to more easily understandable ones.
      </action>
      <action dev="luc" type="add">
        Improved user-friendliness of the AbsoluteDate class by adding several
        new constructors and methods for common cases. It is in particular now possible
        to use offsets within a time scale, for example to build a date given as a
        fractional number of days since a reference date in UTC, explicitly ignoring
        intermediate leap seconds.
      </action>
      <action dev="luc" type="add">
        Improved the class handling date/time components: added a constructor to allow building
        from an offset with respect to a reference epoch, implemented Comparable interface and
        added equals and hashCode methods.
      </action>
      <action dev="luc" type="add">
        Improved the class handling date components: added a constructor to allow building
        from any reference epoch, not only J2000.0 (thus simplifying use of modified julian day),
        added getMJD() method, added several constants JULIAN_EPOCH, MODIFIED_JULIAN_EPOCH,
        FIFTIES_EPOCH, GPS_EPOCH, J2000_EPOCH and JAVA_EPOCH.
      </action>
      <action dev="luc" type="add">
        Added a new time scale: GPSScale.
      </action>
      <action dev="luc" type="add">
        Added the changes page to the generated site.
      </action>
    </release>
    <release version="3.1" date="2008-07-16"
             description="This release is the first public release of Orekit."/>
  </body>
</document><|MERGE_RESOLUTION|>--- conflicted
+++ resolved
@@ -21,17 +21,15 @@
   </properties>
   <body>
     <release version="12.0" date="TBD" description="TBD">
-<<<<<<< HEAD
+      <action dev="luc" type="add">
+	      Allow to write relative dates in CCSDS files, when dates are close enough to a reference.
+      </action>
+      <action dev="luc" type="update">
+	      Properly manage known inconsistency between CCSDS and TLE
+	      concerning units of MEAN_MOTION_DOT and MEAN_MOTION_DDOT.
+      </action>
       <action dev="andrewsgoetz" type="add" issue="1038">
         Added support for STK ephemeris files.
-=======
-      <action dev="luc" type="add">
-	      Allow to write relative dates in CCSDS files, when dates are close enough to a reference.
-      </action>
-      <action dev="luc" type="update">
-	      Properly manage known inconsistency between CCSDS and TLE
-	      concerning units of MEAN_MOTION_DOT and MEAN_MOTION_DDOT.
->>>>>>> e859c380
       </action>
       <action dev="luc" type="add" issue="1031">
          Added support for new EOP C04 format that will be published
