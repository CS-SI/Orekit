<?xml version="1.0" encoding="UTF-8" ?>
<!-- Copyright 2002-2020 CS GROUP
  Licensed to CS GROUP (CS) under one or more
  contributor license agreements.  See the NOTICE file distributed with
  this work for additional information regarding copyright ownership.
  CS licenses this file to You under the Apache License, Version 2.0
  (the "License"); you may not use this file except in compliance with
  the License.  You may obtain a copy of the License at

    http://www.apache.org/licenses/LICENSE-2.0

  Unless required by applicable law or agreed to in writing, software
  distributed under the License is distributed on an "AS IS" BASIS,
  WITHOUT WARRANTIES OR CONDITIONS OF ANY KIND, either express or implied.
  See the License for the specific language governing permissions and
  limitations under the License.
-->
<document>
  <properties>
    <title>Orekit Changes</title>
  </properties>
  <body>
    <release version="10.3" date="TBD" description="TBD">
<<<<<<< HEAD
   	  <action dev="bryan" type="update" issue="741">
      	Updated Hipparchus version to 1.8 and updated code with new functionalities.
=======
   	  <action dev="bryan" type="add" issue="740">
      	Added aggregator for bounded attitude providers.
>>>>>>> f39856b3
      </action>
   	  <action dev="thomas" type="add" issue="8">
        Added Knocke's Earth rediffused radiation pressure force model.
      </action>
   	  <action dev="bryan" type="add" issue="739">
      	Allowed initialization of attitude provider from attitude segment.
      </action>
      <action dev="raphael" type="add" issue="705">
        Allowed writing an AEM file from a list of SpacecraftStates.
      </action>
      <action dev="luc" type="add" issue="738">
        Added user-defined max iteration and convergence criterion in SecularAndHarmonic.
      </action>
      <action dev="luc" type="add" issue="737">
        Added loading of AGI LeapSecond.dat files.
      </action>
      <action dev="raphael" type="add" issue="686">
        Allowed user-defined format for ephemeris data lines in
        StreamingAemWriter, AEMWriter, StreamingOemWriter and OEMWriter.
      </action>
   	  <action dev="bryan" type="fix" issue="683">
      	Updated building instructions.
      </action>
   	  <action dev="bryan" type="add" issue="734">
      	Added getters for phase measurement ambiguity driver.
      </action>
   	  <action dev="bryan" type="fix" issue="696">
      	Allowed to configure initial covariance for measurements in Kalman Filter.
      </action>
      <action dev="thomas, bryan" type="add" issue="709">
        Added clock drift contribution to range rate measurements.
      </action>
   	  <action dev="bryan" type="fix" issue="687">
      	Fixed Javadoc of ElevationMask.
      </action>
      <action dev="raphael" type="fix" issue="711">
        Allowed definition of a default interpolation degree in both AEMParser and OEMParser.
      </action>
      <action dev="bryan" type="add" issue="733">
        Added Lense-Thirring and De Sitter relativistic effects.
      </action>
      <action dev="melanisti" type="fix" issue="725">
        Fixed missing measurement parameter in InterSatellitesRange measurement.
      </action>
      <action dev="bryan" type="add" issue="732">
        Added documentation for checkstyle configuration.
      </action>
   	  <action dev="thomas" type="fix" issue="730">
      	Removed useless loop over an empty list
      </action>
      <action dev="luc" type="fix" issue="731">
        Fixed parsing of some ICGEM gravity fields files.
      </action>
      <action dev="raphael" type="fix" issue="720">
      	Added support for measurements parameters in UnivariateProcessNoise
      </action>
      <action dev="luc" type="fix" issue="729">
        Fixed wrong handling of RESET-STATE in analytical propagators.
      </action>
      <action dev="luc" type="add" issue="728">
        Allow creating a node detector without an orbit.
      </action>
      <action dev="bryan" type="add" issue="671">
        Added support for laser ranging file formats.
      </action>
      <action dev="clement" type="fix" issue="724">
        Remove range checks in TLE constructor.
      </action>
      <action dev="bryan" type="fix" issue="723">
        Allowed AEM and OEM writers to write header comments.
      </action>
      <action dev="bryan" type="add" issue="719">
        Added one-way GNSS range and phase measurements for LEO satellite
        orbit determination applications.
      </action>
      <action dev="bryan" type="add" issue="716">
        Added piecewise empirical force model.
      </action>
      <action dev="bryan" type="add" >
        Considered a new implementation for empirical forces, to allow piecewise model.
      </action>
      <action dev="bryan" type="add" issue="703">
        Added inter-satellites phase measurement.
      </action>
      <action dev="bryan" type="fix" issue="695">
        Considered covariance matrix from Position measurement in Kalman estimator.
      </action>
      <action dev="bryan" type="fix" issue="718">
        Fixed orbital state used for short periodic Jacobian computation.
      </action>
      <action dev="bryan" type="add" issue="704">
        Allow using user specified velocity error for computing
        tolerance vectors for integrators.
      </action>
      <action dev="bryan" type="add" issue="714">
        Added frequency deviation for range-rate measurements.
      </action>
      <action dev="bryan" type="add" issue="715">
        Added relativistic clock correction for range, phase and
        inter-satellite range measurements.
      </action>
      <action dev="bryan" type="fix" issue="706">
        Fixed missing measurement parameter in inter-satellites range measurement.
      </action>
   	  <action dev="thomas" type="fix" issue="713">
        Fixed computation of DSST short period Jacobian.
      </action>
      <action dev="luc" type="fix" issue="699">
        Fixed missing measurement parameter in Phase measurement
      </action>
      <action dev="luc" type="fix" issue="701">
        Fixed wrong handling of propagation parameters by Kalman filter in multi-satellite
        context
      </action>
    </release>
    <release version="10.2" date="2020-07-14"
             description="Version 10.2 is a minor release of Orekit.
             It includes both new features and bug fixes. New features introduced
             in 10.2 are: support for CCSDS ADM files, modelling of trajectories
             around Lagrangian points using CR3BP model, a piece wise drag force model,
             a time span tropospheric estimated model, an estimated ionospheric model,
             an improved modelling of the GNSS phase measurement, several bug fixes
             for date functionnalities, a new organization of the maneuvers package,
             a configurable low thrust maneuver model based on detectors,
             support for CSSI space weather data, , as well as several other minor
             features and bug fixes. See the list below for a full description
             of the changes.">
      <action dev="bryan" type="fix" issue="661">
        Fixed visibility of WindUpFactory.
      </action>
      <action dev="bryan" type="update" >
        Increased visibility of setters in CCSDS ADM related classes.
      </action>
      <action dev="clement" type="add" issue="656">
        Added CssiSpaceWeatherLoader which provides three-hourly space weather
        data and implements DTM2000InputParameters and NRLMSISE00InputParameters
      </action>
      <action dev="maxime" type="update" issue="690">
        Increased visibility of setters in CCSDS OEM related classes.
      </action>
      <action dev="bryan" type="update" >
        Improved Orekit performance by using new Hipparchus' differentiation classes.
      </action>
      <action dev="bryan" type="update" issue="682">
        Changed visibility of OrbitType parameter drivers' names to public.
      </action>
      <action dev="evan" type="add" issue="684" due-to="Mikael">
        Fix infinite loop in event detection when a RESET_* event causes two other events
        to occur simultaneously and discontinuously.
      </action>
      <action dev="evan" type="add" issue="684">
        Add FieldFunctionalDetector.
      </action>
      <action dev="mikael" type="add">
        Added a configurable low thrust maneuver based on detectors.
      </action>
      <action dev="bryan" type="fix" issue="605">
        Added support for Rinex C0, L0, S0 and D0 observation types.
      </action>
      <action dev="bryan" type="fix" issue="641">
        Allow Pattern functionalities instead of String.replaceAll() and String.split().
      </action>
      <action dev="evan" type="fix" issue="658">
        Fix invalid hour when using TimeScale(double) or TimeScale(int, double) with a
        value in [86400, 86401]. Treat these values as indicating a leap second.
      </action>
      <action dev="evan" type="add" issue="677">
        Add AbsoluteDate.toStringRfc3339() and DateTimeComponents.toStringRfc3339().
      </action>
      <action dev="evan" type="fix" issue="681">
        Fix AbsoluteDate.getComponents(...) produces invalid times.
      </action>
      <action dev="evan" type="fix" issue="676">
        Fix AbsoluteDate.getComponents(utc) throws "non-existent time 23:59:61".
      </action>
      <action dev="bryan" type="fix" issue="651">
        Improved use of try with resources statement.
      </action>
      <action dev="bryan" type="fix" issue="679" due-to="luc, maxime">
        Improved testRetrogradeOrbit in CircularOrbit and KeplerianOrbit tests.
      </action>
      <action dev="bryan" type="fix" issue="680">
        Allowed ephemeris class to be used with absolute PV coordinates.
      </action>
      <action dev="bryan" type="fix" issue="674">
        Added an exception if eccentricity is negative for keplerian orbit.
      </action>
      <action dev="evan" type="fix" issue="667">
        Fix build on CentOS/RedHat 7.
      </action>
      <action dev="bryan" type="fix" issue="662">
        Fixed forgotten additional state in Ephemeris propagator.
      </action>
      <action dev="evan" type="update">
        Improve error message for TimeStampedCache by including requested date.
      </action>
      <action dev="bryan" type="fix" issue="663">
        Fixed initialization of the triggering event for ImpulseManeuver class.
      </action>
      <action dev="clement" type="fix" issue="664">
        Fix sign of RAAN and PA parameters in TLE constructor if negative, range check most other orbit parameters.
      </action>
      <action dev="bryan" type="add" issue="669">
        Added estimated ionospheric model.
      </action>
      <action dev="bryan" type="add" issue="645">
        Merged phase-measurement branch into develop.
      </action>
      <action dev="bryan" type="add" >
        Added a time span tropospheric estimated model.
      </action>
      <action dev="bryan" type="add" issue="646">
        Merged cr3bp branch into develop.
      </action>
      <action dev="bryan" type="add" issue="660">
        Improved exception handling in IODGibbs.
      </action>
      <action dev="bryan" type="add" issue="647">
        Improved package-info documentation.
      </action>
      <action dev="nick" type="update" >
        Upgrade maven-checkstyle-plugin to 3.1.1.
      </action>
      <action dev="bryan" type="add" issue="657">
        Added multiplexed Orekit fixed step handler.
      </action>
      <action dev="bryan" type="add" issue="655">
        Added support for CCSDS ADM files.
      </action>
      <action dev="maxime" type="add" issue="649">
        Added a piece wise drag force model: TimeSpanDragForce in forces package.
      </action>
      <action dev="yannick" type="fix" issue="654">
        Prevent divergence of Saastomoinen model pathDelay method at low elevation.
      </action>
      <action dev="bryan" type="fix" issue="542">
        Removed duplicated BUILDING.txt file.
      </action>
      <action dev="bryan" type="add" issue="504">
        Allowed Eckstein Hechler propagator to be initialized with a mean orbit.
      </action>
      <action dev="bryan" type="update" issue="644">
        Removed try and catch statements for ParameterDriver initialization.
      </action>
      <action dev="bryan" type="fix" issue="613">
        Allowed DSST propagation in osculating type with event detectors.
      </action>
    </release>
    <release version="10.1" date="2020-02-19"
             description="Version 10.1 is a minor release of Orekit.
             It includes both new features and bug fixes. New features introduced
             in 10.1 are: wind-up effect for phase measurement, NeQuick ionospheric model,
             support for Hatanaka compact RINEX format, methods for the combination
             of GNSS measurements, Laplace method for initial orbit determination,
             a new Field Of View package, comparison methods for absolute dates,
             a new multiplexed measurement, specialized propagators for GNSS constellation,
             default constructors for DSST force models, covariance matrices in OEM writer,
             a new data context implementation, connection with Gitlab CI, improved documentation,
             the migration of the tutorials to a separate sister project, as well as several other minor
             features and bug fixes. See the list below for a full description of the changes.">
      <action dev="ward" type="fix">
        Improve performance of loading CCSDS files.
      </action>
      <action dev="ward" type="fix" issue="639" due-to="qmor">
        In Ellipsoid.pointOnLimb(...) improved numerical stability by cancelling terms.
      </action>
      <action dev="maxime" type="fix" issue="639" due-to="qmor">
        Fixed pointOnLimb method in bodies.Ellipsoid class. Normalized equations should now avoid numerical issues.
      </action>
      <action dev="evan" type="fix" issue="627">
        Fix TimeScalesFactory.getGMST(conventions, simpleEop) always returning the same
        value.
      </action>
      <action dev="evan" type="fix" issue="636">
        Fix UT1 and Earth rotation during a leap second. Was off by 1 second.
      </action>
      <action dev="luc" type="fix" issue="635">
        Fixed inconsistency in constant thrust maneuver acceleration.
      </action>
      <action dev="evan" type="add" >
        Added an annotation and a compiler plugin that generates a warning
        when default context is used without being explicitly annotated.
      </action>
      <action dev="luc" type="fix" issue="632" due-to="Evan Ward">
        Fixed projection to ellipsoid at pole.
      </action>
      <action dev="evan,luc,yannick" type="add" issue="607">
        Add DataContext, a way to load separate sets of EOP, leap seconds, etc.
      </action>
      <action dev="luc" type="fix" issue="630">
        Improve performance of UnixCompressFilter.
      </action>
      <action dev="luc" type="fix" issue="631">
        Improve performance of HatanakaCompressFilter.
      </action>
      <action dev="evan" type="fix" issue="629">
        Improve performance of ZipJarCrawler.
      </action>
      <action dev="bryan" type="add" issue="625">
      	Added default constructors for DSSTZonal and DSSTTesseral. 
      </action>   
      <action dev="bryan" type="add" issue="622">
      	Added OrekitException for unknown number of frequencies in ANTEX files. 
      </action>
      <action dev="bryan" type="add" issue="621">
      	Added OrekitException in the case where IONEX header is corrupted. 
      </action>
      <action dev="dylan" type="add" issue="359">
      	Added a specific test for issue 359 in BatchLSEstimatorTest.
      	The test verifies that a Newtonian attraction is known
      	by both the propagator builder and the propagator when
      	it is not added explicitly.
      </action>
      <action dev="dylan" type="add" issue="367">
      	Added write of covariance matrices in OEMWriter.
      </action>
      <action dev="dylan" type="fix" issue="619">
        Fixed origin transform in CcsdsModifierFrame.
      </action>
      <action dev="bryan" type="add" issue="611">
        Added SBAS orbit propagator.
      </action>
      <action dev="bryan" type="fix" issue="617">
        Fixed null pointer exception in MultiplexedMeasurement.
      </action>
      <action dev="luc" type="fix" issue="575">
        Allow users to provide custom convergence checkers for
        batch least squares orbit determination.
      </action>
      <action dev="luc" type="add" issue="614">
        Added multiplexed measurements.
      </action>
      <action dev="luc" type="fix" issue="616">
        Fixed missed changes updates in ParameterDriversList embedding
        other ParameterDriversList instances.
      </action>
      <action dev="luc" type="update">
        Moved tutorials to a separate sister project.
      </action>
      <action dev="bryan" type="add" due-to="Shiva Iyer">
        Added Laplace method for initial orbit determination.
      </action>
      <action dev="bryan" type="fix" issue="612">
        Fixed DSST orbit determination tutorial.
      </action>
      <action dev="bryan" type="add" issue="610">
        Added IRNSS orbit propagator.
      </action>
      <action dev="bryan" type="add" issue="608">
        Added support for RINEX 3.04 files.
      </action>
      <action dev="gabb" type="fix" issue="533">
        Fixed bugs in the derivatives computation in IodGooding.
        Fixed bugs in IodLambert when there's more than an half revolution
        between start and final position.
      </action>
      <action dev="bryan" type="fix" issue="604">
        Fixed parsing of compact RINEX files with wrong key in header
        produced by some Septentrio receivers.
      </action>
      <action dev="luc" type="fix" issue="603">
        Fixed parsing of compact RINEX files with missing types in header
        produced by some Septentrio receivers.
      </action>
      <action dev="evan" type="fix" issue="589">
        Improve performance of AggregateBoundedPropagator by factor of 2.
      </action>
      <action dev="luc" type="fix" issue="600">
        Fixed parsing of compact RINEX files with many observation types.
      </action>
      <action dev="bryan" type="fix">
        Fixed poor design of GLONASS numerical propagator.
      </action>
      <action dev="luc" type="fix" issue="599">
        Fixed an issue in projection to flat ellipse.
      </action>
      <action dev="bryan" type="fix" issue="598">
        Added lazily addition of Newtonian attraction to the DSST and
        numerical propagator builders.
      </action>
      <action dev="luc" type="add" issue="595">
        Added EllipticalFieldOfView (with two different ways to define the
        ellipticity constraint) that can be used in FieldOfViewDetector,
        GroundFieldOfViewDetector and FootprintOverlapDetector.
      </action>
      <action dev="luc" type="add">
        Fields of view with regular polygonal shape can now be built either
        based on a defining cone inside the Fov and touching it at edges
        middle points, or based on a defining cone outside the Fov and touching
        it at vertices.
      </action>
      <action dev="luc" type="add" issue="594">
        Added CircularFieldOfView that can be used in FieldOfViewDetector,
        GroundFieldOfViewDetector and FootprintOverlapDetector.
      </action>
      <action dev="luc" type="add">
        Set up a general hierarchy for Field Of View with various shapes. At
        start, it includes DoubleDihedraFieldOfView and PolygonalFieldOfView.
      </action>
      <action dev="luc" type="add" issue="592">
        Added FilesListCrawler to load files from an explicit list.
      </action>
      <action dev="evan" type="fix" issue="583">
        Fix AbsoluteDate.compareTo() for future/past infinity.
      </action>
      <action dev="luc" type="fix" issue="588">
        Fixed wrong handling of spacecraft states in multi-satellites orbit determination
        and multi-satellite measurements generation.
      </action>
      <action dev="bryan" type="fix" issue="585">
        Improved contributing guide.
      </action>
      <action dev="petrus" type="fix" issue="570">
        Make FieldOfView.getFootprint public.
      </action>
      <action dev="bryan" type="add">
        Added combination of measurements.
      </action>
      <action dev="bryan" type="fix">
        Fix values of GPS C2D, L2D, D2D and S2D frequencies.
      </action>
      <action dev="bryan" type="add">
        Add Nequick ionospheric model.
      </action>
      <action dev="luc" type="fix" issue="581">
        Fixed spurious empty line insertion during Rinex 2 decompression
        when the number of observations per satellite is a multiple of 5
      </action>
      <action dev="luc" type="fix" issue="580">
        Fixed decompression of very small negative values in Hatanaka
        Compact RINEX format.
      </action>
      <action dev="luc" type="fix" issue="578">
        Orbit determination tutorials (and tests too) now supports compressed
        measurement files (gzip, Unix compress, Hatanaka Compact RINEX).
      </action>
      <action dev="luc" type="fix" issue="579">
        Handle properly special events flags in Hatanaka Compact RINEX format.
      </action>
      <action dev="luc" type="fix" issue="483">
        Reset additional state changed by event handlers and not managed by any
        additional state providers.
      </action>
      <action dev="luc" type="add" issue="472">
        Added support for Hatanaka Compact RINEX format.
      </action>
      <action dev="luc" type="fix" issue="574">
        Cope with input stream readers that keep asking for new bytes after end
        of Unix compressed files has been reached.
      </action>
      <action dev="luc" type="fix" issue="573">
        Added detection of some corrupted Unix-compressed files.
      </action>
      <action dev="bryan" type="fix" issue="572">
        Fixed the Saastamoinen model when station altitude is bigger than 5000.0 meters.
      </action>
      <action dev="luc" type="fix" issue="568">
        Fixed too fast step increase in a bracketing attempt.
      </action>
      <action dev="luc" type="add">
        Added phase measurement builder.
      </action>
      <action dev="luc" type="add">
        Added getWavelength in GNSS Frequency.
      </action>
    </release>
    <release version="10.0" date="2019-06-24"
             description="Orekit 10.0 is a major new release. It includes DSST OD,
             propagation in non-inertial frames, specialized propagators for GNSS
             constellations, a new ionospheric model, modeling for phase measurements, the
             LAMBDA method for phase ambiguity resolution, Shapiro effect for range
             measurements, improved documentation, as well as several other new features
             and bug fixes. This release fixes a security denial of service bug regarding
             itrf-versions.conf present since Orekit 9.2. Some APIs have incompatibly
             changed since the 9.X series including the format of itrf-versions.conf,
             removal of deprecated methods, reorganization of the models package, as well
             as updates to AbstractDetector, AbstractGNSSAttitudeProvider, DragSensitive,
             RadiationSensitive, and ZipJarCrawler. See the list below for a full
             description of the changes.">
      <action dev="evan" type="fix">
        Fix  name of GLONASS G2 frequency.
      </action>
      <action dev="luc" type="fix" >
        Fixed accuracy of dates conversions from java dates.
      </action>
      <action dev="evan" type="fix" issue="566">
        Make ITRFVersionLoader public.
      </action>
      <action dev="bryan" type="fix" issue="564">
        Fixed private argument of getLLimits() abstract method.
      </action>
      <action dev="bryan" type="fix" issue="565">
        Fixed static loading of UTC for GLONASS reference epoch.
      </action>
      <action dev="luc" type="fix" issue="547">
        Added a tile/sampling aiming direction that diverts singularity outside of a
        area of interest. This is mainly useful when sampling areas of interest that
        cover the pole as the pole is singular for classical aiming directions (constant
        azimuth or along track).
      </action>
      <action dev="luc" type="update" >
        Removed latitude limitation in AlongTrackAiming. If latitude is above (resp. below)
        the maximum (resp. minimum) latitude reached by the defining orbit, then aiming
        will be towards East for prograde orbits and towards West for retrograde orbits.
      </action>
      <action dev="bryan" type="fix">
        Fixes broken links on Orekit JavaDoc.
      </action>
       <action dev="pascal" type="fix" issue="558">
        Fixes broken links on Maven site.
      </action>
      <action dev="luc" type="fix" issue="559">
        Take into account changes in MSAFE files names published by NASA.
      </action>
      <action dev="bryan" type="add">
        Add Global Ionosphere Map model.
      </action>
      <action dev="maxime" type="add" issue="554">
        Added propagation in inertial frame.
      </action>
      <action dev="luc" type="fix" issue="557">
        Improved documentation about DatesSelector not being reusable across several
        schedulers during measurements generation.
      </action>
      <action dev="evan" type="fix">
        Fix some possible NPEs in AntexLoader, FieldAngularCoordinates.
      </action>
      <action dev="evan" type="fix">
        Fix locale dependent comparisons in SP3File, TDMParser, and YUMAParser.
      </action>
      <action dev="evan" type="fix">
        Ensure opened streams are closed in ZipJarCrawler, DTM2000, IERSConventions, and
        OceanLoadDeformationCoefficients.
      </action>
      <action dev="bryan" type="add">
        Add DSST Orbit Determination for both Kalman Filter and Batch Least Squares estimator.
      </action>
      <action dev="romaric" type="add">
        Add a events detector based on the geomagnetic field intensity at the satellite altitude
        or at sea level above the satellite, and the associated tests
      </action>
      <action dev="maxime" type="update" issue="549">
        Deleted deprecated methods in EclipseDetector.
      </action>
      <action dev="romaric" type="fix" issue="553">
        Fix the bug of attitude transition with Ephemeris propagator
        by adding a way for the LocalPVProvider to get the attitude at the end of the transition
      </action>
      <action dev="petrus" type="update" issue="518">
        Changing AbstractGNSSAttitudeProvider from public to package-private.
      </action>
      <action dev="romaric" type="fix" issue="551">
        Fix the bug of attitude transition with analytical propagator 
        by refreshing the attitude after the events triggering
      </action>
      <action dev="romaric" type="fix" issue="552">
        Fix the bug of attitude transition if a reset occurs during the transition
        by adding margins to the reset of TimeSpanMap to keep the one corresponding to the "after" attitude law.
      </action>
      <action dev="bryan" type="add" issue="522">
        Generalized the GPSPropagator class to handle all GNSS constellations using
        the same algorithm.
      </action>
      <action dev="bryan" type="add" issue="519">
        Added numerical and analytical GLONASS propagators.
      </action>
      <action dev="luc" type="add" >
        Added ambiguity resolution for phase measurements.
        This feature is not complete yet and is considered experimental.
      </action>
      <action dev="bryan" type="update" issue="548">
        Reorganized models package by adding new sub-packages.
      </action>
      <action dev="maxime" type="update" issue="546">
        Updated Hipparchus dependency to version 1.5 in pom.xml file.
      </action>
      <action dev="maxime" type="update" issue="514">
        Deleted unused DerivativeStructure acceleration computation methods.
        In interfaces radiationPressureAcceleration and dragAcceleration, and all their implementations and their tests.
      </action>
      <action dev="evan" type="update" issue="543">
        Change format of itrf-versions.conf to use prefix matching instead of Regular
        Expression matching. All existing itrf-versions.conf files will need to be
        updated. This is to avoid a potential denial of service where a crafted
        itrf-versions.conf could cause the application to hang.
      </action>
      <action dev="evan" type="update" issue="543">
        ZipJarCrawler now uses "!/" to denote the start of the path within the archive
        which matches the convention used by JarURLConnection. ZipJarCrawler used to use
        "!".
      </action>
      <action dev="bryan" type="fix" issue="544" due-to="Josef Probst">
        Fixed endless loop on GPSPropagator and (Field)KeplerianOrbit.
      </action>
      <action dev="maxime" type="add" issue="403">
        Added tests for class UnivariateProcessNoise.
        Working tests for non-Cartesian orbit propagation are still needed.
      </action>
      <action dev="maxime" type="fix" issue="514">
        Deprecated unused DerivativeStructure acceleration computation methods.
        In interfaces radiationPressureAcceleration and dragAcceleration, and all their implementations and their tests. 
      </action>
      <action dev="luc" type="add" issue="536">
        Take target radius into account in CircularFieldOfViewDetector and FieldOfViewDetector.
      </action>
      <action dev="maxime" type="fix" issue="539">
        Fixed DTM2000.getDensity method, made it independent of user time zone.
      </action>
      <action dev="luc" type="add" issue="535">
        Take occulting body flattening into account in eclipse detector.
      </action>
      <action dev="maxime" type="fix" issue="538" due-to="Dorian Gegout">
        Fixed default method compareTo in interface ComparableMeasurement.
      </action>
      <action dev="luc" type="add" issue="532">
        Added Shapiro effect modifier for Range and InterSatelliteRange measurements.
      </action>
      <action dev="evan" type="update" issue="389">
        Fix type parametrization of AbstractDetector so that multiple with* methods can be
        called when the type parameter is '?'.
      </action>
      <action dev="evan" type="remove" issue="506">
        Remove EventHandler.Action and FieldEventHandler.Action. Use
        org.hipparchus.ode.events.Action instead.
      </action>
      <action dev="bryan" type="update" issue="527">
        Changed API for magnetic field model to a SI base unit API.
      </action>
      <action dev="evan" type="fix">
        OrekitException preserves the stack trace when formatting the message throws
        another exception.
      </action>
      <action dev="luc" type="remove" issue="530">
        Event detectors, field of view and attitude providers are not serializable anymore.
      </action>
      <action dev="bryan" type="update" issue="526">
        Replaced private class BilinearInterpolatingFunction of Saastamoinen model
        by the one of Hipparchus
      </action>
      <action dev="evan" type="add" issue="507">
        Add Action.RESET_EVENTS to check all detectors for events without recomputing the
        propagation step.
      </action>
      <action dev="evan" type="add" issue="507">
        Add Action.RESET_EVENTS to check all detectors for events without recomputing the
        propagation step.
      </action>
      <action dev="evan" type="add" issue="507">
        Add toString() implementations to SpacecraftState, RecordAndContinue.Event and
        Field versions.
      </action>
      <action dev="evan" type="add" issue="507">
        Add Field version of RecordAndContinue.
      </action>
      <action dev="evan" type="add" issue="507">
        Add Field version of LatitudeCrossingDetector.
      </action>
      <action dev="luc" type="update">
        Removed classes and methods deprecated in the 9.X series.
      </action>
      <action dev="luc" type="fix" issue="528" due-to="Gowtham Sivaraman">
        Fixed parsing of clock in SP3 files.
      </action>
    </release>
    <release version="9.3.1" date="2019-03-16" description="Version 9.3.1 is a minor version of Orekit.
    It fixes an issue with GPS week rollover.">
      <action dev="luc" type="add" issue="534">
        Handle GPS week rollover in GPSDate.
      </action>
    </release>
    <release version="9.3" date="2019-01-25" description="Version 9.3 is a minor version of Orekit.
    It includes both new features and bug fixes. New features introduced in 9.3 are: a new GPSDate class,
    changed OrekitException from checked to unchecked exceptions, parameter drivers scales and reference
    value can be changed, access to Kalman filter internal matrices, position-only measurements in orbit determination,
    support for unofficial versions 2.12 and 2.20 of Rinex files (mainly for spaceborne receivers),
    direct building of appropriate attitude law with eclipses for all GNSS satellite types, inter-satellites
    view detector, measurement generation feature, possibility fo use Marshall Solar Activity Future Estimation
    to feed NRL MSISE 2000 atmosphere model, new tropospheric models: Mendes-Pavlis, Vienna 1, Vienna 3, estimated model,
    new mapping functions for tropospheric effect: Global Mapping Function, Niell Mapping Function, Global
    Pression Temperature Models GPT and GPT2, possibility to estimate tropospheric zenith delay,
    clock offset that can be estimated (both for ground station and satellite clocks).">
      <action dev="luc" type="add" issue="516">
        Added a way to manage clock corrections from GPSPropagator.
      </action>
      <action dev="bryan" type="add" issue="498">
        Added several tropospheric models: Mendes-Pavlis, Vienna 1, Vienna 3, estimated model
        where the total zenith delay can be estimated during Orbit Determination.
      </action>
      <action dev="bryan" type="add" issue="498">
        Added Global Mapping Function and Niell Mapping Function to be used with tropospheric
        models.
      </action>
      <action dev="luc" type="add" issue="515">
        Added clock offset parameter at satellites level for orbit determination.
      </action>
      <action dev="luc" type="add" issue="513">
        Added clock offset parameter at ground stations level for orbit determination.
      </action>
      <action dev="bryan" type="add" issue="512">
        Added weather model Global Pressure and Temperature 2.
      </action>
      <action dev="bryan" type="add" issue="511">
        Added weather model Global Pressure and Temperature.
      </action>
      <action dev="luc" type="fix" issue="510">
        Fixed dropped derivatives in TimeStampedFieldPVCoordinates.shiftedBy(dt).
      </action>
      <action dev="luc" type="fix" issue="509">
        Fixed scaling error in ParameterFunction differentiation.
      </action>
      <action dev="luc" type="fix" issue="508">
        Fixed inconsistency leading to inaccuracies in conversions from AbsoluteDate to FieldAbsoluteDate.
      </action>
      <action dev="pascal" type="fix" issue="495">
        The MarshallSolarActivityFutureEstimation class implements
        the NRLMSISE00InputParameters interface.
      </action>
      <action dev="evan" type="fix" issue="486">
        Make FieldTransform.shiftedBy(T) public.
      </action>
      <action dev="evan" type="fix" issue="496">
        Fix JavaDoc for TimeComponents.getSecond().
      </action>
      <action dev="evan" type="update" issue="501">
        Deprecate GFunction in favor of ToDoubleFunction.
      </action>
      <action dev="luc" type="add" issue="494">
        Added a measurements generation feature for use with orbit determination.
        Fixes issue #494
      </action>
      <action dev="luc" type="add">
        Added adapter for event detectors, allowing to wrap existing detector
        while changing their behaviour.
      </action>
      <action dev="luc" type="add">
        Added ground at night detector.
      </action>
      <action dev="luc" type="add">
        Added inter-satellites direct view detector.
      </action>
      <action dev="luc" type="add">
        Added constants defined by IAU 2015 resolution B3 for Sun, Earth and Jupiter.
      </action>
      <action dev="luc" type="add" issue="500">
        Added retrieval of full time span (start time, end time and data) containing
        a specified date in TimeSpanMap.
        Fixes issue #500
      </action>
      <action dev="luc" type="add">
        Added direct building of attitude provider from GNSS satellite type.
      </action>
      <action dev="luc" type="add">
        Added parsing of unofficial versions 2.12 and 2.20 of Rinex files
        (used by some spaceborne receivers like IceSat 1).
      </action>
      <action dev="luc" type="add">
        Added a way to retrieve Rinex header directly from the observations data set.
      </action>
      <action dev="luc" type="add">
        Added position-only measurements in orbit determination.
      </action>
      <action dev="luc" type="fix" issue="491">
        Allow parsing of SP3 files that use non-predefined orbit types.
        Fixes issue #491.
      </action>
	  <action dev="maxime" type="add" issue="485">
        Added access to Kalman filter matrices.
		KalmanEstimation interface now has methods returning the physical values of:
		state transition matrix phi, measurement matrix H, innovation matrix S and Kalman gain matrix K.
		The methods are implemented in Model class. A class ModelTest was added to test these values.
		Fixes issue #485
      </action>
      <action dev="luc" type="fix" issue="492" due-to="Lebas">
        Fixed error message for TLE with incorrect checksum.
        Fixes issue #492.
      </action>
      <action dev="maxime" type="fix" issue="490">
        Fixed reference value of parameter drivers updating in Kalman filter. 
        When resetting the orbit in the propagator builder, the reference values
        of the drivers are now reset too.
        Fixes issue #490.
      </action>
      <action dev="maxime" type="add" issue="489">
        Made ParameterDriver class fully mutable.
        By adding setters for attributes scale, reference, minimum and maximum values.
        Fixes issue #489.
      </action>
      <action dev="maxime" type="fix" issue="488">
        Fixed method unNormalizeStateVector in Model class of Kalman estimator.
        Previous value did not take into account the reference values of the drivers.
        Fixes issue #488.
      </action>
      <action dev="luc" type="fix" issue="484" due-to="Yannick Jeandroz">
        Changed OrekitException from checked to unchecked exception.
        Most functions do throw such exceptions. As they are unchecked, they are
        not advertised in either `throws` statements in the function signature or
        in the javadoc. So users must consider that as soon as they use any Orekit
        feature, an unchecked `OrekitException` may be thrown. In most cases, users
        will not attempt to recover for this but will only use them to display or
        log a meaningful error message.
        Fixes #484.
      </action>
      <action dev="luc" type="fix" issue="480">
        Added GPSDate class to convert back and forth with AbsoluteDate.
        Fixes #480.
      </action>
      <action dev="evan" type="fix" issue="476">
        Fix generics in EventEnablingPredicateFilter.
        Fixes #476.
      </action>
      <action dev="maxime" type="fix" issue="473">
        Fixed wrong values of radec generated in AngularRaDecMeasurementCreator.
        Fixed wrong values of range rate generated in RangeRateMeasurementCreator.
        Added tests that check the values of measurements for each type of measurement.
        Upgraded precision in Kalman and batch least-squares OD tests that are using range-rate and radec measurements.
        Fixes issue #473.
      </action>
      <action dev="luc" type="fix">
        Derivatives with respect to mass are not computed anymore since several versions,
        some remnants of former computation remained and have now been removed.
      </action>
    </release>
    <release version="9.2" date="2018-05-26" description="Version 9.2 is a minor release of Orekit.
    It introduces several new features and bug fixes. New features introduced in version 9.2 are
    Kalman filter for orbit determination, loading of RINEX files, loading of ANTEX files, loading
    of version d of SP3 files (version a to c were already supported), on-the-fly decompression of .Z
    files, code measurements, phase measurements (but only a very basic implementation for now),
    specific attitude laws (GPS, GLONASS, GALILEO, BEIDOU) with midnight/noon turns, possibility to
    use backward propagation in LS orbit determination, support for any ITRF version, even if EOP
    files do not match the desired version, attitude overriding in constant thrust maneuvers,
    FunctionalDetector, filtering mechanism to insert specific decompression or deciphering algorithms
    during data loading, frames for Lagrange L1 and L2 point for any two related celestial bodies.
    WARNING: phase measurements, GNSS attitude and time-dependent process noise are considered
    experimental features for now, they should not be used yet for operational systems.
    Several bugs have been fixed.">
      <action dev="luc" type="fix">
        Fixed missing eclipse detectors in field version of Solar radiation pressure.
        Fixes issue #366.
      </action>
      <action dev="evan" type="fix">
        Fixed issue where EventHandler.init() was never called.
        Fixes issue #471.
      </action>
      <action dev="luc" type="fix">
        Fixed error in relative humidity units in Marini-Murray tropospheric model.
        Fixes issue #352.
      </action>
      <action dev="luc" type="fix">
        Fixed DSST events detection in the osculating case.
        Fixes issue #398.
      </action>
      <action dev="luc" type="fix">
        Allow several TLE with same date in TLESeries.
        Fixes issue #411.
      </action>
      <action dev="luc" type="fix">
        Fixed compilation problems with JDK 1.8
        Fixes issue #462.
      </action>
      <action dev="luc" type="add" >
        Added specific attitude mode for GNSS satellites: GPS (block IIA, block IIF, block IIF),
        GLONASS, GALILEO, BEIDOU (GEO, IGSO, MEO). This is still considered experimental as there
        are some problems when Sun crosses the orbital plane during a midnight/noon turn maneuver
        (which is a rare event but nevertheless occurs)
      </action>
      <action dev="luc" type="add" >
        Added natural order for observed measurements primarily based on
        chronological order, but with also value comparisons if measurements
        are simultaneous (which occurs a lot in GNSS), and ensuring no
        measurements are lost if stored in SortedSet
      </action>
      <action dev="luc" type="add" due-to="Albert Alcarraz García">
        Added GNSS code measurements
      </action>
      <action dev="luc" type="add" due-to="Albert Alcarraz García">
        Added GNSS phase measurements (very basic implementation for now, not usable as is)
      </action>
      <action dev="luc" type="add" due-to="Albert Alcarraz García">
        Added loading of RINEX observation files (versions 2 and 3)
      </action>
      <action dev="luc" type="fix">
        Fixed compression table reset problem in .Z files
        Fixes issue #450.
      </action>
      <action dev="maxime" type="fix">
        Fixed de-activation of event detection.
        In the propagate(startDate, endDate) function of class "AbstractIntegratedPropagator",
        for dates out of the time interval defined by ]startDate, endDate].
        Fixes issue #449.
      </action>
      <action dev="luc" type="add">
        Added support for loading Unix-compressed files (ending in .Z).
        This file compression algorithm is still widely used in the GNSS
        community (SP3 files, clock files, Klobuchar coefficients...)
        Fixes issue #447.
      </action>
      <action dev="luc" type="add">
        Added a customizable filtering capability in data loading.
        This allows users to insert layers providing features like
        custom decompression algorithms, deciphering, monitoring...
        Fixes issue #446.
      </action>
      <action dev="luc" type="add">
        Allow direct retrieval of rotation part without derivatives from
        LOFType without computing the full transform from inertial frame.
      </action>
      <action dev="maxime" type="fix">
        Added a provider for time-dependent process noise in Kalman estimator.
        This providers allow users to set up realistic models where the process
        noise increases in the along track direction.
        Fixes issue #403.
      </action>
      <action dev="maxime" type="add">
        Increased visibility of attributes in ConstantThrustManeuver class.
        Added getters for all attributes. Also added an attribute name that
        allows the differentiation of the maneuvers, both from a parameter driver
        point of view and from a force model point of view.
        Fixes issue #426.
      </action>
      <action dev="maxime" type="add">
        Increased visibility of attributes in propagator builders.
        By adding getters for all attributes in NumericalPropagatorBuilder
        and AbstractPropagatorBuilder.
        Also made the method findByName in ParameterDriversList public.
        Fixes issue #425.
      </action>
      <action dev="luc" type="fix">
        Ensure the correct ITRF version is used in CCSDS files, regardless
        of the EOP source chosen, defaulting to ITRF-2014.
      </action>
      <action dev="luc" type="fix">
        Split initial covariance matrix and process noise matrix in two
        methods in the covariance matrix provider interface.
      </action>
      <action dev="luc" type="add">
        Added VersionedITRF frame that allow users with needs for very high
        accuracy to specify which ITRF version they want, and stick to it
        regardless of their EOP source.
        Fixes issue #412.
      </action>
      <action dev="luc" type="add">
        Added an itrf-versions.conf configuration file allowing to specify
        which ITRF version each EOP file defines for which date
      </action>
      <action dev="luc" type="add">
        EOP history now contains the ITRF version corresponding to each
        EOP entry on a per date basis
      </action>
      <action dev="luc" type="add">
        Added an ITRFVersion enumerate to simplify conversion between ITRF frames,
        even when no direct Helmert transformation is available
      </action>
      <action dev="luc" type="add">
        Added TransformProviderUtility to reverse or combine TransformProvider instances.
      </action>
      <action dev="luc" type="add">
        Allow attitude overriding during constant-thrust maneuvers.
        Fixes issue #410.
      </action>
      <action dev="luc" type="fix">
        Fixed out-of-sync attitude computation near switch events in AttitudeSequence.
        Fixes issue #404.
      </action>
      <action dev="luc" type="add">
        Added a method to extract sub-ranges from TimeSpanMap instances.
      </action>
      <action dev="luc" type="fix">
        Fixed TLE creation with B* coefficients having single digits like 1.0e-4.
        Fixes issue #388.
      </action>
      <action dev="evan" type="add">
        Add FunctionalDetector.
      </action>
      <action dev="luc" type="add">
        Added handling of IGS ANTEX GNSS antenna models file.
      </action>
      <action dev="luc" type="add">
        Added support for SP3-d files.
      </action>
      <action dev="luc" type="fix">
        Improved SP3 files parsing.
        Some files already operationally produced by IGS Multi-GNSS Experiment (MGEX)
        exceed the maximum number of satellites supported by the regular SP3-c file
        format (which is 85 satellites) and extended the header, without updating the
        format version to SP3-d, which specifically raises the 85 satellites limitation.
        Fixes issue #376.
      </action>
      <action dev="maxime" type="add">
        Allow backward propagation in batch LS orbit determination.
        Fixes issue #375.
      </action>
      <action dev="maxime" type="add">
        Added covariance matrix to PV measurements.
        Fixes issue #374.
      </action>
      <action dev="luc" type="fix">
        Fixed issue when converting very far points (such as Sun center) to geodetic coordinates.
        Fixes issue #373.
      </action>
      <action dev="luc" type="add" >
        Added more conversions between PV coordinates and DerivativeStructure.
        This simplifies for example getting the time derivative of the momentum.
      </action>
      <action dev="maxime" type="fix">
        Fixed weights for angular measurements in W3B orbit determination.
        Fixed in test and tutorial.
        Fixes issue #370.
      </action>
      <action dev="luc" type="add" due-to="Julio Hernanz">
        Added frames for L1 and L2 Lagrange points, for any pair of celestial bodies.
      </action>
    </release>
    <release version="9.1" date="2017-11-26"
             description="Version 9.1 is a minor release of Orekit. It introduces a few new
             features and bug fixes. New features introduced in version 9.1 are some
             frames in OEM parser, retrieval of EOP from frames and ground station displacements
             modelling (both displacements due to tides and displacements due to ocean loading),
             and retrieval of covariance matrix in orbit determination. Several bugs have been fixed.
             Version 9.1 depends on Hipparchus 1.2.">
      <action dev="evan" type="add">
        Added ITRF2005 and ITRF2008 to the frames recognized by OEMParser.
        Fixes issue #361.
      </action>
      <action dev="evan" type="fix">
        Fixed FiniteDifferencePropagatorConverter so that the scale factor is only applied
        once instead of twice.
        Fixes issue #362.
      </action>
      <action dev="maxime" type="fix">
        Fixed derivatives computation in turn-around range ionospheric delay modifier.
        Fixes issue #369.
      </action>
      <action dev="evan" type="fix">
        Disabled XML external resources when parsing rapid XML TDM files.
        Part of issue #368.
      </action>
      <action dev="evan" type="fix">
        Disabled XML external resources when parsing rapid XML EOP files.
        Part of issue #368.
      </action>
      <action dev="evan" type="fix">
        Fixed NPE in OrekitException when localized string is null.
      </action>
      <action dev="luc" type="fix">
        Fixed a singularity error in derivatives for perfectly circular orbits in DSST third body force model.
        Fixes issue #364.
      </action>
      <action dev="luc" type="fix" due-to="Lucian Bărbulescu">
        Fixed an error in array size computation for Hansen coefficients.
        Fixes issue #363.
      </action>
      <action dev="luc" type="add">
        Added a way to retrieve EOP from frames by walking the frames hierarchy tree
        using parent frame links. This allows to retrieve EOP from topocentric frames,
        from Earth frames, from TOD...
      </action>
      <action dev="luc" type="add">
        Take ground stations displacements into account in orbit determination.
        The predefined displacement models are the direct effect of solid tides
        and the indirect effect of ocean loading, but users can add their own models
        too.
      </action>
      <action dev="luc" type="add">
        Added ground stations displacements due to ocean loading as per IERS conventions,
        including all the 342 tides considered in the HARDISP.F program.
        Computation is based on Onsala Space Observatory files in BLQ format.
      </action>
      <action dev="luc" type="add">
        Added ground points displacements due to tides as per IERS conventions.
        We have slightly edited one entry in table 7.3a from IERS 2010 conventions
        to fix a sign error identified by Dr. Hana Krásná from TU Wien (out of phase
        radial term for the P₁ tide, which is -0.07mm in conventions when it should be
        +0.07mm). This implies that our implementation may differ up to 0.14mm from
        other implementations.
      </action>
      <action dev="luc" type="fix">
        Avoid intermixed ChangeForwarder instances calling each other.
        Fixes issue #360.
      </action>
      <action dev="maxime" type="fix">
        Modified the way the propagation parameter drivers are mapped in the
        Jacobian matrix in class "Model".
        Added a test for multi-sat orbit determination with estimated
        propagation parameters (µ and SRP coefficients).
        Fixes issue #354.
      </action>
      <action dev="luc" type="fix">
         Added a convenience method to retrieve covariance matrix in
         physical units in orbit determination.
         Fixes issue #353.
      </action>
      <action dev="luc" type="fix" due-to="Rongwang Li">
         Fixed two errors in Marini-Murray model implementation.
         Fixes issue #352.
      </action>
      <action dev="luc" type="fix">
         Prevent duplicated Newtonian attraction in FieldNumericalPropagator.
         Fixes issue #350.
      </action>
      <action dev="luc" type="fix">
         Copy additional states through impulse maneuvers.
         Fixes issue #349.
      </action>
      <action dev="luc" type="fix">
         Removed unused construction parameters in ShiftingTransformProvider
         and InterpolatingTransformProvider.
         Fixes issue #356.
      </action>
      <action dev="luc" type="fix">
         Fixed wrong inertial frame for Earth retrieved from CelestialBodyFactory.
         Fixes issue #355.
      </action>
      <action dev="luc" type="update">
        Use a git-flow like branching workflow, with a develop branch for bleeding-edge
        development, and master branch for stable published versions.
      </action>
    </release>
    <release version="9.0.1" date="2017-11-01"
            description="Version 9.0.1 is a patch release of Orekit.
            It fixes security issus 368.">
      <action dev="evan" type="fix">
        Disabled XML external resources when parsing rapid XML TDM files.
        Part of issue #368.
      </action>
      <action dev="evan" type="fix">
        Disabled XML external resources when parsing rapid XML EOP files.
        Part of issue #368.
      </action>
    </release>
    <release version="9.0" date="2017-07-26"
             description="Version 9.0 is a major release of Orekit. It introduces several new
             features and bug fixes. New features introduced in version 9.0 are Taylor algebra
             propagation (for high order uncertainties propagation or very fast Monte-Carlo
             studies), multi-satellites orbit determination, parallel multi-satellites propagation,
             parametric accelerations (polynomial and harmonic), turn-around measurements,
             inter-satellite range measurements, rigth ascension/declination measurements,
             Antenna Phase Center measurements modifiers, EOP estimation in precise orbit
             determination, orbit to attitude coupling in partial derivatives, parsing of CCSDS
             Tracking Data Messages, parsing of university of Bern Astronomical Institute files
             for Klobuchar coefficients, ITRF 2014, preservation of non-Keplerian orbits derivatives,
             JB2008 atmosphere model, NRL MSISE 2000 atmosphere model, boolean combination of events
             detectors, ephemeris writer, speed improvements when tens of thousands of measurements
             are used in orbit determination, Danish translations. Several bugs have been fixed.">
     <action dev="luc" type="add">
       Added on-board antenna phase center effect on inter-satellites range measurements.
     </action>
     <action dev="luc" type="add">
       Added on-board antenna phase center effect on turn-around range measurements.
     </action>
     <action dev="luc" type="add">
       Added on-board antenna phase center effect on range measurements.
     </action>
     <action dev="luc" type="update">
       Moved Bias and OutlierFilter classes together with the other estimation modifiers.
     </action>
     <action dev="luc" type="update">
       Forced states derivatives to be dimension 6 rather than either 6 or 7. The
       additional mass was not really useful, it was intended for maneuvers calibration,
       but in fact during maneuver calibration we adjust either flow rate or specific
       impulse but not directly mass itself. 
     </action>
      <action dev="luc" type="add">
        Added parametric acceleration force models, where acceleration amplitude is a
        simple parametric function. Acceleration direction is fixed in either inertial
        frame, or spacecraft frame, or in a dedicated attitude frame overriding spacecraft
        attitude. The latter could for example be used to model solar arrays orientation if
        the force is related to solar arrays). Two predefined implementations are provided,
        one for polynomial amplitude and one for harmonic amplitude. Users can add other
        cases at will. This allows for example to model the infamous GPS Y-bias, which is
        thought to be related to a radiator thermal radiation.
      </action>
      <action dev="luc" type="remove">
        Removed obsolete Cunningham and Droziner attraction models. These models have
        been superseded by Holmes-Featherstone attraction model available since 2013
        in Orekit.
      </action>
      <action dev="luc" type="update">
        Take orbit to attitude coupling into account in the partial derivatives for all attitude modes.
        Fixes issue #200.
      </action>
      <action dev="luc" type="update">
        Merged FieldAttitudeProvider into AttitudeProvider.
      </action>
      <action dev="luc" type="update">
        Simplified ForceModel interface. It does not require dedicated methods anymore for
        computing derivatives with respect to either state or parameters.
      </action>
      <action dev="luc" type="remove">
        Removed Jacchia-Bowman 2006 now completely superseded by Jacchia-Bowman 2008.
      </action>
      <action dev="luc" type="update">
        Make Jacchia-Bowman 2008 thread-safe and field-aware.
      </action>
      <action dev="luc" type="update">
        Make NRL MSISE 2000 thread-safe and field-aware.
      </action>
      <action dev="luc" type="update">
        Make DTM2000 thread-safe and field-aware.
      </action>
      <action dev="luc" type="add">
        Added support for ITRF 2014.
        As of mid-2017, depending on the source of EOP, the ITRF retrieved using
        FramesFactory.getITRF will be either ITRF-2014 (if using EOP 14 C04) or
        ITRF-2008 (if using EOP 08 C04, bulletins A, bulletins B, or finals .all).
        If another ITRF is needed, it can be built using HelmertTransformation.
      </action>
      <action dev="luc" type="remove">
        Removed classes and methods deprecated in 8.0.
      </action>
      <action dev="luc" type="add">
        Added coordinates of all intermediate participants in estimated measurements.
        This will allow estimation modifiers to get important vectors (sighting
        directions for example) without recomputing everything from the states.
      </action>
      <action dev="luc" type="add">
        Added a multi-satellites orbit determination feature.
      </action>
      <action dev="luc" type="add">
        Added one-way and two-way inter-satellites range measurements.
      </action>
      <action dev="luc" type="fix" due-to="Glenn Ehrlich">
        Avoid clash with Python reserved keywords and, or and not in BooleanDetector.
      </action>
      <action dev="luc" type="add" due-to="Maxime Journot">
        Added right ascension and declination angular measurements.
      </action>
      <action dev="luc" type="add">
        Added a parallel propagation feature for addressing multi-satellites needs.
        Propagators of different types (analytical, semi-analytical, numerical,
        ephemerides ...) can be mixed at will.
      </action>
      <action dev="luc" type="fix">
        Fixed Gaussian quadrature inconsistent with DSST theory when orbit derivatives are present.
        Fixes issue #345.
      </action>
      <action dev="luc" type="fix">
        Fixed infinite recursion when attempting two orbit determinations in row.
        Fixes issue #347.
      </action>
      <action dev="luc" type="add" due-to="Lars Næsbye Christensen">
        Added Danish translations.
        Fixes issue #346.
      </action>
      <action dev="luc" type="add" >
        Allow estimation of polar motion (offset plus linear drift) and prime meridian
        correction (offset plus linear drift) in orbit determination. This is essentially
        equivalent to add correction to the xp, yp, dtu1 and lod Earth Orientation Parameters.
      </action>
      <action dev="luc" type="add">
        Parameters in orbit determination can be associated with a per-parameter reference date.
      </action>
      <action dev="luc" type="fix">
        Fixed wrong generation of FieldTransforms by time stamped cache, when generation
        happens backward in time.
        Fixes issue #344.
      </action>
      <action dev="luc" type="update">
        Improved computation ground station parameters derivatives
        in orbit determination.
      </action>
      <action dev="luc" type="update" >
        Use automatic differentiation for all orbit determination measurements types.
        This allows simpler evolutions to estimate parameters for which derivatives
        are not straightforward to compute; some of these parameters are needed for
        precise orbit determination.
      </action>
      <action dev="luc" type="add" due-to="Maxime Journot">
        Added parsing of University of Bern Astronomical Institute files for α and β Klobuchar coefficients.
      </action>
      <action dev="luc" type="add" due-to="Maxime Journot">
        Added parsing of CCSDS TDM (Tracking Data Messages) files, both text and XML.
      </action>
      <action dev="luc" type="fix" due-to="Florentin-Alin Butu">
        Fixed lighting ratio in solar radiation pressure for interplanetary trajectories.
      </action>
      <action dev="hank" type="fix">
        Allow small extrapolation before and after ephemeris.
        Fixes issue #261.
      </action>
      <action dev="luc" type="fix">
        Fixed missing attitude in DSST mean/osculating conversions.
        Fixes issue #339.
      </action>
      <action dev="luc" type="fix">
        Optionally take lift component of the drag force into account in BoxAndSolarArraySpacecraft.
        Fixes issue #324.
      </action>
      <action dev="luc" type="fix" due-to="James Schatzman">
        Change visibility of getTargetPV in GroundPointing to public so it can be subclassed by
        users in other packages.
        Fixes issue #341.
      </action>
      <action dev="luc" type="update">
        Deprecated the TLESeries class. The file format used was considered to be too specific and
        the API not really well designed. Users are encouraged to use their own parser for series of TLE.
      </action>
      <action dev="luc" type="fix" due-to="Gavin Eadie">
        Removed dead code in deep SDP4 propagation model.
        Fixes issue #342.
      </action>
      <action dev="luc" type="fix" due-to="Quentin Rhone">
        Added a way to prefix parameters names when estimating several maneuvers
        in one orbit determination.
        Fixes issue #338.
      </action>
      <action dev="luc" type="fix" due-to="Pascal Parraud">
        Removed unneeded reset at end of sample creation in propagators conversion.
        Fixes issue #335.
      </action>
      <action dev="luc" type="fix" due-to="Michiel Zittersteijn">
        Fixed wrong angle wrapping computation in IodLambert.
      </action>
      <action dev="luc" type="fix" due-to="Lucian Barbulescu">
        Fixed boundaries of thrust parameter driver in ConstantThrustManeuver.
        Fixes issue #327.
      </action>
      <action dev="luc" type="fix" due-to="Hao Peng">
        Allow some old version of TLE format to be parsed correctly.
        Fixes issue #330.
      </action>
      <action dev="luc" type="fix" due-to="James Schatzman">
        Fixed ArrayOutOfBoundException appearing when converting dates at past or future infinity
        to string.
        Fixes issue #340.
      </action>
      <action dev="luc" type="fix">
        Extended range of DateComponents to allow the full integer range as days offset
        from J2000.
      </action>
      <action dev="luc" type="fix">
        Prevent NaN appearing in UTC-TAI offsets for dates at past or future infinity.
      </action>
      <action dev="luc" type="fix">
        Prevent central attraction coefficient from being adjusted in TLEPropagatorBuilder,
        as it is specified by the TLE theory.
        Fixes issue #313.
      </action>
      <action dev="luc" type="fix" due-to="Hao Peng">
        Added a flag to prevent resetting initial state at the end of integrating propagators.
        Fixes issue #251.
      </action>
      <action dev="luc" type="fix">
        Tutorials now all rely on orekit-data being in user home folder.
        Fixes issue #245.
      </action>
       <action dev="luc" type="fix">
        Apply delay corresponding to h = 0 when station altitude is below 0 in SaastamoinenModel.
        Fixes issue #202.
      </action>
      <action dev="luc" type="add">
        Added derivatives to orbits computed from non-Keplerian models, and use
        these derivatives when available. This improves shiftedBy() accuracy,
        and as a consequence also the accuracy of EventShifter. As example, when
        comparing shiftedBy and numerical model on a low Earth Sun Synchronous Orbit,
        with a 20x20 gravity field, Sun and Moon third bodies attractions, drag and
        solar radiation pressure, shifted position errors without derivatives are 18m
        after 60s, 72m after 120s, 447m after 300s; 1601m after 600s and 3141m after
        900s, whereas the shifted position errors with derivatives are 1.1m after 60s,
        9.1m after 120s, 140m after 300s; 1067m after 600s and 3307m after 900s.
      </action>
      <action dev="luc" type="fix">
        Preserved non-Keplerian acceleration in spacecraft state when computed from numerical propagator.
        Fixes issue #183.
      </action>
      <action dev="luc" type="fix">
        Fixed accuracy of FieldAbsoluteDate.
        Fixes issue #337.
      </action>
      <action dev="luc" type="fix">
        Fixed eccentricity computation for hyperbolic Cartesian orbits.
        Fixes issue #336.
      </action>
      <action dev="luc" type="fix">
        Fixed an array out of bounds error in DSST zonal short periodics terms.
      </action>
      <action dev="luc" type="fix" due-to="Maxime Journot">
        Fixed a factor two error in tropospheric and ionospheric modifiers.
      </action>
      <action dev="luc" type="add" due-to="Maxime Journot">
        Added turn-around (four-way range) measurements to orbit determination.
      </action>
      <action dev="luc" type="update">
        Updated dependency to Hipparchus 1.1, released on 2017, March 16th.
        Fixes issue #329.
      </action>
      <action dev="evan" type="add">
        Added simple Boolean logic with EventDetectors.
      </action>
      <action dev="luc" type="add">
        Added getGMSTRateFunction to IEEEConventions to compute accurately Earth rotation rate.
      </action>
      <action dev="luc" type="update">
        OneAxisEllipsoid can now transform FieldGeodeticPoint from any field
        and not only DerivativeStructure.
      </action>
      <action dev="luc" type="add">
        Completed field-based Cartesian and angular coordinates with missing
        features that were only in the double based versions.
      </action>
      <action dev="luc" type="update" due-to="Maxime Journot">
        Use DerivativeStructure to compute derivatives for Range measurements.
      </action>
      <action dev="luc" type="update">
        Improved conversion speed from Cartesian coordinates to geodetic coordinates
        by about 15%.
      </action>
      <action dev="evan" type="add">
        Replace OrbitFile interface with EphemerisFile, adding support for multiple
        ephemeris segments and the capability to create a propagator from an ephemeris.
      </action>
      <action dev="hank" type="add">
        Added EphemerisFileWriter interface for serializing EphemerisFiles to external
        file formats, and implemented the OEMWriter for CCSDS OEM file export support.
      </action>
      <action dev="hank" type="add">
        Added OrekitEphemerisFile object for encapsulating propagator outputs into an 
        EphemerisFile which can then be exported with EphemerisFileWriter classes.
      </action>
      <action dev="luc" type="fix">
        Fixed thread-safety issues in DTM2000 model.
        Fixes issue #258.
      </action>
      <action dev="pascal" type="add">
        Added JB2008 atmosphere model.
      </action>
      <action dev="pascal" type="add">
        Added NRLMSISE-00 atmosphere model.
      </action>
      <action dev="luc" type="fix" due-to="Hao Peng">
        Fixed outliers configuration parsing in orbit determination tutorial and test.
        Fixes issue #249
      </action>
       <action dev="luc" type="fix" >
        Greatly improved orbit determination speed when a lot of measurements are used
        (several thousands).
      </action>
      <action dev="luc" type="fix" >
        Fixed ant build script to run Junit tests.
        Fixes issue #246.
      </action>
      <action dev="luc" type="update">
        Added a protection against zero scale factors for parameters drivers.
      </action>
      <action dev="evan" type="fix">
        Fix AbsoluteDate.createMJDDate when the time scale is UTC and the date
        is during a leap second.
        Fixes issue #247
      </action>
      <action dev="luc" type="fix" >
        Fixed ant build script to retrieve Hipparchus dependencies correctly.
        Fixes issue #244.
      </action>
    </release>
    <release version="8.0.1" date="2017-11-01"
            description="Version 8.0.1 is a patch release of Orekit.
            It fixes security issus 368.">
      <action dev="evan" type="fix">
        Disabled XML external resources when parsing rapid XML EOP files.
        Part of issue #368.
      </action>
    </release>
    <release version="8.0" date="2016-06-30"
             description="Version 8.0 is a major release of Orekit. It introduces several new
             features and bug fixes as well as a major dependency change. New features introduced
             in version 8.0 are orbit determination, specialized propagator for GPS satellites
             based on SEM or YUMA files, computation of Dilution Of Precision and a new angular
             separation event detector. Several bugs have been fixed. A major change introduced
             with version 8.0 is the switch from Apache Commons Math to Hipparchus as the
             mathematical library, which also implied switching from Java 6 to Java 8.">
      <action dev="luc" type="fix" due-to="Andrea Antolino">
        Improved accuracy of orbits Jacobians.
        Fixes issue #243.
      </action>
      <action dev="luc" type="update">
        Deprecated PropagationException, replaced by OrekitException.
      </action>
      <action dev="evan" type="fix" due-to="Greg Carbott">
        Fix bug in restarting propagation with a ConstantThrustManeuver with an
        updated initial condition.
      </action>
      <action dev="luc" type="fix">
        Fixed a display error for dates less than 0.5ms before a leap second.
      </action>
      <action dev="luc" type="update">
        Use ParameterDriver with scale factor for both orbit determination, conversion,
        and partial derivatives computation when finite differences are needed.
      </action>
      <action dev="luc" type="fix">
        Apply impulse maneuver correctly in backward propagation.
        Fixes issue #241.
      </action>
      <action dev="luc" type="add">
        Added angular separation detector. This is typically used to check separation
        between spacecraft and the Sun as seen from a ground station, to avoid interferences
        or damage.
      </action>
      <action dev="luc" type="update">
        All class and methods that were deprecated in the 7.X series have been removed.
      </action>
      <action dev="luc" type="update">
        Allow ICGEM gravity field reader to parse non-Earth gravity fields.
      </action>
      <action dev="evan" type="add">
        Add methods for a integration step handler to tell if the start/end of the step is
        interpolated due to event detection. Also added ability to add a step handler in
        ephemeris mode.
      </action>
      <action dev="evan" type="fix">
        Switch to a continuous Ap to Kp geomagnetic index conversion.
        Fixes issue #240.
      </action>
      <action dev="pascal" type="add">
        Added computation of Dilution Of Precision (DOP).
      </action>
      <action dev="pascal" type="add">
        Added a specialized propagator for GPS spacecrafts, based on
        SEM or YUMA files.
      </action>
      <action dev="luc" type="update">
        Ported the new Hipparchus event handling algorithm to Orekit.
        This improves robustness in corner cases, typically when different
        event detectors triggers at very close times and one of them
        resets the state such that it affects the other detectors.
      </action>
      <action dev="luc" type="update">
        Simplified step interpolators API, replacing the setDate/getState
        pair with an interpolated state getter taking a date argument.
      </action>
      <action dev="luc" type="update">
        Switched from Apache Commons Math to Hipparchus library.
      </action>
      <action dev="luc" type="add">
        Added an orbit determination feature!
      </action>
      <action dev="evan" type="add">
        Add EventHandler to record all events.
      </action>
      <action dev="evan" type="fix">
        Fix exception during event detection using
        NumericalPropagator.getGeneratedEphemeris() near the start/end date of
        the generated ephemeris.
        Fixes issue #238
      </action>
    </release>
    <release version="7.2.1" date="2017-11-01"
            description="Version 7.2.1 is a patch release of Orekit.
            It fixes security issus 368.">
      <action dev="evan" type="fix">
        Disabled XML external resources when parsing rapid XML EOP files.
        Part of issue #368.
      </action>
    </release>
    <release version="7.2" date="2016-04-05"
             description="Version 7.2 is a minor release of Orekit. It introduces several new
             features and bug fixes. The most important features introduced in version 7.2
             are handling of GLONASS and QZSS time scales, support for local time zones
             according to ISO-8601 standard, and finer tuning of short period terms in
             DSST propagator. Version 7.2 depends on version 3.6.1 of Apache Commons Math,
             which also fixes a bug related to close events detection.">
      <action dev="luc" type="add">
        Added GLONASS and QZSS time scales. These time scales my be used in SP3-c files.
      </action>
      <action dev="luc" type="add">
        Added parsing and displaying of local time according to ISO-8601 standard.
      </action>
      <action dev="luc" type="fix">
        Added some protections against malformed SP3 files.
      </action>
      <action dev="luc" type="fix">
        Fixed Newcomb operators generation in DSST for high degree gravity fields.
        Fixes issue #237
      </action>
      <action dev="luc" type="update">
        Improved tuning of DSST tesseral force models. Users can now tune max degree,
        max eccentricity power and max frequency in mean longitude for short
        period terms, as well as for m-daily terms.
      </action>
      <action dev="luc" type="update">
        Improved tuning of DSST zonal force models. Users can now tune max degree,
        max eccentricity power and max frequency in true longitude for short
        period terms.
      </action>
      <action dev="luc" type="fix">
        Fixed wrong continuous maneuver handling in backward propagation.
        Fixes issue #236
      </action>
    </release>
    <release version="7.1" date="2016-02-07"
             description="Version 7.1 is a minor release of Orekit. It introduces several new
             features and bug fixes. The most important features introduced in version 7.1
             are a lot of new event detectors (field of view based detectors supporting any FoV
             shape, either on ground targetting spacecraft or on spacecraft and targetting
             ground defined zones with any shape, extremum elevation detector, anomaly,
             latitude argument, or longitude argument crossing detectors, either true, mean
             or eccentric, latitude and longitude extremum detectors, latitude and longitude
             crossing detectors), new event filtering capability based on user-provided
             predicate function, ability to customize DSST interpolation grid for short period
             elements, ability to retrieve DSS short periodic coefficients, removed some arbitrary
             limitations in DSST tesseral and zonal contribution, ability to set short period
             degree/order to smaller values than mean elements in DSST, vastly improved
             frames transforms efficiency for various Earth frames, three different types of
             solar radiation pressure coefficients, new tabulated attitudes related to Local
             Orbital Frame, smooth attitude transitions in attitudes sequences, with derivatives
             continuity at both endpoint, ground zone sampling either in tiles or grid with fixed
             or track-based orientation, derivatives handling in geodetic points, parsing of TLE
             with non-unclassified modifiers, support for officiel WMM coefficients from NOAA,
             support for tai-utc.dat file from USNO, tropospheric refraction model following
             Recommendation ITU-R P.834-7, geoid model based on gravity field, and use of the new
             Apache Commons Math rotation API with either Frame transform convention or vector
             operator convention. Numerous bugs were also fixed.
             Version 7.1 depends on version 3.6 of Apache Commons Math.">
      <action dev="thierry" type="add">
        Added tropospheric refraction correction angle following Recommendation ITU-R P.834-7.
      </action>
      <action dev="luc" type="add">
        Added a way to configure max degree/order for short periods separately
        from the mean elements settings in DSST tutorial.
      </action>
      <action dev="luc" type="fix">
        Fixed limitation to degree 12 on zonal short periods, degree/order 8 on
        tesseral short periods, and degree/order 12 for tesseral m-dailies in DSST.
      </action>
      <action dev="luc" type="fix">
        Fixed wrong orbit type in propagator conversion. The type specified by
        user was ignored when computing variable stepsize integrator tolerances.
      </action>
      <action dev="luc" type="add">
        Set up three different implementations of radiation pressure coefficients,
        using either a single reflection coefficient, or a pair of absorption
        and specular reflection coefficients using the classical convention about
        specular reflection, or a pair of absorption and specular reflection
        coefficients using the legacy convention from the 1995 CNES book.
        Fixes issue #170
      </action>
      <action dev="luc" type="fix">
        Fixed wrong latitude normalization in FieldGeodeticPoint.
      </action>
      <action dev="luc" type="fix">
        Fixed blanks handling in CCSDS ODM files.
        Fixes issue #232
      </action>
      <action dev="luc" type="fix">
        Fixed FramesFactory.getNonInterpolatingTransform working only
        in one direction.
        Fixes issue #231
      </action>
      <action dev="evan" type="add">
        Added Field of View based event detector for ground based sensors.
      </action>
      <action dev="luc" type="add">
        Added a getFootprint method to FieldOfView for projecting Field Of View
        to ground, taking limb of ellipsoid into account (including flatness) if
        Field Of View skims over horizon.
      </action>
      <action dev="luc" type="add">
        Added a pointOnLimb method to Ellipsoid for computing points that lie
        on the limb as seen from an external observer.
      </action>
      <action dev="luc" type="add">
        Added an isInside predicate method to Ellipsoid for checking points location.
      </action>
      <action dev="evan" type="fix">
        Support parsing lowercase values in CCSDS orbit data messages.
        Fixes issue #230
      </action>
      <action dev="luc" type="add">
        Added a generic FieldOfViewDetector that can handle any Field Of View shape.
        The DihedralFieldOfViewDetector is deprecated, but the CircularFieldOfViewDetector
        which corresponds to a common case that can be computed more accurately and faster
        than the new generic detector is preserved.
      </action>
      <action dev="luc" type="add">
        Added a FieldOfView class to model Fields Of View with any shape.
      </action>
      <action dev="luc" type="add">
        Added a FootprintOverlapDetector which is triggered when a sensor
        Field Of View (any shape, even split in non-connected parts or
        containing holes) overlaps a geographic zone, which can be non-convex,
        split in different sub-zones, have holes, contain the pole...
        Fixes issue #216
      </action>
      <action dev="luc" type="fix" due-to="Carlos Casas">
        Added a protection against low altitudes in JB2006 model.
        Fixes issue #214
      </action>
      <action dev="luc" type="fix" due-to="Petrus Hyvönen">
        Enlarged access to SGP4 and DeepSDP4 propagators.
        Fixes issue #207
      </action>
      <action dev="luc" type="fix">
        Fixed covariance matrices units when read from CCSDS ODM files. The
        data returned at API level are now consistent with SI units, instead of being
        kilometer-based.
        Fixes issue #217
      </action>
      <action dev="luc" type="fix">
        Fixed DSST ephemeris generation.
        Fixes issue #222
      </action>
      <action dev="luc" type="update">
        Vastly improved DSS short period terms interpolation.
      </action>
      <action dev="luc" type="fix">
        Use new Rotation API from Apache Commons Math 3.6.
        This API allows to use both vector operator convention and frames
        transform convention naturally. This is useful when axis/angles are
        involved, or when composing rotations. This probably fixes one of
        the oldest stumbling blocks for Orekit users.
      </action>
      <action dev="luc" type="fix">
        Fixed state partial derivatives in drag force model.
        Fixes issue #229
      </action>
      <action dev="evan" type="fix">
        Fixed incorrect density in DTM2000 when the input position is not in ECI
        or ECEF.
        Fixes issue #228
      </action>
      <action dev="evan" type="add">
        Added capability to use a single EventHandler with multiple types of
        EventDetectors.
      </action>
      <action dev="luc" type="add" >
        Added a way to customize interpolation grid in DSST, either using a fixed number
        of points or a maximum time gap between points, for each mean elements integration
        step.
      </action>
      <action dev="luc" type="add" >
        Added TabulatedLofOffset for attitudes defined by tabulating rotations between Local Orbital Frame
        and spacecraft frame.
        Fixes issue #227
      </action>
      <action dev="luc" type="fix" >
        Fixed wrong ephemeris generation for analytical propagators with maneuvers.
        Fixes issue #224.
      </action>
       <action dev="luc" type="fix" >
        Fixed date offset by one second for TLE built from their components,
        if a leap second was introduced earlier in the same year.
        Fixes issue #225.
      </action>
      <action dev="luc" type="fix" >
        Allow parsing TLE with non-unclassified modifier.
      </action>
      <action dev="luc" type="add" >
        As a side effect of fixing issue #223, KeplerianPropagator and
        Eckstein-Hechler propagator are now serializable.
      </action>
      <action dev="luc" type="fix" >
        Fixed missing additional states handling in ephemeris propagators
        created from analytical propagators.
      </action>
      <action dev="luc" type="fix" >
        Fixed NPE and serialization issues in ephemeris propagators created
        from analytical propagators.
        Fixes issue #223.
      </action>
      <action dev="luc" type="fix" >
        Fixed time scale issues in JPL ephemerides and IAU pole models.
        The time used for internal computation should be TDB, not TT.
      </action>
      <action dev="luc" type="fix" >
        Fixed an issue with backward propagation on analytical propagator.
        During first step, the analytical interpolator wrongly considered the
        propagation was forward.
      </action>
      <action dev="luc" type="add" >
        Added a way to retrieve short period coefficients from DSST as
        spacecraft state additional parameters. This is mainly intended
        for test and validation purposes.
      </action>
      <action dev="luc" type="fix" >
        Prevent small overshoots of step limits in event detection.
        Fixes issue #218.
      </action>
      <action dev="luc" type="fix" >
        Handle string conversion of dates properly for dates less than 1 millisecond
        before midnight (they should not appear as second 60.0 of previous minute but
        should rather wrap around to next minute).
        Partly fixes issue #218.
      </action>
      <action dev="luc" type="fix" >
        Enforce Lexicographical order in DirectoryCrawler, to ensure reproducible
        loading. Before this changes, some tests could fail in one computer while
        succeeding in another computer as we use a mix of DE-4xx files, some having
        a different EMRAT (81.30056907419062 for DE-431, 81.30056 for DE-405 and DE-406).
      </action>
      <action dev="luc" type="add" >
        Added EventEnablingPredicateFilter to filter event based on an user-provided
        enabling predicate function. This allow for example to dynamically turn some
        events on and off during propagation or to set up some elaborate logic like
        triggering on elevation first time derivative (i.e. one elevation maximum)
        but only when elevation itself is above some threshold.
      </action>
      <action dev="luc" type="update" >
        Renamed EventFilter into EventSlopeFilter.
      </action>
      <action dev="luc" type="add" >
        Added elevation extremum event detector.
      </action>
      <action dev="luc" type="fix" >
        Fixed ellipsoid tessellation with large tolerances.
        Fixes issue #215.
      </action>
      <action dev="evan" type="fix" >
        Fixed numerical precision issues for start/end dates of generated
        ephemerides.
        Fixes issues #210
      </action>
      <action dev="luc" type="add" >
        Added anomaly, latitude argument, or longitude argument crossings detector,
        either true, mean or eccentric.
        Fixes issue #213.
      </action>
      <action dev="luc" type="add" >
        Added latitude and longitude extremum detector.
      </action>
      <action dev="luc" type="add" >
        Added latitude and longitude crossing detector.
      </action>
      <action dev="luc" type="add" >
        Added a way to convert between PVA and geodetic points with time derivatives.
      </action>
      <action dev="luc" type="add" >
        Allow truncation of tiles in ellipsoid tessellation.
      </action>
      <action dev="luc" type="add" >
        Propagator builders can now be configured to accept any orbit types
        and any position angle types in the input flat array.
        Fixes issue #208.
      </action>
      <action dev="luc" type="add" >
        Added smooth attitude transitions in attitudes sequences, with derivatives
        continuity at both endpoints of the transition that can be forced to match
        rotation, rotation rate and rotation acceleration.
        Fixes issue #6.
      </action>
      <action dev="luc" type="fix" >
        Fixed attitudes sequence behavior in backward propagation.
        Fixes issue #206.
      </action>
      <action dev="luc" type="add" >
        Added factory methods to create AbsoluteDate instances from MJD or JD.
        Fixes issue #193.
      </action>
      <action dev="luc" type="fix" due-to="Joris Olympio">
        Fixed wrong attitude switches when an event occurs but the active attitude mode
        is not the one it relates to.
        Fixes issue #190.
      </action>
      <action dev="luc" type="add"  due-to="Joris Olympio">
        Added a way to be notified when attitude switches occur.
        Fixes issue #190.
      </action>
      <action dev="luc" type="fix" >
        Ensure Keplerian propagator uses the specified mu and not only the one from the initial orbit.
        Fixes issue #184.
      </action>
      <action dev="luc" type="update" >
        Improved frames transforms efficiency for various Earth frames.
      </action>
      <action dev="luc" type="fix" >
        Specify inertial frame to compute orbital velocity for ground pointing laws.
        Fixes issue #115.
      </action>
      <action dev="luc" type="fix" >
        Activated two commented-out tests for DTM2000, after ensuring we
        get the same results as the original fortran implementation.
        Fixes issue #204.
      </action>
      <action dev="luc" type="fix" due-to="Javier Martin Avila">
        Fixed resetting of SecularAndHarmonic fitting.
        Fixes issue #205.
      </action>
      <action dev="luc" type="add">
        Added a way to sample a zone on an ellipsoid as grids of inside points.
        Fixes issue #201.
      </action>
      <action dev="luc" type="fix">
        Fixed an event detection problem when two really separate events occur within
        the event detector convergence threshold.
        Fixes issue #203.
      </action>
      <action dev="luc" type="fix">
        Added protections against TLE parameters too large to fit in the format.
        Fixes issue #77.
      </action>
      <action dev="luc" type="fix">
        Allowed slightly malformed TLE to be parsed.
        Fixes issue #196.
      </action>
      <action dev="luc" type="fix">
        Fixed overlapping issue in ellipsoid tessellation, typically for independent
        zones (like islands) close together.
        Fixes issue #195.
      </action>
      <action dev="tn" type="add">
        Added support to load WMM coefficients from the official model file
        provided by NOAA.
      </action>
      <action dev="tn" type="fix">
        Fixed javadoc of method "GeoMagneticField#calculateField(...)": 
        the provided altitude is expected to be a height above the WGS84 ellipsoid.
      </action>
      <action dev="luc" type="update">
        Added a simpler interface for creating custom UTC-TAI offsets loaders.
      </action>
      <action dev="luc" type="add">
        Added support for USNO tai-utc.dat file, enabled by default, in
        addition to the legacy support for IERS UTC-TAI.history file
        which is still supported and also enabled by default.
      </action>
      <action dev="luc" type="add">
        Added a way to load TAI-UTC data from Bulletin A. Using this feature
        is however NOT recommended as there are known issues in TAI-UTC data
        in some bulletin A (for example bulletina-xix-001.txt from 2006-01-05
        has a wrong year for last leap second and bulletina-xxi-053.txt from
        2008-12-31 has an off by one value for TAI-UTC on MJD 54832). This
        feature is therefore not enabled by default, and users wishing to
        rely on it should do it carefully and take their own responsibilities.
      </action>
      <action dev="luc" type="add">
        Added ellipsoid tessellation, with tiles either oriented along track
        (ascending or descending) or at constant azimuth.
      </action>
      <action dev="luc" type="fix">
        Added customization of EOP continuity check threshold.
        Fixes issue #194.
      </action>
      <action dev="evan" type="add">
        Added geoid model based on gravity field.
        Fixes issue #192.
      </action>
      <action dev="luc" type="fix">
        Added automatic loading of Marshall Solar Activity Future Estimation data.
        Fixes issue #191.
      </action>
      <action dev="luc" type="update">
        Simplified Cartesian to ellipsoidal coordinates transform and greatly improved its performances.
      </action>
      <action dev="luc" type="fix">
        Fixed target point in BodyCenterPointing attitude.
        Fixes issue #100.
      </action>
    </release>
    <release version="7.0" date="2015-01-11"
             description="Version 7.0 is a major release of Orekit. It introduces several new
             features and bug fixes. New features introduced in version 7.0 are the complete
             DSST semi-analytical propagator with short-periodics terms (only mean elements
             were available in previous version), extension to second order derivatives for
             many models (Cartesian coordinates, angular coordinates, attitude modes, ...),
             bilinear interpolator in Saastamoinen model, attitude overriding during impulsive
             maneuvers, general relativity force model, geographic zone detector, and ecliptic
             frame.
             Several bugs have been fixed. One noteworthy fix concerns an inconsistency in
             Eckstein-Hechler propagator velocity, which leads to a change of the generated
             orbit type.">
      <action dev="hankg" type="add">
        Added bilinear interpolator and use it on Saastamoinen model.
        Implements feature #182.
      </action>
      <action dev="luc" type="update">
        Removed old parts that were deprecated in previous versions.
      </action>
      <action dev="luc" type="update">
        Updated dependency to Apache Commons Math 3.4, released on 2014-12-26.
      </action>
      <action dev="luc" type="fix">
        Fixed null vector normalization when attempting to project to ground a point already on ground.
        Fixes issue #181.
      </action>
      <action dev="luc" type="add" due-to="Lucian Barbulescu">
        Added Romanian localization for error messages.
      </action>
      <action dev="luc" type="fix">
        Fixed velocity inconsistency in orbit generation in Eckstein-Hechler propagator.
        The Eckstein-Hechler propagator now generated Cartesian orbits, with velocity
        computed to be fully consistent with model evolution. A side effect is that
        if users rebuild circular parameters from the generated orbits, they will
        generally not math exactly the input circular parameters (but position will
        match exactly).
        Fixes issue #180.
      </action>
      <action dev="luc" type="fix">
        Improved acceleration output in Eckstein-Hechler model.
      </action>
      <action dev="luc" type="add">
        Added projection of moving point (i.e. position and derivatives too) to
        ground surface.
      </action>
      <action dev="luc" type="add">
        Added a general 3 axes ellipsoid class, including a feature to compute
        any plane section (which result in a 2D ellipse).
      </action>
      <action dev="luc" type="add">
        Added support for IERS bulletin A (rapid service and prediction)
      </action>
      <action dev="tn" type="fix">
        Fixed various issues in geomagnetic fields models:
        GeoMagneticField.getDecimalYear() returned a slightly wrong result: e.g. for 1/1/2005
        returned 2005.0020 instead of 2005.0, GeoMagneticFieldFactory.getModel() returned
        wrong interpolation near models validity endpoints, GeoMagneticField.transformModel(double)
        method did not check year validity. Added more unit tests and adapted existing tests for
        IGRF/WMM with sample values / results as they have changed slightly.
        Fixes issue #178.
      </action>
      <action dev="luc" type="fix" due-to="Patrice Mathieu">
        Fixed closest TLE search. When filtering first from satellite ID and
        then extracting closest date, the returned satellite was sometime wrong.
      </action>
      <action dev="luc" type="add" due-to="Hank Grabowski">
        Allow attitude overriding during impulsive maneuvers.
        Fixes issue #176.  
      </action>
      <action dev="evan" type="add">
          Added general relativity force model.
      </action>
      <action dev="luc" type="add" due-to="Ioanna Stypsanelli">
        added Greek localization for error messages.
      </action>
      <action dev="evan" type="fix">
          Fixed incorrect partial derivatives for force models that depend on satellite velocity.
          Fixes #174.
      </action>
      <action dev="evan" type="fix">
          Fixed incorrect parameters set in NumericalPropagatorBuilder.
          Fixes #175.
      </action>
      <action dev="luc" type="update" >
        Significantly reduced size of various serialized objects.
      </action>
      <action dev="luc" type="update" >
        PVCoordinatesProvider now produces time-stamped position-velocities.
      </action>
      <action dev="luc" type="update" >
        Tabulated attitude provider can be built directly from time-stamped angular coordinates
        lists, in addition to attitudes lists.
      </action>
      <action dev="luc" type="add" >
        Added time-stamped versions of position-velocity and angular coordinates.
      </action>
      <action dev="luc" type="fix" due-to="Daniel Aguilar Taboada">
        Fixed wrong rotation interpolation for rotations near π.
        Fixes issue #173.
      </action>
      <action dev="luc" type="update" >
        Updated dependency to Apache Commons Math 3.3.
      </action>
      <action dev="luc" type="update" due-to="Lucian Barbulescu, Nicolas Bernard">
        Added short periodics for DSST propagation.
      </action>
      <action dev="luc" type="add" >
        Added a GeographicZoneDetector event detector for complex geographic zones traversal.
        Fixes issue #163.
      </action>
      <action dev="evan" type="fix">
        Add Ecliptic frame. Agrees with JPL ephemerides to within 0.5 arcsec.
        Issue #166.
      </action>
      <action dev="evan" type="fix">
        Fix cache exception when propagating backwards with an interpolated
        gravity force model.
        Fixes issue #169.
      </action>
      <action dev="luc" type="fix">
        Fixed parsing of dates very far in the future.
        Fixes issue #171.
      </action>
      <action dev="luc" type="fix">
        Trigger an exception when attempting to interpolate attitudes without rotation rate
        using only one data point.
      </action>
      <action dev="evan" type="fix">
        Fixed SpacecraftState date mismatch exception with some attitude providers.
      </action>
      <action dev="luc" type="fix" >
        Fixed wrong scaling in JPL ephemeris when retrieving coordinates in a frame
        that is not the defining frame of the celestial body.
        Fixes issue #165.
      </action>
      <action dev="luc" type="update" due-to="Lucian Barbulescu">
        Prepare generation of either mean or osculating orbits by DSST propagator.
        The short periodics terms are not computed yet, but there is ongoing work
        to add them.
      </action>
      <action dev="luc" type="update" due-to="Lucian Barbulescu">
        Avoid recomputing Chi and Chi^2 in Hansen coefficients for tesseral.
      </action>
      <action dev="luc" type="update" due-to="Nicolas Bernard">
        Added better handling of Hansen kernel computation through use of PolynomialFunction.
      </action>
      <action dev="luc" type="update" due-to="Petre Bazavan">
        Compute Hansen coefficients using linear transformation.
      </action>
      <action dev="luc" type="fix" >
        Fixed a non-bracketing exception in event detection, in some rare cases of noisy g function.
        Fixes issue #160.
      </action>
      <action dev="luc" type="fix" >
        Fixed a missing reset of resonant tesseral terms in DSST propagation.
        Fixes issue #159.
      </action>
      <action dev="luc" type="fix" >
        Improved default max check interval for NodeDetector, so it handles correctly
        highly eccentric orbits.
        Fixes issue #158.
      </action>
    </release>
    <release version="6.1" date="2013-12-13"
             description="Version 6.1 is a minor release of Orekit. It introduces several new
             features and bug fixes. The most important features introduced in version 6.1
             are solid tides force model, including pole tide at user choice, and following
             either IERS 1996, IERS 2003 or IERS 2010 conventions ; ocean tides force model,
             including pole tide at user choice, loading a user provided model ; simultaneous
             support for IERS 1996, 2003 and 2010 for frames definition, which is very
             important to support legacy systems and to convert coordinates between older and
             newer reference systems ; greatly improved accuracy of celestial/terrestrial
             frames transforms (we are now at sub-micro arcsecond level for IERS 2003/2010,
             both with equinox based and Non-Rotating Origin, at a sub-milli arcseconds for
             IERS 1996, both with equinox based and Non-Rotating Origin) ; classical
             equinox-based paradigm and new non-rotating origin paradigm for inertial and
             terrestrial frames are now supported with all IERS conventions ; automatic
             conversion of IERS Earth Orientation Paramters from equinoxial to non-rotating
             paradigm ; support for CCSDS Orbit Data Message ; improved API for events,
             allowing separation of event detection and event handling (the older API is still
             available for compatibility) ; merged all the elevation related events, allowing
             to use both refraction model and antenna mask at the same time if desired ;
             new attitude mode based on interpolation on a table. Numerous bugs were also fixed.
             Version 6.1 depends on version 3.2 of Apache commons math.">
      <action dev="luc" type="fix" >
        Reduced number of calls to the g function in event detectors.
        Fixes issue #108.
      </action>
      <action dev="luc" type="fix" >
        Fixed a spurious backward propagation.
        Fixes issue #107.
      </action>
      <action dev="luc" type="fix" >
        Improved error detection for numerical and DSST propagation for cases
        where user attempts to compute integrator tolerances with an orbit for
        which Jacobian is singular (for example equatorial orbit while using
        Keplerian representation).
        Fixes issue #157.
      </action>
      <action dev="luc" type="add" >
        Added a method to get the number or calls to getNeighbors in the generic time stamped cache,
        to allow performing measurements while tuning the cache.
      </action>
      <action dev="luc" type="add" >
        Added high degree ocean load deformation coefficients computed by Pascal
        Gégout (CNRS / UMR5563 - GET).
      </action>
      <action dev="luc" type="add" >
        Time scales are now serializable.
      </action>
      <action dev="luc" type="add" due-to="Nicolas Bernard">
        Improved DSST tesseral computation efficiency by caching Jacobi polynomials.
      </action>
      <action dev="luc" type="fix" due-to="Daniel Aguilar Taboada">
        Fixed yaw steering attitude law, which didn't project spacecraft velocity correctly.
        Fixes issue #156.
      </action>
      <action dev="luc" type="add" >
        Added a way to set the maximum number of iterations for events detection.
        Fixes issue #155.
      </action>
      <action dev="luc" type="add">
        Added an attitude provider from tabulated attitudes.
        Fixes issue #154.
      </action>
      <action dev="luc" type="add" due-to="Hank Grabowski">
        Improved test coverage.
        Fixes issue #153.
      </action>
      <action dev="luc" type="add" due-to="Hank Grabowski">
        Merged all elevation detectors into one. The new detector supports all
        features from the previous (and now deprecated) ApparentElevationDetector
        and GroundMaskElevationDetector.
        Fixes issue #144.  
      </action>
      <action dev="luc" type="add" due-to="Hank Grabowski">
        Added a DetectorEventHandler interface aimed at handling only the
        event occurrence part in propagation. This allows to separate the
        event detection itself (which is declared by the EventDetector interface)
        from the action to perform once the event has been detected. This also
        allows to avoid subclassing of events, which was cumbersome. It also allows
        to share a single handler for several events.
        The previous behavior with eventOccurred declared at detector level and
        subclassing is still available but is deprecated and will be removed in
        the next major release.
      </action>
      <action dev="luc" type="fix" due-to="Christophe Le Bris">
        Fixed an indexing error in Harris-Priester model.
        Fixes issue #152.
      </action>
      <action dev="luc" type="add">
        Added a new force model for ocean tides in numerical propagation, including pole tides.
        Fixes issue #11.
      </action>
      <action dev="luc" type="fix" due-to="Lucian Barbulescu">
        Fixed conversion from position-velocity to Keplerian, when the orbit is
        perfectly equatorial.
        Fixes issue #151.
      </action>
      <action dev="luc" type="add">
        Added a new force model for solid tides in numerical propagation, including pole tides.
        Fixes issue #10.
      </action>
      <action dev="luc" type="add">
        Added a way to select IERS conventions for non-rotating origin
        based ITRF.
      </action>
      <action dev="luc" type="update">
        Greatly improved accuracy of celestial/terrestrial frames transforms.
        We are now at sub-micro arcsecond level for IERS 2003/2010, both with
        equinox based and Non-Rotating Origin, at a sub-milli arcseconds
        for IERS 1996, both with equinox based and Non-Rotating Origin.
      </action>
      <action dev="luc" type="fix">
        Fixed missing nutation correction in Equation Of Equinoxes.
        Fixes issue #150.
      </action>
      <action dev="luc" type="fix">
        Fixed rate for TCB time scale.
      </action>
      <action dev="luc" type="add">
        Added new definition of astronomical unit from IAU-2012 resolution B2.
      </action>
      <action dev="luc" type="fix">
        Fixed Date/Time split problem when date is a few femto-seconds before the end of the day.
        Fixes issue #149.
      </action>
      <action dev="luc" type="fix">
        Fixed overflow problem in TimeComponents.
        Fixes issue #148.
      </action>
      <action dev="luc" type="update">
        Separate parsing from using Poisson series.
      </action>
      <action dev="luc" type="add" due-to="Steven Ports">
        Added support for parsing CCSDS ODM files (OPM, OMM and OEM).
      </action>
      <action dev="luc" type="update">
        Flattened ITRF frames tree so all supported ITRF realizations (2005, 2000, 97, 93) share the same
        parent ITRF2008. Previously, the tree was 2008 &lt;- 2005 &lt;- 2000 &lt;- {93,97} and the reference dates
        for Helmert transforms were all different. We now use the parameters provided at epoch 2000.0 and
        with respect to ITRF2008 at http://itrf.ensg.ign.fr/doc_ITRF/Transfo-ITRF2008_ITRFs.txt.
      </action>
      <action dev="luc" type="fix">
        Fixed azimuth parameter in the TopocentricFrame.pointAtDistance method.
        Fixes issue #145.
      </action>
      <action dev="luc" type="fix"  due-to="Matt Edwards">
        Fixed location of JAVA_EPOCH. As we now take the linear models between UTC and TAI
        that were used between 1961 and 1972, we have to consider the offset that was in
        effect on 1970-01-01 and which was precisely 8.000082s. Fixes issue #142.
      </action>
      <action dev="luc" type="update" >
        Vastly improved performances for Poisson series computations. Poisson series are often
        evaluated several components together (x/y/s in new non-rotating paradigm, ∆ψ/∆ε in old
        equinox paradigm for example). As the components are built from a common model, they
        share many nutation terms. We now evaluate these shared terms only once, as we evaluate
        the components in parallel thanks to a preliminary "compilation" phase performed when
        the Poisson series are set up. This dramatically improves speed: on a test case based
        on x/y/s evaluations over a one year time span without any caching,  we noticed a
        more than two-fold speedup: mean computation time reduced from 6.75 seconds (standard
        deviation 0.49s) to 3.07 seconds (standard deviation 0.04s), so it was a 54.5% reduction
        in mean computation time. At the same time, accuracy was also improved thanks to the
        Møller-Knuth TwoSum algorithm without branching now used for summing all series terms.
      </action>
      <action dev="luc" type="fix" >
        When UT1 time scale is used, it is now possible to choose which Earth Orientation
        Parameters history to use (formerly, only EOP compatible with IAU-2000/2006 was
        used, even for systems relying only on older conventions).
      </action>
      <action dev="luc" type="add" >
        Added Greenwich Mean Sidereal Time and Greenwich Apparent Sidereal Time
        to all supported IERS conventions (i.e. IERS 1996, IERS 2003 and IERS 2010).
      </action>
      <action dev="luc" type="add" >
        Classical equinox-based paradigm and new non-rotating origin paradigm for
        inertial and terrestrial frames are now supported with all IERS conventions.
        This means it is now possible to use MOD/TOD/GTOD with the recent precession/nutation
        models from recent conventions, and it is also possible to use CIRF/TIRF/ITRF with
        the older precession nutation models from ancient conventions. Of course, all these
        conventions and frames can be used at the same time, which is very important to
        support legacy systems and to convert coordinates between older and newer reference
        systems.
      </action>
      <action dev="luc" type="add" >
        Added IERS 1996 in the list of supported IERS conventions.
      </action>
      <action dev="luc" type="add" >
        Added factory methods to compute arbitrary Julian Epochs (J1900.0, J2000.0 ...)
        and Besselian Epochs (B1900.0, B1950.0 ...) that are used as reference dates
        in some models and frames.
      </action>
      <action dev="luc" type="fix" >
        Fixed non-bracketing exception while converting Cartesian points very close to equator into geodetic
        coordinates. Fixes issue #141.
      </action>
      <action dev="evan" type="add" >
        Added getAngularVelocity() to PVCoordinates.
      </action>
      <action dev="luc" type="add" >
        Added back serialization for some ephemerides produced by integration-based propagators.
        The ephemerides produced by NumericalPropagator are always serializable, and the ones
        produced by DSSTPropagator may be serializable or not depending on the force models used.
      </action>
      <action dev="luc" type="fix" >
        Fixed missing events detection when two events occurred at exactly the same time using an analytical
        propagator (like generated ephemerides for example). Fixes issue #138.
      </action>
      <action dev="luc" type="fix" >
        Fixed data loading from zip/jar. A more streamlined architecture has been set up, and each zip entry
        now uses its own input stream. Closing the stream triggers the switch to the next entry, and duplicate
        close are handled gracefully. Fixes issue #139.
      </action>
      <action dev="luc" type="fix" >
        Improved event bracketing by backporting changes made in Apache Commons Math (may fix issues #110
        and #136, but we cannot be sure as neither issues were reproducible even before this change...).
      </action>
      <action dev="luc" type="fix" >
        Fixed GTOD and Veis frame that did apply UT1-UTC correction when they should not (fixes issue #131).
      </action>
      <action dev="luc" type="fix" >
        Completely rewrote conversion from Cartesian to geodetic coordinates to improve
        numerical stability for very far points (typically when computing coordinates
        of Sun). Fixes issue #137.
      </action>
    </release>
    <release version="6.0" date="2013-04-23"
             description="Version 6.0 is a major release of Orekit. It introduces several new
             features and bug fixes. Several incompatibilities with respect to previous
             versions 5.x have been introduced. Users are strongly advised to upgrade to this
             version. The major features introduced in version 6.0 are the inclusion of the DSST
             semi-analytical propagator, an improved propagator architecture where all propagators
             can use events and step handlers, much better and faster gravity field force model,
             Jacobians availability for all force models, converters between different propagation
             models (which can be used to convert between mean and osculating elements), thread
             safety for many parts (mainly frames, but still excluding propagators) while still
             preserving caching for performances even in multi-threaded environments, time-dependent
             gravity fields, support for IERS 2010 conventions, support for INPOP and all DExxx
             ephemerides, new frames, new time scales, support for user-defined states in spacecraft
             state, availability of additional states in events, interpolators for many components
             like position-velocity, spacecraft state and attitude allowing to compute high order
             derivatives if desired, filtering of events, orphan frames, magnetic fields models,
             SP3 files support, visibility circles, support for Marshall Solar Activity Future
             Estimation of solar activity. Numerous bugs were also fixed. Version 6.0 now depends
             on version 3.2 of Apache commons math.">
      <action dev="pascal" type="fix" >
        Fixed conversion of mean anomaly to hyperbolic eccentric anomaly (fixes issue #135).
      </action>
      <action dev="luc" type="add" >
        Extracted fundamental nutation arguments from CIRF frame. This allows both reuse of
        the arguments for other computations (typically tides), and also allows to use
        convention-dependent arguments (they are similar for IERS conventions 2003 and 2010,
        but have changed before and may change in the future).
      </action>
      <action dev="luc" type="fix" >
        Fixed event g function correction when starting exactly at 0 with a backward
        propagation (fixes issue #125).
      </action>
      <action dev="luc" type="update" >
        Error messages properties are now loaded directly in UTF-8.
      </action>
      <action dev="luc" type="add" >
        Added a way to know which tide system is used in gravity fields (zero-tide,
        tide-free or unknown).
      </action>
      <action dev="luc" type="add" >
        Added orphan frame, i.e. trees that are not yet connected to the main
        frame tree but attached later on. This allows building frame trees
        from leaf to root. This change fixes feature request #98.
      </action>
      <action dev="luc" type="add" >
        Added a way to filter only increasing or decreasing events. The filtering
        occurs a priori, i.e. the filtered out events do not trigger a search.
        Only the interesting events are searched for and contribute to computation
        time. This change fixes feature request #104.
      </action>
      <action dev="pascal" type="add" >
        Added a semianalytical propagator based on the Draper Semianalytic
        Satellite Theory. The DSST accounts for all significant perturbations
        (central body including tesseral harmonics, third-body, drag, solar
        radiation pressure) and is applicable to all orbit classes.
        To begin with, only mean elements propagation is available.
      </action>
      <action dev="evan" type="update" >
        Greatly improved performance of time-stamped caches for data that is
        read only once (like UTC leap seconds history or EOP).
      </action>
      <action dev="luc" type="add" >
        Additional states can now be used in events. Note that waiting for the
        fix for issue MATH-965 in Apache Commons Math to be been officially
        published, a workaround has been used in Orekit. This workaround
        implies that events that should be triggered based on additional equations
        for integration-based propagator will be less accurate on the first step
        (full accuracy is recovered once the first step is accepted).
        So in these corner cases, users are advised to start propagation at least
        one step before the first event (or to use a version of Apache Commons Math
        that includes the fix, which has been added to the development version as
        of r1465654). This change fixes feature request #134.
      </action>
      <action dev="luc" type="add" >
        AdditionalStateProviders can now be used for all propagators, not
        only analytical ones. Note that when both state providers and
        additional differential equations are used in an integration-based
        propagator, they must used different states names. A state can only
        be handled by one type at a time, either already integrated or
        integrated by the propagator (fixes feature request #133).
      </action>
      <action dev="luc" type="add" >
        Added a way to store user data into SpacecraftState. User data are
        simply double arrays associated to a name. They are handled properly
        by interpolation, event handlers, ephemerides and adapter propagators.
        Note that since SpacecraftState instances are immutable, adding states
        generates a new instance, using a fluent API principle (fixes feature request #132).
      </action>
      <action dev="luc" type="add" >
        Added a way to retrieve all additional states at once from a step interpolator.
      </action>
      <action dev="luc" type="fix" >
        Fixed wrong orientation for ICRF and all IAU pole and prime meridians
        (a few tens milli-arcseconds). This error mainly induced an error in
        celestial bodies directions, including the Sun which is used in many
        places in Orekit (fixes bug #130).
      </action>
      <action dev="luc" type="add" >
        Added support for IERS conventions 2010. Note that Orekit still also
        support conventions 2003 in addition to conventions 2010. However, as
        IERS does not provide anymore data to link TIRF 2003 with ITRF, ITRF
        based on 2003 convention is not available. ITRF can only be based on
        either 2010 conventions for CIO-based paradigm or on 1996 conventions
        for equinox-based paradigm. 
      </action>
      <action dev="luc" type="add" >
        Atmosphere models now provide their central body frame.
      </action>
      <action dev="luc" type="add" >
        Added versions of angular coordinates and position-velocity that use
        any field instead of double (classes FieldAngularCoordinates and
        FieldPVCoordinates). This allows to compute derivatives of these quantities
        with respect to any number of variables and to any order (using DerivativeStructure
        for the field elements), or to compute at arbitrary precision (using Dfp for
        the field elements). Regular transforms as produced by frames
        handle these objects properly and compute partial derivatives for them.
      </action>
      <action dev="luc" type="update" >
        Converted Cunningham and Droziner force models to use the API of the new
        partial derivatives framework, despite they STILL USE finite differences.
        These two force models are now considered obsolete, they have been
        largely superseded by the Holmes-Featherstone model, which can be used
        for much larger degrees (Cunnigham and Droziner use un-normalized
        equations and coefficients which underflow at about degree 90), which
        already provides analytical derivatives, and which is twice faster. It
        was therefore considered a waste of time to develop analytical derivatives
        for them. As a consequence, they use finite differences to compute their
        derivatives, which adds another huge slow down factor when derivatives are
        requested. So users are strongly recommended to avoid these models when
        partial derivatives are desired...
      </action>
      <action dev="luc" type="add" >
        Added analytical computation of partial derivatives for third-body
        attraction.
      </action>
      <action dev="luc" type="add" >
        Added analytical computation of partial derivatives for constant
        thrust maneuvers.
      </action>
      <action dev="luc" type="update" >
        Converted Newtonian force model to use the new partial derivatives
        framework.
      </action>
      <action dev="luc" type="update" >
        Converted Holmes-Featherstone force model to use the new partial derivatives
        framework.
      </action>
      <action dev="luc" type="add" >
        Added analytical computation of partial derivatives for surface forces
        (drag and radiation pressure) for all supported spacecraft body shapes.
      </action>
      <action dev="luc" type="update" >
        Streamlined the force models partial derivatives computation for numerical
        propagation. It is now far simpler to compute analytically the derivatives
        with respect to state and with respect to force models specific parameters,
        thanks to the new Apache Commons Math differentiation framework. 
      </action>
      <action dev="luc" type="add" >
        Added a new force model for central body gravity field, based on Holmes and Featherstone
        algorithms. This model is a great improvement over Cunningham and Droziner models. It
        allows much higher degrees (it uses normalized coefficients and carefully crafted
        recursions to avoid overflows and underflows). It computes analytically all partial
        derivatives and hence can be used to compute accurate state transition matrices. It is
        also much faster than the other models (for example a 10 days propagation of a low Earth
        orbit with a 1cm tolerance setting and a 69x69 gravity field was about 45% faster with
        Holmes and Featherstone than with Cunningham).
      </action>
      <action dev="luc" type="fix" >
        Improved gravity field un-normalization to allow higher degrees/order with Cunningham and
        Droziner models. Formerly, the coefficients computation underflowed for square fields
        degree = order = 85, and for non-square fields at degree = 130 for order = 40. Now square
        fields can go slightly higher (degree = order = 89) and non-square fields can go much
        higher (degree = 393 for order = 63 for example). Attempts to use un-normalization past
        the underflow limit now raises an exception.
      </action>
      <action dev="luc" type="update" >
        Updated Orekit to version 3.1.1 of Apache Commons Math.
      </action>
      <action dev="luc" type="add" >
        Added support for time-dependent gravity fields. All recent gravity
        fields include time-dependent coefficients (linear trends and pulsations
        at several different periods). They are now properly handled by Orekit.
        For comparison purposes, it is still possible to retrieve only the constant
        part of a field even if the file contains time-dependent coefficients too.
      </action>
      <action dev="luc" type="update" >
        Added a way to speed up parsing and reduce memory consumption when
        loading gravity fields. Now the user can specify the maximal degree
        and order before reading the file.
      </action>
      <action dev="luc" type="fix" >
        The EGM gravity field reader did not complain when files with missing
        coefficients were provided, even when asked to complain.
      </action>
      <action dev="luc" type="fix" >
        Fixed serialization of all predefined frames. This fix implied
        also fixing serialization of celestial bodies as the predefined
        ICRF frame relies on them. Note for both types of objects, only
        some meta-data are really serialized in such a way that at
        deserialization time we retrieve singletons. So the serialized
        data are small (less than 500 bytes) and exchanging many time
        these objects in a distributed application does not imply anymore
        lots of duplication.
      </action>
      <action dev="tn" type="fix" due-to="Yannick Tanguy">
        Throw an exception if the conversion of mean anomaly to hyperbolic
        eccentric anomaly does not converge in KeplerianOrbit (fixes bug #114).
      </action>
      <action dev="luc" type="fix" due-to="Evan Ward">
        Removed weak hash maps in frames (fixes bug #122).
      </action>
        <action dev="luc" type="fix" due-to="Bruno Revelin">
        Improved documentation of interpolation methods (fixes bug #123).
      </action>
      <action dev="tn" type="fix" due-to="Evan Ward">
        Make TIRF2000Provider class thread-safe (fixes bug #118).
      </action>
      <action dev="tn" type="fix" due-to="Christophe Le Bris">
        Correct spelling of the inner class QuadratureComputation (fixes bug #120).
      </action>
      <action dev="tn" type="fix" due-to="Evan Ward">
        Remove unnecessary synchronization in UT1Scale (fixes bug #119).
      </action>
      <action dev="tn" type="fix" due-to="Carlos Casas">
        Clear caches in CelestialBodyFactory when removing CelestialBodyLoaders
        (fixes bug #106).
      </action>
      <action dev="tn" type="fix" due-to="Yannick Tanguy">
        Fix loading of JPL ephemerides files with overlapping periods
        (fixes bug #113).
      </action>
      <action dev="tn" type="fix" due-to="Simon Billemont">
        Prevent initialization exception in UTCScale in case no user-defined
        offsets are provided. (fixes bug #111).
      </action>
      <action dev="luc" type="fix" due-to="Evan Ward">
        Improved performance by caching EME2000 frame in AbstractCelestialBody
        (fixes bug #116).
      </action>
      <action dev="tn" type="fix" due-to="Evan Ward">
        Make TidalCorrections class thread-safe by using the new TimeStampedCache. 
        (fixes bug #117).
      </action>
      <action dev="tn" type="fix" due-to="Evan Ward">
        Convert position entries contained in SP3 files to meters instead of km
        (fixes bug #112).
      </action>
      <action dev="luc" type="add" >
        Added support for version 2011 of ICGEM gravity field format. Orekit
        still ignore the time-dependent part of these fields, though.
      </action>
      <action dev="luc" type="update" >
        Greatly simplified CelestialBodyLoader interface, now it is not related
        to DataLoader anymore (which implies users can more easily provide
        analytical models instead of the JPL/IMCCE ephemerides if they want)
      </action>
      <action dev="luc" type="fix" >
        Use the new thread-safe caches and the new Hermite interpolation feature on
        Transform, Earth Orientation Parameters, JPL/IMCCE ephemerides, UTC-TAI
        history and Ephemeris to remove thread-safety issues in all classes using
        cache (fixes #3).
      </action>
      <action dev="luc" type="add" >
        Added Hermite interpolation features for position-velocity coordinates,
        angular coordinates, orbits, attitudes, spacecraft states and transforms.
        Hermite interpolation matches sample points value and optionally first derivative.
      </action>
      <action dev="luc" type="add" >
        Added an AngularCoordinates as an angular counterpart to PVCoordinates.
      </action>
      <action dev="luc" type="add" >
        Transform now implements both TimeStamped and TimeShiftable. Note that this change
        implied adding an AbsoluteDate parameter to all transform constructors, so this
        is a backward incompatible change.
      </action>
      <action dev="luc" type="fix" >
        Fixed wrong transform for 3D lines (fixes bug #101).
      </action>
      <action dev="luc" type="add" >
        Upgraded support of CCSDS Unsegmented Time Code (CUC) to version 4 of the
        standard published in November 2010 (fixes bug #91), this includes support for
        an extended preamble field and longer time codes.
      </action>
      <action dev="luc" type="add" due-to="Francesco Rocca">
        Added a way to build TLE propagators with attitude providers and mass (fixes bug #84).
      </action>
      <action dev="luc" type="fix" >
        Fixed numerical stability errors for high order gravity field in Cunningham model (fixes bug #97).
      </action>
      <action dev="luc" type="fix" due-to="Yannick Tanguy">
        Fixed an error in radiation pressure for BoxAndSolarArraySpacecraft (fixes bug #92).
      </action>
      <action dev="thomas" type="add">
        Added models for tropospheric delay and geomagnetic field.
      </action>
      <action dev="luc" type="update">
        The existing general mechanism for shifting objects in time has been
        formalized as a parameterized interface implemented by AbsoluteDate, Attitude,
        Orbit, PVCoordinates and SpacecraftState.
      </action>
      <action dev="luc" type="update">
        Time scales are not serializable anymore (this induced problems for the UTC scale
        and its caching feature).
      </action>
      <action dev="luc" type="fix">
        Fixed TLE propagation in deep space when inclination is exactly 0 (fixes bug #88).
      </action>
      <action dev="pascal" type="add" due-to="Francesco Rocca">
        Added a package for spacecraft states to propagators conversion extending an
        original contribution for TLE (Orbit Converter for Two-Lines Elements) to all
        propagators.
      </action>
      <action dev="luc" type="fix">
        Improved testing of error messages.
      </action>
      <action dev="luc" type="fix">
        Removed too stringent test on trajectory in TLE propagator (fixes bug #86).
      </action>      
      <action dev="thomas" type="fix">
      	Set the initial state for a TLEPropagator (fixes bug #85).
      </action>
      <action dev="luc" type="update">
        Improved testing of error messages.
      </action>
      <action dev="luc" type="update">
        Updated IAU poles for celestial bodies according to the 2009 report and the
        2011 erratum from the IAU/IAG Working Group on Cartographic Coordinates and
        Rotational Elements of the Planets and Satellites (WGCCRE).
      </action>
      <action dev="luc" type="update">
        Removed code deprecated before 5.0.
      </action>
      <action dev="thomas" type="add">
        Added support for more recent JPL DExxx and INPOP ephemerides files (fixes feature #23).
      </action>
      <action dev="luc" type="fix">
        Fixed formatting of very small values in TLE lines (fixes bug #77).
      </action>
      <action dev="thomas" type="fix">
        Fixed formatting of TLE epoch (fixes bug #74).
      </action>
      <action dev="thomas" type="fix">
        Fixed performance issues when using the singleton UTCScale instance from
        multiple threads. Use a prototype pattern instead (fixes bug #33).
      </action>
      <action dev="luc" type="add">
        Added J2 effect on small maneuvers model.
      </action>
      <action dev="luc" type="fix">
        Fixed attitudeProvider field masking in IntegratedEphemeris.
      </action>
      <action dev="luc" type="add">
        Added a tutorial to compute Earth phased, Sun synchronous orbits.
      </action>
      <action dev="luc" type="add">
        Added a fitter for osculating parameters, allowing conversion to mean parameters.
      </action>
      <action dev="luc" type="update">
        Made Greenwich mean and apparent sidereal time publicly visible in GTOD frame.
      </action>
      <action dev="luc" type="update">
        Made equation of equinoxes sidereal time publicly visible in TOD frame.
      </action>
      <action dev="thomas" type="update">
        Added more german translations for error messages.
      </action>
      <action dev="luc" type="fix">
        Allow ClasspathCrawler and ZipJarCrawler data providers to work in
        OSGi environments by providing an explicit class loader (fixes bug #54).
      </action>
      <action dev="luc" type="update">
        Improved the small maneuvers analytical model to compute orbit Jacobian
        with respect to maneuver parameters.
      </action>
      <action dev="luc" type="fix">
        Force impulse maneuver to preserve orbit type and orbit frame.
      </action>
      <action dev="thomas" type="add">
        Added sp3 file parser.
      </action>
      <action dev="luc" type="add">
        Added a method to compute frames transforms Jacobians in the Transform class.
      </action>
      <action dev="luc" type="fix">
        Fixed a problem with propagation over null or negative ranges.
      </action>
      <action dev="luc" type="add">
        Added a multiplexer for step handlers.
      </action>
      <action dev="luc" type="add">
        Added init methods to step handlers and event handlers.
      </action>
      <action dev="luc" type="add">
        Added an adapter propagator that can add small maneuvers to any propagator, including
        ephemeris based ones.
      </action>
      <action dev="luc" type="add">
        Added an analytical model for the effect at date t1 of a small maneuver performed at date t0.
      </action>
      <action dev="luc" type="fix">
        Fixed a missing reinitialization of start date when state was reset in numerical propagator.
      </action>
      <action dev="luc" type="update">
        Added detection of attempts to create hyperbolic orbits as circular or equinoctial
        instances.
      </action>
      <action dev="pascal" type="fix">
        Fixed potential numerical failure in lightning ratio computation.
      </action>
      <action dev="luc" type="update">
        Simplified construction of atmosphere models, the Earth fixed frame is already present
        in the body shape, there was no need to pass a separate argument for it.
      </action>
      <action dev="pascal" type="add">
        Added Harris-Priester atmosphere model.
      </action>
      <action dev="luc" type="update">
        Changed the return value of eventOccurred method from an int to an enumerate.
      </action>
      <action dev="pascal" type="fix">
        Fixed frame for TLEPropagator (fixes bug #31).
      </action>
      <action dev="luc" type="add">
        Added getters/setters for impulse maneuvers.
      </action>
      <action dev="luc" type="add">
        Added getters/setters for attitude provider in all orbit propagators.
      </action>
      <action dev="luc" type="add">
        Added a method to compute visibility circles in TopocentricFrame.
      </action>
      <action dev="luc" type="add">
        Added an equinox-based version of ITRF.
      </action>
      <action dev="luc" type="add">
        Added getters for thrust, Isp and flow rate in constant thrust maneuvers.
      </action>
      <action dev="luc" type="add">
        Allow use of any supported Local Orbital Frames as the reference frame
        for LofOffset attitude modes.
      </action>
      <action dev="luc" type="add">
        Added support for LVLH, VVLH and VNC local orbital frames.
      </action>
      <action dev="luc" type="fix">
        Fixed a performance bug implying that some frames reloaded all EOP history files
        each time a transform was computed (fixes bug #26).
      </action>
      <action dev="luc" type="add" >
        Added support for columns-based IERS Rapid Data and Prediction files (finals.daily, finals.data
        and finals.all), the XML version was already supported since a few months
      </action>
      <action dev="luc" type="fix" >
        Fixed numerical issue in eccentricity computation (fixes bug #25)
      </action>
      <action dev="luc" type="update" >
        Changed step handling of abstract propagators, now they use a single step
        equal to the duration of the propagation in all cases except when a fixed step
        is requested in master mode. Previously, they arbitrarily used on hundredth of
        the Keplerian period as the step size, hence performing many steps even if not
        strictly required
      </action>
      <action dev="luc" type="add" >
        Added propagation of Jacobians matrices in circular, Keplerian and equinoctial
        parameters, using either true, eccentric or mean position angles. Formerly,
        propagation of Jacobians matrices was possible only in Cartesian parameters
      </action>
      <action dev="luc" type="add" >
        Added a way to propagate additional state along with orbit in abstract
        propagators, as an analytical counterpart to the additional equations that
        can be integrated by numerical propagators
      </action>
      <action dev="luc" type="fix" >
        Fixed missing partial derivatives data in ephemerides produced by a numerical
        propagator despite it was set up to computed them (fixes bug #16)
      </action>
      <action dev="luc" type="fix" >
        Added a new much simpler way to log events occurrences all at once (or
        only a subset of the events if desired)
      </action>
      <action dev="pascal" type="add" >
        Added alternative default name for ICGEM files
      </action>
      <action dev="pascal" type="fix" >
        Fixed EventState reset on propagation direction change (fixes bug #19)
      </action>
      <action dev="luc" type="fix" >
        Fixed Jacobianizer so it can handle force models that do change the spacecraft mass,
        like ConstantThrustManeuver (fixes bug #18)
      </action>
      <action dev="luc" type="add" >
        Added Jacobians between orbital parameters and Cartesian parameters for all orbits
        types (including hyperbolic orbits), all angles types (mean, eccentric, true) and in
        both directions
      </action>
      <action dev="luc" type="update" >
        Replaced the integers parameters used in orbit constructors (MEAN_ANOMALY, ECCENTRIC_ANOMALY ...)
        by a new PositionAngle enumerate for better value safety. The old public constants and the
        corresponding constructors are still available but are deprecated
      </action>
      <action dev="luc" type="fix" >
        Fixed ephemeris generation in numerical propagation. After getEphemeris has been
        called,  later calls to the numerical propagator did reset the already computed
        and returned ephemeris (fixes bug #14)
      </action>
      <action dev="luc" type="add" due-to="Bruno Revelin">
        Added support for the Marshall Solar Activity Future Estimation files
      </action>
      <action dev="luc" type="fix">
        TLEPropagator now implements the Propagator interface, and hence can benefit from all
        events detection and mode handling features (fixes features request #4)
      </action>
      <action dev="luc" type="update">
        improved events detection robustness, by decoupling events handling from adaptive step
        sizes in numerical integrators and  (fix contributed to Apache Commons Math) and from
        classical propagation in analytical and tabulated propagators. This implies the events
        will NOT reduce integration step sizes anymore, thus also increasing speed and in corner
        cases reducing local precision at event occurrence, reducing max step size is often
        sufficient to compensate for this drawback
      </action>
      <action dev="v&#233;ronique" type="add" >
        all propagators, including analytical ones or tabulated ones can now be used for
        event detection. Of course for tabulated propagators, setting up an event that
        would try to reset the state triggers an error when the event occurs
      </action>
      <action dev="v&#233;ronique" type="add" >
        propagation can now be done between two dates, regardless of the date of the initial state
      </action>
      <action dev="v&#233;ronique" type="add" >
        attitude can be specified either using a date only thanks to a new AttitudeLaw interface
        or using a date, a position-velocity provider and a frame (which can be any frame) thanks
        to a new AttitudeProvider interface, wrappers have been added to convert between the two
        interfaces. A side effect of this change is that LofOffset constructor now needs a reference
        to an inertial reference frame, otherwise the attitude woud be wrong if a non-inertial frame
        were passed to getAttitude, due to velocity composition (the computed LOF would not really
        be a LOF)
      </action>
      <action dev="luc" type="update">
        the notion of quasi-inertial frames has been renamed as pseudo-inertial because
        quasi-inertial has a precise relativistic meaning that is not considered here. We
        only consider these frames to be suitable for Newtonian mechanics.
      </action>
      <action dev="luc" type="update">
        the equinox based frames have been renamed to more standard names (MOD, and GTOD
        instead of MEME, and PEF). The implementation of TEME was also wrong (it was
        really a TOD), so now there are both a TOD with a proper name and a TEME with a
        proper implementation.
      </action>
      <action dev="luc" type="update">
        celestial bodies now provide both an inertially oriented body centered
        frame and a body oriented body centered frame, the bodies managed by
        CelestialBodyFactory use the IAU poles and prime meridian definitions
        to build the two frames
      </action>
      <action dev="luc" type="add">
        added the ICRF frame at the solar system barycenter
      </action>
      <action dev="luc" type="add">
        added the ITRF93, ITRF97, ITRF2000 and ITRF2008 frames (previously, only
        the ITRF2005 frame was available)
      </action>
      <action dev="luc" type="add">
        added a getPoint method to TopocentricFrame
      </action>
      <action dev="luc" type="add">
        added the Galileo System Time Scales and the Galileo start epoch.
      </action>
      <action dev="luc" type="add">
        added the UT1, TCB and GMST time scales used in CCSDS Orbit Data Messages
      </action>
      <action dev="luc" type="fix">
        fixed an error when parsing a date occurring during a leap second introduction
      </action>
      <action dev="luc" type="fix">
        fixed a dut1 interpolation error for the day just before a leap second introduction
      </action>
      <action dev="luc" type="fix">
        fixed an error in JPL ephemerides: they are in TDB time scale
      </action>
      <action dev="luc" type="fix">
        fixed an error in date creation/parsing for UTC dates which occur during a
        leap second
      </action>
      <action dev="luc" type="fix">
        fixed UTC time scale between 1961-01-01 and 1971-12-31 ; in this time range
        the offset between UTC and TAI was piecewise linear
      </action>
      <action dev="luc" type="add">
        added an enumerate for specifying months in dates and for simplifying parsing
        of some data files
      </action>
      <action dev="luc" type="add">
        completed support for CCSDS Time Code Format (CCSDS 301.0-B-3) ; now in addition
        to ASCII Calendar Segmented Time Code which has been supported for a while,
        Orekit also supports CCSDS Unsegmented Time Code (CUC), CCSDS Day Segmented
        Time Code (CDS) and CCSDS Calendar Segmented Time Code (CCS)
      </action>
      <action dev="luc" type="add">
        added a freeze method to the Frame and Transform classes, in order to build fixed
        frames from moving ones, this is useful for example to build a launch frame
        at launcher inertial navigation system reset time, or to build an equinox-based
        frame at a specific epoch
      </action>
      <action dev="luc" type="fix">
        fixed an out of memory error when lots of temporary frames were created in loops
        and discarded
      </action>
      <action dev="luc" type="update">
        use the new FastMath class from commons-math instead of the standard java.util.Math
        class for increased accuracy and speed
      </action>
      <action dev="luc" type="add">
        added support for the new bulletinB data published by Paris-Meudon observatory
        for IAU-1980 precession-nutation model (IERS has ceased publishing bulletinB
        files for both IAU-1980 precession-nutation model and IAU-2000
        precession-nutation model as of early 2010).
      </action>
      <action dev="luc" type="add">
        added support for the new XML files containing both bulletinA and bulletinB data
        published by IERS (both the finals and daily files are supported).
      </action>
      <action dev="luc" type="update">
        Orekit now depends on at least version 3.0 of Apache commons-math
      </action>
      <action dev="luc" type="add">
        added a way to list what data have been loaded through DataProvidersManager
      </action>
      <action dev="luc" type="add">
        PropagationException can now be created directly from OrekitException, thus simplifying
        wrapping lower Orekit errors in step handlers
      </action>
      <action dev="luc" type="update">
        improved exception propagation from low level java runtime and Apache commons-math libraries
        preserving initial error stack trace
      </action>
      <action dev="luc" type="update">
        changed exception localization framework to simplify messages handling
      </action>
      <action dev="luc" type="fix">
        greatly improved AbsoluteDate accuracy by shifting epoch when needed and separating
        long/double computations to avoid too large offsets and numerical cancellations, it is
        now possible to still have an absolute date accurate to about 1.0e-13s after shifting
        it 10000 times by 0.1s steps
      </action>
      <action dev="luc" type="fix">
        fixed an error in TopocentricFrame.getPVCoordinates: the coordinates returned were not the
        coordinates of the topocentric frame origin with respect to the specified frame, but were the
        coordinates of the specified frame origin with respect to the topocentric frame.
      </action>
      <action dev="luc" type="fix">
        fixed an errors in data loading in tutorials when one of the path in the classpath
        contained a space
      </action>
      <action dev="luc" type="fix">
        improved CelestialBodyPointed attitude mode: the spin now correctly includes
        the coupling effect of the phasing reference
      </action>
      <action dev="luc" type="fix">
        fixed an error in SpinStabilized attitude mode: the spin was reversed
        with respect to the specification
      </action>
      <action dev="pascal" type="add">
        added a GroundMaskElevationDetector dealing with local physical mask for visibility
      </action>
      <action dev="pascal" type="add">
        added an ApparentElevationDetector taking refraction into account in a terrestrial
        environment
      </action>
      <action dev="pascal" type="update">
        enhanced DateDetector behaviour to allow adding new event dates on the fly
      </action>
      <action dev="pascal" type="fix" due-to="Derek Surka">
        fixed an error in FramesFactory when getting ITRF2005 and TIRF2000 frames:
        ignoreTidalEffects was handled wrong.
      </action>
      <action dev="luc" type="update" >
        removed serialization of some cached data in frames
      </action>
      <action dev="luc" type="fix" >
        fixed deserialization problems of frame singletons, they were not unique any more
      </action>
      <action dev="v&#233;ronique" type="add" >
        numerical propagation can now be done either using Cartesian parameters, circular
        parameters, equinoctial parameters, or Keplerian parameters (elliptical or hyperbolic)
        and using mean, eccentric or true position angles for the parameters where it is relevant.
        So there are now 10 possible configurations for state vector. This allows propagation
        of any kind of trajectories, including hyperbolic orbits used for interplanetary missions,
        or atmospheric re-entry trajectories
      </action>
      <action dev="v&#233;ronique" type="update" >
        completely revamped the partial derivatives matrices computation using the additional
        equations mechanism
      </action>
      <action dev="v&#233;ronique" type="add" >
        added a mechanism to integrate user-supplied additional equations alongside with
        orbital parameters during numerical propagation
      </action>
      <action dev="luc" type="update">
        use A. W. Odell and R. H. Gooding (1986) fast and robust solver for Kepler equation
      </action>
      <action dev="luc" type="add">
        keplerian and cartesian orbits now support hyperbolic orbits (i.e. eccentricity greater
        than 1, and in this case negative semi major axis by convention)
      </action>
      <action dev="luc" type="fix">
        fixed an error in LofOffset attitude mode: the computed attitude was reversed
        with respect to the specification
      </action>
      <action dev="luc" type="add">
        added an AttitudesSequence class which can handle several laws, only one of
        which being active at any time. The active law changes as switch events are
        triggered. This can be used for example to alternate between daylight attitude mode
        and eclipse attitude mode, or between normal observing mode and special modes
        for ground contact or maneuvers.
      </action>
      <action dev="pascal" type="fix" due-to="Bruno Revelin">
        fixed an error when crawling a classpath or a directory a zip file was found.
        This might lead to select an inappropriate data provider.
      </action>
    </release>
    <release version="5.0.3" date="2011-07-12"
             description="version 5.0.3 is a bug-fix release.">
      <action dev="luc" type="fix">
        Fixed a performance bug implying that some frames reloaded all EOP history files
        each time a transform was computed  (fixes bug #26).
      </action>
      <action dev="luc" type="fix">
        Fixed a parsing bug in IERS Rapid Data and Prediction files for dates between 2000 and 2009.
      </action>
    </release>
    <release version="5.0.2" date="2011-07-11"
             description="version 5.0.2 is an interim release of Orekit with support for IERS
                          Rapid Data and Prediction files.">
      <action dev="luc" type="update">
        Added support for IERS Rapid Data and Prediction files finals.all, finals.data and finals.daily,
        for both IAU-1980 and IAU-2000 and with both columns and XML formats.
      </action>
    </release>
    <release version="5.0.1" date="2011-04-15"
             description="version 5.0.1 is a minor release of Orekit without any functional changes.
             The differences with respect to 5.0 are only related to packaging and deployement to
             maven central. There are NO bug fixes and NO evolutions.">
      <action dev="luc" type="update">
        updated packaging to allow deployment to maven central.
      </action>
    </release>
    <release version="5.0" date="2010-05-06"
             description="version 5.0 is a major release of Orekit. It introduces several new
             features and bug fixes. Some slight incompatibilities with respect to previous
             versions have been introduced, but they should be easy to overcome to users. Users
             are strongly advised to upgrade to this version. The major points introduced in version
             5.0 are a very general PVCoordinatesProvider interface, a new shiftedBy method allowing
             many time-dependent instances (AbsoluteDate, Orbit, PVCoordinates, Attitude and SpacecraftState)
             to be slightly shifted in time using simple evolution models (keplerian for orbit, fixed
             angular rate for attitude, fixed translation for position/velocity), a redesign of the
             attitude interfaces and an experimental (read subject to change) numerical propagator
             able to compute jacobians of the state with respect to both initial state and force
             models parameters. Version 5.0 now depends on version 2.1 of Apache commons math.">
      <action dev="pascal" type="add">
        a new experimental numerical propagator has been added, in addition to computing
        the spacecraft state at target time, it also computes the partial derivatives of
        this state with respect to the initial state (one jacobian) and with respect to
        models parameters (another jacobian). The jacobians are integrated alongside with
        the state, using variational equations for better accuracy and numerical robustness.
        This will help further implementation of orbit determination or optimization
        algorithms. This code is still considered to be experimental as of 5.0 and the API
        could change in the future.
      </action>
      <action dev="luc" type="add">
        a new SpacecraftFrame class has been added, taking into account orbit and
        attitude thanks to an underlying propagator. This allows to see the spacecraft just
        as another known geometrical object automatically handled and connected to all
        other frames. For an instantaneous view, Transform instances can also be built
        directly by SpacecraftState instances.
      </action>
      <action dev="luc" type="add">
        frames can now be flagged as quasi-inertial or not; only quasi-inertial frames
        are suitable for defining orbits
      </action>
      <action dev="luc" type="add">
        the Topocentric frame now provides a way to retrieve the body shape on which the
        frame is defined
      </action>
      <action dev="pascal" type="update">
        changed the way Veis 1950 frame is constructed.
        Now, its parent is the PEF frame with no EOP corrections applied.
      </action>
      <action dev="luc" type="fix" due-to="John Pritchard">
        fixed a parameters inversion in Earth Orientation Parameters for IAU-1980 models.
        The error could introduce up to a few meters error in position during transformations
        between TEME and MEME
      </action>
      <action dev="luc" type="add" >
        factories have been introduced for handling all data formats. Their default configuration
        correspond to the legacy formats used in previous versions (IERS format for UTC-TAI, EOPC04
        and bulletins B for Earth Orientation Parameters, JPL format for celestial bodies ...).
        Users can now add support for their own formats if they want (for example if they prefer
        using bulletins A instead of EOPC04 and bulletins B, or if they have their own gravity
        field format ...). Consequences of these changes are that the SolarSystemBody and
        the PotentialReaderFactory classes have been deprecated (replaced by CelestialBodyFactory and
        GravityFieldFactory) and that TimeScalesFactory and FramesFactory have been extended. All these
        factories follow the same generic pattern.
      </action>
      <action dev="luc" type="fix" >
        improved thread safety (however, Orekit is still NOT completely thread-safe).
      </action>
      <action dev="luc" type="add" >
        the loaders for gravity fields now can optionally allow missing coefficients (they will be
        replaced by 0.0 except c[0][0] which will be replaced by 1.0).
      </action>
      <action dev="luc" type="fix" >
        the loader for gravity fields in the ICGEM format now support empty lines in the file
        (there is for example one blank line at the end of the file in the orekit-data zip archive).
      </action>
      <action dev="luc" type="add" >
        added support for the GRGS gravity field files formats.
      </action>
      <action dev="luc" type="add" >
        added a way to list the available satellite numbers in TLE files.
      </action>
      <action dev="luc" type="update" >
        improved TLE elements loading. Now TLE lines are loaded using the standard data loading
        mechanism (thus allowing loading from disk files, network, classpath ...), they can
        contain TLE for several objects in one file, and they may contain some non-TLE lines
        if desired.
      </action>
      <action dev="v&#233;ronique" type="add" >
        a new PVCoordinatesProvider interface has been created on top of several existing classes
        and interfaces (orbit propagator, celestial bodies, some moving frames ...). This is a
        major generalization that allows to use either satellites or celestial bodies in many
        algorithms (attitude pointing target, eclipses and field of view events ...)
      </action>
      <action dev="luc" type="fix" >
        improved numerical propagator efficiency when used from an outside loop: the initial
        state is automatically set to the last state at propagation end, thus allowing to
        restart from here without recomputing everything
      </action>
      <action dev="luc" type="add" >
        added a reset feature in all propagators, allowing to reuse an already configured
        propagator for several different orbits
      </action>
      <action dev="luc" type="fix" >
        fixed a mode handling error in NumericalPropagator: when a propagator was reused
        with a new mode setting, the previous step handlers were still used in addition to
        the new ones instead of replacing them
      </action>
      <action dev="luc" type="fix" >
        fixed an interpolation error for orbits crossing the -PI/+PI singularity between
        entries in the Ephemeris class
      </action>
      <action dev="luc" type="update" >
        KeplerianPropagator now preserve orbits types
      </action>
      <action dev="luc" type="add" >
        AbsoluteDate, Orbit, PVCoordinates, Attitude and SpacecraftState instances can now all
        be slightly shifted in time using simple evolution models (keplerian for orbit, fixed
        angular rate for attitude, fixed translation for position/velocity). This is not a
        replacement for proper propagation but is useful for known simple motions or small
        time shifts or when coarse accuracy is sufficient
      </action>
      <action dev="luc" type="fix" >
        changed AttitudeLaw.getState signature to use complete orbit. This is an incompatible
        change introduced to fix a major bug in spin computation for some attitude laws. The laws
        for which orientation depends on satellite velocity have a spin vector that depends on
        acceleration. This can be computed only if complete orbit is available. This change
        should be simple to handle from a users point of view, as the caller generally already
        has the orbit available and attitude laws implementations can retrieve all the former
        parameters (date, position/velocity, frame) directly from orbit.
      </action>
      <action dev="luc" type="fix" >
        fixed spin rate computation errors in almost all attitude modes
      </action>
      <action dev="luc" type="add" >
        added a new simple linear attitude mode: FixedRate
      </action>
      <action dev="luc" type="fix" >
        fixed an error in event detection: when two events were very close (for example a very
        short ground station visibility), the second one may be ignored despite the first one
        was detected.
      </action>
      <action dev="luc" type="fix" >
        fixed corner cases in event detection during orbit propagation, sometimes
        an already detected and handled event prevented the propagator to go further in time.
      </action>
      <action dev="luc" type="add" >
        added an EventShifter wrapper allowing to slightly shift raw events in time. This is useful
        for example to switch an attitude mode from solar pointing to something else a few minutes
        before eclipse entry and going back to solar pointing mode a few minutes after eclipse exit.
      </action>
      <action dev="pascal" type="add">
        added a new AlignmentDetector.
      </action>
      <action dev="pascal" type="add" >
        added a new EclipseDetector handling either umbra or penumbra entry and exit events.
      </action>
      <action dev="v&#233;ronique" type="add" >
        added new CircularFieldOfViewDetector and DihedralFieldOfViewDetector handling
        field of view entry and exit events for any type of target.
      </action>
      <action dev="luc" type="add" >
        added an experimental implementation of a BoxAndSolarArray spacecraft model considering a convex
        body (either parallelepipedic or defined by a set of facets) and a rotating solar array, for
        accurate modeling of surface forces with attitude. Beware that this class is still considered
        experimental, so use it with care!
      </action>
      <action dev="luc" type="update" >
        completely changed the RadiationSensitive and DragSensitive interfaces to be more comprehensive
        and handle properly lift and side force effects when used with non-symmetric spacecrafts/flux geometry
      </action>
      <action dev="luc" type="fix" due-to="Christelle Blandin">
        fixed denormalization of gravity field coefficients, the last coefficient
        was not initialized
      </action>
      <action dev="luc" type="add" >
        added a relative constructor and a getMomentum method to PVCoordinates
      </action>
      <action dev="luc" type="add">
        added a special implementation improving performances for the frequent case of identity transform
      </action>
      <action dev="luc" type="fix">
        fixed forgotten radians to degrees conversions for inclination and RAAN in CircularOrbit.toString()
      </action>
      <action dev="luc" type="add">
        added a Constants interface including a few useful physical constants.
      </action>
      <action dev="luc" type="add">
        added a way to build date components from week components (this can be used
        for scheduled operations with week-related periods)
      </action>
      <action dev="luc" type="add">
        added string parsing features for dates and times components supporting ISO-8601 formats
      </action>
      <action dev="luc" type="add">
        Orekit is now packaged as an OSGi bundle
      </action>
      <action dev="pascal" type="add">
        added some pieces of an UML model for the library (available in the source distribution)
      </action>
      <action dev="luc" type="update" >
        updated error message localization to be more consistent with Java exception. Now getMessage
        returns a non-localized message and only getLocalizedMessage returns a message localized for
        the platform default locale. A new getMessage(Locale) method has also been added to
        retrieve the message in any desired locale, not only the platform default one. The messages
        are also built and translated only when needed, so if an exception is triggered and
        never displayed, the message will never be built.
      </action>
    </release>
    <release version="4.1" date="2009-08-18"
             description="version 4.1 is an upgrade bringing some new features and fixing a
             few bugs. The equinox-based frames family with IAU1980 precession-nutation
             models that are still used by many legacy systems are now supported. This
             simplifies interoperability with legacy systems and helps migrating from this
             old frames family to the new CIO-based ones that is supported by orekit since its
             first versions. The data loading mechanism used to retrieve IERS data (Earth
             Orientation Parameters, UTC-TAI history) and JPL ephemerides is now also used
             to retrieve gravity potential files. This mechanism has also been vastly improved
             to support new use cases (loading from disk, from classpath, from network delegating
             loading to an external library ...). Another change is the addition of the TDB
             time scale. Some minor incompatibilities have been introduced but they are easy
             to solve for users, the explanations are provided in detailed changes report.">
      <action dev="aude" type="add" >
        added TDB time scale
      </action>
      <action dev="luc" type="update" >
        the RadiationSensitive and DragForce interfaces now have an
        additional SpacecraftState parameter in all their get methods.
        This allows to implement models that take into account solar
        arrays rotation. Note that this changes breaks compatibility
        for users that did add their own implementations, but it is
        simple to deal with (simply add one parameter in the signature
        and ignore it) so its was considered acceptable.
       </action>
      <action dev="luc" type="add" due-to="James Housden">
        added german localization for error messages
      </action>
      <action dev="luc" type="update">
        added a feature allowing all tests to clear the already built reference
        objects (frames, time scales, solar system bodies ...) between each tests,
        thus removing the need to launch tests in separate JVMS. This allows to
        launch all tests directly from eclipse, and this speeds up maven tests by
        a factor 4 at least
      </action>
      <action dev="luc" type="update">
        set up a custom ant build independent from the maven 2 build
      </action>
      <action dev="luc" type="update">
        changed all tests from Junit 3 to Junit 4
      </action>
      <action dev="thierry" type="fix">
        fixed accuracy of PEF frame
      </action>
      <action dev="luc" type="fix" due-to="Aude Privat">
        fixed configuration problems on Windows systems
      </action>
      <action dev="luc" type="fix" due-to="Sébastien Herbinière">
        fixed a reversed sign in solar radiation pressure
      </action>
      <action dev="pascal" type="update" >
        Orekit supports the two different naming patterns for bulletins B provided by IERS
        on http://www.iers.org/ and http://hpiers.obspm.fr/eop-pc/.
      </action>
      <action dev="luc" type="update" >
        the predefined times scales (TAI, UTC ...) are now built using a factory. The various
        XXXScale.getInstance() methods defined in each predefined time scales classes
        are still available, but have been deprecated and will be removed in the future,
        they are replaced by TimeScalesFactory.getXXX().
      </action>
      <action dev="pascal" type="update" >
        the Frame class was split into a FramesFactory class, dealing with the predefined
        reference frames, and a Frame class for the creation of new frames and the navigation
        through any frames tree. The Frame.getXXX() methods for the predefined reference
        frames are still available, but have been deprecated and will be removed in the future,
        they are replaced by FramesFactory.getXXX().
      </action>
      <action dev="pascal" type="add" >
        3 new predefined reference frames have been added in Orekit : MEME, TEME and PEF. They
        implement the classical paradigm of equinox-based transformations including the IAU-76
        precession model, the IAU-80 nutation model and the IAU-82 sidereal time model, with
        the capability to apply the nutation corrections provided by IERS through the EOP data
        files for better agreement with the IAU 2000 precession-nutation model.
      </action>
      <action dev="luc" type="update" >
        the ChronologicalComparator class is not a singleton anymore, this didn't really make sense
      </action>
      <action dev="luc" type="fix" >
        fixed a state reset error: orbital state changed by event detectors like
        ImpulseManeuver were overwritten by other event detectors
      </action>
      <action dev="luc" type="fix" >
        fixed stop date of abstract propagators (Keplerian and Eckstein-Heschler). They used to
        stop at the first event after target date when an event detector was set up, instead of
        stopping at the target date
      </action>
      <action dev="luc" type="fix" >
        the gravity coefficients for solar system bodies are now extracted from JPL files headers
      </action>
      <action dev="luc" type="update" >
        the eventOccurred method in EventDetector interface and its various implementations
        has an additional parameter specifying if the switching function increases or
        decreases at event time. This allows simpler events identification has many switching
        functions have two switches (start/end, raising/setting, entry/exit ...). Note that
        this changes breaks compatibility for users that did implement their own events, but
        it is simple to deal with (simply add one parameter in the signature and ignore it)
        so its was considered acceptable.
      </action>
      <action dev="luc" type="fix" due-to="Christophe Pipo">
        fixed an error occurring when DE406 JPL ephemerides were loaded before DE405 ones
      </action>
      <action dev="luc" type="fix" due-to="Sébastien Herbinière">
        fixed an error in EGM potential file loader
      </action>
      <action dev="luc" type="update">
        trigger exceptions when no data can be loaded
      </action>
      <action dev="luc" type="update">
        remove predefined leap seconds, they are not useful anymore since other
        parts of the library do need configuration data (solar system bodies) and
        since data configuration has been vastly improved
      </action>
      <action dev="luc" type="add" >
        added support for the ICGEM format for gravity fields
      </action>
      <action dev="luc" type="update" >
        load gravity potential data using the same mechanism already used for Earth
        Orientation Parameters, UTC-TAI history and JPL ephemerides files
      </action>
      <action dev="luc" type="add" due-to="quinput and Kai Ruhl">
        re-activated a way to load data from the classpath using a
        data provider plugin.
      </action>
      <action dev="luc" type="add">
        added a way to load data directly from network (either
        locally or through a proxy server) using a data provider plugin.
      </action>
      <action dev="luc" type="add">
        added a small plugin-like mechanism to delegate data loading to a
        user-provided mechanism, thus enabling smooth integration in existing
        systems.
      </action>
      <action dev="luc" type="update">
        updated to latest version of commons-math.
      </action>
      <action dev="luc" type="add" due-to="Silvia Ríos Bergantiños">
        added galician localization for error messages.
      </action>
      <action dev="luc" type="fix" due-to="Guylaine Prat">
        improved javadoc comments in orbit classes.
      </action>
      <action dev="pascal" type="add">
        tidal corrections are now available for ITRF and TIRF frames. Both frames are
        provided in two versions, the standard one with tidal corrections and a stripped
        down one without tidal corrections. A cache/interpolation mechanism is used to
        keep the computation cost of tidal correction to a minimum. With this mechanism,
        the penalty to use tidal correction is slightly above 20% in run time for a
        transformation between GCRF and ITRF. A raw implementation without this mechanism
        would lead to a 550% penalty, or even a 1100% penalty if TIRF and ITRF parts were
        computed independently.
      </action>
    </release>
    <release version="4.0" date="2008-10-13"
             description="major upgrade with new features (GCRF and ITRF2005 frames, DE 405
             and DE 406 ephemerides support, improved and greatly simplified date/time support,
             vastly improved data configuration with zip files support, new tutorials, improved
             performances, more tests and all identified bugs fixed, new translation files for
             italian, spanish and norse.">
      <action dev="pascal" type="fix">
        The ephemeris produced by numerical propagator now checks date validity in
        propagate method.
      </action>
      <action dev="luc" type="fix">
        The EME2000/J2000 frame was slightly mis-oriented (about 20 milli arcseconds).
        It really was the GCRF frame. This has been fixed and now both the GCRF and
        the EME2000/J2000 are available.
      </action>
      <action dev="luc" type="fix">
        Dates in UTC within leap seconds are now displayed correctly (i.e. a 61st
        second is added to the minute).
      </action>
      <action dev="luc" type="fix" due-to="quinput">
        Fixed an overflow error in AbsoluteDate that generated an exception when any
        attempts was made to print dates far away like AbsoluteDate.JULIAN_EPOCH or
        AbsoluteDate.MODIFIED_JULIAN_EPOCH.
      </action>
      <action dev="luc" type="fix">
        Changed test configuration to always use a new JVM for each test. This prevents
        some false positive to be generated.
      </action>
      <action dev="luc" type="update">
        The GeodeticPoint constructor arguments has been reordered to reflect more
        traditional usage, latitude coming before longitude.
      </action>
      <action dev="luc" type="update">
        The low accuracy Sun model based on Newcomb theory and the Moon model based
        on Brown theory have been withdrawn as they are superseded by the support of JPL
        DE 405 binary ephemerides files.
      </action>
      <action dev="luc" type="update">
        The ThirdBody abstract class has been removed and its specific method
        getMu has been moved up into CelestialBody interface and
        renamed getGM.
      </action>
      <action dev="luc" type="update">
        Improved external data configuration. The java property is now called
        orekit.data.path and is a colon or semicolon separated path containing
        directories or zip archives, themselves containing embedded directories
        or zip archives and data files. This allows easy roll-out of system-wide
        configuration data that individual users can override by prepending their
        own data trees in front of the path. This also allows simple configuration
        since many data files can be stored in easy to handle zip archives.
      </action>
      <action dev="luc" type="update">
        Renamed the iers package into data, as it is not IERS specific anymore. Some
        classes where also moved out of the package and into the frame and time
        package and their visibility reduced to package only. This improves decoupling
        and reduces clutter on users by limiting the number of visible classes.
      </action>
      <action dev="luc" type="update">
        The performance of IAU-2000 precession-nutation model computation has been
        tremendously improved, using a combined caching and interpolation approach. The
        simplified model (which was quite inaccurate in version 3.1) has therefore been
        removed as it was not needed anymore.
      </action>
      <action dev="luc" type="update">
        The ITRF 2005 frame is now supported instead of the older ITRF 2000 frame. The
        Earth Orientation Parameters data handling classes have been updated to match
        this change and read the new file format provided by IERS.
      </action>
      <action dev="luc" type="update">
        The J2000 frame has been renamed as EME2000 as this name seems to be more
        widely accepted and reduces confusion with the J2000.0 epoch. The
        Frame.getJ2000() method is still available, but has been deprecated
        and will be removed in the future.
      </action>
      <action dev="luc" type="update">
        Changed TimeScale from base abstract class to interface only.
      </action>
      <action dev="luc" type="update">
        Renamed some classes for better understanding: ChunkedDate is now DateComponents,
        ChunkedTime is now TimeComponents, ChunksPair is now DateTimeComponents. The
        getChunks method from AbsoluteDate as also been renamed into getComponents accordingly.
      </action>
      <action dev="pascal" type="add">
        Added new tutorials.
      </action>
      <action dev="luc" type="add">
        Added predefined local orbital frames: the (t, n, w) frame aligned with velocity
        and the (q, s, w) frame aligned with position.
      </action>
      <action dev="luc" type="add">
        Added a predefined detector for altitude crossing events.
      </action>
      <action dev="luc" type="add">
        Added methods to get zenith, nadir, north, south, east and west direction for
        any GeodeticPoint.
      </action>
      <action dev="luc" type="add" due-to="Silvia Ríos Bergantiños">
        Added spanish localization for error messages.
      </action>
      <action dev="luc" type="add" due-to="Espen Bjørntvedt">
        Added norse localization for error messages.
      </action>
      <action dev="luc" type="add" due-to="Francesco Coccoluto">
        Added italian localization for error messages.
      </action>
      <action dev="luc" type="add" due-to="Derek Surka">
        Added support for mean motion first and second derivatives fields in TLE.
      </action>
      <action dev="luc" type="add" >
        Added a way to rebuild the two lines of TLE instances.
      </action>
      <action dev="luc" type="add" due-to="Derek Surka">
        Added constructor from already parsed elements for TLE.
      </action>
      <action dev="luc" type="add">
        Added a method to retrieve a body-centered inertial frame to the
        CelestialBody interface. As a consequence, thirteen new frames are
        predefined: Sun, Moon, planets and barycenters provided by JPL binary
        ephemerides.
      </action>
      <action dev="luc" type="add">
        Support for the JPL DE 405 and DE 406 binary ephemerides files has been added
        and a factory class SolarSystemBody uses these files to provide implementations
        of the CelestialBody interface for Sun, Moon, the eight solar system
        planets,the Pluto dwarf planet as well as the solar system barycenter and Earth-Moon
        barycenter points.
      </action>
      <action dev="luc" type="add">
        The CelestialBody interface now provides velocity as well as position.
      </action>
      <action dev="luc" type="add">
        A getCalls() method has been added to the NumericalPropagator class to count the
        number of calls to the differential equations computation method. This helps
        tuning the underlying integrator settings in order to improve performances.
      </action>
      <action dev="luc" type="add">
        A lot more classes and interfaces are now serializable, to help users embed
        instance in their own serializable classes.
      </action>
      <action dev="luc" type="add">
        Added predefined leap seconds to allow proper turn-key use of the library
        even without an already configured environment. All known leap seconds at
        time of writing (2008) are predefined, from 1972-01-01 to 2009-01-01 (the
        last one has been announced in Bulletin C 36 on 2008-07-04 and is not yet
        present in the UTC-TAI.history published file)
      </action>
      <action dev="luc" type="add">
        Improved user-friendliness of the time-scales by changing methods parameters
        types to more easily understandable ones.
      </action>
      <action dev="luc" type="add">
        Improved user-friendliness of the AbsoluteDate class by adding several
        new constructors and methods for common cases. It is in particular now possible
        to use offsets within a time scale, for example to build a date given as a
        fractional number of days since a reference date in UTC, explicitly ignoring
        intermediate leap seconds.
      </action>
      <action dev="luc" type="add">
        Improved the class handling date/time components: added a constructor to allow building
        from an offset with respect to a reference epoch, implemented Comparable interface and
        added equals and hashCode methods.
      </action>
      <action dev="luc" type="add">
        Improved the class handling date components: added a constructor to allow building
        from any reference epoch, not only J2000.0 (thus simplifying use of modified julian day),
        added getMJD() method, added several constants JULIAN_EPOCH, MODIFIED_JULIAN_EPOCH,
        FIFTIES_EPOCH, GPS_EPOCH, J2000_EPOCH and JAVA_EPOCH.
      </action>
      <action dev="luc" type="add">
        Added a new time scale: GPSScale.
      </action>
      <action dev="luc" type="add">
        Added the changes page to the generated site.
      </action>
    </release>
    <release version="3.1" date="2008-07-16"
             description="This release is the first public release of Orekit."/>
  </body>
</document><|MERGE_RESOLUTION|>--- conflicted
+++ resolved
@@ -21,13 +21,11 @@
   </properties>
   <body>
     <release version="10.3" date="TBD" description="TBD">
-<<<<<<< HEAD
    	  <action dev="bryan" type="update" issue="741">
       	Updated Hipparchus version to 1.8 and updated code with new functionalities.
-=======
+      </action>
    	  <action dev="bryan" type="add" issue="740">
       	Added aggregator for bounded attitude providers.
->>>>>>> f39856b3
       </action>
    	  <action dev="thomas" type="add" issue="8">
         Added Knocke's Earth rediffused radiation pressure force model.
