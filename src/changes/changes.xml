--- conflicted
+++ resolved
@@ -21,13 +21,11 @@
   </properties>
   <body>
     <release version="11.1" date="TBD" description="TBD">
-<<<<<<< HEAD
       <action dev="bryan" type="add" issue="869">
         Allowed Brouwer-Lyddane model to work for the critical inclination.
-=======
+      </action>
       <action dev="bryan" type="fix" issue="867">
         Fixed handling of multiple historical eccentricities for a same station.
->>>>>>> fcb6f0c5
       </action>
       <action dev="bryan" type="fix" issue="868">
         Fixed writing of whitespace characters in CPF writer.
