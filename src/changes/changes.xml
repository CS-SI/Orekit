<?xml version="1.0" encoding="UTF-8" ?>
<!-- Copyright 2002-2023 CS GROUP
  Licensed to CS GROUP (CS) under one or more
  contributor license agreements.  See the NOTICE file distributed with
  this work for additional information regarding copyright ownership.
  CS licenses this file to You under the Apache License, Version 2.0
  (the "License"); you may not use this file except in compliance with
  the License.  You may obtain a copy of the License at

    http://www.apache.org/licenses/LICENSE-2.0

  Unless required by applicable law or agreed to in writing, software
  distributed under the License is distributed on an "AS IS" BASIS,
  WITHOUT WARRANTIES OR CONDITIONS OF ANY KIND, either express or implied.
  See the License for the specific language governing permissions and
  limitations under the License.
-->
<document>
  <properties>
    <title>Orekit Changes</title>
  </properties>
  <body>
  <release version="12.0" date="TBD" description="TBD">
<<<<<<< HEAD
      <action dev="luc" type="update" issue="1156">
        Moved getBuilder from AbstractScheduler base class to Scheduler interface.
      </action>
      <action dev="luc" type="add" issue="1064">
=======
      <action dev="sebastien" type="update" issue="1154">
        Moved orekit-performance project to official forge and updated CI.
      </action>
	  <action dev="luc" type="add" issue="1064">
>>>>>>> 7bc916aa
        Allow estimating measurements values without computing derivatives.
      </action>
      <action dev="maxime" type="fix" issue="1153">
        Fixed failing tests on Windows in probability of collision package.
      </action>
      <action dev="serrof" type="add" issue="1061">
          Added a Field implementation of impulsive maneuvers.
      </action>
      <action dev="luc" type="add" issue="1028" due-to="Lucas Girodet">
        Added torque-free attitude mode for general (non-symmetrical) body.
      </action>
      <action dev="maxime" type="add" issue="1023">
        Forbid Python keywords in method, class, interface and enum names.
      </action>
      <action dev="vincent" type="update" issue="1148">
        Added getName method in LOF interface and moved toOrbitRelativeFrame from LOF to LOFType
      </action>
      <action dev="maxime" type="update" issue="854">
        Moved method AbstractManeuverTriggers.addResetter to interface level, in ManeuverTriggers.
      </action>
      <action dev="vincent" type="update" issue="1143">
        Changed all EventDetector (including field version) complete constructors to protected.
      </action>
      <action dev="bryan" type="add" issue="1107">
        Added constructor of AbsoluteDate using Instant.
      </action>
      <action dev="bryan" type="add" issue="1139">
        Added {Field}TimeStamped#durationFrom({Field}TimeStamped) method.
      </action>
      <action dev="bryan" type="add" issue="1137">
        Allowed creating static BodyFacade with DataContext.
      </action>
      <action dev="vincent" type="update" issue="1136">
        Replace expected LOFType arguments by recently implemented LOF interface in LocalOrbitalFrame, LofOffset,
          TabulatedLofOffset and ThrustDirectionAndAttitudeProvider
      </action>
      <action dev="vincent" type="update" issue="1136">
        Changed Fieldifier to return fielded orbit in the same orbit type as input orbit
      </action>
      <action dev="luc" type="add" issue="1135">
        Parse SITE/ANTENNA block in Sinex files.
      </action>
      <action dev="vincent" type="add" issue="979">
        Added the space situational awareness (ssa) package.
      </action>
      <action dev="vincent" type="fix" issue="1133">
        Cdm metadata now consider that the Earth is the default orbit center if not explicitly defined.
      </action>
      <action dev="vincent" type="add" issue="987">
        Added field version of StateCovariance.
      </action>
      <action dev="luc" type="fix" issue="1130">
        Fixed API inconsistencies in antenna phase center handling.
      </action>
      <action dev="maxime" type="fix" issue="1105">
        Fixed deadlock in threads when successively calling PropagatorsParallelizer.propagate(...).
      </action>
      <action dev="luc" type="remove" issue="1125">
        Removed EventBasedManeuverTriggers, obsoleted by StartStopEventsTriggers since Orekit 11.1.
      </action>
      <action dev="luc" type="add" issue="1126">
        Added FieldBooleanDetector.
      </action>
      <action dev="luc" type="add" issue="1127">
        Added FieldEventEnablingPredicateFilter.
      </action>
      <action dev="luc" type="add" issue="1128">
        Added FieldElevationExtremumDetector.
      </action>
      <action dev="luc" type="add" issue="1129">
        Added FieldEventSlopeFilter.
      </action>
      <action dev="luc" type="add">
        Replaced PhaseCentersPhaseModifier by PhaseCentersPhaseModifier.
      </action>
      <action dev="luc" type="add" issue="1121">
        Replaced PhaseCentersRangeModifier by PhaseCentersRangeModifier.
      </action>
      <action dev="luc" type="add" issue="1124">
        Allow retrieving ground station transforms at date already considering clock offset.
      </action>
      <action dev="luc" type="add" issue="1120">
        Added MultiplexedMeasurementBuilder.
      </action>
      <action dev="vincent" type="update" issue="1114">
        Replaced KeplerianOrbit with CartesianOrbit in Gauss, Lambert and Gibbs IOD.
      </action>
      <action dev="luc" type="add" issue="1113">
        Allow loading ANTEX files from a DataSource.
      </action>
      <action dev="luc" type="add" issue="1115">
        Added stations displacements due to plate tectonics.
      </action>
      <action dev="luc" type="update" issue="1102">
        Fixed wrong decoding of scaled double values.
      </action>
      <action dev="luc" type="update" issue="1111">
        Allow on-the-fly handling of generated measurements.
      </action>
      <action dev="luc" type="update" issue="1110">
        Customize attitude provider when parsing an ephemeris.
      </action>
      <action dev="vincent" type="fix" issue="970">
        Added the equivalent of an "interpolateCovariance" method to the Ephemeris class.
      </action>
      <action dev="vincent" type="fix" issue="1067">
        Replaced TimeInterpolable interface with TimeInterpolator.
      </action>
      <action dev="pascal" type="update" issue="1053">
        Rename InertialProvider into FrameAlignedProvider.
      </action>
      <action dev="serrof" type="add" issue="1089">
        Introduced Enumerate for norm of control vectors, used by impulses.
      </action>
      <action dev="luc" type="add">
        Added HexadecimalSequenceEncodedMessage.
      </action>
      <action dev="luc" type="add">
        Added a truncating filter for line-oriented files.
      </action>
      <action dev="vincent" type="fix" issue="1096">
        Fix null reference frame when parsing CDM using "ITRF" as a reference frame.
      </action>
      <action dev="vincent" type="add" issue="1093">
        Added method to get the CCSDS compatible name of given PocMethodType.
      </action>
      <action dev="vincent" type="fix" issue="1092">
        Fixed typos in parameters name and associated getters when impacted.
      </action>
      <action dev="luc" type="add" issue="1091">
         Added support for old Rinex 2 navigation files.
      </action>
      <action dev="luc" type="add" issue="1088">
         Added piecewise-polynomial thrust model.
      </action>
      <action dev="luc" type="add" issue="1087">
         Accept some slightly invalid Rinex navigation files.
      </action>
      <action dev="luc" type="add" issue="1080">
         Added MultiSatFixedStepHandler.
      </action>
      <action dev="vincent" type="add" issue="1081">
        Added "toOrbitRelativeFrame" method in LOFType enum to allow for a better compatibility between Orekit and CCSDS
        files
        Added new error message when trying to convert LVLH and LVLH_INERTIAL LOFType enum to OrbitRelativeFrame as they use
        a different definition than the one expected in CCSDS files
      </action>
      <action dev="vincent" type="fix" issue="1079">
        Fixed OrbitRelativeFrame enum as some instances were not built using their recently introduced inertial LOFType
        equivalent
      </action>
      <action dev="luc" type="add" issue="1060">
         Added support for CCSDS ADM V2.
      </action>
      <action dev="luc" type="add">
         Added PrecessionFinder to recover precession parameters from
         vector first and second derivatives (used by some CCSDS ADM modes).
      </action>
      <action dev="vincent" type="update" issue="1058">
        Refactored FieldODEIntegratorBuilder interface and its implementing classes
      </action>
      <action dev="luc" type="add" issue="1047">
          Added support for Rinex 4.00 (currently only navigation).
      </action>
      <action dev="luc" type="add" issue="1050">
          Added prediction of Earth Orientation Parameters.
      </action>
      <action dev="luc" type="add" issue="1051">
          Added creation of ITRF from custom Earth Orientation Parameters history.
      </action>
      <action dev="luc" type="update" issue="860">
          Added support for Rinex 3.05 (observation and navigation).
      </action>
      <action dev="luc" type="update">
          Replaced RinexObservationLoader by RinexObservationParser.
      </action>
      <action dev="luc" type="add">
          Allow to write relative dates in CCSDS files, when dates are close enough to a reference.
      </action>
      <action dev="luc" type="update">
          Properly manage known inconsistency between CCSDS and TLE
          concerning units of MEAN_MOTION_DOT and MEAN_MOTION_DDOT.
      </action>
      <action dev="vincent" type="fix" issue="1052">
        Fixed error message when propagating state covariance expressed in LOF. Changed behaviour of
        StateCovarianceMatrixProvider to return the propagated state covariance in same frame/LOF as
        initial state covariance
      </action>
      <action dev="vincent" type="add" issue="1044">
        Added getter for secondaryPVCoordinatesProvider in ExtremumApproachDetector and made computeDeltaPV method public.
      </action>
      <action dev="vincent" type="add" issue="1042">
        Added copy() method in PropagatorBuilder interface.
      </action>
      <action dev="vincent" type="fix" issue="623">
        Improved architecture consistency between propagators and propagator builders
      </action>
      <action dev="qmor" type="fix" issue="1045">
        Fix error TLE serialization when time is close to next day e.g. 23:59:59.999999999 (also for Field version).
      </action>
      <action dev="vincent" type="update" issue="1046">
        Updated getDirection method in ThrustPropulsionModel interface to handle case where thrust vector norm is zero.
      </action>
      <action dev="andrewsgoetz" type="add" issue="1038">
        Added support for STK ephemeris files.
      </action>
      <action dev="luc" type="add" issue="1031">
         Added support for new EOP C04 format that will be published
         by IERS starting 2023-02-14.
      </action>
      <action dev="afossa" type="add" issue="876">
        Added scaling of linear system and allowed different arc duration in multiple shooting.
      </action>
      <action dev="afossa" type="fix" issue="876">
        Avoided computation of inverse of Jacobian, allowed under-determined
        linear systems and fixed sign of epoch partials in multiple shooting.
      </action>
      <action dev="luc" type="add">
         Added DragSensitive.GLOBAL_DRAG_FACTOR as a new global multiplication
         factor that can be applied to all drag coefficients
      </action>
      <action dev="luc" type="add">
         Added RadiationSensitive.GLOBAL_RADIATION_FACTOR as a new global multiplication
         factor that can be applied to all radiation coefficients
      </action>
      <action dev="luc" type="fix" issue="989">
        Added panel dependent coefficients in BoxAndSolarArraySpacecraft.
      </action>
      <action dev="bryan" type="update" issue="1018">
        Improved documentation of glonass propagators.
      </action>
      <action dev="bryan" type="add" issue="1019">
        Added getPropagator() methods for GNSS almanacs and navigation messages.
      </action>
      <action dev="pascal" type="fix" issue="1021">
        Fixed regression introduced in EventEnablingPredicateFilter when fixing issue 1017.
      </action>
      <action dev="luc" type="fix" issue="1020">
        Fixed regression introduced in ImpulseManeuver when fixing issue 1017.
      </action>
      <action dev="luc" type="update" issue="1017">
        Removed generics in EventHandler.
      </action>
      <action dev="luc" type="update" issue="1013">
        Use SI units (i.e. seconds) in GNSSDate.
      </action>
      <action dev="bryan" type="update" issue="1008">
        Removed OrbitDeterminationPropagatorBuilder class.
      </action>
      <action dev="bryan" type="update" issue="1007">
        Removed AbstractKalmanModel and moved functions in KalmanModel.
      </action>
      <action dev="bryan" type="update" issue="899">
        MagneticFieldDetector shall use magnetic field in SI units.
      </action>
      <action dev="bryan" type="update" issue="1003">
        GeoMagneticElements returns magnetic field in SI units.
      </action>
      <action dev="luc" type="add" issue="1001">
        Avoid evaluating derivatives when possible.
      </action>
      <action dev="luc" type="add">
        Added FieldStaticTransform.
      </action>
      <action dev="vincent" type="add" issue="1006">
        Added FieldODEIntegratorBuilder interface and its implementing classes.
      </action>
      <action dev="luc" type="add" issue="1004">
        Removed deprecated methods and classes.
      </action>
      <action dev="luc" type="add" issue="1000">
        Take occulting body flattness into account in solar radiation pressure.
      </action>
      <action dev="luc" type="add" issue="999">
        Added a user-customizable margin to eclipse detectors.
      </action>
      <action dev="luc" type="add" issue="998">
        Take central body flattness into account in FieldEclipseDetector.
      </action>
      <action dev="luc" type="add" issue="991">
        Added filtering capability to CCSDS parsers at token level,
        allowing to fix on fly CCSDS messages.
      </action>
      <action dev="vincent" type="fix" issue="957">
        Removed duplicate exception message for negative mass.
      </action>
      <action dev="julien" type="fix" issue="988">
        Fixed CDM's fields about force model that are set to NO if absent (solar radiation pressure, earth tides, intrack thrust).
      </action>
      <action dev="bryan" type="fix" issue="840">
        Fixed typo in class name of AttitudeEndpoints.
      </action>
      <action dev="bryan" type="fix" issue="841">
        Fixed unsafe cast in CSSISpaceWeatherDataLoader.
      </action>
      <action dev="bryan" type="add" issue="941">
        Added RTCM orbit and clock messages for GPS, GLONASS, and Galileo.
      </action>
      <action dev="luc" type="fix" issue="1002">
        Added adapters in both directions between ExtendedPVCoordinatesProvider and Frame.
      </action>
      <action dev="luc" type="fix" issue="997">
        Fixed longitude crossing detection in stepless propagators.
      </action>
      <action dev="luc" type="fix" issue="994">
        Fixed typo in method name OcmData.getTrajectoryBlocks().
      </action>
      <action dev="luc" type="fix" issue="992">
        Make several OCM sub-components constructors public to allow building an OCM from scratch.
      </action>
      <action dev="bryan" type="add" issue="931">
        Added Zeis model for DSST J2-squared second order terms.
      </action>
      <action dev="vincent" type="add" issue="981">
        Added ability to consider LOFType as pseudo-inertial frame.
      </action>
    </release>
    <release version="11.3.3" date="2023-06-30"
             description="Version 11.3.3 is a patch release of Orekit.
             It fixes several issues related to the semi-analytical propagation using DSST model.
             Specifically, it fixes the propagation using 3x3 geopotential terms. It also fixes
             the osculating propagation using luni-solar perturbation. Finally, it fixes a performance
             issue in tesseral terms when high order values are used.">
      <action dev="maxime" type="fix" issue="1106">
        Improved performances for (Field)DSSTPropagatorTest.
      </action>
      <action dev="maxime" type="fix" issue="672">
        Fixed DSST tesseral force model short period terms update when order of gravity potential is lower or equal to 3.
      </action>
      <action dev="maxime" type="fix" issue="1098">
        Fixed DSST osculating performance issues with high degree and order of geopotential.
      </action>
      <action dev="bryan" type="fix" issue="1100">
        Fixed thread safety issue in CoefficientFactory.
      </action>
      <action dev="bryan" type="fix" issue="1029">
        Fixed crash of DSST during propagation with osculating and 3rd body.
      </action>
    </release>
    <release version="11.3.2" date="2023-02-17"
             description="Version 11.3.2 is a patch release of Orekit.
             It fixes issues related to the measurement covariance used by the Unscented Kalman Filter,
             the theoritical evaluation of angulare Ra-Dec measurements, the epoch used for Glonass
             navigation messages, and the numerical accuracy of the shiftedBy method of cartesian orbits.
             Finally, it includes some improvements in the class documentation">
      <action dev="Jonathan Hood" type="fix" issue="1033">
        Fixed GLONASS parser to set ToC and Date directly to ingested date instead of rounded GPS date.
      </action>
      <action dev="andrewsgoetz" type="fix" issue="1015">
        Fixed numerical issue in CartesianOrbit#shiftedBy().
      </action>
      <action dev="bryan" type="fix" issue="1034" due-to="Dimuthu Jayasingha">
        Fixed convergence of unscented kalman filter by using measurement covariance.
      </action>
      <action dev="bryan" type="add" issue="984">
        Added missing Onsala Space Observatory BLQ file formats.
      </action>
      <action dev="bryan" type="fix" issue="1032">
        Fixed ambiguous propagation type for numerical orbit propagators.
      </action>
      <action dev="bryan" type="fix" issue="977">
        Removed reference to old Orekit mailing list in LocalOrbitalFrame.
      </action>
      <action dev="serrof" type="fix" issue="1026">
          Fixed theoretical evaluation of AngularRaDec when the reference frame is not Earth-centered.
      </action>
      <action dev="serrof" type="fix" issue="980">
      Fixed wrong wrapper in deprecated KeplerianOrbit's and FieldKeplerianOrbit's methods for anomaly conversions.
      </action>
      <action dev="bryan" type="update" issue="1018">
        Improved documentation of glonass propagators.
      </action>
      <action dev="pascal" type="fix" issue="996">
        Fixed HolmesFeatherstoneAttractionModel error with a degree 0 gravity field.
      </action>
    </release>
    <release version="11.3.1" date="2022-12-24"
             description="Version 11.3.1 is a patch release of Orekit.
             It fixes an issue related to the parsing of dates in the Rinex navigation files.
             It also fixes discontinuity issues in the Brouwer-Lyddane orbit propagator.
             Finally, it includes some improvements in the class documentation">
      <action dev="luc" type="fix" issue="1012">
        Fixed JavaDoc in IsotropicRadiationClassicalConvention class.
      </action>
      <action dev="luc" type="fix" issue="1009">
        Fixed week number parsing in Rinex Navigation files.
      </action>
      <action dev="jvalet" type="fix" issue="966">
        Fixed discontinuity issues in Brouwer-Lyddane orbit propagator.
      </action>
      <action dev="vincent" type="update" issue="978">
        Improved documentation of StateCovariance class.
      </action>
    </release>
    <release version="11.3" date="2022-10-25"
             description="Version 11.3 is a minor release of Orekit.
             It includes both new features and bug fixes. New features introduced in 11.3 are:
             the unscented Kalman filter (numerical version), the semi-analytical unscented Kalman filter (DSST version),
             a new PVCoordinatesProvider modelling waypoints on an ellipsoid following a loxodrome (commonly, a rhumb line),
             a new method to compute hyperbolic anomaly based on Gooding and Odell algorithm,
             a new built-in additional state for covariance propagation (linear method based on the state transition matrix computation),
             with a new state covariance object allowing covariance transformation between frames and orbit types,
             the extrapolation of the state covariance matrix using a Keplerian model,
             a new ExtremumApproachDetector for close encounter computation,
             the migration of all JUnit tests from JUnit 4 to JUnit 5,
             the ability to estimate measurement parameters (station position or clock biases) from an ephemeris,
             new methods to convert from/to Orekit frames and CCSDS frames,
             improvements of CCSDS CDM (Collision Data Message) parsers,
             improvements in date handling and aggregate bounded propagators,
             several bug fixes and documentation improvements.
             See the list below for a full description of the changes.">
      <action dev="bryan" type="add" issue="972">
        Added shiftedBy method for covariance matrix.
      </action>
      <action dev="bryan" type="add" issue="971">
        Added new class to handle covariance matrix.
      </action>
      <action dev="luc" type="fix" issue="974">
        Use Véronique Dehant table for station displacements due to tides.
      </action>
      <action dev="luc" type="fix" issue="973">
        Avoid losing last measurements in Kalman filter.
      </action>
      <action dev="gc" type="add" issue="940">
        Accept new fields in CCSDS CDM files.
      </action>
      <action dev="vincent" type="add" issue="964">
        Added covariance transformation between local orbital frames.
      </action>
      <action dev="andrewsgoetz" type="fix" issue="951">
        Moved Keplerian anomaly conversion methods to KeplerianAnomalyUtility
        and FieldKeplerianAnomalyUtility, deprecating the methods in
        KeplerianOrbit and FieldKeplerianOrbit. Incorporated Gooding and Odell
        algorithm for solving the hyperbolic Kepler equation.
      </action>
      <action dev="gaetanpierre" type="add" issue="961">
        Added Unscented Semi-analytical Kalman Estimator.
      </action>
      <action dev="gaetanpierre" type="add" issue="960">
        Added Unscented Kalman Estimator.
      </action>
      <action dev="maxime" type="fix" issue="967">
        Fixed documentation in BulletinAFilesLoader.
      </action>
      <action dev="serrof" type="fix" issue="963">
        Fixed rejection of irregular TDM PATH field.
      </action>
      <action dev="bryan" type="update" issue="726">
        Added ephemeris based estimation.
      </action>
      <action dev="maxime" type="update" issue="955">
        Added method to get measurement types.
      </action>
      <action dev="gc" type="fix" issue="943">
        Improved AbsoluteDate.equals method with management of past and future infinity.
      </action>
      <action dev="bryan" type="add" issue="901">
        Added additional state provider for covariance matrix propagation.
      </action>
      <action dev="vincent" type="update" issue="956">
        Migrated all tests from JUnit4 to JUnit5.
      </action>
      <action dev="vincent" type="add" issue="953">
        Added method to convert to/from an Orekit frame and a CCSDS Frame.
      </action>
      <action dev="vincent" type="add" issue="952">
        Added ExtremumApproachEventDetector.
      </action>
      <action dev="evan" type="add">
        Added constructor to AggregateBoundedPropagator for more control over which
        propagator is used.
      </action>
      <action dev="greyskyy" type="add">
        Added waypoint interpolation of PVCoordinatesProvider.
      </action>
      <action dev="evan" type="add" issue="954">
        Added method to round DateTimeComponents for custom formatting.
      </action>
    </release>
    <release version="11.2.1" date="2022-08-01"
             description="Version 11.2.1 is a patch release of Orekit.
             It fixes issues related to the parsing and writing of CCSDS CDM files.
             It also fixes issues related to date management.
             Finally it includes some improvements in the class documentation">
      <action dev="gc" type="fix" issue="945">
        Fixed documentation issue, RTNCovariance constructor initializes the covariance matrix with NaN.
      </action>
      <action dev="gc" type="fix" issue="944">
        Fixed wrong parsing of Area_DRG and Area_SRP from CDM.
      </action>
      <action dev="gc" type="fix" issue="942">
        Fixed N/A value not recognized for field MANEUVERABLE when parsing CDMs.
      </action>
      <action dev="luc" type="fix" issue="939">
        Fixed negative offset when shifting an AbsoluteDate.
      </action>
      <action dev="luc" type="fix" issue="935">
        Fixed internal error on DateEvent capture events in v11.1.2.
      </action>
    </release>
    <release version="11.2" date="2022-06-20"
             description="Version 11.2 is a minor release of Orekit.
             It includes both new features and bug fixes. New features introduced
             in 11.2 are: the Hatch filter for GNSS measurements smoothing, the parsing
             and writing of CCSDS CDM in both KVN and XML formats, the parsing of SOLFSMY
             and DTC data for JB2008 atmospheric model, the parsing of EOP in Sinex
             files, new measurements for orbit determination: TDOA, bi-static range and
             range rate, support for ITRF 2020 version, the computation of mean orbital
             parameters in the sense of Eckstein-Hechler or Brouwer-Lyddane models. It
             also includes an update of the CCSDS ODM format to latest draft version and an
             improvement of the frame transformation.
             See the list below for a full description of the changes.">
      <action dev="bryan" type="update">
        Added possibility to custom analytical mean parameters conversion.
      </action>
      <action dev="louis" type="add" issue="666">
        Added Hatch filters for smoothing of GNSS measurements.
      </action>
      <action dev="bryan" type="update" issue="895">
        Allowed parsing of SP3 files without EOF key.
      </action>
      <action dev="gc" type="add" issue="790">
        Added writing of velocity record in CPF file writers.
      </action>
      <action dev="bryan" type="update" issue="804">
        Added support for loading EOP from Sinex files.
      </action>
      <action dev="luc" type="fix" issue="936">
        Raised a too stringent convergence threshold in Eackstein-Hechler model.
      </action>
      <action dev="bryan" type="add" issue="932">
        Added a way to compute mean parameters in Brouwer-Lyddane model.
      </action>
      <action dev="markrutten" type="add" issue="922">
        Added bistatic range measurement.
      </action>
      <action dev="luc" type="add" issue="933">
        Added a way to compute mean parameters in Eckstein-Hechler model.
      </action>
      <action dev="luc" type="update" issue="934">
        Updated CCSDS ODM to latest draft version (pink book).
      </action>
      <action dev="luc" type="fix" issue="930">
        Prevents zero max check intervals in maneuvers triggers detectors.
      </action>
       <action dev="luc" type="add">
        Added detection of non-positive max check interval and threshold.
      </action>
      <action dev="luc" type="add" issue="929">
        Allow additional derivatives providers to update main state derivatives.
      </action>
      <action dev="luc" type="fix" issue="928">
        Fixed indexing error when estimating a subset of orbital parameters.
      </action>
      <action dev="luc" type="update" issue="925">
        Don't loose additional derivatives when generating ephemeris.
      </action>
      <action dev="gc" type="fix" issue="889">
        Fixed unexpected behavior of two tests in OrekitMessagesTest.
      </action>
      <action dev="mvanel" type="add" issue="777">
        Added support for parsing and writing CDM files in both KVN and XML formats.
      </action>
      <action dev="luc" type="add" issue="918">
        Added support for ITRF-2020.
      </action>
      <action dev="pascal" type="add" issue="911">
        Added TDOA and bistatic range rate measurements.
      </action>
      <action dev="bryan" type="add" issue="900">
        Added init method in {Field}AdditionalStateProvider.
      </action>
      <action dev="louis" type="add" issue="888">
        Added J2-contribution for relativistic clock correction.
      </action>
      <action dev="evan" type="update">
        Allow creating Geoid without default data context.
      </action>
      <action dev="louis" type="add" issue="759">
        Added data loaders for Space Environment's JB2008 data.
      </action>
      <action dev="bryan" type="add" issue="898">
        Added static method to create a BodyFacade from a CenterName.
      </action>
      <action dev="evan" type="update" issue="903">
        Added Frame.getStaticTransformTo(...) and supporting methods to improve
        performance.
      </action>
    </release>
    <release version="11.1.2" date="2022-04-27"
             description="Version 11.1.2 is a patch release of Orekit.
             It fixes issues related to the parsing and writing of CCSDS and ILRS files.
             It also fixes issues in ECOM2 solar radiation pressure model, event bracketing,
             ephemeris generation, and NTW local orbital frame.
             Finally it includes some improvements in the class documentation">
      <action dev="luc" type="fix" issue="917">
        Fixed missing tags in XML generation by EphemerisWriter.
      </action>
      <action dev="louis" type="fix" issue="886">
        Fixed rollover in CRD parser.
      </action>
      <action dev="louis" type="fix" issue="786">
        Fixed NaNs when constructing Keplerian orbit from PV
        computed from KeplerianOrbit.
      </action>
      <action dev="louis" type="fix" issue="826">
        Fixed ephemeris generation using PropagatorParallelizer.
      </action>
      <action dev="luc" type="fix" issue="921">
        Fixed event bracketing problem induced by numerical noise at end of search interval.
      </action>
      <action dev="luc" type="fix" issue="919">
        Fixed ephemeris generation with several derivatives providers.
      </action>
      <action dev="maxime" type="fix" issue="909">
        Fixed wrong implementation of NTW LOF frame.
      </action>
      <action dev="bryan" type="fix" issue="910">
        Fixed eD and eY equation in ECOM2 model.
      </action>
      <action dev="pascal" type="fix" issue="908">
        Fixed unmanaged comment in OMM.
      </action>
      <action dev="pascal" type="fix" issue="906">
        Fixed unmanaged units in OMM.
      </action>
      <action dev="evan" type="fix" issue="882">
        Fix StreamingOemWriter in ITRF and without optional fields.
      </action>
      <action dev="evan" type="fix" issue="912">
        Fix StreamingOemWriter without acceleration.
      </action>
      <action dev="luc" type="fix" issue="184">
        Fixed non-bracketing issue when RESET_STATE slightly moves an event at the start
        of a step and another regular event happens in the first half of the same step
      </action>
    </release>
    <release version="11.1.1" date="2022-03-17"
             description="Version 11.1.1 is a patch release of Orekit.
             It fixes issues related to the parsing of SP3 and Rinex files. It also takes
             additional derivatives into account in {Field}SpacecraftState.shiftedBy method.
             Finally it includes some improvements in the class documentation">
      <action dev="lars" type="add" issue="896">
        Added Git configuration instructions in contributing guide.
      </action>
      <action dev="lars" type="fix" issue="897">
        Corrected wrong path in release guide.
      </action>
      <action dev="bryan" type="fix" issue="894">
        Fixed dead link in contributing guidelines.
      </action>
      <action dev="bryan" type="fix" issue="698">
        Added missing BDS-3 signal for Rinex 3.04.
      </action>
      <action dev="bryan" type="fixed" issue="892">
        Removed check of not supported keys in RinexLoader.
      </action>
      <action dev="lirw1984" type="update" issue="895">
        Enhanced parsing of SP3 files.
      </action>
      <action dev="luc" type="add" issue="902">
        Take additional derivatives into account in {Field}SpacecraftState.shiftedBy.
      </action>
    </release>
    <release version="11.1" date="2022-02-14"
             description="Version 11.1 is a minor release of Orekit.
             It includes both new features and bug fixes. New features introduced
             in 11.1 are: the estimation of maneuver start/stop time, the Brouwer-Lyddane
             orbit propagation model with Warren Phipps’ correction for the critical
             inclination of 63.4° and the perturbative acceleration due to atmospheric
             drag, the Extended Semi-analytical Kalman Filter, a new API for
             State Transition Matrix and Jacobian matrices computation, orbit
             determination  using analytical propagation models, parsing of ICGEM V2.0 format.
             This release includes important fixes in CCSDS files, TimeSpanMap, and
             display of dates. See the list below for a full description of the changes.">
      <action dev="luc" type="fix" issue="722">
        Prefer values from Bulletin B rather than Bulletin A if both are present
        in rapid data column format. This handling of priority was already in
        place for XML file, but not for column format.
      </action>
      <action dev="luc" type="fix" issue="448">
        Added support for ICGEM V2.0 format for piecewise gravity fields
        that contain discontinuities around major earthquakes, like
        Eigen 6S4 V2.
      </action>
      <action dev="andrewsgoetz" type="add">
        Added Automatic-Module-Name "org.orekit" to JAR manifest to improve usability
        of Orekit by modular Java projects.
      </action>
      <action dev="julie,bryan,maxime" type="add" issue="823">
        Added the Extended Semi-analytical Kalman Filter.
      </action>
      <action dev="luc" type="fix" issue="875">
        Allow empty comments in CCSDS messages
      </action>
      <action dev="luc" type="fix" issue="884">
        Deprecated TimeSpanMap.getTransitions()
      </action>
      <action dev="luc" type="fix" issue="832,885">
        Allow to enter the same transition date in TimeSpanMap several times
      </action>
      <action dev="luc" type="fix" issue="833">
        Added a way to erase all earlier/later transitions when adding an entry
        and added addValidBetween to TimeSpanMap.
      </action>
      <action dev="bryan" type="add">
        Added a new and simpler API for State Transition Matrix and Jacobian
        matrix computation for analytical orbit propagators.
      </action>
      <action dev="bryan" type="fix" issue="878">
        Fixed writing of ITRF frames before 2000 when generating CCSDS files.
      </action>
      <action dev="luc" type="fix" issue="836">
        Use the orbit normalization feature to reduce discontinuities across impulsive maneuvers.
      </action>
      <action dev="luc" type="add">
        Added an orbit normalization feature.
      </action>
      <action dev="evan" type="add" issue="881">
        Add AbsoluteDate.toStringWithoutUtcOffset(TimeScale, int) and
        DateTimeComponents.toStringWithoutUtcOffset(int, int) to emulate
        AbsoluteDate.toString() from Orekit 10.
      </action>
      <action dev="evan" type="fix" issue="880">
        Fix UTC offset in DateTimeComponents.toString(int, int)
      </action>
      <action dev="luc" type="fix" issue="849">
        Added detector to FieldEventHandler.init arguments list.
      </action>
      <action dev="luc" type="fix" issue="837">
        Added getters for raw detectors in event shifter, slope filter and predicate filter.
      </action>
      <action dev="bryan" type="fix" issue="874">
        Fixed initialization of maneuver trigger events when using EventBasedManeuverTriggers.
      </action>
      <action dev="luc" type="fix" issue="872">
        Fixed multiple detection of events when using propagate(start, target) with
        integration-based propagators.
      </action>
      <action dev="bryan" type="add" issue="871">
        Added atmospheric drag effect for Brouwer-Lyddane model.
      </action>
      <action dev="bryan" type="add" issue="869">
        Allowed Brouwer-Lyddane model to work for the critical inclination.
      </action>
      <action dev="bryan" type="fix" issue="867">
        Fixed handling of multiple historical eccentricities for a same station.
      </action>
      <action dev="bryan" type="fix" issue="868">
        Fixed writing of whitespace characters in CPF writer.
      </action>
      <action dev="bryan" type="fix" issue="864">
        Fixed BStar estimation in TLE-based orbit determination.
      </action>
      <action dev="mvanel" type="add" issue="653">
        Added Brouwer-Lyddane orbit propagator.
      </action>
      <action dev="luc" type="add" issue="865">
        Added derivatives with respect to maneuvers start/stop dates
        or median date/duration.
      </action>
      <action dev="luc" type="add" >
        Added observers for maneuvers triggers.
      </action>
      <action dev="luc" type="fix" issue="853">
        Added field-based init method in ForceModel and DSSTForceModel.
      </action>
      <action dev="luc" type="fix" >
        Added ParameterDrivenDateIntervalDetector and FieldParameterDrivenDateIntervalDetector.
      </action>
      <action dev="luc" type="add" >
        Added DateDriver to drive dates using a ParameterDriver.
      </action>
      <action dev="luc" type="fix" issue="848">
        Allow backward propagation in EventBasedManeuverTriggers.
      </action>
      <action dev="luc" type="add" >
        Added IntervalEventTrigger and StartStopEventsTrigger to streamline
        several ways to trigger maneuvers.
      </action>
      <action dev="luc" type="add" >
        When propagating with integrated additional equations, the generated
        spacecraft states now also contain both state and derivatives
        managed by the equations.
      </action>
      <action dev="luc" type="add" >
        Replaced AdditionalEquations by AdditionalDerivativesProvider with
        support for dimension retrieval and yield feature between providers.
      </action>
      <action dev="luc" type="add" issue="856">
        Added a new and simpler API for State Transition Matrix and Jacobian
        matrix computation. This new API is for now only used with NumericalPropagator
        and DSSTPropagator (both in batch least squares and in Kalman filter), but it
        is expected to be generalized to analytical propagators as well when it is
        stabilized.
      </action>
      <action dev="luc" type="add" >
        Added DoubleArrayDictionary and FieldArrayDictionary as replacements
        for HashMap when the number of keys is very small (such as in spacecraft
        states).
      </action>
      <action dev="luc" type="add">
        Manage dependencies between additional states in propagators using a yield
        feature between providers.
      </action>
      <action dev="luc" type="add" >
        SpacecraftState now handle derivatives of additional states.
      </action>
      <action dev="luc" type="add" issue="862">
        PropagatorParallelizer now preserves existing step handlers in the propagators it runs.
      </action>
      <action dev="ShippingEnjoyer" type="add">
        Get rid of StringBuffer for logging without unnecessary synchronization (bias-locking disabled at jdk18)
      </action>
    </release>
    <release version="11.0.2" date="2021-11-24"
             description="Version 11.0.2 is a patch release of Orekit.
             It fixes an important issue related to the handling of indexes
             when building the state transition matrix in multi satellites
             orbit determination. It also fixes bugs in TLE and CRD files.
             Finally it includes an update of the release guide.">
         <action dev="bryan" type="fix" issue="859" due-to="Emmanuel Papanagiotou">
        Allowed custom setting of state to TLE conversion in propagator builder. 
      </action>
         <action dev="bryan" type="fix" issue="847">
        Fixed handling of comments in CRD files.
      </action>
         <action dev="bryan" type="fix" issue="851">
        Fixed deserialization of TLE caused by the bStarParameterDriver.
      </action>
         <action dev="bryan" type="fix" issue="850">
        Fixed indexes when build state transition matrix for multi sat Kalman.
      </action>
         <action dev="sdinot" type="update">
        Updated the release guide to remove actions that are no longer required.
      </action>
    </release>
    <release version="11.0.1" date="2021-10-22"
             description="Version 11.0.1 is a patch release of Orekit.
             It fixes an important issue related to the calculation of the relativistic
             clock correction for GNSS measurements. It also fixes bugs in OEM and CPF
             files writing. Finally it includes some improvements in the class documentation">
         <action dev="bryan" type="fix" issue="846">
        Fixed wrong computation of relativistic clock correction for GNSS measurements.
      </action>
         <action dev="bryan" type="fix" issue="845">
        Fixed parsing of Rinex clock files.
      </action>
         <action dev="bryan" type="fix" issue="844">
        Fixed null pointer exception when constructing CPF from coordinates.
      </action>
         <action dev="bryan" type="update" issue="843">
        Improved documentation of solar radiation pressure class to include
        additional information about osculating bodies.
      </action>
         <action dev="sdinot" type="update" issue="842">
        Used the latest version of Maven available in RedHat 8.
      </action>
         <action dev="pascal" type="fix" issue="839">
        Fixed handling of time system in OemWriter.
      </action>
         <action dev="bryan" type="update" issue="838" due-to="Kendra Hale">
        Improved documentation of ImpulseManeuver class.
      </action>
    </release>
    <release version="11.0" date="2021-09-20"
             description="Orekit 11.0 is a major new release.
             It includes both new features and bug fixes. New features introduced
             in 11.0 are: orbit determination using SGP4/SDP4 models, a sequential
             batch least squares estimator using initial covariance and state vector,
             writer and parser for all CCSDS Navigation Data Messages in both KVN
             and XML formats, version 2 of CCSDS Tracking Data Messages, version 3
             of CCSDS Orbit Data Messages, support for Rinex navigation files,
             support for IGS clock correction files, support for IGS real time
             data including both SSR and RTCM messages, NTrip protocole, eclipses
             by Moon in solar radiation pressure force, a new API for analytical
             GNSS orbit propagators, removal of propagation modes, possibility
             to add several step handlers for the same orbit propagation, a new
             event detector for angular separation as seen from the spacecraft.
             See the list below for a full description of the changes.">
         <action dev="bryan" type="update" issue="766" due-to="Gowtham Sivaraman">
        Allowed setting of AttitudeProvider to the BoundedPropagator
        generated via propagation.
      </action>
         <action dev="bryan" type="fix" issue="835">
        Fixed format symbols for year, month, day in DateComponents#toString().
      </action>
         <action dev="thomas" type="fix" issue="668">
        Added a new event detector for angular separation as seen from the spacecraft.
      </action>
      <action dev="maxime" type="fix" issue="829">
        Fixed DataSourceTest.testFileName for Windows users.
      </action>
      <action dev="bryan" type="fix" issue="818">
        Use observed solar flux instead of adjusted in DTM2000 model.
      </action>
      <action dev="evan" type="fix" issue="798">
        Allow DSST event detection when propagating backwards.
      </action>
      <action dev="bryan" type="fix" issue="717" due-to="evan">
        Fixed DSST orbit determination when propagating backwards.
      </action>
      <action dev="evan" type="remove" issue="586">
        Remove InertialProvider.EME2000_ALIGNED, Propagator.DEFAULT_LAW. Use
        InertialProvider.of(Frame).
      </action>
      <action dev="evan" type="update" issue="586">
        Change default attitude provider to be aligned with propagation frame for all
        analytic propagators and GLONASS propagator. Backward incompatible.
      </action>
      <action dev="evan" type="update" issue="586">
        Improve performance of IntertialProvider(Frame)
      </action>
      <action dev="anne-laure" type="update" issue="797">
        Add information if a detector failed during propagation
      </action>
      <action dev="bryan" type="fix" issue="788" due-to="luc">
        Fixed missing call to setMuCreated() in OemParser.
      </action>
      <action dev="evan" type="update" issue="618">
        Fix supportedNames matching in ClasspathCrawler. Backwards incompatible.
      </action>
      <action dev="bryan" type="fix" issue="828">
        Fixed missing file types in SP3Parser.
      </action>
      <action dev="bryan" type="fix" issue="827">
        Fixed time system used in SP3 files.
      </action>
      <action dev="evan" type="fix" issue="685">
        Fix AnalyticalPropagator RESET_STATE when new state is null.
      </action>
      <action dev="bryan" type="fix" issue="803">
        Fixed parsing of clock values in SP3 files.
      </action>
      <action dev="bryan" type="fix" issue="820">
        TLE Jacobians are now calculated in cartesian elements.
      </action>
      <action dev="evan" type="update" issue="825">
        Improve exception messages with two AbsoluteDates by including duration between
        them.
      </action>
      <action dev="evan" type="update" issue="637" due-to="Piotr">
        Add trailing "Z" to AbsoluteDate.toString() to indicate UTC.
        Backwards incompatible.
      </action>
      <action dev="evan" type="update" issue="825">
        In AbsoluteDate.toString() fallback to TAI when no leap seconds are loaded.
      </action>
      <action dev="evan" type="update" issue="591">
        Fix TimeComponents.toString(): correct ISO 8601 with UTC offset, rounding issues.
        Backwards incompatible.
      </action>
      <action dev="evan" type="update" issue="590">
        Fix DateTimeComponents.toString(): correct ISO 8601, leap second, rounding issues.
        Backwards incompatible.
      </action>
      <action dev="evan" type="update" issue="637" due-to="Piotr">
        Fix AbsoluteDate.toString(timeZone) and toString(minutesFromUtc) to include the
        UTC offset when it is zero.
      </action>
      <action dev="evan" type="add">
        Add DateTimeComponents.toString(...) method with correct rounding for user
        specified precision.
      </action>
      <action dev="bryan" type="update" issue="626">
        Used a separate Comparator for sorting integer least square solutions.
      </action>
      <action dev="bryan" type="update" issue="799">
        Used the field-specific value of π.
      </action>
      <action dev="evan" type="update" issue="830" due-to="skyrex">
        Remove step size limitations in analytic propagators. Backwards incompatible.
      </action>
      <action dev="evan" type="fix">
        Fix part of step passed to the step handler twice in analytic propagators with
        event handlers.
      </action>
      <action dev="bryan" type="fix" issue="795" due-to="guylaine">
        Fixed output of NRLMSISE00 for altitude at 32.5 km.
      </action>
      <action dev="luc" type="add" issue="821">
        Added support for CCSDS TDM V2.0.
      </action>
      <action dev="luc" type="add" issue="819">
        Allow data filtering upon loading to be used for explicit loading by applications.
      </action>
      <action dev="julie" type="add" issue="745">
        Added sequential batch least squares estimator.
      </action>
      <action dev="luc" type="add" issue="814" due-to="Valerian">
        Fixed additional states handling in ephemeris generated by analytical propagator.
      </action>
      <action dev="luc" type="add" issue="809">
        Dropped master/slave/ephemeris generation propagation modes, replaced by a
        versatile step handler multiplexer fulfilling all these needs
        simultaneously during a single propagation run
      </action>
      <action dev="luc" type="add" issue="812">
        Dropped master/slave terminology in turn-around and inter-satellite measurements.
      </action>
      <action dev="luc" type="add" issue="813">
        Fixed derivatives with respect to secondary station in turn-around modifiers.
      </action>
      <action dev="luc" type="add" issue="811">
        Allow on-the-fly add/remove/clean for step handlers.
      </action>
      <action dev="luc" type="add" issue="810">
        Merged multiplexers for fixed steps and variable steps.
      </action>
      <action dev="luc" type="fix" issue="808">
        Moved isLast argument in step handler handleStep method to a separate method.
      </action>
      <action dev="luc" type="fix" issue="807">
        Fixed scheduling between calls to step handlers and events handlers.
      </action>
      <action dev="luc" type="fix" issue="806">
        Added restrictStep method to FieldOrekitStepInterpolator interface.
      </action>
      <action dev="bryan" type="fix" issue="801">
        Added getter for meteorological data used in CRD data block.
      </action>
      <action dev="bryan" type="fix" issue="796">
        Fixed writing of line H2 in CPF file header.
      </action>
      <action dev="thomas" type="fix" issue="702">
        Added possibility to take in account several bodies while computing SRP perturbation.
      </action>
      <action dev="bryan" type="update" issue="793">
        Updated SP3File visibility to public.
      </action>
      <action dev="bryan" type="update" issue="784">
        Updated architecture of GNSS orbit propagators.
      </action>
      <action dev="bryan" type="update" issue="782">
        Updated error message of Orekit internal error exception.
      </action>
      <action dev="luc" type="add">
        Added support for reading and writing CCSDS NDM composite messages.
      </action>
      <action dev="afossa" type="fix" issue="781">
        Fixed parsing in buildLine2() method of FieldTLE.
      </action>
      <action dev="luc" type="fix" issue="776">
        Fixed associativity in units parsing.
      </action>
      <action dev="bryan" type="update" issue="773">
        TimeStampedFieldAngularCoordinates now implements FieldTimeStamped.
      </action>
      <action dev="bryan" type="update" issue="774">
        TimeStampedFieldPVCoordinates now implements FieldTimeStamped.
      </action>
      <action dev="nfialton" type="fix" issue="775">
        Fixed NullPointerException in FieldSpacecraftState when orbit is not defined.
      </action>
      <action dev="bryan" type="add" issue="763">
        Added support for RTCM ephemeris messages.
      </action>
      <action dev="bryan" type="add" issue="769">
        Added ionospheric model based on IM201 SSR message.
      </action>
      <action dev="bryan" type="add" issue="763">
        Added support for Ntrip protocol.
      </action>
      <action dev="bryan" type="add" issue="763">
        Added support for IGS SSR messages.
      </action>
      <action dev="afossa" type="fix" issue="772">
        Fixed computation of velocity derivative in FieldNumericalPropagator.Main.addKeplerContribution()
        with superGetOrbitType() == null.
      </action>
      <action dev="luc" type="add" >
        Added AccurateFormatter to output double numbers and dates
        with adaptive number of digits, preserving one ULP accuracy.
      </action>
      <action dev="luc" type="add" >
        Added a units converter.
      </action>
      <action dev="luc" type="update" >
        INCOMPATIBLE CHANGE! Now observations parsed from TDM files are in SI units.
      </action>
      <action dev="luc" type="update" issue="768">
        Allow parsing several variations of ITRF specifications (like itrf-97, ITRF2000, ITRF_2014…).
      </action>
      <action dev="luc" type="add" >
        Added a time scale for drifting on-board clocks.
      </action>
      <action dev="bryan" type="add" issue="523">
        Added support for RINEX 3.X navigation files.
      </action>
      <action dev="bryan" type="update" issue="691">
        Improved consistency between getParametersDrivers() method signatures.
      </action>
      <action dev="andrewsgoetz" type="add" issue="764">
        Added new method to UTCScale which exposes the raw UTC-TAI offset data.
      </action>
      <action dev="bryan" type="fix" issue="670">
        Fixed call to ForceModel.init() in AbstractGaussianContribution class.
      </action>
         <action dev="thomas" type="add" issue="712">
          Added IGS clock file support.
      </action>
      <action dev="bryan" type="update" issue="650">
        Methods computeMeanState() and computeOsculatingState()
        of FieldDSSTPropagator are now statics.
      </action>
      <action dev="bryan" type="update" issue="762">
        TabulatelofOffset now implements BoundedAttitudeProvider.
      </action>
      <action dev="luc" type="update" issue="761">
        TabulateProvider now implements BoundedAttitudeProvider.
      </action>
      <action dev="luc" type="fix" issue="760">
        Fixed reference frame in tabulated attitude provider.
      </action>
      <action dev="luc" type="update" >
          Renamed SINEXLoader into SinexLoader.
      </action>
      <action dev="luc" type="update" >
        Use DataSource in RinexLoader and SinexLoader.
      </action>
      <action dev="luc" type="update" >
        Renamed NamedData into DataSource.
      </action>
      <action dev="luc" type="add" issue="474">
        Added support for CCSDS ODM V3, with the new
        Orbit Comprehensive Message format.
      </action>
      <action dev="luc" type="update">
        Overhauled generic Ephemeris and AttitudeEphemeris writing.
      </action>
      <action dev="luc" type="update">
        Overhauled CCSDS messages handling, both parsing and writing.
      </action>
      <action dev="amir" type="fix" issue="746">
        Fixed combination of measurements using GNSS phase measurements.
      </action>
      <action dev="bryan" type="add" issue="756">
        Added new method signature in IodGooding using AngularRaDec measurement.
      </action>
      <action dev="thomas" type="fix" issue="688">
        Fixed ignored fields from TLE template in TLEPropagatorBuilder.
      </action>
      <action dev="thomas" type="fix" issue="372">
        Added TLE generation.
      </action>
      <action dev="bryan" type="fix" issue="624">
        Allowed dynamic station coordinates when calculating tropospheric delay.
      </action>
      <action dev="bryan" type="update" issue="755">
        Modified IodGooding constructor to be consistent with other IOD methods.
      </action>
      <action dev="bryan" type="add" issue="753">
        Added new method signature in IodLaplace using AngularRaDec measurement.
      </action>
      <action dev="bryan" type="add" issue="752">
        Added new method signature in IodLambert using Position measurement.
      </action>
      <action dev="bryan" type="add" issue="751">
        Added new method signature in IodGibbs using Position measurement.
      </action>
      <action dev="luc" type="fix" issue="749">
        Allow building PVCoordinates and AngularCoordinates (as well as their Field,
        Absolute and TimeStamped variations) to be build from UnivariateDerivative1
        and UnivariateDerivative2 in addition to DerivativeStructure.
      </action>
      <action dev="bryan" type="fix" issue="736">
        Fixed NullPointerException in DSSTTesseral Hansen object.
      </action>
      <action dev="bryan" type="update" issue="601">
          Changed getPVInPZ90() method to private.
      </action>
      <action dev="bryan" type="fix" issue="744">
          Fixed calculation of CR3BP constants.
      </action>
      <action dev="bryan" type="update" issue="743">
          Updated JUnit version to 4.13.1.
      </action>
    </release>
    <release version="10.3.1" date="2021-06-16"
             description="Version 10.3.1 is a patch release of Orekit.
             It fixes one critical bug that could cause potential infinite loops in tesselation
             in very rare cases due to numerical noise.">
      <action dev="luc" type="fix" issue="792">
        Fixed potential infinite loops in tesselation in very rare cases due to numerical noise.
      </action>
    </release>
    <release version="10.3" date="2020-12-21"
             description="Version 10.3 is a minor release of Orekit.
             It includes both new features and bug fixes. New features introduced
             in 10.3 are: relativistic clock correction for range, phase, and range rate
             measurements, piece wise models for empirical forces, one-way GNSS code
             and phase measurements, support for laser ranging data (both CPF and
             CRD formats), Lense-Thirring and De Sitter relativistic corrections to
             satellite acceleration, support for AGI leap second files, new interfaces
             for attitude ephemeris files, Knocke model for Earth's albedo and infrared,
             as well as several other new features. This release includes an important
             fix in DSST orbit determination allowing to used short period Jacobian
             during state transition matrix calculation. It also fixes issues in Kalman
             orbit determination and CCSDS ADM format. See the list below for a full
             description of the changes.">
      <action dev="bryan" type="update" issue="741">
        Updated Hipparchus version to 1.8 and updated code with new functionalities.
      </action>
         <action dev="bryan" type="add" issue="740">
          Added aggregator for bounded attitude providers.
      </action>
         <action dev="thomas" type="add" issue="8">
        Added Knocke's Earth rediffused radiation pressure force model.
      </action>
         <action dev="bryan" type="add" issue="739">
          Allowed initialization of attitude provider from attitude segment.
      </action>
      <action dev="raphael" type="add" issue="705">
        Allowed writing an AEM file from a list of SpacecraftStates.
      </action>
      <action dev="luc" type="add" issue="738">
        Added user-defined max iteration and convergence criterion in SecularAndHarmonic.
      </action>
      <action dev="luc" type="add" issue="737">
        Added loading of AGI LeapSecond.dat files.
      </action>
      <action dev="raphael" type="add" issue="686">
        Allowed user-defined format for ephemeris data lines in
        StreamingAemWriter, AEMWriter, StreamingOemWriter and OEMWriter.
      </action>
         <action dev="bryan" type="fix" issue="683">
          Updated building instructions.
      </action>
         <action dev="bryan" type="add" issue="734">
          Added getters for phase measurement ambiguity driver.
      </action>
         <action dev="bryan" type="fix" issue="696">
          Allowed to configure initial covariance for measurements in Kalman Filter.
      </action>
      <action dev="thomas, bryan" type="add" issue="709">
        Added clock drift contribution to range rate measurements.
      </action>
         <action dev="bryan" type="fix" issue="687">
          Fixed Javadoc of ElevationMask.
      </action>
      <action dev="raphael" type="fix" issue="711">
        Allowed definition of a default interpolation degree in both AEMParser and OEMParser.
      </action>
      <action dev="bryan" type="add" issue="733">
        Added Lense-Thirring and De Sitter relativistic effects.
      </action>
      <action dev="melanisti" type="fix" issue="725">
        Fixed missing measurement parameter in InterSatellitesRange measurement.
      </action>
      <action dev="bryan" type="add" issue="732">
        Added documentation for checkstyle configuration.
      </action>
         <action dev="thomas" type="fix" issue="730">
          Removed useless loop over an empty list
      </action>
      <action dev="luc" type="fix" issue="731">
        Fixed parsing of some ICGEM gravity fields files.
      </action>
      <action dev="raphael" type="fix" issue="720">
          Added support for measurements parameters in UnivariateProcessNoise
      </action>
      <action dev="luc" type="fix" issue="729">
        Fixed wrong handling of RESET-STATE in analytical propagators.
      </action>
      <action dev="luc" type="add" issue="728">
        Allow creating a node detector without an orbit.
      </action>
      <action dev="bryan" type="add" issue="671">
        Added support for laser ranging file formats.
      </action>
      <action dev="clement" type="fix" issue="724">
        Remove range checks in TLE constructor.
      </action>
      <action dev="bryan" type="fix" issue="723">
        Allowed AEM and OEM writers to write header comments.
      </action>
      <action dev="bryan" type="add" issue="719">
        Added one-way GNSS range and phase measurements for LEO satellite
        orbit determination applications.
      </action>
      <action dev="bryan" type="add" issue="716">
        Added piecewise empirical force model.
      </action>
      <action dev="bryan" type="add" >
        Considered a new implementation for empirical forces, to allow piecewise model.
      </action>
      <action dev="bryan" type="add" issue="703">
        Added inter-satellites phase measurement.
      </action>
      <action dev="bryan" type="fix" issue="695">
        Considered covariance matrix from Position measurement in Kalman estimator.
      </action>
      <action dev="bryan" type="fix" issue="718">
        Fixed orbital state used for short periodic Jacobian computation.
      </action>
      <action dev="bryan" type="add" issue="704">
        Allow using user specified velocity error for computing
        tolerance vectors for integrators.
      </action>
      <action dev="bryan" type="add" issue="714">
        Added frequency deviation for range-rate measurements.
      </action>
      <action dev="bryan" type="add" issue="715">
        Added relativistic clock correction for range, phase and
        inter-satellite range measurements.
      </action>
      <action dev="bryan" type="fix" issue="706">
        Fixed missing measurement parameter in inter-satellites range measurement.
      </action>
         <action dev="thomas" type="fix" issue="713">
        Fixed computation of DSST short period Jacobian.
      </action>
      <action dev="luc" type="fix" issue="699">
        Fixed missing measurement parameter in Phase measurement
      </action>
      <action dev="luc" type="fix" issue="701">
        Fixed wrong handling of propagation parameters by Kalman filter in multi-satellite
        context
      </action>
    </release>
    <release version="10.2" date="2020-07-14"
             description="Version 10.2 is a minor release of Orekit.
             It includes both new features and bug fixes. New features introduced
             in 10.2 are: support for CCSDS ADM files, modelling of trajectories
             around Lagrangian points using CR3BP model, a piece wise drag force model,
             a time span tropospheric estimated model, an estimated ionospheric model,
             an improved modelling of the GNSS phase measurement, several bug fixes
             for date functionnalities, a new organization of the maneuvers package,
             a configurable low thrust maneuver model based on detectors,
             support for CSSI space weather data, , as well as several other minor
             features and bug fixes. See the list below for a full description
             of the changes.">
      <action dev="bryan" type="fix" issue="661">
        Fixed visibility of WindUpFactory.
      </action>
      <action dev="bryan" type="update" >
        Increased visibility of setters in CCSDS ADM related classes.
      </action>
      <action dev="clement" type="add" issue="656">
        Added CssiSpaceWeatherLoader which provides three-hourly space weather
        data and implements DTM2000InputParameters and NRLMSISE00InputParameters
      </action>
      <action dev="maxime" type="update" issue="690">
        Increased visibility of setters in CCSDS OEM related classes.
      </action>
      <action dev="bryan" type="update" >
        Improved Orekit performance by using new Hipparchus' differentiation classes.
      </action>
      <action dev="bryan" type="update" issue="682">
        Changed visibility of OrbitType parameter drivers' names to public.
      </action>
      <action dev="evan" type="add" issue="684" due-to="Mikael">
        Fix infinite loop in event detection when a RESET_* event causes two other events
        to occur simultaneously and discontinuously.
      </action>
      <action dev="evan" type="add" issue="684">
        Add FieldFunctionalDetector.
      </action>
      <action dev="mikael" type="add">
        Added a configurable low thrust maneuver based on detectors.
      </action>
      <action dev="bryan" type="fix" issue="605">
        Added support for Rinex C0, L0, S0 and D0 observation types.
      </action>
      <action dev="bryan" type="fix" issue="641">
        Allow Pattern functionalities instead of String.replaceAll() and String.split().
      </action>
      <action dev="evan" type="fix" issue="658">
        Fix invalid hour when using TimeScale(double) or TimeScale(int, double) with a
        value in [86400, 86401]. Treat these values as indicating a leap second.
      </action>
      <action dev="evan" type="add" issue="677">
        Add AbsoluteDate.toStringRfc3339() and DateTimeComponents.toStringRfc3339().
      </action>
      <action dev="evan" type="fix" issue="681">
        Fix AbsoluteDate.getComponents(...) produces invalid times.
      </action>
      <action dev="evan" type="fix" issue="676">
        Fix AbsoluteDate.getComponents(utc) throws "non-existent time 23:59:61".
      </action>
      <action dev="bryan" type="fix" issue="651">
        Improved use of try with resources statement.
      </action>
      <action dev="bryan" type="fix" issue="679" due-to="luc, maxime">
        Improved testRetrogradeOrbit in CircularOrbit and KeplerianOrbit tests.
      </action>
      <action dev="bryan" type="fix" issue="680">
        Allowed ephemeris class to be used with absolute PV coordinates.
      </action>
      <action dev="bryan" type="fix" issue="674">
        Added an exception if eccentricity is negative for keplerian orbit.
      </action>
      <action dev="evan" type="fix" issue="667">
        Fix build on CentOS/RedHat 7.
      </action>
      <action dev="bryan" type="fix" issue="662">
        Fixed forgotten additional state in Ephemeris propagator.
      </action>
      <action dev="evan" type="update">
        Improve error message for TimeStampedCache by including requested date.
      </action>
      <action dev="bryan" type="fix" issue="663">
        Fixed initialization of the triggering event for ImpulseManeuver class.
      </action>
      <action dev="clement" type="fix" issue="664">
        Fix sign of RAAN and PA parameters in TLE constructor if negative, range check most other orbit parameters.
      </action>
      <action dev="bryan" type="add" issue="669">
        Added estimated ionospheric model.
      </action>
      <action dev="bryan" type="add" issue="645">
        Merged phase-measurement branch into develop.
      </action>
      <action dev="bryan" type="add" >
        Added a time span tropospheric estimated model.
      </action>
      <action dev="bryan" type="add" issue="646">
        Merged cr3bp branch into develop.
      </action>
      <action dev="bryan" type="add" issue="660">
        Improved exception handling in IODGibbs.
      </action>
      <action dev="bryan" type="add" issue="647">
        Improved package-info documentation.
      </action>
      <action dev="nick" type="update" >
        Upgrade maven-checkstyle-plugin to 3.1.1.
      </action>
      <action dev="bryan" type="add" issue="657">
        Added multiplexed Orekit fixed step handler.
      </action>
      <action dev="bryan" type="add" issue="655">
        Added support for CCSDS ADM files.
      </action>
      <action dev="maxime" type="add" issue="649">
        Added a piece wise drag force model: TimeSpanDragForce in forces package.
      </action>
      <action dev="yannick" type="fix" issue="654">
        Prevent divergence of Saastomoinen model pathDelay method at low elevation.
      </action>
      <action dev="bryan" type="fix" issue="542">
        Removed duplicated BUILDING.txt file.
      </action>
      <action dev="bryan" type="add" issue="504">
        Allowed Eckstein Hechler propagator to be initialized with a mean orbit.
      </action>
      <action dev="bryan" type="update" issue="644">
        Removed try and catch statements for ParameterDriver initialization.
      </action>
      <action dev="bryan" type="fix" issue="613">
        Allowed DSST propagation in osculating type with event detectors.
      </action>
    </release>
    <release version="10.1" date="2020-02-19"
             description="Version 10.1 is a minor release of Orekit.
             It includes both new features and bug fixes. New features introduced
             in 10.1 are: wind-up effect for phase measurement, NeQuick ionospheric model,
             support for Hatanaka compact RINEX format, methods for the combination
             of GNSS measurements, Laplace method for initial orbit determination,
             a new Field Of View package, comparison methods for absolute dates,
             a new multiplexed measurement, specialized propagators for GNSS constellation,
             default constructors for DSST force models, covariance matrices in OEM writer,
             a new data context implementation, connection with Gitlab CI, improved documentation,
             the migration of the tutorials to a separate sister project, as well as several other minor
             features and bug fixes. See the list below for a full description of the changes.">
      <action dev="ward" type="fix">
        Improve performance of loading CCSDS files.
      </action>
      <action dev="ward" type="fix" issue="639" due-to="qmor">
        In Ellipsoid.pointOnLimb(...) improved numerical stability by cancelling terms.
      </action>
      <action dev="maxime" type="fix" issue="639" due-to="qmor">
        Fixed pointOnLimb method in bodies.Ellipsoid class. Normalized equations should now avoid numerical issues.
      </action>
      <action dev="evan" type="fix" issue="627">
        Fix TimeScalesFactory.getGMST(conventions, simpleEop) always returning the same
        value.
      </action>
      <action dev="evan" type="fix" issue="636">
        Fix UT1 and Earth rotation during a leap second. Was off by 1 second.
      </action>
      <action dev="luc" type="fix" issue="635">
        Fixed inconsistency in constant thrust maneuver acceleration.
      </action>
      <action dev="evan" type="add" >
        Added an annotation and a compiler plugin that generates a warning
        when default context is used without being explicitly annotated.
      </action>
      <action dev="luc" type="fix" issue="632" due-to="Evan Ward">
        Fixed projection to ellipsoid at pole.
      </action>
      <action dev="evan,luc,yannick" type="add" issue="607">
        Add DataContext, a way to load separate sets of EOP, leap seconds, etc.
      </action>
      <action dev="luc" type="fix" issue="630">
        Improve performance of UnixCompressFilter.
      </action>
      <action dev="luc" type="fix" issue="631">
        Improve performance of HatanakaCompressFilter.
      </action>
      <action dev="evan" type="fix" issue="629">
        Improve performance of ZipJarCrawler.
      </action>
      <action dev="bryan" type="add" issue="625">
          Added default constructors for DSSTZonal and DSSTTesseral. 
      </action>   
      <action dev="bryan" type="add" issue="622">
          Added OrekitException for unknown number of frequencies in ANTEX files. 
      </action>
      <action dev="bryan" type="add" issue="621">
          Added OrekitException in the case where IONEX header is corrupted. 
      </action>
      <action dev="dylan" type="add" issue="359">
          Added a specific test for issue 359 in BatchLSEstimatorTest.
          The test verifies that a Newtonian attraction is known
          by both the propagator builder and the propagator when
          it is not added explicitly.
      </action>
      <action dev="dylan" type="add" issue="367">
          Added write of covariance matrices in OEMWriter.
      </action>
      <action dev="dylan" type="fix" issue="619">
        Fixed origin transform in CcsdsModifierFrame.
      </action>
      <action dev="bryan" type="add" issue="611">
        Added SBAS orbit propagator.
      </action>
      <action dev="bryan" type="fix" issue="617">
        Fixed null pointer exception in MultiplexedMeasurement.
      </action>
      <action dev="luc" type="fix" issue="575">
        Allow users to provide custom convergence checkers for
        batch least squares orbit determination.
      </action>
      <action dev="luc" type="add" issue="614">
        Added multiplexed measurements.
      </action>
      <action dev="luc" type="fix" issue="616">
        Fixed missed changes updates in ParameterDriversList embedding
        other ParameterDriversList instances.
      </action>
      <action dev="luc" type="update">
        Moved tutorials to a separate sister project.
      </action>
      <action dev="bryan" type="add" due-to="Shiva Iyer">
        Added Laplace method for initial orbit determination.
      </action>
      <action dev="bryan" type="fix" issue="612">
        Fixed DSST orbit determination tutorial.
      </action>
      <action dev="bryan" type="add" issue="610">
        Added IRNSS orbit propagator.
      </action>
      <action dev="bryan" type="add" issue="608">
        Added support for RINEX 3.04 files.
      </action>
      <action dev="gabb" type="fix" issue="533">
        Fixed bugs in the derivatives computation in IodGooding.
        Fixed bugs in IodLambert when there's more than an half revolution
        between start and final position.
      </action>
      <action dev="bryan" type="fix" issue="604">
        Fixed parsing of compact RINEX files with wrong key in header
        produced by some Septentrio receivers.
      </action>
      <action dev="luc" type="fix" issue="603">
        Fixed parsing of compact RINEX files with missing types in header
        produced by some Septentrio receivers.
      </action>
      <action dev="evan" type="fix" issue="589">
        Improve performance of AggregateBoundedPropagator by factor of 2.
      </action>
      <action dev="luc" type="fix" issue="600">
        Fixed parsing of compact RINEX files with many observation types.
      </action>
      <action dev="bryan" type="fix">
        Fixed poor design of GLONASS numerical propagator.
      </action>
      <action dev="luc" type="fix" issue="599">
        Fixed an issue in projection to flat ellipse.
      </action>
      <action dev="bryan" type="fix" issue="598">
        Added lazily addition of Newtonian attraction to the DSST and
        numerical propagator builders.
      </action>
      <action dev="luc" type="add" issue="595">
        Added EllipticalFieldOfView (with two different ways to define the
        ellipticity constraint) that can be used in FieldOfViewDetector,
        GroundFieldOfViewDetector and FootprintOverlapDetector.
      </action>
      <action dev="luc" type="add">
        Fields of view with regular polygonal shape can now be built either
        based on a defining cone inside the Fov and touching it at edges
        middle points, or based on a defining cone outside the Fov and touching
        it at vertices.
      </action>
      <action dev="luc" type="add" issue="594">
        Added CircularFieldOfView that can be used in FieldOfViewDetector,
        GroundFieldOfViewDetector and FootprintOverlapDetector.
      </action>
      <action dev="luc" type="add">
        Set up a general hierarchy for Field Of View with various shapes. At
        start, it includes DoubleDihedraFieldOfView and PolygonalFieldOfView.
      </action>
      <action dev="luc" type="add" issue="592">
        Added FilesListCrawler to load files from an explicit list.
      </action>
      <action dev="evan" type="fix" issue="583">
        Fix AbsoluteDate.compareTo() for future/past infinity.
      </action>
      <action dev="luc" type="fix" issue="588">
        Fixed wrong handling of spacecraft states in multi-satellites orbit determination
        and multi-satellite measurements generation.
      </action>
      <action dev="bryan" type="fix" issue="585">
        Improved contributing guide.
      </action>
      <action dev="petrus" type="fix" issue="570">
        Make FieldOfView.getFootprint public.
      </action>
      <action dev="bryan" type="add">
        Added combination of measurements.
      </action>
      <action dev="bryan" type="fix">
        Fix values of GPS C2D, L2D, D2D and S2D frequencies.
      </action>
      <action dev="bryan" type="add">
        Add Nequick ionospheric model.
      </action>
      <action dev="luc" type="fix" issue="581">
        Fixed spurious empty line insertion during Rinex 2 decompression
        when the number of observations per satellite is a multiple of 5
      </action>
      <action dev="luc" type="fix" issue="580">
        Fixed decompression of very small negative values in Hatanaka
        Compact RINEX format.
      </action>
      <action dev="luc" type="fix" issue="578">
        Orbit determination tutorials (and tests too) now supports compressed
        measurement files (gzip, Unix compress, Hatanaka Compact RINEX).
      </action>
      <action dev="luc" type="fix" issue="579">
        Handle properly special events flags in Hatanaka Compact RINEX format.
      </action>
      <action dev="luc" type="fix" issue="483">
        Reset additional state changed by event handlers and not managed by any
        additional state providers.
      </action>
      <action dev="luc" type="add" issue="472">
        Added support for Hatanaka Compact RINEX format.
      </action>
      <action dev="luc" type="fix" issue="574">
        Cope with input stream readers that keep asking for new bytes after end
        of Unix compressed files has been reached.
      </action>
      <action dev="luc" type="fix" issue="573">
        Added detection of some corrupted Unix-compressed files.
      </action>
      <action dev="bryan" type="fix" issue="572">
        Fixed the Saastamoinen model when station altitude is bigger than 5000.0 meters.
      </action>
      <action dev="luc" type="fix" issue="568">
        Fixed too fast step increase in a bracketing attempt.
      </action>
      <action dev="luc" type="add">
        Added phase measurement builder.
      </action>
      <action dev="luc" type="add">
        Added getWavelength in GNSS Frequency.
      </action>
    </release>
    <release version="10.0" date="2019-06-24"
             description="Orekit 10.0 is a major new release. It includes DSST OD,
             propagation in non-inertial frames, specialized propagators for GNSS
             constellations, a new ionospheric model, modeling for phase measurements, the
             LAMBDA method for phase ambiguity resolution, Shapiro effect for range
             measurements, improved documentation, as well as several other new features
             and bug fixes. This release fixes a security denial of service bug regarding
             itrf-versions.conf present since Orekit 9.2. Some APIs have incompatibly
             changed since the 9.X series including the format of itrf-versions.conf,
             removal of deprecated methods, reorganization of the models package, as well
             as updates to AbstractDetector, AbstractGNSSAttitudeProvider, DragSensitive,
             RadiationSensitive, and ZipJarCrawler. See the list below for a full
             description of the changes.">
      <action dev="evan" type="fix">
        Fix  name of GLONASS G2 frequency.
      </action>
      <action dev="luc" type="fix" >
        Fixed accuracy of dates conversions from java dates.
      </action>
      <action dev="evan" type="fix" issue="566">
        Make ITRFVersionLoader public.
      </action>
      <action dev="bryan" type="fix" issue="564">
        Fixed private argument of getLLimits() abstract method.
      </action>
      <action dev="bryan" type="fix" issue="565">
        Fixed static loading of UTC for GLONASS reference epoch.
      </action>
      <action dev="luc" type="fix" issue="547">
        Added a tile/sampling aiming direction that diverts singularity outside of a
        area of interest. This is mainly useful when sampling areas of interest that
        cover the pole as the pole is singular for classical aiming directions (constant
        azimuth or along track).
      </action>
      <action dev="luc" type="update" >
        Removed latitude limitation in AlongTrackAiming. If latitude is above (resp. below)
        the maximum (resp. minimum) latitude reached by the defining orbit, then aiming
        will be towards East for prograde orbits and towards West for retrograde orbits.
      </action>
      <action dev="bryan" type="fix">
        Fixes broken links on Orekit JavaDoc.
      </action>
       <action dev="pascal" type="fix" issue="558">
        Fixes broken links on Maven site.
      </action>
      <action dev="luc" type="fix" issue="559">
        Take into account changes in MSAFE files names published by NASA.
      </action>
      <action dev="bryan" type="add">
        Add Global Ionosphere Map model.
      </action>
      <action dev="maxime" type="add" issue="554">
        Added propagation in inertial frame.
      </action>
      <action dev="luc" type="fix" issue="557">
        Improved documentation about DatesSelector not being reusable across several
        schedulers during measurements generation.
      </action>
      <action dev="evan" type="fix">
        Fix some possible NPEs in AntexLoader, FieldAngularCoordinates.
      </action>
      <action dev="evan" type="fix">
        Fix locale dependent comparisons in SP3File, TDMParser, and YUMAParser.
      </action>
      <action dev="evan" type="fix">
        Ensure opened streams are closed in ZipJarCrawler, DTM2000, IERSConventions, and
        OceanLoadDeformationCoefficients.
      </action>
      <action dev="bryan" type="add">
        Add DSST Orbit Determination for both Kalman Filter and Batch Least Squares estimator.
      </action>
      <action dev="romaric" type="add">
        Add a events detector based on the geomagnetic field intensity at the satellite altitude
        or at sea level above the satellite, and the associated tests
      </action>
      <action dev="maxime" type="update" issue="549">
        Deleted deprecated methods in EclipseDetector.
      </action>
      <action dev="romaric" type="fix" issue="553">
        Fix the bug of attitude transition with Ephemeris propagator
        by adding a way for the LocalPVProvider to get the attitude at the end of the transition
      </action>
      <action dev="petrus" type="update" issue="518">
        Changing AbstractGNSSAttitudeProvider from public to package-private.
      </action>
      <action dev="romaric" type="fix" issue="551">
        Fix the bug of attitude transition with analytical propagator 
        by refreshing the attitude after the events triggering
      </action>
      <action dev="romaric" type="fix" issue="552">
        Fix the bug of attitude transition if a reset occurs during the transition
        by adding margins to the reset of TimeSpanMap to keep the one corresponding to the "after" attitude law.
      </action>
      <action dev="bryan" type="add" issue="522">
        Generalized the GPSPropagator class to handle all GNSS constellations using
        the same algorithm.
      </action>
      <action dev="bryan" type="add" issue="519">
        Added numerical and analytical GLONASS propagators.
      </action>
      <action dev="luc" type="add" >
        Added ambiguity resolution for phase measurements.
        This feature is not complete yet and is considered experimental.
      </action>
      <action dev="bryan" type="update" issue="548">
        Reorganized models package by adding new sub-packages.
      </action>
      <action dev="maxime" type="update" issue="546">
        Updated Hipparchus dependency to version 1.5 in pom.xml file.
      </action>
      <action dev="maxime" type="update" issue="514">
        Deleted unused DerivativeStructure acceleration computation methods.
        In interfaces radiationPressureAcceleration and dragAcceleration, and all their implementations and their tests.
      </action>
      <action dev="evan" type="update" issue="543">
        Change format of itrf-versions.conf to use prefix matching instead of Regular
        Expression matching. All existing itrf-versions.conf files will need to be
        updated. This is to avoid a potential denial of service where a crafted
        itrf-versions.conf could cause the application to hang.
      </action>
      <action dev="evan" type="update" issue="543">
        ZipJarCrawler now uses "!/" to denote the start of the path within the archive
        which matches the convention used by JarURLConnection. ZipJarCrawler used to use
        "!".
      </action>
      <action dev="bryan" type="fix" issue="544" due-to="Josef Probst">
        Fixed endless loop on GPSPropagator and (Field)KeplerianOrbit.
      </action>
      <action dev="maxime" type="add" issue="403">
        Added tests for class UnivariateProcessNoise.
        Working tests for non-Cartesian orbit propagation are still needed.
      </action>
      <action dev="maxime" type="fix" issue="514">
        Deprecated unused DerivativeStructure acceleration computation methods.
        In interfaces radiationPressureAcceleration and dragAcceleration, and all their implementations and their tests. 
      </action>
      <action dev="luc" type="add" issue="536">
        Take target radius into account in CircularFieldOfViewDetector and FieldOfViewDetector.
      </action>
      <action dev="maxime" type="fix" issue="539">
        Fixed DTM2000.getDensity method, made it independent of user time zone.
      </action>
      <action dev="luc" type="add" issue="535">
        Take occulting body flattening into account in eclipse detector.
      </action>
      <action dev="maxime" type="fix" issue="538" due-to="Dorian Gegout">
        Fixed default method compareTo in interface ComparableMeasurement.
      </action>
      <action dev="luc" type="add" issue="532">
        Added Shapiro effect modifier for Range and InterSatelliteRange measurements.
      </action>
      <action dev="evan" type="update" issue="389">
        Fix type parametrization of AbstractDetector so that multiple with* methods can be
        called when the type parameter is '?'.
      </action>
      <action dev="evan" type="remove" issue="506">
        Remove EventHandler.Action and FieldEventHandler.Action. Use
        org.hipparchus.ode.events.Action instead.
      </action>
      <action dev="bryan" type="update" issue="527">
        Changed API for magnetic field model to a SI base unit API.
      </action>
      <action dev="evan" type="fix">
        OrekitException preserves the stack trace when formatting the message throws
        another exception.
      </action>
      <action dev="luc" type="remove" issue="530">
        Event detectors, field of view and attitude providers are not serializable anymore.
      </action>
      <action dev="bryan" type="update" issue="526">
        Replaced private class BilinearInterpolatingFunction of Saastamoinen model
        by the one of Hipparchus
      </action>
      <action dev="evan" type="add" issue="507">
        Add Action.RESET_EVENTS to check all detectors for events without recomputing the
        propagation step.
      </action>
      <action dev="evan" type="add" issue="507">
        Add Action.RESET_EVENTS to check all detectors for events without recomputing the
        propagation step.
      </action>
      <action dev="evan" type="add" issue="507">
        Add toString() implementations to SpacecraftState, RecordAndContinue.Event and
        Field versions.
      </action>
      <action dev="evan" type="add" issue="507">
        Add Field version of RecordAndContinue.
      </action>
      <action dev="evan" type="add" issue="507">
        Add Field version of LatitudeCrossingDetector.
      </action>
      <action dev="luc" type="update">
        Removed classes and methods deprecated in the 9.X series.
      </action>
      <action dev="luc" type="fix" issue="528" due-to="Gowtham Sivaraman">
        Fixed parsing of clock in SP3 files.
      </action>
    </release>
    <release version="9.3.1" date="2019-03-16" description="Version 9.3.1 is a minor version of Orekit.
    It fixes an issue with GPS week rollover.">
      <action dev="luc" type="add" issue="534">
        Handle GPS week rollover in GPSDate.
      </action>
    </release>
    <release version="9.3" date="2019-01-25" description="Version 9.3 is a minor version of Orekit.
    It includes both new features and bug fixes. New features introduced in 9.3 are: a new GPSDate class,
    changed OrekitException from checked to unchecked exceptions, parameter drivers scales and reference
    value can be changed, access to Kalman filter internal matrices, position-only measurements in orbit determination,
    support for unofficial versions 2.12 and 2.20 of Rinex files (mainly for spaceborne receivers),
    direct building of appropriate attitude law with eclipses for all GNSS satellite types, inter-satellites
    view detector, measurement generation feature, possibility fo use Marshall Solar Activity Future Estimation
    to feed NRL MSISE 2000 atmosphere model, new tropospheric models: Mendes-Pavlis, Vienna 1, Vienna 3, estimated model,
    new mapping functions for tropospheric effect: Global Mapping Function, Niell Mapping Function, Global
    Pression Temperature Models GPT and GPT2, possibility to estimate tropospheric zenith delay,
    clock offset that can be estimated (both for ground station and satellite clocks).">
      <action dev="luc" type="add" issue="516">
        Added a way to manage clock corrections from GPSPropagator.
      </action>
      <action dev="bryan" type="add" issue="498">
        Added several tropospheric models: Mendes-Pavlis, Vienna 1, Vienna 3, estimated model
        where the total zenith delay can be estimated during Orbit Determination.
      </action>
      <action dev="bryan" type="add" issue="498">
        Added Global Mapping Function and Niell Mapping Function to be used with tropospheric
        models.
      </action>
      <action dev="luc" type="add" issue="515">
        Added clock offset parameter at satellites level for orbit determination.
      </action>
      <action dev="luc" type="add" issue="513">
        Added clock offset parameter at ground stations level for orbit determination.
      </action>
      <action dev="bryan" type="add" issue="512">
        Added weather model Global Pressure and Temperature 2.
      </action>
      <action dev="bryan" type="add" issue="511">
        Added weather model Global Pressure and Temperature.
      </action>
      <action dev="luc" type="fix" issue="510">
        Fixed dropped derivatives in TimeStampedFieldPVCoordinates.shiftedBy(dt).
      </action>
      <action dev="luc" type="fix" issue="509">
        Fixed scaling error in ParameterFunction differentiation.
      </action>
      <action dev="luc" type="fix" issue="508">
        Fixed inconsistency leading to inaccuracies in conversions from AbsoluteDate to FieldAbsoluteDate.
      </action>
      <action dev="pascal" type="fix" issue="495">
        The MarshallSolarActivityFutureEstimation class implements
        the NRLMSISE00InputParameters interface.
      </action>
      <action dev="evan" type="fix" issue="486">
        Make FieldTransform.shiftedBy(T) public.
      </action>
      <action dev="evan" type="fix" issue="496">
        Fix JavaDoc for TimeComponents.getSecond().
      </action>
      <action dev="evan" type="update" issue="501">
        Deprecate GFunction in favor of ToDoubleFunction.
      </action>
      <action dev="luc" type="add" issue="494">
        Added a measurements generation feature for use with orbit determination.
        Fixes issue #494
      </action>
      <action dev="luc" type="add">
        Added adapter for event detectors, allowing to wrap existing detector
        while changing their behaviour.
      </action>
      <action dev="luc" type="add">
        Added ground at night detector.
      </action>
      <action dev="luc" type="add">
        Added inter-satellites direct view detector.
      </action>
      <action dev="luc" type="add">
        Added constants defined by IAU 2015 resolution B3 for Sun, Earth and Jupiter.
      </action>
      <action dev="luc" type="add" issue="500">
        Added retrieval of full time span (start time, end time and data) containing
        a specified date in TimeSpanMap.
        Fixes issue #500
      </action>
      <action dev="luc" type="add">
        Added direct building of attitude provider from GNSS satellite type.
      </action>
      <action dev="luc" type="add">
        Added parsing of unofficial versions 2.12 and 2.20 of Rinex files
        (used by some spaceborne receivers like IceSat 1).
      </action>
      <action dev="luc" type="add">
        Added a way to retrieve Rinex header directly from the observations data set.
      </action>
      <action dev="luc" type="add">
        Added position-only measurements in orbit determination.
      </action>
      <action dev="luc" type="fix" issue="491">
        Allow parsing of SP3 files that use non-predefined orbit types.
        Fixes issue #491.
      </action>
      <action dev="maxime" type="add" issue="485">
        Added access to Kalman filter matrices.
        KalmanEstimation interface now has methods returning the physical values of:
        state transition matrix phi, measurement matrix H, innovation matrix S and Kalman gain matrix K.
        The methods are implemented in Model class. A class ModelTest was added to test these values.
        Fixes issue #485
      </action>
      <action dev="luc" type="fix" issue="492" due-to="Lebas">
        Fixed error message for TLE with incorrect checksum.
        Fixes issue #492.
      </action>
      <action dev="maxime" type="fix" issue="490">
        Fixed reference value of parameter drivers updating in Kalman filter. 
        When resetting the orbit in the propagator builder, the reference values
        of the drivers are now reset too.
        Fixes issue #490.
      </action>
      <action dev="maxime" type="add" issue="489">
        Made ParameterDriver class fully mutable.
        By adding setters for attributes scale, reference, minimum and maximum values.
        Fixes issue #489.
      </action>
      <action dev="maxime" type="fix" issue="488">
        Fixed method unNormalizeStateVector in Model class of Kalman estimator.
        Previous value did not take into account the reference values of the drivers.
        Fixes issue #488.
      </action>
      <action dev="luc" type="fix" issue="484" due-to="Yannick Jeandroz">
        Changed OrekitException from checked to unchecked exception.
        Most functions do throw such exceptions. As they are unchecked, they are
        not advertised in either `throws` statements in the function signature or
        in the javadoc. So users must consider that as soon as they use any Orekit
        feature, an unchecked `OrekitException` may be thrown. In most cases, users
        will not attempt to recover for this but will only use them to display or
        log a meaningful error message.
        Fixes #484.
      </action>
      <action dev="luc" type="fix" issue="480">
        Added GPSDate class to convert back and forth with AbsoluteDate.
        Fixes #480.
      </action>
      <action dev="evan" type="fix" issue="476">
        Fix generics in EventEnablingPredicateFilter.
        Fixes #476.
      </action>
      <action dev="maxime" type="fix" issue="473">
        Fixed wrong values of radec generated in AngularRaDecMeasurementCreator.
        Fixed wrong values of range rate generated in RangeRateMeasurementCreator.
        Added tests that check the values of measurements for each type of measurement.
        Upgraded precision in Kalman and batch least-squares OD tests that are using range-rate and radec measurements.
        Fixes issue #473.
      </action>
      <action dev="luc" type="fix">
        Derivatives with respect to mass are not computed anymore since several versions,
        some remnants of former computation remained and have now been removed.
      </action>
    </release>
    <release version="9.2" date="2018-05-26" description="Version 9.2 is a minor release of Orekit.
    It introduces several new features and bug fixes. New features introduced in version 9.2 are
    Kalman filter for orbit determination, loading of RINEX files, loading of ANTEX files, loading
    of version d of SP3 files (version a to c were already supported), on-the-fly decompression of .Z
    files, code measurements, phase measurements (but only a very basic implementation for now),
    specific attitude laws (GPS, GLONASS, GALILEO, BEIDOU) with midnight/noon turns, possibility to
    use backward propagation in LS orbit determination, support for any ITRF version, even if EOP
    files do not match the desired version, attitude overriding in constant thrust maneuvers,
    FunctionalDetector, filtering mechanism to insert specific decompression or deciphering algorithms
    during data loading, frames for Lagrange L1 and L2 point for any two related celestial bodies.
    WARNING: phase measurements, GNSS attitude and time-dependent process noise are considered
    experimental features for now, they should not be used yet for operational systems.
    Several bugs have been fixed.">
      <action dev="luc" type="fix">
        Fixed missing eclipse detectors in field version of Solar radiation pressure.
        Fixes issue #366.
      </action>
      <action dev="evan" type="fix">
        Fixed issue where EventHandler.init() was never called.
        Fixes issue #471.
      </action>
      <action dev="luc" type="fix">
        Fixed error in relative humidity units in Marini-Murray tropospheric model.
        Fixes issue #352.
      </action>
      <action dev="luc" type="fix">
        Fixed DSST events detection in the osculating case.
        Fixes issue #398.
      </action>
      <action dev="luc" type="fix">
        Allow several TLE with same date in TLESeries.
        Fixes issue #411.
      </action>
      <action dev="luc" type="fix">
        Fixed compilation problems with JDK 1.8
        Fixes issue #462.
      </action>
      <action dev="luc" type="add" >
        Added specific attitude mode for GNSS satellites: GPS (block IIA, block IIF, block IIF),
        GLONASS, GALILEO, BEIDOU (GEO, IGSO, MEO). This is still considered experimental as there
        are some problems when Sun crosses the orbital plane during a midnight/noon turn maneuver
        (which is a rare event but nevertheless occurs)
      </action>
      <action dev="luc" type="add" >
        Added natural order for observed measurements primarily based on
        chronological order, but with also value comparisons if measurements
        are simultaneous (which occurs a lot in GNSS), and ensuring no
        measurements are lost if stored in SortedSet
      </action>
      <action dev="luc" type="add" due-to="Albert Alcarraz García">
        Added GNSS code measurements
      </action>
      <action dev="luc" type="add" due-to="Albert Alcarraz García">
        Added GNSS phase measurements (very basic implementation for now, not usable as is)
      </action>
      <action dev="luc" type="add" due-to="Albert Alcarraz García">
        Added loading of RINEX observation files (versions 2 and 3)
      </action>
      <action dev="luc" type="fix">
        Fixed compression table reset problem in .Z files
        Fixes issue #450.
      </action>
      <action dev="maxime" type="fix">
        Fixed de-activation of event detection.
        In the propagate(startDate, endDate) function of class "AbstractIntegratedPropagator",
        for dates out of the time interval defined by ]startDate, endDate].
        Fixes issue #449.
      </action>
      <action dev="luc" type="add">
        Added support for loading Unix-compressed files (ending in .Z).
        This file compression algorithm is still widely used in the GNSS
        community (SP3 files, clock files, Klobuchar coefficients...)
        Fixes issue #447.
      </action>
      <action dev="luc" type="add">
        Added a customizable filtering capability in data loading.
        This allows users to insert layers providing features like
        custom decompression algorithms, deciphering, monitoring...
        Fixes issue #446.
      </action>
      <action dev="luc" type="add">
        Allow direct retrieval of rotation part without derivatives from
        LOFType without computing the full transform from inertial frame.
      </action>
      <action dev="maxime" type="fix">
        Added a provider for time-dependent process noise in Kalman estimator.
        This providers allow users to set up realistic models where the process
        noise increases in the along track direction.
        Fixes issue #403.
      </action>
      <action dev="maxime" type="add">
        Increased visibility of attributes in ConstantThrustManeuver class.
        Added getters for all attributes. Also added an attribute name that
        allows the differentiation of the maneuvers, both from a parameter driver
        point of view and from a force model point of view.
        Fixes issue #426.
      </action>
      <action dev="maxime" type="add">
        Increased visibility of attributes in propagator builders.
        By adding getters for all attributes in NumericalPropagatorBuilder
        and AbstractPropagatorBuilder.
        Also made the method findByName in ParameterDriversList public.
        Fixes issue #425.
      </action>
      <action dev="luc" type="fix">
        Ensure the correct ITRF version is used in CCSDS files, regardless
        of the EOP source chosen, defaulting to ITRF-2014.
      </action>
      <action dev="luc" type="fix">
        Split initial covariance matrix and process noise matrix in two
        methods in the covariance matrix provider interface.
      </action>
      <action dev="luc" type="add">
        Added VersionedITRF frame that allow users with needs for very high
        accuracy to specify which ITRF version they want, and stick to it
        regardless of their EOP source.
        Fixes issue #412.
      </action>
      <action dev="luc" type="add">
        Added an itrf-versions.conf configuration file allowing to specify
        which ITRF version each EOP file defines for which date
      </action>
      <action dev="luc" type="add">
        EOP history now contains the ITRF version corresponding to each
        EOP entry on a per date basis
      </action>
      <action dev="luc" type="add">
        Added an ITRFVersion enumerate to simplify conversion between ITRF frames,
        even when no direct Helmert transformation is available
      </action>
      <action dev="luc" type="add">
        Added TransformProviderUtility to reverse or combine TransformProvider instances.
      </action>
      <action dev="luc" type="add">
        Allow attitude overriding during constant-thrust maneuvers.
        Fixes issue #410.
      </action>
      <action dev="luc" type="fix">
        Fixed out-of-sync attitude computation near switch events in AttitudeSequence.
        Fixes issue #404.
      </action>
      <action dev="luc" type="add">
        Added a method to extract sub-ranges from TimeSpanMap instances.
      </action>
      <action dev="luc" type="fix">
        Fixed TLE creation with B* coefficients having single digits like 1.0e-4.
        Fixes issue #388.
      </action>
      <action dev="evan" type="add">
        Add FunctionalDetector.
      </action>
      <action dev="luc" type="add">
        Added handling of IGS ANTEX GNSS antenna models file.
      </action>
      <action dev="luc" type="add">
        Added support for SP3-d files.
      </action>
      <action dev="luc" type="fix">
        Improved SP3 files parsing.
        Some files already operationally produced by IGS Multi-GNSS Experiment (MGEX)
        exceed the maximum number of satellites supported by the regular SP3-c file
        format (which is 85 satellites) and extended the header, without updating the
        format version to SP3-d, which specifically raises the 85 satellites limitation.
        Fixes issue #376.
      </action>
      <action dev="maxime" type="add">
        Allow backward propagation in batch LS orbit determination.
        Fixes issue #375.
      </action>
      <action dev="maxime" type="add">
        Added covariance matrix to PV measurements.
        Fixes issue #374.
      </action>
      <action dev="luc" type="fix">
        Fixed issue when converting very far points (such as Sun center) to geodetic coordinates.
        Fixes issue #373.
      </action>
      <action dev="luc" type="add" >
        Added more conversions between PV coordinates and DerivativeStructure.
        This simplifies for example getting the time derivative of the momentum.
      </action>
      <action dev="maxime" type="fix">
        Fixed weights for angular measurements in W3B orbit determination.
        Fixed in test and tutorial.
        Fixes issue #370.
      </action>
      <action dev="luc" type="add" due-to="Julio Hernanz">
        Added frames for L1 and L2 Lagrange points, for any pair of celestial bodies.
      </action>
    </release>
    <release version="9.1" date="2017-11-26"
             description="Version 9.1 is a minor release of Orekit. It introduces a few new
             features and bug fixes. New features introduced in version 9.1 are some
             frames in OEM parser, retrieval of EOP from frames and ground station displacements
             modelling (both displacements due to tides and displacements due to ocean loading),
             and retrieval of covariance matrix in orbit determination. Several bugs have been fixed.
             Version 9.1 depends on Hipparchus 1.2.">
      <action dev="evan" type="add">
        Added ITRF2005 and ITRF2008 to the frames recognized by OEMParser.
        Fixes issue #361.
      </action>
      <action dev="evan" type="fix">
        Fixed FiniteDifferencePropagatorConverter so that the scale factor is only applied
        once instead of twice.
        Fixes issue #362.
      </action>
      <action dev="maxime" type="fix">
        Fixed derivatives computation in turn-around range ionospheric delay modifier.
        Fixes issue #369.
      </action>
      <action dev="evan" type="fix">
        Disabled XML external resources when parsing rapid XML TDM files.
        Part of issue #368.
      </action>
      <action dev="evan" type="fix">
        Disabled XML external resources when parsing rapid XML EOP files.
        Part of issue #368.
      </action>
      <action dev="evan" type="fix">
        Fixed NPE in OrekitException when localized string is null.
      </action>
      <action dev="luc" type="fix">
        Fixed a singularity error in derivatives for perfectly circular orbits in DSST third body force model.
        Fixes issue #364.
      </action>
      <action dev="luc" type="fix" due-to="Lucian Bărbulescu">
        Fixed an error in array size computation for Hansen coefficients.
        Fixes issue #363.
      </action>
      <action dev="luc" type="add">
        Added a way to retrieve EOP from frames by walking the frames hierarchy tree
        using parent frame links. This allows to retrieve EOP from topocentric frames,
        from Earth frames, from TOD...
      </action>
      <action dev="luc" type="add">
        Take ground stations displacements into account in orbit determination.
        The predefined displacement models are the direct effect of solid tides
        and the indirect effect of ocean loading, but users can add their own models
        too.
      </action>
      <action dev="luc" type="add">
        Added ground stations displacements due to ocean loading as per IERS conventions,
        including all the 342 tides considered in the HARDISP.F program.
        Computation is based on Onsala Space Observatory files in BLQ format.
      </action>
      <action dev="luc" type="add">
        Added ground points displacements due to tides as per IERS conventions.
        We have slightly edited one entry in table 7.3a from IERS 2010 conventions
        to fix a sign error identified by Dr. Hana Krásná from TU Wien (out of phase
        radial term for the P₁ tide, which is -0.07mm in conventions when it should be
        +0.07mm). This implies that our implementation may differ up to 0.14mm from
        other implementations.
      </action>
      <action dev="luc" type="fix">
        Avoid intermixed ChangeForwarder instances calling each other.
        Fixes issue #360.
      </action>
      <action dev="maxime" type="fix">
        Modified the way the propagation parameter drivers are mapped in the
        Jacobian matrix in class "Model".
        Added a test for multi-sat orbit determination with estimated
        propagation parameters (µ and SRP coefficients).
        Fixes issue #354.
      </action>
      <action dev="luc" type="fix">
         Added a convenience method to retrieve covariance matrix in
         physical units in orbit determination.
         Fixes issue #353.
      </action>
      <action dev="luc" type="fix" due-to="Rongwang Li">
         Fixed two errors in Marini-Murray model implementation.
         Fixes issue #352.
      </action>
      <action dev="luc" type="fix">
         Prevent duplicated Newtonian attraction in FieldNumericalPropagator.
         Fixes issue #350.
      </action>
      <action dev="luc" type="fix">
         Copy additional states through impulse maneuvers.
         Fixes issue #349.
      </action>
      <action dev="luc" type="fix">
         Removed unused construction parameters in ShiftingTransformProvider
         and InterpolatingTransformProvider.
         Fixes issue #356.
      </action>
      <action dev="luc" type="fix">
         Fixed wrong inertial frame for Earth retrieved from CelestialBodyFactory.
         Fixes issue #355.
      </action>
      <action dev="luc" type="update">
        Use a git-flow like branching workflow, with a develop branch for bleeding-edge
        development, and master branch for stable published versions.
      </action>
    </release>
    <release version="9.0.1" date="2017-11-01"
            description="Version 9.0.1 is a patch release of Orekit.
            It fixes security issus 368.">
      <action dev="evan" type="fix">
        Disabled XML external resources when parsing rapid XML TDM files.
        Part of issue #368.
      </action>
      <action dev="evan" type="fix">
        Disabled XML external resources when parsing rapid XML EOP files.
        Part of issue #368.
      </action>
    </release>
    <release version="9.0" date="2017-07-26"
             description="Version 9.0 is a major release of Orekit. It introduces several new
             features and bug fixes. New features introduced in version 9.0 are Taylor algebra
             propagation (for high order uncertainties propagation or very fast Monte-Carlo
             studies), multi-satellites orbit determination, parallel multi-satellites propagation,
             parametric accelerations (polynomial and harmonic), turn-around measurements,
             inter-satellite range measurements, rigth ascension/declination measurements,
             Antenna Phase Center measurements modifiers, EOP estimation in precise orbit
             determination, orbit to attitude coupling in partial derivatives, parsing of CCSDS
             Tracking Data Messages, parsing of university of Bern Astronomical Institute files
             for Klobuchar coefficients, ITRF 2014, preservation of non-Keplerian orbits derivatives,
             JB2008 atmosphere model, NRL MSISE 2000 atmosphere model, boolean combination of events
             detectors, ephemeris writer, speed improvements when tens of thousands of measurements
             are used in orbit determination, Danish translations. Several bugs have been fixed.">
     <action dev="luc" type="add">
       Added on-board antenna phase center effect on inter-satellites range measurements.
     </action>
     <action dev="luc" type="add">
       Added on-board antenna phase center effect on turn-around range measurements.
     </action>
     <action dev="luc" type="add">
       Added on-board antenna phase center effect on range measurements.
     </action>
     <action dev="luc" type="update">
       Moved Bias and OutlierFilter classes together with the other estimation modifiers.
     </action>
     <action dev="luc" type="update">
       Forced states derivatives to be dimension 6 rather than either 6 or 7. The
       additional mass was not really useful, it was intended for maneuvers calibration,
       but in fact during maneuver calibration we adjust either flow rate or specific
       impulse but not directly mass itself. 
     </action>
      <action dev="luc" type="add">
        Added parametric acceleration force models, where acceleration amplitude is a
        simple parametric function. Acceleration direction is fixed in either inertial
        frame, or spacecraft frame, or in a dedicated attitude frame overriding spacecraft
        attitude. The latter could for example be used to model solar arrays orientation if
        the force is related to solar arrays). Two predefined implementations are provided,
        one for polynomial amplitude and one for harmonic amplitude. Users can add other
        cases at will. This allows for example to model the infamous GPS Y-bias, which is
        thought to be related to a radiator thermal radiation.
      </action>
      <action dev="luc" type="remove">
        Removed obsolete Cunningham and Droziner attraction models. These models have
        been superseded by Holmes-Featherstone attraction model available since 2013
        in Orekit.
      </action>
      <action dev="luc" type="update">
        Take orbit to attitude coupling into account in the partial derivatives for all attitude modes.
        Fixes issue #200.
      </action>
      <action dev="luc" type="update">
        Merged FieldAttitudeProvider into AttitudeProvider.
      </action>
      <action dev="luc" type="update">
        Simplified ForceModel interface. It does not require dedicated methods anymore for
        computing derivatives with respect to either state or parameters.
      </action>
      <action dev="luc" type="remove">
        Removed Jacchia-Bowman 2006 now completely superseded by Jacchia-Bowman 2008.
      </action>
      <action dev="luc" type="update">
        Make Jacchia-Bowman 2008 thread-safe and field-aware.
      </action>
      <action dev="luc" type="update">
        Make NRL MSISE 2000 thread-safe and field-aware.
      </action>
      <action dev="luc" type="update">
        Make DTM2000 thread-safe and field-aware.
      </action>
      <action dev="luc" type="add">
        Added support for ITRF 2014.
        As of mid-2017, depending on the source of EOP, the ITRF retrieved using
        FramesFactory.getITRF will be either ITRF-2014 (if using EOP 14 C04) or
        ITRF-2008 (if using EOP 08 C04, bulletins A, bulletins B, or finals .all).
        If another ITRF is needed, it can be built using HelmertTransformation.
      </action>
      <action dev="luc" type="remove">
        Removed classes and methods deprecated in 8.0.
      </action>
      <action dev="luc" type="add">
        Added coordinates of all intermediate participants in estimated measurements.
        This will allow estimation modifiers to get important vectors (sighting
        directions for example) without recomputing everything from the states.
      </action>
      <action dev="luc" type="add">
        Added a multi-satellites orbit determination feature.
      </action>
      <action dev="luc" type="add">
        Added one-way and two-way inter-satellites range measurements.
      </action>
      <action dev="luc" type="fix" due-to="Glenn Ehrlich">
        Avoid clash with Python reserved keywords and, or and not in BooleanDetector.
      </action>
      <action dev="luc" type="add" due-to="Maxime Journot">
        Added right ascension and declination angular measurements.
      </action>
      <action dev="luc" type="add">
        Added a parallel propagation feature for addressing multi-satellites needs.
        Propagators of different types (analytical, semi-analytical, numerical,
        ephemerides ...) can be mixed at will.
      </action>
      <action dev="luc" type="fix">
        Fixed Gaussian quadrature inconsistent with DSST theory when orbit derivatives are present.
        Fixes issue #345.
      </action>
      <action dev="luc" type="fix">
        Fixed infinite recursion when attempting two orbit determinations in row.
        Fixes issue #347.
      </action>
      <action dev="luc" type="add" due-to="Lars Næsbye Christensen">
        Added Danish translations.
        Fixes issue #346.
      </action>
      <action dev="luc" type="add" >
        Allow estimation of polar motion (offset plus linear drift) and prime meridian
        correction (offset plus linear drift) in orbit determination. This is essentially
        equivalent to add correction to the xp, yp, dtu1 and lod Earth Orientation Parameters.
      </action>
      <action dev="luc" type="add">
        Parameters in orbit determination can be associated with a per-parameter reference date.
      </action>
      <action dev="luc" type="fix">
        Fixed wrong generation of FieldTransforms by time stamped cache, when generation
        happens backward in time.
        Fixes issue #344.
      </action>
      <action dev="luc" type="update">
        Improved computation ground station parameters derivatives
        in orbit determination.
      </action>
      <action dev="luc" type="update" >
        Use automatic differentiation for all orbit determination measurements types.
        This allows simpler evolutions to estimate parameters for which derivatives
        are not straightforward to compute; some of these parameters are needed for
        precise orbit determination.
      </action>
      <action dev="luc" type="add" due-to="Maxime Journot">
        Added parsing of University of Bern Astronomical Institute files for α and β Klobuchar coefficients.
      </action>
      <action dev="luc" type="add" due-to="Maxime Journot">
        Added parsing of CCSDS TDM (Tracking Data Messages) files, both text and XML.
      </action>
      <action dev="luc" type="fix" due-to="Florentin-Alin Butu">
        Fixed lighting ratio in solar radiation pressure for interplanetary trajectories.
      </action>
      <action dev="hank" type="fix">
        Allow small extrapolation before and after ephemeris.
        Fixes issue #261.
      </action>
      <action dev="luc" type="fix">
        Fixed missing attitude in DSST mean/osculating conversions.
        Fixes issue #339.
      </action>
      <action dev="luc" type="fix">
        Optionally take lift component of the drag force into account in BoxAndSolarArraySpacecraft.
        Fixes issue #324.
      </action>
      <action dev="luc" type="fix" due-to="James Schatzman">
        Change visibility of getTargetPV in GroundPointing to public so it can be subclassed by
        users in other packages.
        Fixes issue #341.
      </action>
      <action dev="luc" type="update">
        Deprecated the TLESeries class. The file format used was considered to be too specific and
        the API not really well designed. Users are encouraged to use their own parser for series of TLE.
      </action>
      <action dev="luc" type="fix" due-to="Gavin Eadie">
        Removed dead code in deep SDP4 propagation model.
        Fixes issue #342.
      </action>
      <action dev="luc" type="fix" due-to="Quentin Rhone">
        Added a way to prefix parameters names when estimating several maneuvers
        in one orbit determination.
        Fixes issue #338.
      </action>
      <action dev="luc" type="fix" due-to="Pascal Parraud">
        Removed unneeded reset at end of sample creation in propagators conversion.
        Fixes issue #335.
      </action>
      <action dev="luc" type="fix" due-to="Michiel Zittersteijn">
        Fixed wrong angle wrapping computation in IodLambert.
      </action>
      <action dev="luc" type="fix" due-to="Lucian Barbulescu">
        Fixed boundaries of thrust parameter driver in ConstantThrustManeuver.
        Fixes issue #327.
      </action>
      <action dev="luc" type="fix" due-to="Hao Peng">
        Allow some old version of TLE format to be parsed correctly.
        Fixes issue #330.
      </action>
      <action dev="luc" type="fix" due-to="James Schatzman">
        Fixed ArrayOutOfBoundException appearing when converting dates at past or future infinity
        to string.
        Fixes issue #340.
      </action>
      <action dev="luc" type="fix">
        Extended range of DateComponents to allow the full integer range as days offset
        from J2000.
      </action>
      <action dev="luc" type="fix">
        Prevent NaN appearing in UTC-TAI offsets for dates at past or future infinity.
      </action>
      <action dev="luc" type="fix">
        Prevent central attraction coefficient from being adjusted in TLEPropagatorBuilder,
        as it is specified by the TLE theory.
        Fixes issue #313.
      </action>
      <action dev="luc" type="fix" due-to="Hao Peng">
        Added a flag to prevent resetting initial state at the end of integrating propagators.
        Fixes issue #251.
      </action>
      <action dev="luc" type="fix">
        Tutorials now all rely on orekit-data being in user home folder.
        Fixes issue #245.
      </action>
       <action dev="luc" type="fix">
        Apply delay corresponding to h = 0 when station altitude is below 0 in SaastamoinenModel.
        Fixes issue #202.
      </action>
      <action dev="luc" type="add">
        Added derivatives to orbits computed from non-Keplerian models, and use
        these derivatives when available. This improves shiftedBy() accuracy,
        and as a consequence also the accuracy of EventShifter. As example, when
        comparing shiftedBy and numerical model on a low Earth Sun Synchronous Orbit,
        with a 20x20 gravity field, Sun and Moon third bodies attractions, drag and
        solar radiation pressure, shifted position errors without derivatives are 18m
        after 60s, 72m after 120s, 447m after 300s; 1601m after 600s and 3141m after
        900s, whereas the shifted position errors with derivatives are 1.1m after 60s,
        9.1m after 120s, 140m after 300s; 1067m after 600s and 3307m after 900s.
      </action>
      <action dev="luc" type="fix">
        Preserved non-Keplerian acceleration in spacecraft state when computed from numerical propagator.
        Fixes issue #183.
      </action>
      <action dev="luc" type="fix">
        Fixed accuracy of FieldAbsoluteDate.
        Fixes issue #337.
      </action>
      <action dev="luc" type="fix">
        Fixed eccentricity computation for hyperbolic Cartesian orbits.
        Fixes issue #336.
      </action>
      <action dev="luc" type="fix">
        Fixed an array out of bounds error in DSST zonal short periodics terms.
      </action>
      <action dev="luc" type="fix" due-to="Maxime Journot">
        Fixed a factor two error in tropospheric and ionospheric modifiers.
      </action>
      <action dev="luc" type="add" due-to="Maxime Journot">
        Added turn-around (four-way range) measurements to orbit determination.
      </action>
      <action dev="luc" type="update">
        Updated dependency to Hipparchus 1.1, released on 2017, March 16th.
        Fixes issue #329.
      </action>
      <action dev="evan" type="add">
        Added simple Boolean logic with EventDetectors.
      </action>
      <action dev="luc" type="add">
        Added getGMSTRateFunction to IEEEConventions to compute accurately Earth rotation rate.
      </action>
      <action dev="luc" type="update">
        OneAxisEllipsoid can now transform FieldGeodeticPoint from any field
        and not only DerivativeStructure.
      </action>
      <action dev="luc" type="add">
        Completed field-based Cartesian and angular coordinates with missing
        features that were only in the double based versions.
      </action>
      <action dev="luc" type="update" due-to="Maxime Journot">
        Use DerivativeStructure to compute derivatives for Range measurements.
      </action>
      <action dev="luc" type="update">
        Improved conversion speed from Cartesian coordinates to geodetic coordinates
        by about 15%.
      </action>
      <action dev="evan" type="add">
        Replace OrbitFile interface with EphemerisFile, adding support for multiple
        ephemeris segments and the capability to create a propagator from an ephemeris.
      </action>
      <action dev="hank" type="add">
        Added EphemerisFileWriter interface for serializing EphemerisFiles to external
        file formats, and implemented the OEMWriter for CCSDS OEM file export support.
      </action>
      <action dev="hank" type="add">
        Added OrekitEphemerisFile object for encapsulating propagator outputs into an 
        EphemerisFile which can then be exported with EphemerisFileWriter classes.
      </action>
      <action dev="luc" type="fix">
        Fixed thread-safety issues in DTM2000 model.
        Fixes issue #258.
      </action>
      <action dev="pascal" type="add">
        Added JB2008 atmosphere model.
      </action>
      <action dev="pascal" type="add">
        Added NRLMSISE-00 atmosphere model.
      </action>
      <action dev="luc" type="fix" due-to="Hao Peng">
        Fixed outliers configuration parsing in orbit determination tutorial and test.
        Fixes issue #249
      </action>
       <action dev="luc" type="fix" >
        Greatly improved orbit determination speed when a lot of measurements are used
        (several thousands).
      </action>
      <action dev="luc" type="fix" >
        Fixed ant build script to run Junit tests.
        Fixes issue #246.
      </action>
      <action dev="luc" type="update">
        Added a protection against zero scale factors for parameters drivers.
      </action>
      <action dev="evan" type="fix">
        Fix AbsoluteDate.createMJDDate when the time scale is UTC and the date
        is during a leap second.
        Fixes issue #247
      </action>
      <action dev="luc" type="fix" >
        Fixed ant build script to retrieve Hipparchus dependencies correctly.
        Fixes issue #244.
      </action>
    </release>
    <release version="8.0.1" date="2017-11-01"
            description="Version 8.0.1 is a patch release of Orekit.
            It fixes security issus 368.">
      <action dev="evan" type="fix">
        Disabled XML external resources when parsing rapid XML EOP files.
        Part of issue #368.
      </action>
    </release>
    <release version="8.0" date="2016-06-30"
             description="Version 8.0 is a major release of Orekit. It introduces several new
             features and bug fixes as well as a major dependency change. New features introduced
             in version 8.0 are orbit determination, specialized propagator for GPS satellites
             based on SEM or YUMA files, computation of Dilution Of Precision and a new angular
             separation event detector. Several bugs have been fixed. A major change introduced
             with version 8.0 is the switch from Apache Commons Math to Hipparchus as the
             mathematical library, which also implied switching from Java 6 to Java 8.">
      <action dev="luc" type="fix" due-to="Andrea Antolino">
        Improved accuracy of orbits Jacobians.
        Fixes issue #243.
      </action>
      <action dev="luc" type="update">
        Deprecated PropagationException, replaced by OrekitException.
      </action>
      <action dev="evan" type="fix" due-to="Greg Carbott">
        Fix bug in restarting propagation with a ConstantThrustManeuver with an
        updated initial condition.
      </action>
      <action dev="luc" type="fix">
        Fixed a display error for dates less than 0.5ms before a leap second.
      </action>
      <action dev="luc" type="update">
        Use ParameterDriver with scale factor for both orbit determination, conversion,
        and partial derivatives computation when finite differences are needed.
      </action>
      <action dev="luc" type="fix">
        Apply impulse maneuver correctly in backward propagation.
        Fixes issue #241.
      </action>
      <action dev="luc" type="add">
        Added angular separation detector. This is typically used to check separation
        between spacecraft and the Sun as seen from a ground station, to avoid interferences
        or damage.
      </action>
      <action dev="luc" type="update">
        All class and methods that were deprecated in the 7.X series have been removed.
      </action>
      <action dev="luc" type="update">
        Allow ICGEM gravity field reader to parse non-Earth gravity fields.
      </action>
      <action dev="evan" type="add">
        Add methods for a integration step handler to tell if the start/end of the step is
        interpolated due to event detection. Also added ability to add a step handler in
        ephemeris mode.
      </action>
      <action dev="evan" type="fix">
        Switch to a continuous Ap to Kp geomagnetic index conversion.
        Fixes issue #240.
      </action>
      <action dev="pascal" type="add">
        Added computation of Dilution Of Precision (DOP).
      </action>
      <action dev="pascal" type="add">
        Added a specialized propagator for GPS spacecrafts, based on
        SEM or YUMA files.
      </action>
      <action dev="luc" type="update">
        Ported the new Hipparchus event handling algorithm to Orekit.
        This improves robustness in corner cases, typically when different
        event detectors triggers at very close times and one of them
        resets the state such that it affects the other detectors.
      </action>
      <action dev="luc" type="update">
        Simplified step interpolators API, replacing the setDate/getState
        pair with an interpolated state getter taking a date argument.
      </action>
      <action dev="luc" type="update">
        Switched from Apache Commons Math to Hipparchus library.
      </action>
      <action dev="luc" type="add">
        Added an orbit determination feature!
      </action>
      <action dev="evan" type="add">
        Add EventHandler to record all events.
      </action>
      <action dev="evan" type="fix">
        Fix exception during event detection using
        NumericalPropagator.getGeneratedEphemeris() near the start/end date of
        the generated ephemeris.
        Fixes issue #238
      </action>
    </release>
    <release version="7.2.1" date="2017-11-01"
            description="Version 7.2.1 is a patch release of Orekit.
            It fixes security issus 368.">
      <action dev="evan" type="fix">
        Disabled XML external resources when parsing rapid XML EOP files.
        Part of issue #368.
      </action>
    </release>
    <release version="7.2" date="2016-04-05"
             description="Version 7.2 is a minor release of Orekit. It introduces several new
             features and bug fixes. The most important features introduced in version 7.2
             are handling of GLONASS and QZSS time scales, support for local time zones
             according to ISO-8601 standard, and finer tuning of short period terms in
             DSST propagator. Version 7.2 depends on version 3.6.1 of Apache Commons Math,
             which also fixes a bug related to close events detection.">
      <action dev="luc" type="add">
        Added GLONASS and QZSS time scales. These time scales my be used in SP3-c files.
      </action>
      <action dev="luc" type="add">
        Added parsing and displaying of local time according to ISO-8601 standard.
      </action>
      <action dev="luc" type="fix">
        Added some protections against malformed SP3 files.
      </action>
      <action dev="luc" type="fix">
        Fixed Newcomb operators generation in DSST for high degree gravity fields.
        Fixes issue #237
      </action>
      <action dev="luc" type="update">
        Improved tuning of DSST tesseral force models. Users can now tune max degree,
        max eccentricity power and max frequency in mean longitude for short
        period terms, as well as for m-daily terms.
      </action>
      <action dev="luc" type="update">
        Improved tuning of DSST zonal force models. Users can now tune max degree,
        max eccentricity power and max frequency in true longitude for short
        period terms.
      </action>
      <action dev="luc" type="fix">
        Fixed wrong continuous maneuver handling in backward propagation.
        Fixes issue #236
      </action>
    </release>
    <release version="7.1" date="2016-02-07"
             description="Version 7.1 is a minor release of Orekit. It introduces several new
             features and bug fixes. The most important features introduced in version 7.1
             are a lot of new event detectors (field of view based detectors supporting any FoV
             shape, either on ground targetting spacecraft or on spacecraft and targetting
             ground defined zones with any shape, extremum elevation detector, anomaly,
             latitude argument, or longitude argument crossing detectors, either true, mean
             or eccentric, latitude and longitude extremum detectors, latitude and longitude
             crossing detectors), new event filtering capability based on user-provided
             predicate function, ability to customize DSST interpolation grid for short period
             elements, ability to retrieve DSS short periodic coefficients, removed some arbitrary
             limitations in DSST tesseral and zonal contribution, ability to set short period
             degree/order to smaller values than mean elements in DSST, vastly improved
             frames transforms efficiency for various Earth frames, three different types of
             solar radiation pressure coefficients, new tabulated attitudes related to Local
             Orbital Frame, smooth attitude transitions in attitudes sequences, with derivatives
             continuity at both endpoint, ground zone sampling either in tiles or grid with fixed
             or track-based orientation, derivatives handling in geodetic points, parsing of TLE
             with non-unclassified modifiers, support for officiel WMM coefficients from NOAA,
             support for tai-utc.dat file from USNO, tropospheric refraction model following
             Recommendation ITU-R P.834-7, geoid model based on gravity field, and use of the new
             Apache Commons Math rotation API with either Frame transform convention or vector
             operator convention. Numerous bugs were also fixed.
             Version 7.1 depends on version 3.6 of Apache Commons Math.">
      <action dev="thierry" type="add">
        Added tropospheric refraction correction angle following Recommendation ITU-R P.834-7.
      </action>
      <action dev="luc" type="add">
        Added a way to configure max degree/order for short periods separately
        from the mean elements settings in DSST tutorial.
      </action>
      <action dev="luc" type="fix">
        Fixed limitation to degree 12 on zonal short periods, degree/order 8 on
        tesseral short periods, and degree/order 12 for tesseral m-dailies in DSST.
      </action>
      <action dev="luc" type="fix">
        Fixed wrong orbit type in propagator conversion. The type specified by
        user was ignored when computing variable stepsize integrator tolerances.
      </action>
      <action dev="luc" type="add">
        Set up three different implementations of radiation pressure coefficients,
        using either a single reflection coefficient, or a pair of absorption
        and specular reflection coefficients using the classical convention about
        specular reflection, or a pair of absorption and specular reflection
        coefficients using the legacy convention from the 1995 CNES book.
        Fixes issue #170
      </action>
      <action dev="luc" type="fix">
        Fixed wrong latitude normalization in FieldGeodeticPoint.
      </action>
      <action dev="luc" type="fix">
        Fixed blanks handling in CCSDS ODM files.
        Fixes issue #232
      </action>
      <action dev="luc" type="fix">
        Fixed FramesFactory.getNonInterpolatingTransform working only
        in one direction.
        Fixes issue #231
      </action>
      <action dev="evan" type="add">
        Added Field of View based event detector for ground based sensors.
      </action>
      <action dev="luc" type="add">
        Added a getFootprint method to FieldOfView for projecting Field Of View
        to ground, taking limb of ellipsoid into account (including flatness) if
        Field Of View skims over horizon.
      </action>
      <action dev="luc" type="add">
        Added a pointOnLimb method to Ellipsoid for computing points that lie
        on the limb as seen from an external observer.
      </action>
      <action dev="luc" type="add">
        Added an isInside predicate method to Ellipsoid for checking points location.
      </action>
      <action dev="evan" type="fix">
        Support parsing lowercase values in CCSDS orbit data messages.
        Fixes issue #230
      </action>
      <action dev="luc" type="add">
        Added a generic FieldOfViewDetector that can handle any Field Of View shape.
        The DihedralFieldOfViewDetector is deprecated, but the CircularFieldOfViewDetector
        which corresponds to a common case that can be computed more accurately and faster
        than the new generic detector is preserved.
      </action>
      <action dev="luc" type="add">
        Added a FieldOfView class to model Fields Of View with any shape.
      </action>
      <action dev="luc" type="add">
        Added a FootprintOverlapDetector which is triggered when a sensor
        Field Of View (any shape, even split in non-connected parts or
        containing holes) overlaps a geographic zone, which can be non-convex,
        split in different sub-zones, have holes, contain the pole...
        Fixes issue #216
      </action>
      <action dev="luc" type="fix" due-to="Carlos Casas">
        Added a protection against low altitudes in JB2006 model.
        Fixes issue #214
      </action>
      <action dev="luc" type="fix" due-to="Petrus Hyvönen">
        Enlarged access to SGP4 and DeepSDP4 propagators.
        Fixes issue #207
      </action>
      <action dev="luc" type="fix">
        Fixed covariance matrices units when read from CCSDS ODM files. The
        data returned at API level are now consistent with SI units, instead of being
        kilometer-based.
        Fixes issue #217
      </action>
      <action dev="luc" type="fix">
        Fixed DSST ephemeris generation.
        Fixes issue #222
      </action>
      <action dev="luc" type="update">
        Vastly improved DSS short period terms interpolation.
      </action>
      <action dev="luc" type="fix">
        Use new Rotation API from Apache Commons Math 3.6.
        This API allows to use both vector operator convention and frames
        transform convention naturally. This is useful when axis/angles are
        involved, or when composing rotations. This probably fixes one of
        the oldest stumbling blocks for Orekit users.
      </action>
      <action dev="luc" type="fix">
        Fixed state partial derivatives in drag force model.
        Fixes issue #229
      </action>
      <action dev="evan" type="fix">
        Fixed incorrect density in DTM2000 when the input position is not in ECI
        or ECEF.
        Fixes issue #228
      </action>
      <action dev="evan" type="add">
        Added capability to use a single EventHandler with multiple types of
        EventDetectors.
      </action>
      <action dev="luc" type="add" >
        Added a way to customize interpolation grid in DSST, either using a fixed number
        of points or a maximum time gap between points, for each mean elements integration
        step.
      </action>
      <action dev="luc" type="add" >
        Added TabulatedLofOffset for attitudes defined by tabulating rotations between Local Orbital Frame
        and spacecraft frame.
        Fixes issue #227
      </action>
      <action dev="luc" type="fix" >
        Fixed wrong ephemeris generation for analytical propagators with maneuvers.
        Fixes issue #224.
      </action>
       <action dev="luc" type="fix" >
        Fixed date offset by one second for TLE built from their components,
        if a leap second was introduced earlier in the same year.
        Fixes issue #225.
      </action>
      <action dev="luc" type="fix" >
        Allow parsing TLE with non-unclassified modifier.
      </action>
      <action dev="luc" type="add" >
        As a side effect of fixing issue #223, KeplerianPropagator and
        Eckstein-Hechler propagator are now serializable.
      </action>
      <action dev="luc" type="fix" >
        Fixed missing additional states handling in ephemeris propagators
        created from analytical propagators.
      </action>
      <action dev="luc" type="fix" >
        Fixed NPE and serialization issues in ephemeris propagators created
        from analytical propagators.
        Fixes issue #223.
      </action>
      <action dev="luc" type="fix" >
        Fixed time scale issues in JPL ephemerides and IAU pole models.
        The time used for internal computation should be TDB, not TT.
      </action>
      <action dev="luc" type="fix" >
        Fixed an issue with backward propagation on analytical propagator.
        During first step, the analytical interpolator wrongly considered the
        propagation was forward.
      </action>
      <action dev="luc" type="add" >
        Added a way to retrieve short period coefficients from DSST as
        spacecraft state additional parameters. This is mainly intended
        for test and validation purposes.
      </action>
      <action dev="luc" type="fix" >
        Prevent small overshoots of step limits in event detection.
        Fixes issue #218.
      </action>
      <action dev="luc" type="fix" >
        Handle string conversion of dates properly for dates less than 1 millisecond
        before midnight (they should not appear as second 60.0 of previous minute but
        should rather wrap around to next minute).
        Partly fixes issue #218.
      </action>
      <action dev="luc" type="fix" >
        Enforce Lexicographical order in DirectoryCrawler, to ensure reproducible
        loading. Before this changes, some tests could fail in one computer while
        succeeding in another computer as we use a mix of DE-4xx files, some having
        a different EMRAT (81.30056907419062 for DE-431, 81.30056 for DE-405 and DE-406).
      </action>
      <action dev="luc" type="add" >
        Added EventEnablingPredicateFilter to filter event based on an user-provided
        enabling predicate function. This allow for example to dynamically turn some
        events on and off during propagation or to set up some elaborate logic like
        triggering on elevation first time derivative (i.e. one elevation maximum)
        but only when elevation itself is above some threshold.
      </action>
      <action dev="luc" type="update" >
        Renamed EventFilter into EventSlopeFilter.
      </action>
      <action dev="luc" type="add" >
        Added elevation extremum event detector.
      </action>
      <action dev="luc" type="fix" >
        Fixed ellipsoid tessellation with large tolerances.
        Fixes issue #215.
      </action>
      <action dev="evan" type="fix" >
        Fixed numerical precision issues for start/end dates of generated
        ephemerides.
        Fixes issues #210
      </action>
      <action dev="luc" type="add" >
        Added anomaly, latitude argument, or longitude argument crossings detector,
        either true, mean or eccentric.
        Fixes issue #213.
      </action>
      <action dev="luc" type="add" >
        Added latitude and longitude extremum detector.
      </action>
      <action dev="luc" type="add" >
        Added latitude and longitude crossing detector.
      </action>
      <action dev="luc" type="add" >
        Added a way to convert between PVA and geodetic points with time derivatives.
      </action>
      <action dev="luc" type="add" >
        Allow truncation of tiles in ellipsoid tessellation.
      </action>
      <action dev="luc" type="add" >
        Propagator builders can now be configured to accept any orbit types
        and any position angle types in the input flat array.
        Fixes issue #208.
      </action>
      <action dev="luc" type="add" >
        Added smooth attitude transitions in attitudes sequences, with derivatives
        continuity at both endpoints of the transition that can be forced to match
        rotation, rotation rate and rotation acceleration.
        Fixes issue #6.
      </action>
      <action dev="luc" type="fix" >
        Fixed attitudes sequence behavior in backward propagation.
        Fixes issue #206.
      </action>
      <action dev="luc" type="add" >
        Added factory methods to create AbsoluteDate instances from MJD or JD.
        Fixes issue #193.
      </action>
      <action dev="luc" type="fix" due-to="Joris Olympio">
        Fixed wrong attitude switches when an event occurs but the active attitude mode
        is not the one it relates to.
        Fixes issue #190.
      </action>
      <action dev="luc" type="add"  due-to="Joris Olympio">
        Added a way to be notified when attitude switches occur.
        Fixes issue #190.
      </action>
      <action dev="luc" type="fix" >
        Ensure Keplerian propagator uses the specified mu and not only the one from the initial orbit.
        Fixes issue #184.
      </action>
      <action dev="luc" type="update" >
        Improved frames transforms efficiency for various Earth frames.
      </action>
      <action dev="luc" type="fix" >
        Specify inertial frame to compute orbital velocity for ground pointing laws.
        Fixes issue #115.
      </action>
      <action dev="luc" type="fix" >
        Activated two commented-out tests for DTM2000, after ensuring we
        get the same results as the original fortran implementation.
        Fixes issue #204.
      </action>
      <action dev="luc" type="fix" due-to="Javier Martin Avila">
        Fixed resetting of SecularAndHarmonic fitting.
        Fixes issue #205.
      </action>
      <action dev="luc" type="add">
        Added a way to sample a zone on an ellipsoid as grids of inside points.
        Fixes issue #201.
      </action>
      <action dev="luc" type="fix">
        Fixed an event detection problem when two really separate events occur within
        the event detector convergence threshold.
        Fixes issue #203.
      </action>
      <action dev="luc" type="fix">
        Added protections against TLE parameters too large to fit in the format.
        Fixes issue #77.
      </action>
      <action dev="luc" type="fix">
        Allowed slightly malformed TLE to be parsed.
        Fixes issue #196.
      </action>
      <action dev="luc" type="fix">
        Fixed overlapping issue in ellipsoid tessellation, typically for independent
        zones (like islands) close together.
        Fixes issue #195.
      </action>
      <action dev="tn" type="add">
        Added support to load WMM coefficients from the official model file
        provided by NOAA.
      </action>
      <action dev="tn" type="fix">
        Fixed javadoc of method "GeoMagneticField#calculateField(...)": 
        the provided altitude is expected to be a height above the WGS84 ellipsoid.
      </action>
      <action dev="luc" type="update">
        Added a simpler interface for creating custom UTC-TAI offsets loaders.
      </action>
      <action dev="luc" type="add">
        Added support for USNO tai-utc.dat file, enabled by default, in
        addition to the legacy support for IERS UTC-TAI.history file
        which is still supported and also enabled by default.
      </action>
      <action dev="luc" type="add">
        Added a way to load TAI-UTC data from Bulletin A. Using this feature
        is however NOT recommended as there are known issues in TAI-UTC data
        in some bulletin A (for example bulletina-xix-001.txt from 2006-01-05
        has a wrong year for last leap second and bulletina-xxi-053.txt from
        2008-12-31 has an off by one value for TAI-UTC on MJD 54832). This
        feature is therefore not enabled by default, and users wishing to
        rely on it should do it carefully and take their own responsibilities.
      </action>
      <action dev="luc" type="add">
        Added ellipsoid tessellation, with tiles either oriented along track
        (ascending or descending) or at constant azimuth.
      </action>
      <action dev="luc" type="fix">
        Added customization of EOP continuity check threshold.
        Fixes issue #194.
      </action>
      <action dev="evan" type="add">
        Added geoid model based on gravity field.
        Fixes issue #192.
      </action>
      <action dev="luc" type="fix">
        Added automatic loading of Marshall Solar Activity Future Estimation data.
        Fixes issue #191.
      </action>
      <action dev="luc" type="update">
        Simplified Cartesian to ellipsoidal coordinates transform and greatly improved its performances.
      </action>
      <action dev="luc" type="fix">
        Fixed target point in BodyCenterPointing attitude.
        Fixes issue #100.
      </action>
    </release>
    <release version="7.0" date="2015-01-11"
             description="Version 7.0 is a major release of Orekit. It introduces several new
             features and bug fixes. New features introduced in version 7.0 are the complete
             DSST semi-analytical propagator with short-periodics terms (only mean elements
             were available in previous version), extension to second order derivatives for
             many models (Cartesian coordinates, angular coordinates, attitude modes, ...),
             bilinear interpolator in Saastamoinen model, attitude overriding during impulsive
             maneuvers, general relativity force model, geographic zone detector, and ecliptic
             frame.
             Several bugs have been fixed. One noteworthy fix concerns an inconsistency in
             Eckstein-Hechler propagator velocity, which leads to a change of the generated
             orbit type.">
      <action dev="hankg" type="add">
        Added bilinear interpolator and use it on Saastamoinen model.
        Implements feature #182.
      </action>
      <action dev="luc" type="update">
        Removed old parts that were deprecated in previous versions.
      </action>
      <action dev="luc" type="update">
        Updated dependency to Apache Commons Math 3.4, released on 2014-12-26.
      </action>
      <action dev="luc" type="fix">
        Fixed null vector normalization when attempting to project to ground a point already on ground.
        Fixes issue #181.
      </action>
      <action dev="luc" type="add" due-to="Lucian Barbulescu">
        Added Romanian localization for error messages.
      </action>
      <action dev="luc" type="fix">
        Fixed velocity inconsistency in orbit generation in Eckstein-Hechler propagator.
        The Eckstein-Hechler propagator now generated Cartesian orbits, with velocity
        computed to be fully consistent with model evolution. A side effect is that
        if users rebuild circular parameters from the generated orbits, they will
        generally not math exactly the input circular parameters (but position will
        match exactly).
        Fixes issue #180.
      </action>
      <action dev="luc" type="fix">
        Improved acceleration output in Eckstein-Hechler model.
      </action>
      <action dev="luc" type="add">
        Added projection of moving point (i.e. position and derivatives too) to
        ground surface.
      </action>
      <action dev="luc" type="add">
        Added a general 3 axes ellipsoid class, including a feature to compute
        any plane section (which result in a 2D ellipse).
      </action>
      <action dev="luc" type="add">
        Added support for IERS bulletin A (rapid service and prediction)
      </action>
      <action dev="tn" type="fix">
        Fixed various issues in geomagnetic fields models:
        GeoMagneticField.getDecimalYear() returned a slightly wrong result: e.g. for 1/1/2005
        returned 2005.0020 instead of 2005.0, GeoMagneticFieldFactory.getModel() returned
        wrong interpolation near models validity endpoints, GeoMagneticField.transformModel(double)
        method did not check year validity. Added more unit tests and adapted existing tests for
        IGRF/WMM with sample values / results as they have changed slightly.
        Fixes issue #178.
      </action>
      <action dev="luc" type="fix" due-to="Patrice Mathieu">
        Fixed closest TLE search. When filtering first from satellite ID and
        then extracting closest date, the returned satellite was sometime wrong.
      </action>
      <action dev="luc" type="add" due-to="Hank Grabowski">
        Allow attitude overriding during impulsive maneuvers.
        Fixes issue #176.  
      </action>
      <action dev="evan" type="add">
          Added general relativity force model.
      </action>
      <action dev="luc" type="add" due-to="Ioanna Stypsanelli">
        added Greek localization for error messages.
      </action>
      <action dev="evan" type="fix">
          Fixed incorrect partial derivatives for force models that depend on satellite velocity.
          Fixes #174.
      </action>
      <action dev="evan" type="fix">
          Fixed incorrect parameters set in NumericalPropagatorBuilder.
          Fixes #175.
      </action>
      <action dev="luc" type="update" >
        Significantly reduced size of various serialized objects.
      </action>
      <action dev="luc" type="update" >
        PVCoordinatesProvider now produces time-stamped position-velocities.
      </action>
      <action dev="luc" type="update" >
        Tabulated attitude provider can be built directly from time-stamped angular coordinates
        lists, in addition to attitudes lists.
      </action>
      <action dev="luc" type="add" >
        Added time-stamped versions of position-velocity and angular coordinates.
      </action>
      <action dev="luc" type="fix" due-to="Daniel Aguilar Taboada">
        Fixed wrong rotation interpolation for rotations near π.
        Fixes issue #173.
      </action>
      <action dev="luc" type="update" >
        Updated dependency to Apache Commons Math 3.3.
      </action>
      <action dev="luc" type="update" due-to="Lucian Barbulescu, Nicolas Bernard">
        Added short periodics for DSST propagation.
      </action>
      <action dev="luc" type="add" >
        Added a GeographicZoneDetector event detector for complex geographic zones traversal.
        Fixes issue #163.
      </action>
      <action dev="evan" type="fix">
        Add Ecliptic frame. Agrees with JPL ephemerides to within 0.5 arcsec.
        Issue #166.
      </action>
      <action dev="evan" type="fix">
        Fix cache exception when propagating backwards with an interpolated
        gravity force model.
        Fixes issue #169.
      </action>
      <action dev="luc" type="fix">
        Fixed parsing of dates very far in the future.
        Fixes issue #171.
      </action>
      <action dev="luc" type="fix">
        Trigger an exception when attempting to interpolate attitudes without rotation rate
        using only one data point.
      </action>
      <action dev="evan" type="fix">
        Fixed SpacecraftState date mismatch exception with some attitude providers.
      </action>
      <action dev="luc" type="fix" >
        Fixed wrong scaling in JPL ephemeris when retrieving coordinates in a frame
        that is not the defining frame of the celestial body.
        Fixes issue #165.
      </action>
      <action dev="luc" type="update" due-to="Lucian Barbulescu">
        Prepare generation of either mean or osculating orbits by DSST propagator.
        The short periodics terms are not computed yet, but there is ongoing work
        to add them.
      </action>
      <action dev="luc" type="update" due-to="Lucian Barbulescu">
        Avoid recomputing Chi and Chi^2 in Hansen coefficients for tesseral.
      </action>
      <action dev="luc" type="update" due-to="Nicolas Bernard">
        Added better handling of Hansen kernel computation through use of PolynomialFunction.
      </action>
      <action dev="luc" type="update" due-to="Petre Bazavan">
        Compute Hansen coefficients using linear transformation.
      </action>
      <action dev="luc" type="fix" >
        Fixed a non-bracketing exception in event detection, in some rare cases of noisy g function.
        Fixes issue #160.
      </action>
      <action dev="luc" type="fix" >
        Fixed a missing reset of resonant tesseral terms in DSST propagation.
        Fixes issue #159.
      </action>
      <action dev="luc" type="fix" >
        Improved default max check interval for NodeDetector, so it handles correctly
        highly eccentric orbits.
        Fixes issue #158.
      </action>
    </release>
    <release version="6.1" date="2013-12-13"
             description="Version 6.1 is a minor release of Orekit. It introduces several new
             features and bug fixes. The most important features introduced in version 6.1
             are solid tides force model, including pole tide at user choice, and following
             either IERS 1996, IERS 2003 or IERS 2010 conventions ; ocean tides force model,
             including pole tide at user choice, loading a user provided model ; simultaneous
             support for IERS 1996, 2003 and 2010 for frames definition, which is very
             important to support legacy systems and to convert coordinates between older and
             newer reference systems ; greatly improved accuracy of celestial/terrestrial
             frames transforms (we are now at sub-micro arcsecond level for IERS 2003/2010,
             both with equinox based and Non-Rotating Origin, at a sub-milli arcseconds for
             IERS 1996, both with equinox based and Non-Rotating Origin) ; classical
             equinox-based paradigm and new non-rotating origin paradigm for inertial and
             terrestrial frames are now supported with all IERS conventions ; automatic
             conversion of IERS Earth Orientation Paramters from equinoxial to non-rotating
             paradigm ; support for CCSDS Orbit Data Message ; improved API for events,
             allowing separation of event detection and event handling (the older API is still
             available for compatibility) ; merged all the elevation related events, allowing
             to use both refraction model and antenna mask at the same time if desired ;
             new attitude mode based on interpolation on a table. Numerous bugs were also fixed.
             Version 6.1 depends on version 3.2 of Apache commons math.">
      <action dev="luc" type="fix" >
        Reduced number of calls to the g function in event detectors.
        Fixes issue #108.
      </action>
      <action dev="luc" type="fix" >
        Fixed a spurious backward propagation.
        Fixes issue #107.
      </action>
      <action dev="luc" type="fix" >
        Improved error detection for numerical and DSST propagation for cases
        where user attempts to compute integrator tolerances with an orbit for
        which Jacobian is singular (for example equatorial orbit while using
        Keplerian representation).
        Fixes issue #157.
      </action>
      <action dev="luc" type="add" >
        Added a method to get the number or calls to getNeighbors in the generic time stamped cache,
        to allow performing measurements while tuning the cache.
      </action>
      <action dev="luc" type="add" >
        Added high degree ocean load deformation coefficients computed by Pascal
        Gégout (CNRS / UMR5563 - GET).
      </action>
      <action dev="luc" type="add" >
        Time scales are now serializable.
      </action>
      <action dev="luc" type="add" due-to="Nicolas Bernard">
        Improved DSST tesseral computation efficiency by caching Jacobi polynomials.
      </action>
      <action dev="luc" type="fix" due-to="Daniel Aguilar Taboada">
        Fixed yaw steering attitude law, which didn't project spacecraft velocity correctly.
        Fixes issue #156.
      </action>
      <action dev="luc" type="add" >
        Added a way to set the maximum number of iterations for events detection.
        Fixes issue #155.
      </action>
      <action dev="luc" type="add">
        Added an attitude provider from tabulated attitudes.
        Fixes issue #154.
      </action>
      <action dev="luc" type="add" due-to="Hank Grabowski">
        Improved test coverage.
        Fixes issue #153.
      </action>
      <action dev="luc" type="add" due-to="Hank Grabowski">
        Merged all elevation detectors into one. The new detector supports all
        features from the previous (and now deprecated) ApparentElevationDetector
        and GroundMaskElevationDetector.
        Fixes issue #144.  
      </action>
      <action dev="luc" type="add" due-to="Hank Grabowski">
        Added a DetectorEventHandler interface aimed at handling only the
        event occurrence part in propagation. This allows to separate the
        event detection itself (which is declared by the EventDetector interface)
        from the action to perform once the event has been detected. This also
        allows to avoid subclassing of events, which was cumbersome. It also allows
        to share a single handler for several events.
        The previous behavior with eventOccurred declared at detector level and
        subclassing is still available but is deprecated and will be removed in
        the next major release.
      </action>
      <action dev="luc" type="fix" due-to="Christophe Le Bris">
        Fixed an indexing error in Harris-Priester model.
        Fixes issue #152.
      </action>
      <action dev="luc" type="add">
        Added a new force model for ocean tides in numerical propagation, including pole tides.
        Fixes issue #11.
      </action>
      <action dev="luc" type="fix" due-to="Lucian Barbulescu">
        Fixed conversion from position-velocity to Keplerian, when the orbit is
        perfectly equatorial.
        Fixes issue #151.
      </action>
      <action dev="luc" type="add">
        Added a new force model for solid tides in numerical propagation, including pole tides.
        Fixes issue #10.
      </action>
      <action dev="luc" type="add">
        Added a way to select IERS conventions for non-rotating origin
        based ITRF.
      </action>
      <action dev="luc" type="update">
        Greatly improved accuracy of celestial/terrestrial frames transforms.
        We are now at sub-micro arcsecond level for IERS 2003/2010, both with
        equinox based and Non-Rotating Origin, at a sub-milli arcseconds
        for IERS 1996, both with equinox based and Non-Rotating Origin.
      </action>
      <action dev="luc" type="fix">
        Fixed missing nutation correction in Equation Of Equinoxes.
        Fixes issue #150.
      </action>
      <action dev="luc" type="fix">
        Fixed rate for TCB time scale.
      </action>
      <action dev="luc" type="add">
        Added new definition of astronomical unit from IAU-2012 resolution B2.
      </action>
      <action dev="luc" type="fix">
        Fixed Date/Time split problem when date is a few femto-seconds before the end of the day.
        Fixes issue #149.
      </action>
      <action dev="luc" type="fix">
        Fixed overflow problem in TimeComponents.
        Fixes issue #148.
      </action>
      <action dev="luc" type="update">
        Separate parsing from using Poisson series.
      </action>
      <action dev="luc" type="add" due-to="Steven Ports">
        Added support for parsing CCSDS ODM files (OPM, OMM and OEM).
      </action>
      <action dev="luc" type="update">
        Flattened ITRF frames tree so all supported ITRF realizations (2005, 2000, 97, 93) share the same
        parent ITRF2008. Previously, the tree was 2008 &lt;- 2005 &lt;- 2000 &lt;- {93,97} and the reference dates
        for Helmert transforms were all different. We now use the parameters provided at epoch 2000.0 and
        with respect to ITRF2008 at http://itrf.ensg.ign.fr/doc_ITRF/Transfo-ITRF2008_ITRFs.txt.
      </action>
      <action dev="luc" type="fix">
        Fixed azimuth parameter in the TopocentricFrame.pointAtDistance method.
        Fixes issue #145.
      </action>
      <action dev="luc" type="fix"  due-to="Matt Edwards">
        Fixed location of JAVA_EPOCH. As we now take the linear models between UTC and TAI
        that were used between 1961 and 1972, we have to consider the offset that was in
        effect on 1970-01-01 and which was precisely 8.000082s. Fixes issue #142.
      </action>
      <action dev="luc" type="update" >
        Vastly improved performances for Poisson series computations. Poisson series are often
        evaluated several components together (x/y/s in new non-rotating paradigm, ∆ψ/∆ε in old
        equinox paradigm for example). As the components are built from a common model, they
        share many nutation terms. We now evaluate these shared terms only once, as we evaluate
        the components in parallel thanks to a preliminary "compilation" phase performed when
        the Poisson series are set up. This dramatically improves speed: on a test case based
        on x/y/s evaluations over a one year time span without any caching,  we noticed a
        more than two-fold speedup: mean computation time reduced from 6.75 seconds (standard
        deviation 0.49s) to 3.07 seconds (standard deviation 0.04s), so it was a 54.5% reduction
        in mean computation time. At the same time, accuracy was also improved thanks to the
        Møller-Knuth TwoSum algorithm without branching now used for summing all series terms.
      </action>
      <action dev="luc" type="fix" >
        When UT1 time scale is used, it is now possible to choose which Earth Orientation
        Parameters history to use (formerly, only EOP compatible with IAU-2000/2006 was
        used, even for systems relying only on older conventions).
      </action>
      <action dev="luc" type="add" >
        Added Greenwich Mean Sidereal Time and Greenwich Apparent Sidereal Time
        to all supported IERS conventions (i.e. IERS 1996, IERS 2003 and IERS 2010).
      </action>
      <action dev="luc" type="add" >
        Classical equinox-based paradigm and new non-rotating origin paradigm for
        inertial and terrestrial frames are now supported with all IERS conventions.
        This means it is now possible to use MOD/TOD/GTOD with the recent precession/nutation
        models from recent conventions, and it is also possible to use CIRF/TIRF/ITRF with
        the older precession nutation models from ancient conventions. Of course, all these
        conventions and frames can be used at the same time, which is very important to
        support legacy systems and to convert coordinates between older and newer reference
        systems.
      </action>
      <action dev="luc" type="add" >
        Added IERS 1996 in the list of supported IERS conventions.
      </action>
      <action dev="luc" type="add" >
        Added factory methods to compute arbitrary Julian Epochs (J1900.0, J2000.0 ...)
        and Besselian Epochs (B1900.0, B1950.0 ...) that are used as reference dates
        in some models and frames.
      </action>
      <action dev="luc" type="fix" >
        Fixed non-bracketing exception while converting Cartesian points very close to equator into geodetic
        coordinates. Fixes issue #141.
      </action>
      <action dev="evan" type="add" >
        Added getAngularVelocity() to PVCoordinates.
      </action>
      <action dev="luc" type="add" >
        Added back serialization for some ephemerides produced by integration-based propagators.
        The ephemerides produced by NumericalPropagator are always serializable, and the ones
        produced by DSSTPropagator may be serializable or not depending on the force models used.
      </action>
      <action dev="luc" type="fix" >
        Fixed missing events detection when two events occurred at exactly the same time using an analytical
        propagator (like generated ephemerides for example). Fixes issue #138.
      </action>
      <action dev="luc" type="fix" >
        Fixed data loading from zip/jar. A more streamlined architecture has been set up, and each zip entry
        now uses its own input stream. Closing the stream triggers the switch to the next entry, and duplicate
        close are handled gracefully. Fixes issue #139.
      </action>
      <action dev="luc" type="fix" >
        Improved event bracketing by backporting changes made in Apache Commons Math (may fix issues #110
        and #136, but we cannot be sure as neither issues were reproducible even before this change...).
      </action>
      <action dev="luc" type="fix" >
        Fixed GTOD and Veis frame that did apply UT1-UTC correction when they should not (fixes issue #131).
      </action>
      <action dev="luc" type="fix" >
        Completely rewrote conversion from Cartesian to geodetic coordinates to improve
        numerical stability for very far points (typically when computing coordinates
        of Sun). Fixes issue #137.
      </action>
    </release>
    <release version="6.0" date="2013-04-23"
             description="Version 6.0 is a major release of Orekit. It introduces several new
             features and bug fixes. Several incompatibilities with respect to previous
             versions 5.x have been introduced. Users are strongly advised to upgrade to this
             version. The major features introduced in version 6.0 are the inclusion of the DSST
             semi-analytical propagator, an improved propagator architecture where all propagators
             can use events and step handlers, much better and faster gravity field force model,
             Jacobians availability for all force models, converters between different propagation
             models (which can be used to convert between mean and osculating elements), thread
             safety for many parts (mainly frames, but still excluding propagators) while still
             preserving caching for performances even in multi-threaded environments, time-dependent
             gravity fields, support for IERS 2010 conventions, support for INPOP and all DExxx
             ephemerides, new frames, new time scales, support for user-defined states in spacecraft
             state, availability of additional states in events, interpolators for many components
             like position-velocity, spacecraft state and attitude allowing to compute high order
             derivatives if desired, filtering of events, orphan frames, magnetic fields models,
             SP3 files support, visibility circles, support for Marshall Solar Activity Future
             Estimation of solar activity. Numerous bugs were also fixed. Version 6.0 now depends
             on version 3.2 of Apache commons math.">
      <action dev="pascal" type="fix" >
        Fixed conversion of mean anomaly to hyperbolic eccentric anomaly (fixes issue #135).
      </action>
      <action dev="luc" type="add" >
        Extracted fundamental nutation arguments from CIRF frame. This allows both reuse of
        the arguments for other computations (typically tides), and also allows to use
        convention-dependent arguments (they are similar for IERS conventions 2003 and 2010,
        but have changed before and may change in the future).
      </action>
      <action dev="luc" type="fix" >
        Fixed event g function correction when starting exactly at 0 with a backward
        propagation (fixes issue #125).
      </action>
      <action dev="luc" type="update" >
        Error messages properties are now loaded directly in UTF-8.
      </action>
      <action dev="luc" type="add" >
        Added a way to know which tide system is used in gravity fields (zero-tide,
        tide-free or unknown).
      </action>
      <action dev="luc" type="add" >
        Added orphan frame, i.e. trees that are not yet connected to the main
        frame tree but attached later on. This allows building frame trees
        from leaf to root. This change fixes feature request #98.
      </action>
      <action dev="luc" type="add" >
        Added a way to filter only increasing or decreasing events. The filtering
        occurs a priori, i.e. the filtered out events do not trigger a search.
        Only the interesting events are searched for and contribute to computation
        time. This change fixes feature request #104.
      </action>
      <action dev="pascal" type="add" >
        Added a semianalytical propagator based on the Draper Semianalytic
        Satellite Theory. The DSST accounts for all significant perturbations
        (central body including tesseral harmonics, third-body, drag, solar
        radiation pressure) and is applicable to all orbit classes.
        To begin with, only mean elements propagation is available.
      </action>
      <action dev="evan" type="update" >
        Greatly improved performance of time-stamped caches for data that is
        read only once (like UTC leap seconds history or EOP).
      </action>
      <action dev="luc" type="add" >
        Additional states can now be used in events. Note that waiting for the
        fix for issue MATH-965 in Apache Commons Math to be been officially
        published, a workaround has been used in Orekit. This workaround
        implies that events that should be triggered based on additional equations
        for integration-based propagator will be less accurate on the first step
        (full accuracy is recovered once the first step is accepted).
        So in these corner cases, users are advised to start propagation at least
        one step before the first event (or to use a version of Apache Commons Math
        that includes the fix, which has been added to the development version as
        of r1465654). This change fixes feature request #134.
      </action>
      <action dev="luc" type="add" >
        AdditionalStateProviders can now be used for all propagators, not
        only analytical ones. Note that when both state providers and
        additional differential equations are used in an integration-based
        propagator, they must used different states names. A state can only
        be handled by one type at a time, either already integrated or
        integrated by the propagator (fixes feature request #133).
      </action>
      <action dev="luc" type="add" >
        Added a way to store user data into SpacecraftState. User data are
        simply double arrays associated to a name. They are handled properly
        by interpolation, event handlers, ephemerides and adapter propagators.
        Note that since SpacecraftState instances are immutable, adding states
        generates a new instance, using a fluent API principle (fixes feature request #132).
      </action>
      <action dev="luc" type="add" >
        Added a way to retrieve all additional states at once from a step interpolator.
      </action>
      <action dev="luc" type="fix" >
        Fixed wrong orientation for ICRF and all IAU pole and prime meridians
        (a few tens milli-arcseconds). This error mainly induced an error in
        celestial bodies directions, including the Sun which is used in many
        places in Orekit (fixes bug #130).
      </action>
      <action dev="luc" type="add" >
        Added support for IERS conventions 2010. Note that Orekit still also
        support conventions 2003 in addition to conventions 2010. However, as
        IERS does not provide anymore data to link TIRF 2003 with ITRF, ITRF
        based on 2003 convention is not available. ITRF can only be based on
        either 2010 conventions for CIO-based paradigm or on 1996 conventions
        for equinox-based paradigm. 
      </action>
      <action dev="luc" type="add" >
        Atmosphere models now provide their central body frame.
      </action>
      <action dev="luc" type="add" >
        Added versions of angular coordinates and position-velocity that use
        any field instead of double (classes FieldAngularCoordinates and
        FieldPVCoordinates). This allows to compute derivatives of these quantities
        with respect to any number of variables and to any order (using DerivativeStructure
        for the field elements), or to compute at arbitrary precision (using Dfp for
        the field elements). Regular transforms as produced by frames
        handle these objects properly and compute partial derivatives for them.
      </action>
      <action dev="luc" type="update" >
        Converted Cunningham and Droziner force models to use the API of the new
        partial derivatives framework, despite they STILL USE finite differences.
        These two force models are now considered obsolete, they have been
        largely superseded by the Holmes-Featherstone model, which can be used
        for much larger degrees (Cunnigham and Droziner use un-normalized
        equations and coefficients which underflow at about degree 90), which
        already provides analytical derivatives, and which is twice faster. It
        was therefore considered a waste of time to develop analytical derivatives
        for them. As a consequence, they use finite differences to compute their
        derivatives, which adds another huge slow down factor when derivatives are
        requested. So users are strongly recommended to avoid these models when
        partial derivatives are desired...
      </action>
      <action dev="luc" type="add" >
        Added analytical computation of partial derivatives for third-body
        attraction.
      </action>
      <action dev="luc" type="add" >
        Added analytical computation of partial derivatives for constant
        thrust maneuvers.
      </action>
      <action dev="luc" type="update" >
        Converted Newtonian force model to use the new partial derivatives
        framework.
      </action>
      <action dev="luc" type="update" >
        Converted Holmes-Featherstone force model to use the new partial derivatives
        framework.
      </action>
      <action dev="luc" type="add" >
        Added analytical computation of partial derivatives for surface forces
        (drag and radiation pressure) for all supported spacecraft body shapes.
      </action>
      <action dev="luc" type="update" >
        Streamlined the force models partial derivatives computation for numerical
        propagation. It is now far simpler to compute analytically the derivatives
        with respect to state and with respect to force models specific parameters,
        thanks to the new Apache Commons Math differentiation framework. 
      </action>
      <action dev="luc" type="add" >
        Added a new force model for central body gravity field, based on Holmes and Featherstone
        algorithms. This model is a great improvement over Cunningham and Droziner models. It
        allows much higher degrees (it uses normalized coefficients and carefully crafted
        recursions to avoid overflows and underflows). It computes analytically all partial
        derivatives and hence can be used to compute accurate state transition matrices. It is
        also much faster than the other models (for example a 10 days propagation of a low Earth
        orbit with a 1cm tolerance setting and a 69x69 gravity field was about 45% faster with
        Holmes and Featherstone than with Cunningham).
      </action>
      <action dev="luc" type="fix" >
        Improved gravity field un-normalization to allow higher degrees/order with Cunningham and
        Droziner models. Formerly, the coefficients computation underflowed for square fields
        degree = order = 85, and for non-square fields at degree = 130 for order = 40. Now square
        fields can go slightly higher (degree = order = 89) and non-square fields can go much
        higher (degree = 393 for order = 63 for example). Attempts to use un-normalization past
        the underflow limit now raises an exception.
      </action>
      <action dev="luc" type="update" >
        Updated Orekit to version 3.1.1 of Apache Commons Math.
      </action>
      <action dev="luc" type="add" >
        Added support for time-dependent gravity fields. All recent gravity
        fields include time-dependent coefficients (linear trends and pulsations
        at several different periods). They are now properly handled by Orekit.
        For comparison purposes, it is still possible to retrieve only the constant
        part of a field even if the file contains time-dependent coefficients too.
      </action>
      <action dev="luc" type="update" >
        Added a way to speed up parsing and reduce memory consumption when
        loading gravity fields. Now the user can specify the maximal degree
        and order before reading the file.
      </action>
      <action dev="luc" type="fix" >
        The EGM gravity field reader did not complain when files with missing
        coefficients were provided, even when asked to complain.
      </action>
      <action dev="luc" type="fix" >
        Fixed serialization of all predefined frames. This fix implied
        also fixing serialization of celestial bodies as the predefined
        ICRF frame relies on them. Note for both types of objects, only
        some meta-data are really serialized in such a way that at
        deserialization time we retrieve singletons. So the serialized
        data are small (less than 500 bytes) and exchanging many time
        these objects in a distributed application does not imply anymore
        lots of duplication.
      </action>
      <action dev="tn" type="fix" due-to="Yannick Tanguy">
        Throw an exception if the conversion of mean anomaly to hyperbolic
        eccentric anomaly does not converge in KeplerianOrbit (fixes bug #114).
      </action>
      <action dev="luc" type="fix" due-to="Evan Ward">
        Removed weak hash maps in frames (fixes bug #122).
      </action>
        <action dev="luc" type="fix" due-to="Bruno Revelin">
        Improved documentation of interpolation methods (fixes bug #123).
      </action>
      <action dev="tn" type="fix" due-to="Evan Ward">
        Make TIRF2000Provider class thread-safe (fixes bug #118).
      </action>
      <action dev="tn" type="fix" due-to="Christophe Le Bris">
        Correct spelling of the inner class QuadratureComputation (fixes bug #120).
      </action>
      <action dev="tn" type="fix" due-to="Evan Ward">
        Remove unnecessary synchronization in UT1Scale (fixes bug #119).
      </action>
      <action dev="tn" type="fix" due-to="Carlos Casas">
        Clear caches in CelestialBodyFactory when removing CelestialBodyLoaders
        (fixes bug #106).
      </action>
      <action dev="tn" type="fix" due-to="Yannick Tanguy">
        Fix loading of JPL ephemerides files with overlapping periods
        (fixes bug #113).
      </action>
      <action dev="tn" type="fix" due-to="Simon Billemont">
        Prevent initialization exception in UTCScale in case no user-defined
        offsets are provided. (fixes bug #111).
      </action>
      <action dev="luc" type="fix" due-to="Evan Ward">
        Improved performance by caching EME2000 frame in AbstractCelestialBody
        (fixes bug #116).
      </action>
      <action dev="tn" type="fix" due-to="Evan Ward">
        Make TidalCorrections class thread-safe by using the new TimeStampedCache. 
        (fixes bug #117).
      </action>
      <action dev="tn" type="fix" due-to="Evan Ward">
        Convert position entries contained in SP3 files to meters instead of km
        (fixes bug #112).
      </action>
      <action dev="luc" type="add" >
        Added support for version 2011 of ICGEM gravity field format. Orekit
        still ignore the time-dependent part of these fields, though.
      </action>
      <action dev="luc" type="update" >
        Greatly simplified CelestialBodyLoader interface, now it is not related
        to DataLoader anymore (which implies users can more easily provide
        analytical models instead of the JPL/IMCCE ephemerides if they want)
      </action>
      <action dev="luc" type="fix" >
        Use the new thread-safe caches and the new Hermite interpolation feature on
        Transform, Earth Orientation Parameters, JPL/IMCCE ephemerides, UTC-TAI
        history and Ephemeris to remove thread-safety issues in all classes using
        cache (fixes #3).
      </action>
      <action dev="luc" type="add" >
        Added Hermite interpolation features for position-velocity coordinates,
        angular coordinates, orbits, attitudes, spacecraft states and transforms.
        Hermite interpolation matches sample points value and optionally first derivative.
      </action>
      <action dev="luc" type="add" >
        Added an AngularCoordinates as an angular counterpart to PVCoordinates.
      </action>
      <action dev="luc" type="add" >
        Transform now implements both TimeStamped and TimeShiftable. Note that this change
        implied adding an AbsoluteDate parameter to all transform constructors, so this
        is a backward incompatible change.
      </action>
      <action dev="luc" type="fix" >
        Fixed wrong transform for 3D lines (fixes bug #101).
      </action>
      <action dev="luc" type="add" >
        Upgraded support of CCSDS Unsegmented Time Code (CUC) to version 4 of the
        standard published in November 2010 (fixes bug #91), this includes support for
        an extended preamble field and longer time codes.
      </action>
      <action dev="luc" type="add" due-to="Francesco Rocca">
        Added a way to build TLE propagators with attitude providers and mass (fixes bug #84).
      </action>
      <action dev="luc" type="fix" >
        Fixed numerical stability errors for high order gravity field in Cunningham model (fixes bug #97).
      </action>
      <action dev="luc" type="fix" due-to="Yannick Tanguy">
        Fixed an error in radiation pressure for BoxAndSolarArraySpacecraft (fixes bug #92).
      </action>
      <action dev="thomas" type="add">
        Added models for tropospheric delay and geomagnetic field.
      </action>
      <action dev="luc" type="update">
        The existing general mechanism for shifting objects in time has been
        formalized as a parameterized interface implemented by AbsoluteDate, Attitude,
        Orbit, PVCoordinates and SpacecraftState.
      </action>
      <action dev="luc" type="update">
        Time scales are not serializable anymore (this induced problems for the UTC scale
        and its caching feature).
      </action>
      <action dev="luc" type="fix">
        Fixed TLE propagation in deep space when inclination is exactly 0 (fixes bug #88).
      </action>
      <action dev="pascal" type="add" due-to="Francesco Rocca">
        Added a package for spacecraft states to propagators conversion extending an
        original contribution for TLE (Orbit Converter for Two-Lines Elements) to all
        propagators.
      </action>
      <action dev="luc" type="fix">
        Improved testing of error messages.
      </action>
      <action dev="luc" type="fix">
        Removed too stringent test on trajectory in TLE propagator (fixes bug #86).
      </action>      
      <action dev="thomas" type="fix">
          Set the initial state for a TLEPropagator (fixes bug #85).
      </action>
      <action dev="luc" type="update">
        Improved testing of error messages.
      </action>
      <action dev="luc" type="update">
        Updated IAU poles for celestial bodies according to the 2009 report and the
        2011 erratum from the IAU/IAG Working Group on Cartographic Coordinates and
        Rotational Elements of the Planets and Satellites (WGCCRE).
      </action>
      <action dev="luc" type="update">
        Removed code deprecated before 5.0.
      </action>
      <action dev="thomas" type="add">
        Added support for more recent JPL DExxx and INPOP ephemerides files (fixes feature #23).
      </action>
      <action dev="luc" type="fix">
        Fixed formatting of very small values in TLE lines (fixes bug #77).
      </action>
      <action dev="thomas" type="fix">
        Fixed formatting of TLE epoch (fixes bug #74).
      </action>
      <action dev="thomas" type="fix">
        Fixed performance issues when using the singleton UTCScale instance from
        multiple threads. Use a prototype pattern instead (fixes bug #33).
      </action>
      <action dev="luc" type="add">
        Added J2 effect on small maneuvers model.
      </action>
      <action dev="luc" type="fix">
        Fixed attitudeProvider field masking in IntegratedEphemeris.
      </action>
      <action dev="luc" type="add">
        Added a tutorial to compute Earth phased, Sun synchronous orbits.
      </action>
      <action dev="luc" type="add">
        Added a fitter for osculating parameters, allowing conversion to mean parameters.
      </action>
      <action dev="luc" type="update">
        Made Greenwich mean and apparent sidereal time publicly visible in GTOD frame.
      </action>
      <action dev="luc" type="update">
        Made equation of equinoxes sidereal time publicly visible in TOD frame.
      </action>
      <action dev="thomas" type="update">
        Added more german translations for error messages.
      </action>
      <action dev="luc" type="fix">
        Allow ClasspathCrawler and ZipJarCrawler data providers to work in
        OSGi environments by providing an explicit class loader (fixes bug #54).
      </action>
      <action dev="luc" type="update">
        Improved the small maneuvers analytical model to compute orbit Jacobian
        with respect to maneuver parameters.
      </action>
      <action dev="luc" type="fix">
        Force impulse maneuver to preserve orbit type and orbit frame.
      </action>
      <action dev="thomas" type="add">
        Added sp3 file parser.
      </action>
      <action dev="luc" type="add">
        Added a method to compute frames transforms Jacobians in the Transform class.
      </action>
      <action dev="luc" type="fix">
        Fixed a problem with propagation over null or negative ranges.
      </action>
      <action dev="luc" type="add">
        Added a multiplexer for step handlers.
      </action>
      <action dev="luc" type="add">
        Added init methods to step handlers and event handlers.
      </action>
      <action dev="luc" type="add">
        Added an adapter propagator that can add small maneuvers to any propagator, including
        ephemeris based ones.
      </action>
      <action dev="luc" type="add">
        Added an analytical model for the effect at date t1 of a small maneuver performed at date t0.
      </action>
      <action dev="luc" type="fix">
        Fixed a missing reinitialization of start date when state was reset in numerical propagator.
      </action>
      <action dev="luc" type="update">
        Added detection of attempts to create hyperbolic orbits as circular or equinoctial
        instances.
      </action>
      <action dev="pascal" type="fix">
        Fixed potential numerical failure in lightning ratio computation.
      </action>
      <action dev="luc" type="update">
        Simplified construction of atmosphere models, the Earth fixed frame is already present
        in the body shape, there was no need to pass a separate argument for it.
      </action>
      <action dev="pascal" type="add">
        Added Harris-Priester atmosphere model.
      </action>
      <action dev="luc" type="update">
        Changed the return value of eventOccurred method from an int to an enumerate.
      </action>
      <action dev="pascal" type="fix">
        Fixed frame for TLEPropagator (fixes bug #31).
      </action>
      <action dev="luc" type="add">
        Added getters/setters for impulse maneuvers.
      </action>
      <action dev="luc" type="add">
        Added getters/setters for attitude provider in all orbit propagators.
      </action>
      <action dev="luc" type="add">
        Added a method to compute visibility circles in TopocentricFrame.
      </action>
      <action dev="luc" type="add">
        Added an equinox-based version of ITRF.
      </action>
      <action dev="luc" type="add">
        Added getters for thrust, Isp and flow rate in constant thrust maneuvers.
      </action>
      <action dev="luc" type="add">
        Allow use of any supported Local Orbital Frames as the reference frame
        for LofOffset attitude modes.
      </action>
      <action dev="luc" type="add">
        Added support for LVLH, VVLH and VNC local orbital frames.
      </action>
      <action dev="luc" type="fix">
        Fixed a performance bug implying that some frames reloaded all EOP history files
        each time a transform was computed (fixes bug #26).
      </action>
      <action dev="luc" type="add" >
        Added support for columns-based IERS Rapid Data and Prediction files (finals.daily, finals.data
        and finals.all), the XML version was already supported since a few months
      </action>
      <action dev="luc" type="fix" >
        Fixed numerical issue in eccentricity computation (fixes bug #25)
      </action>
      <action dev="luc" type="update" >
        Changed step handling of abstract propagators, now they use a single step
        equal to the duration of the propagation in all cases except when a fixed step
        is requested in master mode. Previously, they arbitrarily used on hundredth of
        the Keplerian period as the step size, hence performing many steps even if not
        strictly required
      </action>
      <action dev="luc" type="add" >
        Added propagation of Jacobians matrices in circular, Keplerian and equinoctial
        parameters, using either true, eccentric or mean position angles. Formerly,
        propagation of Jacobians matrices was possible only in Cartesian parameters
      </action>
      <action dev="luc" type="add" >
        Added a way to propagate additional state along with orbit in abstract
        propagators, as an analytical counterpart to the additional equations that
        can be integrated by numerical propagators
      </action>
      <action dev="luc" type="fix" >
        Fixed missing partial derivatives data in ephemerides produced by a numerical
        propagator despite it was set up to computed them (fixes bug #16)
      </action>
      <action dev="luc" type="fix" >
        Added a new much simpler way to log events occurrences all at once (or
        only a subset of the events if desired)
      </action>
      <action dev="pascal" type="add" >
        Added alternative default name for ICGEM files
      </action>
      <action dev="pascal" type="fix" >
        Fixed EventState reset on propagation direction change (fixes bug #19)
      </action>
      <action dev="luc" type="fix" >
        Fixed Jacobianizer so it can handle force models that do change the spacecraft mass,
        like ConstantThrustManeuver (fixes bug #18)
      </action>
      <action dev="luc" type="add" >
        Added Jacobians between orbital parameters and Cartesian parameters for all orbits
        types (including hyperbolic orbits), all angles types (mean, eccentric, true) and in
        both directions
      </action>
      <action dev="luc" type="update" >
        Replaced the integers parameters used in orbit constructors (MEAN_ANOMALY, ECCENTRIC_ANOMALY ...)
        by a new PositionAngle enumerate for better value safety. The old public constants and the
        corresponding constructors are still available but are deprecated
      </action>
      <action dev="luc" type="fix" >
        Fixed ephemeris generation in numerical propagation. After getEphemeris has been
        called,  later calls to the numerical propagator did reset the already computed
        and returned ephemeris (fixes bug #14)
      </action>
      <action dev="luc" type="add" due-to="Bruno Revelin">
        Added support for the Marshall Solar Activity Future Estimation files
      </action>
      <action dev="luc" type="fix">
        TLEPropagator now implements the Propagator interface, and hence can benefit from all
        events detection and mode handling features (fixes features request #4)
      </action>
      <action dev="luc" type="update">
        improved events detection robustness, by decoupling events handling from adaptive step
        sizes in numerical integrators and  (fix contributed to Apache Commons Math) and from
        classical propagation in analytical and tabulated propagators. This implies the events
        will NOT reduce integration step sizes anymore, thus also increasing speed and in corner
        cases reducing local precision at event occurrence, reducing max step size is often
        sufficient to compensate for this drawback
      </action>
      <action dev="v&#233;ronique" type="add" >
        all propagators, including analytical ones or tabulated ones can now be used for
        event detection. Of course for tabulated propagators, setting up an event that
        would try to reset the state triggers an error when the event occurs
      </action>
      <action dev="v&#233;ronique" type="add" >
        propagation can now be done between two dates, regardless of the date of the initial state
      </action>
      <action dev="v&#233;ronique" type="add" >
        attitude can be specified either using a date only thanks to a new AttitudeLaw interface
        or using a date, a position-velocity provider and a frame (which can be any frame) thanks
        to a new AttitudeProvider interface, wrappers have been added to convert between the two
        interfaces. A side effect of this change is that LofOffset constructor now needs a reference
        to an inertial reference frame, otherwise the attitude woud be wrong if a non-inertial frame
        were passed to getAttitude, due to velocity composition (the computed LOF would not really
        be a LOF)
      </action>
      <action dev="luc" type="update">
        the notion of quasi-inertial frames has been renamed as pseudo-inertial because
        quasi-inertial has a precise relativistic meaning that is not considered here. We
        only consider these frames to be suitable for Newtonian mechanics.
      </action>
      <action dev="luc" type="update">
        the equinox based frames have been renamed to more standard names (MOD, and GTOD
        instead of MEME, and PEF). The implementation of TEME was also wrong (it was
        really a TOD), so now there are both a TOD with a proper name and a TEME with a
        proper implementation.
      </action>
      <action dev="luc" type="update">
        celestial bodies now provide both an inertially oriented body centered
        frame and a body oriented body centered frame, the bodies managed by
        CelestialBodyFactory use the IAU poles and prime meridian definitions
        to build the two frames
      </action>
      <action dev="luc" type="add">
        added the ICRF frame at the solar system barycenter
      </action>
      <action dev="luc" type="add">
        added the ITRF93, ITRF97, ITRF2000 and ITRF2008 frames (previously, only
        the ITRF2005 frame was available)
      </action>
      <action dev="luc" type="add">
        added a getPoint method to TopocentricFrame
      </action>
      <action dev="luc" type="add">
        added the Galileo System Time Scales and the Galileo start epoch.
      </action>
      <action dev="luc" type="add">
        added the UT1, TCB and GMST time scales used in CCSDS Orbit Data Messages
      </action>
      <action dev="luc" type="fix">
        fixed an error when parsing a date occurring during a leap second introduction
      </action>
      <action dev="luc" type="fix">
        fixed a dut1 interpolation error for the day just before a leap second introduction
      </action>
      <action dev="luc" type="fix">
        fixed an error in JPL ephemerides: they are in TDB time scale
      </action>
      <action dev="luc" type="fix">
        fixed an error in date creation/parsing for UTC dates which occur during a
        leap second
      </action>
      <action dev="luc" type="fix">
        fixed UTC time scale between 1961-01-01 and 1971-12-31 ; in this time range
        the offset between UTC and TAI was piecewise linear
      </action>
      <action dev="luc" type="add">
        added an enumerate for specifying months in dates and for simplifying parsing
        of some data files
      </action>
      <action dev="luc" type="add">
        completed support for CCSDS Time Code Format (CCSDS 301.0-B-3) ; now in addition
        to ASCII Calendar Segmented Time Code which has been supported for a while,
        Orekit also supports CCSDS Unsegmented Time Code (CUC), CCSDS Day Segmented
        Time Code (CDS) and CCSDS Calendar Segmented Time Code (CCS)
      </action>
      <action dev="luc" type="add">
        added a freeze method to the Frame and Transform classes, in order to build fixed
        frames from moving ones, this is useful for example to build a launch frame
        at launcher inertial navigation system reset time, or to build an equinox-based
        frame at a specific epoch
      </action>
      <action dev="luc" type="fix">
        fixed an out of memory error when lots of temporary frames were created in loops
        and discarded
      </action>
      <action dev="luc" type="update">
        use the new FastMath class from commons-math instead of the standard java.util.Math
        class for increased accuracy and speed
      </action>
      <action dev="luc" type="add">
        added support for the new bulletinB data published by Paris-Meudon observatory
        for IAU-1980 precession-nutation model (IERS has ceased publishing bulletinB
        files for both IAU-1980 precession-nutation model and IAU-2000
        precession-nutation model as of early 2010).
      </action>
      <action dev="luc" type="add">
        added support for the new XML files containing both bulletinA and bulletinB data
        published by IERS (both the finals and daily files are supported).
      </action>
      <action dev="luc" type="update">
        Orekit now depends on at least version 3.0 of Apache commons-math
      </action>
      <action dev="luc" type="add">
        added a way to list what data have been loaded through DataProvidersManager
      </action>
      <action dev="luc" type="add">
        PropagationException can now be created directly from OrekitException, thus simplifying
        wrapping lower Orekit errors in step handlers
      </action>
      <action dev="luc" type="update">
        improved exception propagation from low level java runtime and Apache commons-math libraries
        preserving initial error stack trace
      </action>
      <action dev="luc" type="update">
        changed exception localization framework to simplify messages handling
      </action>
      <action dev="luc" type="fix">
        greatly improved AbsoluteDate accuracy by shifting epoch when needed and separating
        long/double computations to avoid too large offsets and numerical cancellations, it is
        now possible to still have an absolute date accurate to about 1.0e-13s after shifting
        it 10000 times by 0.1s steps
      </action>
      <action dev="luc" type="fix">
        fixed an error in TopocentricFrame.getPVCoordinates: the coordinates returned were not the
        coordinates of the topocentric frame origin with respect to the specified frame, but were the
        coordinates of the specified frame origin with respect to the topocentric frame.
      </action>
      <action dev="luc" type="fix">
        fixed an errors in data loading in tutorials when one of the path in the classpath
        contained a space
      </action>
      <action dev="luc" type="fix">
        improved CelestialBodyPointed attitude mode: the spin now correctly includes
        the coupling effect of the phasing reference
      </action>
      <action dev="luc" type="fix">
        fixed an error in SpinStabilized attitude mode: the spin was reversed
        with respect to the specification
      </action>
      <action dev="pascal" type="add">
        added a GroundMaskElevationDetector dealing with local physical mask for visibility
      </action>
      <action dev="pascal" type="add">
        added an ApparentElevationDetector taking refraction into account in a terrestrial
        environment
      </action>
      <action dev="pascal" type="update">
        enhanced DateDetector behaviour to allow adding new event dates on the fly
      </action>
      <action dev="pascal" type="fix" due-to="Derek Surka">
        fixed an error in FramesFactory when getting ITRF2005 and TIRF2000 frames:
        ignoreTidalEffects was handled wrong.
      </action>
      <action dev="luc" type="update" >
        removed serialization of some cached data in frames
      </action>
      <action dev="luc" type="fix" >
        fixed deserialization problems of frame singletons, they were not unique any more
      </action>
      <action dev="v&#233;ronique" type="add" >
        numerical propagation can now be done either using Cartesian parameters, circular
        parameters, equinoctial parameters, or Keplerian parameters (elliptical or hyperbolic)
        and using mean, eccentric or true position angles for the parameters where it is relevant.
        So there are now 10 possible configurations for state vector. This allows propagation
        of any kind of trajectories, including hyperbolic orbits used for interplanetary missions,
        or atmospheric re-entry trajectories
      </action>
      <action dev="v&#233;ronique" type="update" >
        completely revamped the partial derivatives matrices computation using the additional
        equations mechanism
      </action>
      <action dev="v&#233;ronique" type="add" >
        added a mechanism to integrate user-supplied additional equations alongside with
        orbital parameters during numerical propagation
      </action>
      <action dev="luc" type="update">
        use A. W. Odell and R. H. Gooding (1986) fast and robust solver for Kepler equation
      </action>
      <action dev="luc" type="add">
        keplerian and cartesian orbits now support hyperbolic orbits (i.e. eccentricity greater
        than 1, and in this case negative semi major axis by convention)
      </action>
      <action dev="luc" type="fix">
        fixed an error in LofOffset attitude mode: the computed attitude was reversed
        with respect to the specification
      </action>
      <action dev="luc" type="add">
        added an AttitudesSequence class which can handle several laws, only one of
        which being active at any time. The active law changes as switch events are
        triggered. This can be used for example to alternate between daylight attitude mode
        and eclipse attitude mode, or between normal observing mode and special modes
        for ground contact or maneuvers.
      </action>
      <action dev="pascal" type="fix" due-to="Bruno Revelin">
        fixed an error when crawling a classpath or a directory a zip file was found.
        This might lead to select an inappropriate data provider.
      </action>
    </release>
    <release version="5.0.3" date="2011-07-12"
             description="version 5.0.3 is a bug-fix release.">
      <action dev="luc" type="fix">
        Fixed a performance bug implying that some frames reloaded all EOP history files
        each time a transform was computed  (fixes bug #26).
      </action>
      <action dev="luc" type="fix">
        Fixed a parsing bug in IERS Rapid Data and Prediction files for dates between 2000 and 2009.
      </action>
    </release>
    <release version="5.0.2" date="2011-07-11"
             description="version 5.0.2 is an interim release of Orekit with support for IERS
                          Rapid Data and Prediction files.">
      <action dev="luc" type="update">
        Added support for IERS Rapid Data and Prediction files finals.all, finals.data and finals.daily,
        for both IAU-1980 and IAU-2000 and with both columns and XML formats.
      </action>
    </release>
    <release version="5.0.1" date="2011-04-15"
             description="version 5.0.1 is a minor release of Orekit without any functional changes.
             The differences with respect to 5.0 are only related to packaging and deployement to
             maven central. There are NO bug fixes and NO evolutions.">
      <action dev="luc" type="update">
        updated packaging to allow deployment to maven central.
      </action>
    </release>
    <release version="5.0" date="2010-05-06"
             description="version 5.0 is a major release of Orekit. It introduces several new
             features and bug fixes. Some slight incompatibilities with respect to previous
             versions have been introduced, but they should be easy to overcome to users. Users
             are strongly advised to upgrade to this version. The major points introduced in version
             5.0 are a very general PVCoordinatesProvider interface, a new shiftedBy method allowing
             many time-dependent instances (AbsoluteDate, Orbit, PVCoordinates, Attitude and SpacecraftState)
             to be slightly shifted in time using simple evolution models (keplerian for orbit, fixed
             angular rate for attitude, fixed translation for position/velocity), a redesign of the
             attitude interfaces and an experimental (read subject to change) numerical propagator
             able to compute jacobians of the state with respect to both initial state and force
             models parameters. Version 5.0 now depends on version 2.1 of Apache commons math.">
      <action dev="pascal" type="add">
        a new experimental numerical propagator has been added, in addition to computing
        the spacecraft state at target time, it also computes the partial derivatives of
        this state with respect to the initial state (one jacobian) and with respect to
        models parameters (another jacobian). The jacobians are integrated alongside with
        the state, using variational equations for better accuracy and numerical robustness.
        This will help further implementation of orbit determination or optimization
        algorithms. This code is still considered to be experimental as of 5.0 and the API
        could change in the future.
      </action>
      <action dev="luc" type="add">
        a new SpacecraftFrame class has been added, taking into account orbit and
        attitude thanks to an underlying propagator. This allows to see the spacecraft just
        as another known geometrical object automatically handled and connected to all
        other frames. For an instantaneous view, Transform instances can also be built
        directly by SpacecraftState instances.
      </action>
      <action dev="luc" type="add">
        frames can now be flagged as quasi-inertial or not; only quasi-inertial frames
        are suitable for defining orbits
      </action>
      <action dev="luc" type="add">
        the Topocentric frame now provides a way to retrieve the body shape on which the
        frame is defined
      </action>
      <action dev="pascal" type="update">
        changed the way Veis 1950 frame is constructed.
        Now, its parent is the PEF frame with no EOP corrections applied.
      </action>
      <action dev="luc" type="fix" due-to="John Pritchard">
        fixed a parameters inversion in Earth Orientation Parameters for IAU-1980 models.
        The error could introduce up to a few meters error in position during transformations
        between TEME and MEME
      </action>
      <action dev="luc" type="add" >
        factories have been introduced for handling all data formats. Their default configuration
        correspond to the legacy formats used in previous versions (IERS format for UTC-TAI, EOPC04
        and bulletins B for Earth Orientation Parameters, JPL format for celestial bodies ...).
        Users can now add support for their own formats if they want (for example if they prefer
        using bulletins A instead of EOPC04 and bulletins B, or if they have their own gravity
        field format ...). Consequences of these changes are that the SolarSystemBody and
        the PotentialReaderFactory classes have been deprecated (replaced by CelestialBodyFactory and
        GravityFieldFactory) and that TimeScalesFactory and FramesFactory have been extended. All these
        factories follow the same generic pattern.
      </action>
      <action dev="luc" type="fix" >
        improved thread safety (however, Orekit is still NOT completely thread-safe).
      </action>
      <action dev="luc" type="add" >
        the loaders for gravity fields now can optionally allow missing coefficients (they will be
        replaced by 0.0 except c[0][0] which will be replaced by 1.0).
      </action>
      <action dev="luc" type="fix" >
        the loader for gravity fields in the ICGEM format now support empty lines in the file
        (there is for example one blank line at the end of the file in the orekit-data zip archive).
      </action>
      <action dev="luc" type="add" >
        added support for the GRGS gravity field files formats.
      </action>
      <action dev="luc" type="add" >
        added a way to list the available satellite numbers in TLE files.
      </action>
      <action dev="luc" type="update" >
        improved TLE elements loading. Now TLE lines are loaded using the standard data loading
        mechanism (thus allowing loading from disk files, network, classpath ...), they can
        contain TLE for several objects in one file, and they may contain some non-TLE lines
        if desired.
      </action>
      <action dev="v&#233;ronique" type="add" >
        a new PVCoordinatesProvider interface has been created on top of several existing classes
        and interfaces (orbit propagator, celestial bodies, some moving frames ...). This is a
        major generalization that allows to use either satellites or celestial bodies in many
        algorithms (attitude pointing target, eclipses and field of view events ...)
      </action>
      <action dev="luc" type="fix" >
        improved numerical propagator efficiency when used from an outside loop: the initial
        state is automatically set to the last state at propagation end, thus allowing to
        restart from here without recomputing everything
      </action>
      <action dev="luc" type="add" >
        added a reset feature in all propagators, allowing to reuse an already configured
        propagator for several different orbits
      </action>
      <action dev="luc" type="fix" >
        fixed a mode handling error in NumericalPropagator: when a propagator was reused
        with a new mode setting, the previous step handlers were still used in addition to
        the new ones instead of replacing them
      </action>
      <action dev="luc" type="fix" >
        fixed an interpolation error for orbits crossing the -PI/+PI singularity between
        entries in the Ephemeris class
      </action>
      <action dev="luc" type="update" >
        KeplerianPropagator now preserve orbits types
      </action>
      <action dev="luc" type="add" >
        AbsoluteDate, Orbit, PVCoordinates, Attitude and SpacecraftState instances can now all
        be slightly shifted in time using simple evolution models (keplerian for orbit, fixed
        angular rate for attitude, fixed translation for position/velocity). This is not a
        replacement for proper propagation but is useful for known simple motions or small
        time shifts or when coarse accuracy is sufficient
      </action>
      <action dev="luc" type="fix" >
        changed AttitudeLaw.getState signature to use complete orbit. This is an incompatible
        change introduced to fix a major bug in spin computation for some attitude laws. The laws
        for which orientation depends on satellite velocity have a spin vector that depends on
        acceleration. This can be computed only if complete orbit is available. This change
        should be simple to handle from a users point of view, as the caller generally already
        has the orbit available and attitude laws implementations can retrieve all the former
        parameters (date, position/velocity, frame) directly from orbit.
      </action>
      <action dev="luc" type="fix" >
        fixed spin rate computation errors in almost all attitude modes
      </action>
      <action dev="luc" type="add" >
        added a new simple linear attitude mode: FixedRate
      </action>
      <action dev="luc" type="fix" >
        fixed an error in event detection: when two events were very close (for example a very
        short ground station visibility), the second one may be ignored despite the first one
        was detected.
      </action>
      <action dev="luc" type="fix" >
        fixed corner cases in event detection during orbit propagation, sometimes
        an already detected and handled event prevented the propagator to go further in time.
      </action>
      <action dev="luc" type="add" >
        added an EventShifter wrapper allowing to slightly shift raw events in time. This is useful
        for example to switch an attitude mode from solar pointing to something else a few minutes
        before eclipse entry and going back to solar pointing mode a few minutes after eclipse exit.
      </action>
      <action dev="pascal" type="add">
        added a new AlignmentDetector.
      </action>
      <action dev="pascal" type="add" >
        added a new EclipseDetector handling either umbra or penumbra entry and exit events.
      </action>
      <action dev="v&#233;ronique" type="add" >
        added new CircularFieldOfViewDetector and DihedralFieldOfViewDetector handling
        field of view entry and exit events for any type of target.
      </action>
      <action dev="luc" type="add" >
        added an experimental implementation of a BoxAndSolarArray spacecraft model considering a convex
        body (either parallelepipedic or defined by a set of facets) and a rotating solar array, for
        accurate modeling of surface forces with attitude. Beware that this class is still considered
        experimental, so use it with care!
      </action>
      <action dev="luc" type="update" >
        completely changed the RadiationSensitive and DragSensitive interfaces to be more comprehensive
        and handle properly lift and side force effects when used with non-symmetric spacecrafts/flux geometry
      </action>
      <action dev="luc" type="fix" due-to="Christelle Blandin">
        fixed denormalization of gravity field coefficients, the last coefficient
        was not initialized
      </action>
      <action dev="luc" type="add" >
        added a relative constructor and a getMomentum method to PVCoordinates
      </action>
      <action dev="luc" type="add">
        added a special implementation improving performances for the frequent case of identity transform
      </action>
      <action dev="luc" type="fix">
        fixed forgotten radians to degrees conversions for inclination and RAAN in CircularOrbit.toString()
      </action>
      <action dev="luc" type="add">
        added a Constants interface including a few useful physical constants.
      </action>
      <action dev="luc" type="add">
        added a way to build date components from week components (this can be used
        for scheduled operations with week-related periods)
      </action>
      <action dev="luc" type="add">
        added string parsing features for dates and times components supporting ISO-8601 formats
      </action>
      <action dev="luc" type="add">
        Orekit is now packaged as an OSGi bundle
      </action>
      <action dev="pascal" type="add">
        added some pieces of an UML model for the library (available in the source distribution)
      </action>
      <action dev="luc" type="update" >
        updated error message localization to be more consistent with Java exception. Now getMessage
        returns a non-localized message and only getLocalizedMessage returns a message localized for
        the platform default locale. A new getMessage(Locale) method has also been added to
        retrieve the message in any desired locale, not only the platform default one. The messages
        are also built and translated only when needed, so if an exception is triggered and
        never displayed, the message will never be built.
      </action>
    </release>
    <release version="4.1" date="2009-08-18"
             description="version 4.1 is an upgrade bringing some new features and fixing a
             few bugs. The equinox-based frames family with IAU1980 precession-nutation
             models that are still used by many legacy systems are now supported. This
             simplifies interoperability with legacy systems and helps migrating from this
             old frames family to the new CIO-based ones that is supported by orekit since its
             first versions. The data loading mechanism used to retrieve IERS data (Earth
             Orientation Parameters, UTC-TAI history) and JPL ephemerides is now also used
             to retrieve gravity potential files. This mechanism has also been vastly improved
             to support new use cases (loading from disk, from classpath, from network delegating
             loading to an external library ...). Another change is the addition of the TDB
             time scale. Some minor incompatibilities have been introduced but they are easy
             to solve for users, the explanations are provided in detailed changes report.">
      <action dev="aude" type="add" >
        added TDB time scale
      </action>
      <action dev="luc" type="update" >
        the RadiationSensitive and DragForce interfaces now have an
        additional SpacecraftState parameter in all their get methods.
        This allows to implement models that take into account solar
        arrays rotation. Note that this changes breaks compatibility
        for users that did add their own implementations, but it is
        simple to deal with (simply add one parameter in the signature
        and ignore it) so its was considered acceptable.
       </action>
      <action dev="luc" type="add" due-to="James Housden">
        added german localization for error messages
      </action>
      <action dev="luc" type="update">
        added a feature allowing all tests to clear the already built reference
        objects (frames, time scales, solar system bodies ...) between each tests,
        thus removing the need to launch tests in separate JVMS. This allows to
        launch all tests directly from eclipse, and this speeds up maven tests by
        a factor 4 at least
      </action>
      <action dev="luc" type="update">
        set up a custom ant build independent from the maven 2 build
      </action>
      <action dev="luc" type="update">
        changed all tests from Junit 3 to Junit 4
      </action>
      <action dev="thierry" type="fix">
        fixed accuracy of PEF frame
      </action>
      <action dev="luc" type="fix" due-to="Aude Privat">
        fixed configuration problems on Windows systems
      </action>
      <action dev="luc" type="fix" due-to="Sébastien Herbinière">
        fixed a reversed sign in solar radiation pressure
      </action>
      <action dev="pascal" type="update" >
        Orekit supports the two different naming patterns for bulletins B provided by IERS
        on http://www.iers.org/ and http://hpiers.obspm.fr/eop-pc/.
      </action>
      <action dev="luc" type="update" >
        the predefined times scales (TAI, UTC ...) are now built using a factory. The various
        XXXScale.getInstance() methods defined in each predefined time scales classes
        are still available, but have been deprecated and will be removed in the future,
        they are replaced by TimeScalesFactory.getXXX().
      </action>
      <action dev="pascal" type="update" >
        the Frame class was split into a FramesFactory class, dealing with the predefined
        reference frames, and a Frame class for the creation of new frames and the navigation
        through any frames tree. The Frame.getXXX() methods for the predefined reference
        frames are still available, but have been deprecated and will be removed in the future,
        they are replaced by FramesFactory.getXXX().
      </action>
      <action dev="pascal" type="add" >
        3 new predefined reference frames have been added in Orekit : MEME, TEME and PEF. They
        implement the classical paradigm of equinox-based transformations including the IAU-76
        precession model, the IAU-80 nutation model and the IAU-82 sidereal time model, with
        the capability to apply the nutation corrections provided by IERS through the EOP data
        files for better agreement with the IAU 2000 precession-nutation model.
      </action>
      <action dev="luc" type="update" >
        the ChronologicalComparator class is not a singleton anymore, this didn't really make sense
      </action>
      <action dev="luc" type="fix" >
        fixed a state reset error: orbital state changed by event detectors like
        ImpulseManeuver were overwritten by other event detectors
      </action>
      <action dev="luc" type="fix" >
        fixed stop date of abstract propagators (Keplerian and Eckstein-Heschler). They used to
        stop at the first event after target date when an event detector was set up, instead of
        stopping at the target date
      </action>
      <action dev="luc" type="fix" >
        the gravity coefficients for solar system bodies are now extracted from JPL files headers
      </action>
      <action dev="luc" type="update" >
        the eventOccurred method in EventDetector interface and its various implementations
        has an additional parameter specifying if the switching function increases or
        decreases at event time. This allows simpler events identification has many switching
        functions have two switches (start/end, raising/setting, entry/exit ...). Note that
        this changes breaks compatibility for users that did implement their own events, but
        it is simple to deal with (simply add one parameter in the signature and ignore it)
        so its was considered acceptable.
      </action>
      <action dev="luc" type="fix" due-to="Christophe Pipo">
        fixed an error occurring when DE406 JPL ephemerides were loaded before DE405 ones
      </action>
      <action dev="luc" type="fix" due-to="Sébastien Herbinière">
        fixed an error in EGM potential file loader
      </action>
      <action dev="luc" type="update">
        trigger exceptions when no data can be loaded
      </action>
      <action dev="luc" type="update">
        remove predefined leap seconds, they are not useful anymore since other
        parts of the library do need configuration data (solar system bodies) and
        since data configuration has been vastly improved
      </action>
      <action dev="luc" type="add" >
        added support for the ICGEM format for gravity fields
      </action>
      <action dev="luc" type="update" >
        load gravity potential data using the same mechanism already used for Earth
        Orientation Parameters, UTC-TAI history and JPL ephemerides files
      </action>
      <action dev="luc" type="add" due-to="quinput and Kai Ruhl">
        re-activated a way to load data from the classpath using a
        data provider plugin.
      </action>
      <action dev="luc" type="add">
        added a way to load data directly from network (either
        locally or through a proxy server) using a data provider plugin.
      </action>
      <action dev="luc" type="add">
        added a small plugin-like mechanism to delegate data loading to a
        user-provided mechanism, thus enabling smooth integration in existing
        systems.
      </action>
      <action dev="luc" type="update">
        updated to latest version of commons-math.
      </action>
      <action dev="luc" type="add" due-to="Silvia Ríos Bergantiños">
        added galician localization for error messages.
      </action>
      <action dev="luc" type="fix" due-to="Guylaine Prat">
        improved javadoc comments in orbit classes.
      </action>
      <action dev="pascal" type="add">
        tidal corrections are now available for ITRF and TIRF frames. Both frames are
        provided in two versions, the standard one with tidal corrections and a stripped
        down one without tidal corrections. A cache/interpolation mechanism is used to
        keep the computation cost of tidal correction to a minimum. With this mechanism,
        the penalty to use tidal correction is slightly above 20% in run time for a
        transformation between GCRF and ITRF. A raw implementation without this mechanism
        would lead to a 550% penalty, or even a 1100% penalty if TIRF and ITRF parts were
        computed independently.
      </action>
    </release>
    <release version="4.0" date="2008-10-13"
             description="major upgrade with new features (GCRF and ITRF2005 frames, DE 405
             and DE 406 ephemerides support, improved and greatly simplified date/time support,
             vastly improved data configuration with zip files support, new tutorials, improved
             performances, more tests and all identified bugs fixed, new translation files for
             italian, spanish and norse.">
      <action dev="pascal" type="fix">
        The ephemeris produced by numerical propagator now checks date validity in
        propagate method.
      </action>
      <action dev="luc" type="fix">
        The EME2000/J2000 frame was slightly mis-oriented (about 20 milli arcseconds).
        It really was the GCRF frame. This has been fixed and now both the GCRF and
        the EME2000/J2000 are available.
      </action>
      <action dev="luc" type="fix">
        Dates in UTC within leap seconds are now displayed correctly (i.e. a 61st
        second is added to the minute).
      </action>
      <action dev="luc" type="fix" due-to="quinput">
        Fixed an overflow error in AbsoluteDate that generated an exception when any
        attempts was made to print dates far away like AbsoluteDate.JULIAN_EPOCH or
        AbsoluteDate.MODIFIED_JULIAN_EPOCH.
      </action>
      <action dev="luc" type="fix">
        Changed test configuration to always use a new JVM for each test. This prevents
        some false positive to be generated.
      </action>
      <action dev="luc" type="update">
        The GeodeticPoint constructor arguments has been reordered to reflect more
        traditional usage, latitude coming before longitude.
      </action>
      <action dev="luc" type="update">
        The low accuracy Sun model based on Newcomb theory and the Moon model based
        on Brown theory have been withdrawn as they are superseded by the support of JPL
        DE 405 binary ephemerides files.
      </action>
      <action dev="luc" type="update">
        The ThirdBody abstract class has been removed and its specific method
        getMu has been moved up into CelestialBody interface and
        renamed getGM.
      </action>
      <action dev="luc" type="update">
        Improved external data configuration. The java property is now called
        orekit.data.path and is a colon or semicolon separated path containing
        directories or zip archives, themselves containing embedded directories
        or zip archives and data files. This allows easy roll-out of system-wide
        configuration data that individual users can override by prepending their
        own data trees in front of the path. This also allows simple configuration
        since many data files can be stored in easy to handle zip archives.
      </action>
      <action dev="luc" type="update">
        Renamed the iers package into data, as it is not IERS specific anymore. Some
        classes where also moved out of the package and into the frame and time
        package and their visibility reduced to package only. This improves decoupling
        and reduces clutter on users by limiting the number of visible classes.
      </action>
      <action dev="luc" type="update">
        The performance of IAU-2000 precession-nutation model computation has been
        tremendously improved, using a combined caching and interpolation approach. The
        simplified model (which was quite inaccurate in version 3.1) has therefore been
        removed as it was not needed anymore.
      </action>
      <action dev="luc" type="update">
        The ITRF 2005 frame is now supported instead of the older ITRF 2000 frame. The
        Earth Orientation Parameters data handling classes have been updated to match
        this change and read the new file format provided by IERS.
      </action>
      <action dev="luc" type="update">
        The J2000 frame has been renamed as EME2000 as this name seems to be more
        widely accepted and reduces confusion with the J2000.0 epoch. The
        Frame.getJ2000() method is still available, but has been deprecated
        and will be removed in the future.
      </action>
      <action dev="luc" type="update">
        Changed TimeScale from base abstract class to interface only.
      </action>
      <action dev="luc" type="update">
        Renamed some classes for better understanding: ChunkedDate is now DateComponents,
        ChunkedTime is now TimeComponents, ChunksPair is now DateTimeComponents. The
        getChunks method from AbsoluteDate as also been renamed into getComponents accordingly.
      </action>
      <action dev="pascal" type="add">
        Added new tutorials.
      </action>
      <action dev="luc" type="add">
        Added predefined local orbital frames: the (t, n, w) frame aligned with velocity
        and the (q, s, w) frame aligned with position.
      </action>
      <action dev="luc" type="add">
        Added a predefined detector for altitude crossing events.
      </action>
      <action dev="luc" type="add">
        Added methods to get zenith, nadir, north, south, east and west direction for
        any GeodeticPoint.
      </action>
      <action dev="luc" type="add" due-to="Silvia Ríos Bergantiños">
        Added spanish localization for error messages.
      </action>
      <action dev="luc" type="add" due-to="Espen Bjørntvedt">
        Added norse localization for error messages.
      </action>
      <action dev="luc" type="add" due-to="Francesco Coccoluto">
        Added italian localization for error messages.
      </action>
      <action dev="luc" type="add" due-to="Derek Surka">
        Added support for mean motion first and second derivatives fields in TLE.
      </action>
      <action dev="luc" type="add" >
        Added a way to rebuild the two lines of TLE instances.
      </action>
      <action dev="luc" type="add" due-to="Derek Surka">
        Added constructor from already parsed elements for TLE.
      </action>
      <action dev="luc" type="add">
        Added a method to retrieve a body-centered inertial frame to the
        CelestialBody interface. As a consequence, thirteen new frames are
        predefined: Sun, Moon, planets and barycenters provided by JPL binary
        ephemerides.
      </action>
      <action dev="luc" type="add">
        Support for the JPL DE 405 and DE 406 binary ephemerides files has been added
        and a factory class SolarSystemBody uses these files to provide implementations
        of the CelestialBody interface for Sun, Moon, the eight solar system
        planets,the Pluto dwarf planet as well as the solar system barycenter and Earth-Moon
        barycenter points.
      </action>
      <action dev="luc" type="add">
        The CelestialBody interface now provides velocity as well as position.
      </action>
      <action dev="luc" type="add">
        A getCalls() method has been added to the NumericalPropagator class to count the
        number of calls to the differential equations computation method. This helps
        tuning the underlying integrator settings in order to improve performances.
      </action>
      <action dev="luc" type="add">
        A lot more classes and interfaces are now serializable, to help users embed
        instance in their own serializable classes.
      </action>
      <action dev="luc" type="add">
        Added predefined leap seconds to allow proper turn-key use of the library
        even without an already configured environment. All known leap seconds at
        time of writing (2008) are predefined, from 1972-01-01 to 2009-01-01 (the
        last one has been announced in Bulletin C 36 on 2008-07-04 and is not yet
        present in the UTC-TAI.history published file)
      </action>
      <action dev="luc" type="add">
        Improved user-friendliness of the time-scales by changing methods parameters
        types to more easily understandable ones.
      </action>
      <action dev="luc" type="add">
        Improved user-friendliness of the AbsoluteDate class by adding several
        new constructors and methods for common cases. It is in particular now possible
        to use offsets within a time scale, for example to build a date given as a
        fractional number of days since a reference date in UTC, explicitly ignoring
        intermediate leap seconds.
      </action>
      <action dev="luc" type="add">
        Improved the class handling date/time components: added a constructor to allow building
        from an offset with respect to a reference epoch, implemented Comparable interface and
        added equals and hashCode methods.
      </action>
      <action dev="luc" type="add">
        Improved the class handling date components: added a constructor to allow building
        from any reference epoch, not only J2000.0 (thus simplifying use of modified julian day),
        added getMJD() method, added several constants JULIAN_EPOCH, MODIFIED_JULIAN_EPOCH,
        FIFTIES_EPOCH, GPS_EPOCH, J2000_EPOCH and JAVA_EPOCH.
      </action>
      <action dev="luc" type="add">
        Added a new time scale: GPSScale.
      </action>
      <action dev="luc" type="add">
        Added the changes page to the generated site.
      </action>
    </release>
    <release version="3.1" date="2008-07-16"
             description="This release is the first public release of Orekit."/>
  </body>
</document><|MERGE_RESOLUTION|>--- conflicted
+++ resolved
@@ -21,17 +21,13 @@
   </properties>
   <body>
   <release version="12.0" date="TBD" description="TBD">
-<<<<<<< HEAD
       <action dev="luc" type="update" issue="1156">
         Moved getBuilder from AbstractScheduler base class to Scheduler interface.
       </action>
-      <action dev="luc" type="add" issue="1064">
-=======
       <action dev="sebastien" type="update" issue="1154">
         Moved orekit-performance project to official forge and updated CI.
       </action>
-	  <action dev="luc" type="add" issue="1064">
->>>>>>> 7bc916aa
+      <action dev="luc" type="add" issue="1064">
         Allow estimating measurements values without computing derivatives.
       </action>
       <action dev="maxime" type="fix" issue="1153">
