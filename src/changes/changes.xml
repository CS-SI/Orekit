<?xml version="1.0" encoding="UTF-8" ?>
<!-- Copyright 2002-2021 CS GROUP
  Licensed to CS GROUP (CS) under one or more
  contributor license agreements.  See the NOTICE file distributed with
  this work for additional information regarding copyright ownership.
  CS licenses this file to You under the Apache License, Version 2.0
  (the "License"); you may not use this file except in compliance with
  the License.  You may obtain a copy of the License at

    http://www.apache.org/licenses/LICENSE-2.0

  Unless required by applicable law or agreed to in writing, software
  distributed under the License is distributed on an "AS IS" BASIS,
  WITHOUT WARRANTIES OR CONDITIONS OF ANY KIND, either express or implied.
  See the License for the specific language governing permissions and
  limitations under the License.
-->
<document>
  <properties>
    <title>Orekit Changes</title>
  </properties>
  <body>
    <release version="11.1" date="TBD" description="TBD">
<<<<<<< HEAD
      <action dev="luc" type="fix" issue="872">
        Fixed multiple detection of events when using propagate(start, target) with
        integration-based propagators.
=======
      <action dev="bryan" type="add" issue="871">
        Added atmospheric drag effect for Brouwer-Lyddane model.
>>>>>>> 3ecf1fd5
      </action>
      <action dev="bryan" type="add" issue="869">
        Allowed Brouwer-Lyddane model to work for the critical inclination.
      </action>
      <action dev="bryan" type="fix" issue="867">
        Fixed handling of multiple historical eccentricities for a same station.
      </action>
      <action dev="bryan" type="fix" issue="868">
        Fixed writing of whitespace characters in CPF writer.
      </action>
      <action dev="bryan" type="fix" issue="864">
        Fixed BStar estimation in TLE-based orbit determination.
      </action>
      <action dev="mvanel" type="add" issue="653">
        Added Brouwer-Lyddane orbit propagator.
      </action>
      <action dev="luc" type="add" issue="865">
        Added derivatives with respect to maneuvers start and stop dates.
      </action>
      <action dev="luc" type="add" >
        Added observers for maneuvers triggers.
      </action>
      <action dev="luc" type="fix" issue="853">
        Added field-based init method in ForceModel and DSSTForceModel.
      </action>
      <action dev="luc" type="fix" >
        Added ParameterDrivenDateIntervalDetector and FieldParameterDrivenDateIntervalDetector.
      </action>
      <action dev="luc" type="add" >
        Added DateDriver to drive dates using a ParameterDriver.
      </action>
      <action dev="luc" type="fix" issue="848">
        Allow backward propagation in EventBasedManeuverTriggers.
      </action>
      <action dev="luc" type="add" >
        Added IntervalEventTrigger and StartStopEventsTrigger to streamline
        several ways to trigger maneuvers.
      </action>
      <action dev="luc" type="add" >
        When propagating with integrated additional equations, the generated
        spacecraft states now also contain both state and derivatives
        managed by the equations.
      </action>
      <action dev="luc" type="add" >
        Replaced AdditionalEquations by AdditionalDerivativesProvider with
        support for dimension retrieval and yield feature between providers.
      </action>
      <action dev="luc" type="add" issue="856">
        Added a new and simpler API for State Transition Matrix and Jacobian
        matrix computation. This new API is for now only used with NumericalPropagator
        and DSSTPropagator (both in batch least squares and in Kalman filter), but it
        is expected to be generalized to analytical propagators as well when it is
        stabilized.
      </action>
      <action dev="luc" type="add" >
        Added DoubleArrayDictionary and FieldArrayDictionary as replacements
        for HashMap when the number of keys is very small (such as in spacecraft
        states).
      </action>
      <action dev="luc" type="add">
        Manage dependencies between additional states in propagators using a yield
        feature between providers.
      </action>
      <action dev="luc" type="add" >
        SpacecraftState now handle derivatives of additional states.
      </action>
      <action dev="luc" type="add" issue="862">
        PropagatorParallelizer now preserves existing step handlers in the propagators it runs.
      </action>
      <action dev="ShippingEnjoyer" type="add">
        Get rid of StringBuffer for logging without unnecessary synchronization (bias-locking disabled at jdk18)
      </action>
    </release>
    <release version="11.0.2" date="2021-11-24"
             description="Version 11.0.2 is a patch release of Orekit.
             It fixes an important issue related to the handling of indexes
             when building the state transition matrix in multi satellites
             orbit determination. It also fixes bugs in TLE and CRD files.
             Finally it includes an update of the release guide.">
   	  <action dev="bryan" type="fix" issue="859" due-to="Emmanuel Papanagiotou">
        Allowed custom setting of state to TLE conversion in propagator builder. 
      </action>
   	  <action dev="bryan" type="fix" issue="847">
        Fixed handling of comments in CRD files.
      </action>
   	  <action dev="bryan" type="fix" issue="851">
        Fixed deserialization of TLE caused by the bStarParameterDriver.
      </action>
   	  <action dev="bryan" type="fix" issue="850">
        Fixed indexes when build state transition matrix for multi sat Kalman.
      </action>
   	  <action dev="sdinot" type="update">
        Updated the release guide to remove actions that are no longer required.
      </action>
    </release>
    <release version="11.0.1" date="2021-10-22"
             description="Version 11.0.1 is a patch release of Orekit.
             It fixes an important issue related to the calculation of the relativistic
             clock correction for GNSS measurements. It also fixes bugs in OEM and CPF
             files writing. Finally it includes some improvements in the class documentation">
   	  <action dev="bryan" type="fix" issue="846">
        Fixed wrong computation of relativistic clock correction for GNSS measurements.
      </action>
   	  <action dev="bryan" type="fix" issue="845">
        Fixed parsing of Rinex clock files.
      </action>
   	  <action dev="bryan" type="fix" issue="844">
        Fixed null pointer exception when constructing CPF from coordinates.
      </action>
   	  <action dev="bryan" type="update" issue="843">
        Improved documentation of solar radiation pressure class to include
        additional information about osculating bodies.
      </action>
   	  <action dev="sdinot" type="update" issue="842">
        Used the latest version of Maven available in RedHat 8.
      </action>
   	  <action dev="pascal" type="fix" issue="839">
        Fixed handling of time system in OemWriter.
      </action>
   	  <action dev="bryan" type="update" issue="838" due-to="Kendra Hale">
        Improved documentation of ImpulseManeuver class.
      </action>
    </release>
    <release version="11.0" date="2021-09-20"
             description="Orekit 11.0 is a major new release.
             It includes both new features and bug fixes. New features introduced
             in 11.0 are: orbit determination using SGP4/SDP4 models, a sequential
             batch least squares estimator using initial covariance and state vector,
             writer and parser for all CCSDS Navigation Data Messages in both KVN
             and XML formats, version 2 of CCSDS Tracking Data Messages, version 3
             of CCSDS Orbit Data Messages, support for Rinex navigation files,
             support for IGS clock correction files, support for IGS real time
             data including both SSR and RTCM messages, NTrip protocole, eclipses
             by Moon in solar radiation pressure force, a new API for analytical
             GNSS orbit propagators, removal of propagation modes, possibility
             to add several step handlers for the same orbit propagation, a new
             event detector for angular separation as seen from the spacecraft.
             See the list below for a full description of the changes.">
   	  <action dev="bryan" type="update" issue="766" due-to="Gowtham Sivaraman">
        Allowed setting of AttitudeProvider to the BoundedPropagator
        generated via propagation.
      </action>
   	  <action dev="bryan" type="fix" issue="835">
        Fixed format symbols for year, month, day in DateComponents#toString().
      </action>
   	  <action dev="thomas" type="fix" issue="668">
        Added a new event detector for angular separation as seen from the spacecraft.
      </action>
      <action dev="maxime" type="fix" issue="829">
        Fixed DataSourceTest.testFileName for Windows users.
      </action>
      <action dev="bryan" type="fix" issue="818">
        Use observed solar flux instead of adjusted in DTM2000 model.
      </action>
      <action dev="evan" type="fix" issue="798">
        Allow DSST event detection when propagating backwards.
      </action>
      <action dev="bryan" type="fix" issue="717" due-to="evan">
        Fixed DSST orbit determination when propagating backwards.
      </action>
      <action dev="evan" type="remove" issue="586">
        Remove InertialProvider.EME2000_ALIGNED, Propagator.DEFAULT_LAW. Use
        InertialProvider.of(Frame).
      </action>
      <action dev="evan" type="update" issue="586">
        Change default attitude provider to be aligned with propagation frame for all
        analytic propagators and GLONASS propagator. Backward incompatible.
      </action>
      <action dev="evan" type="update" issue="586">
        Improve performance of IntertialProvider(Frame)
      </action>
      <action dev="anne-laure" type="update" issue="797">
        Add information if a detector failed during propagation
      </action>
      <action dev="bryan" type="fix" issue="788" due-to="luc">
        Fixed missing call to setMuCreated() in OemParser.
      </action>
      <action dev="evan" type="update" issue="618">
        Fix supportedNames matching in ClasspathCrawler. Backwards incompatible.
      </action>
      <action dev="bryan" type="fix" issue="828">
        Fixed missing file types in SP3Parser.
      </action>
      <action dev="bryan" type="fix" issue="827">
        Fixed time system used in SP3 files.
      </action>
      <action dev="evan" type="fix" issue="685">
        Fix AnalyticalPropagator RESET_STATE when new state is null.
      </action>
      <action dev="bryan" type="fix" issue="803">
        Fixed parsing of clock values in SP3 files.
      </action>
      <action dev="bryan" type="fix" issue="820">
        TLE Jacobians are now calculated in cartesian elements.
      </action>
      <action dev="evan" type="update" issue="825">
        Improve exception messages with two AbsoluteDates by including duration between
        them.
      </action>
      <action dev="evan" type="update" issue="637" due-to="Piotr">
        Add trailing "Z" to AbsoluteDate.toString() to indicate UTC.
        Backwards incompatible.
      </action>
      <action dev="evan" type="update" issue="825">
        In AbsoluteDate.toString() fallback to TAI when no leap seconds are loaded.
      </action>
      <action dev="evan" type="update" issue="591">
        Fix TimeComponents.toString(): correct ISO 8601 with UTC offset, rounding issues.
        Backwards incompatible.
      </action>
      <action dev="evan" type="update" issue="590">
        Fix DateTimeComponents.toString(): correct ISO 8601, leap second, rounding issues.
        Backwards incompatible.
      </action>
      <action dev="evan" type="update" issue="637" due-to="Piotr">
        Fix AbsoluteDate.toString(timeZone) and toString(minutesFromUtc) to include the
        UTC offset when it is zero.
      </action>
      <action dev="evan" type="add">
        Add DateTimeComponents.toString(...) method with correct rounding for user
        specified precision.
      </action>
      <action dev="bryan" type="update" issue="626">
        Used a separate Comparator for sorting integer least square solutions.
      </action>
      <action dev="bryan" type="update" issue="799">
        Used the field-specific value of π.
      </action>
      <action dev="evan" type="update" issue="830" due-to="skyrex">
        Remove step size limitations in analytic propagators. Backwards incompatible.
      </action>
      <action dev="evan" type="fix">
        Fix part of step passed to the step handler twice in analytic propagators with
        event handlers.
      </action>
      <action dev="bryan" type="fix" issue="795" due-to="guylaine">
        Fixed output of NRLMSISE00 for altitude at 32.5 km.
      </action>
      <action dev="luc" type="add" issue="821">
        Added support for CCSDS TDM V2.0.
      </action>
      <action dev="luc" type="add" issue="819">
        Allow data filtering upon loading to be used for explicit loading by applications.
      </action>
      <action dev="julie" type="add" issue="745">
        Added sequential batch least squares estimator.
      </action>
      <action dev="luc" type="add" issue="814" due-to="Valerian">
        Fixed additional states handling in ephemeris generated by analytical propagator.
      </action>
      <action dev="luc" type="add" issue="809">
        Dropped master/slave/ephemeris generation propagation modes, replaced by a
        versatile step handler multiplexer fulfilling all these needs
        simultaneously during a single propagation run
      </action>
      <action dev="luc" type="add" issue="812">
        Dropped master/slave terminology in turn-around and inter-satellite measurements.
      </action>
      <action dev="luc" type="add" issue="813">
        Fixed derivatives with respect to secondary station in turn-around modifiers.
      </action>
      <action dev="luc" type="add" issue="811">
        Allow on-the-fly add/remove/clean for step handlers.
      </action>
      <action dev="luc" type="add" issue="810">
        Merged multiplexers for fixed steps and variable steps.
      </action>
      <action dev="luc" type="fix" issue="808">
        Moved isLast argument in step handler handleStep method to a separate method.
      </action>
      <action dev="luc" type="fix" issue="807">
        Fixed scheduling between calls to step handlers and events handlers.
      </action>
      <action dev="luc" type="fix" issue="806">
        Added restrictStep method to FieldOrekitStepInterpolator interface.
      </action>
      <action dev="bryan" type="fix" issue="801">
        Added getter for meteorological data used in CRD data block.
      </action>
      <action dev="bryan" type="fix" issue="796">
        Fixed writing of line H2 in CPF file header.
      </action>
      <action dev="thomas" type="fix" issue="702">
        Added possibility to take in account several bodies while computing SRP perturbation.
      </action>
      <action dev="bryan" type="update" issue="793">
        Updated SP3File visibility to public.
      </action>
      <action dev="bryan" type="update" issue="784">
        Updated architecture of GNSS orbit propagators.
      </action>
      <action dev="bryan" type="update" issue="782">
        Updated error message of Orekit internal error exception.
      </action>
      <action dev="luc" type="add">
        Added support for reading and writing CCSDS NDM composite messages.
      </action>
      <action dev="afossa" type="fix" issue="781">
        Fixed parsing in buildLine2() method of FieldTLE.
      </action>
      <action dev="luc" type="fix" issue="776">
        Fixed associativity in units parsing.
      </action>
      <action dev="bryan" type="update" issue="773">
        TimeStampedFieldAngularCoordinates now implements FieldTimeStamped.
      </action>
      <action dev="bryan" type="update" issue="774">
        TimeStampedFieldPVCoordinates now implements FieldTimeStamped.
      </action>
      <action dev="nfialton" type="fix" issue="775">
        Fixed NullPointerException in FieldSpacecraftState when orbit is not defined.
      </action>
      <action dev="bryan" type="add" issue="763">
        Added support for RTCM ephemeris messages.
      </action>
      <action dev="bryan" type="add" issue="769">
        Added ionospheric model based on IM201 SSR message.
      </action>
      <action dev="bryan" type="add" issue="763">
        Added support for Ntrip protocol.
      </action>
      <action dev="bryan" type="add" issue="763">
        Added support for IGS SSR messages.
      </action>
      <action dev="afossa" type="fix" issue="772">
        Fixed computation of velocity derivative in FieldNumericalPropagator.Main.addKeplerContribution()
        with superGetOrbitType() == null.
      </action>
      <action dev="luc" type="add" >
        Added AccurateFormatter to output double numbers and dates
        with adaptive number of digits, preserving one ULP accuracy.
      </action>
      <action dev="luc" type="add" >
        Added a units converter.
      </action>
      <action dev="luc" type="update" >
        INCOMPATIBLE CHANGE! Now observations parsed from TDM files are in SI units.
      </action>
      <action dev="luc" type="update" issue="768">
        Allow parsing several variations of ITRF specifications (like itrf-97, ITRF2000, ITRF_2014…).
      </action>
      <action dev="luc" type="add" >
        Added a time scale for drifting on-board clocks.
      </action>
      <action dev="bryan" type="add" issue="523">
        Added support for RINEX 3.X navigation files.
      </action>
      <action dev="bryan" type="update" issue="691">
        Improved consistency between getParametersDrivers() method signatures.
      </action>
      <action dev="andrewsgoetz" type="add" issue="764">
        Added new method to UTCScale which exposes the raw UTC-TAI offset data.
      </action>
      <action dev="bryan" type="fix" issue="670">
        Fixed call to ForceModel.init() in AbstractGaussianContribution class.
      </action>
   	  <action dev="thomas" type="add" issue="712">
      	Added IGS clock file support.
      </action>
      <action dev="bryan" type="update" issue="650">
        Methods computeMeanState() and computeOsculatingState()
        of FieldDSSTPropagator are now statics.
      </action>
      <action dev="bryan" type="update" issue="762">
        TabulatelofOffset now implements BoundedAttitudeProvider.
      </action>
      <action dev="luc" type="update" issue="761">
        TabulateProvider now implements BoundedAttitudeProvider.
      </action>
      <action dev="luc" type="fix" issue="760">
        Fixed reference frame in tabulated attitude provider.
      </action>
      <action dev="luc" type="update" >
      	Renamed SINEXLoader into SinexLoader.
      </action>
      <action dev="luc" type="update" >
        Use DataSource in RinexLoader and SinexLoader.
      </action>
      <action dev="luc" type="update" >
        Renamed NamedData into DataSource.
      </action>
      <action dev="luc" type="add" issue="474">
        Added support for CCSDS ODM V3, with the new
        Orbit Comprehensive Message format.
      </action>
      <action dev="luc" type="update">
        Overhauled generic Ephemeris and AttitudeEphemeris writing.
      </action>
      <action dev="luc" type="update">
        Overhauled CCSDS messages handling, both parsing and writing.
      </action>
      <action dev="amir" type="fix" issue="746">
        Fixed combination of measurements using GNSS phase measurements.
      </action>
      <action dev="bryan" type="add" issue="756">
        Added new method signature in IodGooding using AngularRaDec measurement.
      </action>
      <action dev="thomas" type="fix" issue="688">
        Fixed ignored fields from TLE template in TLEPropagatorBuilder.
      </action>
      <action dev="thomas" type="fix" issue="372">
        Added TLE generation.
      </action>
      <action dev="bryan" type="fix" issue="624">
        Allowed dynamic station coordinates when calculating tropospheric delay.
      </action>
      <action dev="bryan" type="update" issue="755">
        Modified IodGooding constructor to be consistent with other IOD methods.
      </action>
      <action dev="bryan" type="add" issue="753">
        Added new method signature in IodLaplace using AngularRaDec measurement.
      </action>
      <action dev="bryan" type="add" issue="752">
        Added new method signature in IodLambert using Position measurement.
      </action>
      <action dev="bryan" type="add" issue="751">
        Added new method signature in IodGibbs using Position measurement.
      </action>
      <action dev="luc" type="fix" issue="749">
        Allow building PVCoordinates and AngularCoordinates (as well as their Field,
        Absolute and TimeStamped variations) to be build from UnivariateDerivative1
        and UnivariateDerivative2 in addition to DerivativeStructure.
      </action>
      <action dev="bryan" type="fix" issue="736">
        Fixed NullPointerException in DSSTTesseral Hansen object.
      </action>
      <action dev="bryan" type="update" issue="601">
      	Changed getPVInPZ90() method to private.
      </action>
      <action dev="bryan" type="fix" issue="744">
      	Fixed calculation of CR3BP constants.
      </action>
      <action dev="bryan" type="update" issue="743">
      	Updated JUnit version to 4.13.1.
      </action>
    </release>
    <release version="10.3.1" date="2021-06-16"
             description="Version 10.3.1 is a patch release of Orekit.
             It fixes one critical bug that could cause potential infinite loops in tesselation
             in very rare cases due to numerical noise.">
      <action dev="luc" type="fix" issue="792">
        Fixed potential infinite loops in tesselation in very rare cases due to numerical noise.
      </action>
    </release>
    <release version="10.3" date="2020-12-21"
             description="Version 10.3 is a minor release of Orekit.
             It includes both new features and bug fixes. New features introduced
             in 10.3 are: relativistic clock correction for range, phase, and range rate
             measurements, piece wise models for empirical forces, one-way GNSS code
             and phase measurements, support for laser ranging data (both CPF and
             CRD formats), Lense-Thirring and De Sitter relativistic corrections to
             satellite acceleration, support for AGI leap second files, new interfaces
             for attitude ephemeris files, Knocke model for Earth's albedo and infrared,
             as well as several other new features. This release includes an important
             fix in DSST orbit determination allowing to used short period Jacobian
             during state transition matrix calculation. It also fixes issues in Kalman
             orbit determination and CCSDS ADM format. See the list below for a full
             description of the changes.">
      <action dev="bryan" type="update" issue="741">
        Updated Hipparchus version to 1.8 and updated code with new functionalities.
      </action>
   	  <action dev="bryan" type="add" issue="740">
      	Added aggregator for bounded attitude providers.
      </action>
   	  <action dev="thomas" type="add" issue="8">
        Added Knocke's Earth rediffused radiation pressure force model.
      </action>
   	  <action dev="bryan" type="add" issue="739">
      	Allowed initialization of attitude provider from attitude segment.
      </action>
      <action dev="raphael" type="add" issue="705">
        Allowed writing an AEM file from a list of SpacecraftStates.
      </action>
      <action dev="luc" type="add" issue="738">
        Added user-defined max iteration and convergence criterion in SecularAndHarmonic.
      </action>
      <action dev="luc" type="add" issue="737">
        Added loading of AGI LeapSecond.dat files.
      </action>
      <action dev="raphael" type="add" issue="686">
        Allowed user-defined format for ephemeris data lines in
        StreamingAemWriter, AEMWriter, StreamingOemWriter and OEMWriter.
      </action>
   	  <action dev="bryan" type="fix" issue="683">
      	Updated building instructions.
      </action>
   	  <action dev="bryan" type="add" issue="734">
      	Added getters for phase measurement ambiguity driver.
      </action>
   	  <action dev="bryan" type="fix" issue="696">
      	Allowed to configure initial covariance for measurements in Kalman Filter.
      </action>
      <action dev="thomas, bryan" type="add" issue="709">
        Added clock drift contribution to range rate measurements.
      </action>
   	  <action dev="bryan" type="fix" issue="687">
      	Fixed Javadoc of ElevationMask.
      </action>
      <action dev="raphael" type="fix" issue="711">
        Allowed definition of a default interpolation degree in both AEMParser and OEMParser.
      </action>
      <action dev="bryan" type="add" issue="733">
        Added Lense-Thirring and De Sitter relativistic effects.
      </action>
      <action dev="melanisti" type="fix" issue="725">
        Fixed missing measurement parameter in InterSatellitesRange measurement.
      </action>
      <action dev="bryan" type="add" issue="732">
        Added documentation for checkstyle configuration.
      </action>
   	  <action dev="thomas" type="fix" issue="730">
      	Removed useless loop over an empty list
      </action>
      <action dev="luc" type="fix" issue="731">
        Fixed parsing of some ICGEM gravity fields files.
      </action>
      <action dev="raphael" type="fix" issue="720">
      	Added support for measurements parameters in UnivariateProcessNoise
      </action>
      <action dev="luc" type="fix" issue="729">
        Fixed wrong handling of RESET-STATE in analytical propagators.
      </action>
      <action dev="luc" type="add" issue="728">
        Allow creating a node detector without an orbit.
      </action>
      <action dev="bryan" type="add" issue="671">
        Added support for laser ranging file formats.
      </action>
      <action dev="clement" type="fix" issue="724">
        Remove range checks in TLE constructor.
      </action>
      <action dev="bryan" type="fix" issue="723">
        Allowed AEM and OEM writers to write header comments.
      </action>
      <action dev="bryan" type="add" issue="719">
        Added one-way GNSS range and phase measurements for LEO satellite
        orbit determination applications.
      </action>
      <action dev="bryan" type="add" issue="716">
        Added piecewise empirical force model.
      </action>
      <action dev="bryan" type="add" >
        Considered a new implementation for empirical forces, to allow piecewise model.
      </action>
      <action dev="bryan" type="add" issue="703">
        Added inter-satellites phase measurement.
      </action>
      <action dev="bryan" type="fix" issue="695">
        Considered covariance matrix from Position measurement in Kalman estimator.
      </action>
      <action dev="bryan" type="fix" issue="718">
        Fixed orbital state used for short periodic Jacobian computation.
      </action>
      <action dev="bryan" type="add" issue="704">
        Allow using user specified velocity error for computing
        tolerance vectors for integrators.
      </action>
      <action dev="bryan" type="add" issue="714">
        Added frequency deviation for range-rate measurements.
      </action>
      <action dev="bryan" type="add" issue="715">
        Added relativistic clock correction for range, phase and
        inter-satellite range measurements.
      </action>
      <action dev="bryan" type="fix" issue="706">
        Fixed missing measurement parameter in inter-satellites range measurement.
      </action>
   	  <action dev="thomas" type="fix" issue="713">
        Fixed computation of DSST short period Jacobian.
      </action>
      <action dev="luc" type="fix" issue="699">
        Fixed missing measurement parameter in Phase measurement
      </action>
      <action dev="luc" type="fix" issue="701">
        Fixed wrong handling of propagation parameters by Kalman filter in multi-satellite
        context
      </action>
    </release>
    <release version="10.2" date="2020-07-14"
             description="Version 10.2 is a minor release of Orekit.
             It includes both new features and bug fixes. New features introduced
             in 10.2 are: support for CCSDS ADM files, modelling of trajectories
             around Lagrangian points using CR3BP model, a piece wise drag force model,
             a time span tropospheric estimated model, an estimated ionospheric model,
             an improved modelling of the GNSS phase measurement, several bug fixes
             for date functionnalities, a new organization of the maneuvers package,
             a configurable low thrust maneuver model based on detectors,
             support for CSSI space weather data, , as well as several other minor
             features and bug fixes. See the list below for a full description
             of the changes.">
      <action dev="bryan" type="fix" issue="661">
        Fixed visibility of WindUpFactory.
      </action>
      <action dev="bryan" type="update" >
        Increased visibility of setters in CCSDS ADM related classes.
      </action>
      <action dev="clement" type="add" issue="656">
        Added CssiSpaceWeatherLoader which provides three-hourly space weather
        data and implements DTM2000InputParameters and NRLMSISE00InputParameters
      </action>
      <action dev="maxime" type="update" issue="690">
        Increased visibility of setters in CCSDS OEM related classes.
      </action>
      <action dev="bryan" type="update" >
        Improved Orekit performance by using new Hipparchus' differentiation classes.
      </action>
      <action dev="bryan" type="update" issue="682">
        Changed visibility of OrbitType parameter drivers' names to public.
      </action>
      <action dev="evan" type="add" issue="684" due-to="Mikael">
        Fix infinite loop in event detection when a RESET_* event causes two other events
        to occur simultaneously and discontinuously.
      </action>
      <action dev="evan" type="add" issue="684">
        Add FieldFunctionalDetector.
      </action>
      <action dev="mikael" type="add">
        Added a configurable low thrust maneuver based on detectors.
      </action>
      <action dev="bryan" type="fix" issue="605">
        Added support for Rinex C0, L0, S0 and D0 observation types.
      </action>
      <action dev="bryan" type="fix" issue="641">
        Allow Pattern functionalities instead of String.replaceAll() and String.split().
      </action>
      <action dev="evan" type="fix" issue="658">
        Fix invalid hour when using TimeScale(double) or TimeScale(int, double) with a
        value in [86400, 86401]. Treat these values as indicating a leap second.
      </action>
      <action dev="evan" type="add" issue="677">
        Add AbsoluteDate.toStringRfc3339() and DateTimeComponents.toStringRfc3339().
      </action>
      <action dev="evan" type="fix" issue="681">
        Fix AbsoluteDate.getComponents(...) produces invalid times.
      </action>
      <action dev="evan" type="fix" issue="676">
        Fix AbsoluteDate.getComponents(utc) throws "non-existent time 23:59:61".
      </action>
      <action dev="bryan" type="fix" issue="651">
        Improved use of try with resources statement.
      </action>
      <action dev="bryan" type="fix" issue="679" due-to="luc, maxime">
        Improved testRetrogradeOrbit in CircularOrbit and KeplerianOrbit tests.
      </action>
      <action dev="bryan" type="fix" issue="680">
        Allowed ephemeris class to be used with absolute PV coordinates.
      </action>
      <action dev="bryan" type="fix" issue="674">
        Added an exception if eccentricity is negative for keplerian orbit.
      </action>
      <action dev="evan" type="fix" issue="667">
        Fix build on CentOS/RedHat 7.
      </action>
      <action dev="bryan" type="fix" issue="662">
        Fixed forgotten additional state in Ephemeris propagator.
      </action>
      <action dev="evan" type="update">
        Improve error message for TimeStampedCache by including requested date.
      </action>
      <action dev="bryan" type="fix" issue="663">
        Fixed initialization of the triggering event for ImpulseManeuver class.
      </action>
      <action dev="clement" type="fix" issue="664">
        Fix sign of RAAN and PA parameters in TLE constructor if negative, range check most other orbit parameters.
      </action>
      <action dev="bryan" type="add" issue="669">
        Added estimated ionospheric model.
      </action>
      <action dev="bryan" type="add" issue="645">
        Merged phase-measurement branch into develop.
      </action>
      <action dev="bryan" type="add" >
        Added a time span tropospheric estimated model.
      </action>
      <action dev="bryan" type="add" issue="646">
        Merged cr3bp branch into develop.
      </action>
      <action dev="bryan" type="add" issue="660">
        Improved exception handling in IODGibbs.
      </action>
      <action dev="bryan" type="add" issue="647">
        Improved package-info documentation.
      </action>
      <action dev="nick" type="update" >
        Upgrade maven-checkstyle-plugin to 3.1.1.
      </action>
      <action dev="bryan" type="add" issue="657">
        Added multiplexed Orekit fixed step handler.
      </action>
      <action dev="bryan" type="add" issue="655">
        Added support for CCSDS ADM files.
      </action>
      <action dev="maxime" type="add" issue="649">
        Added a piece wise drag force model: TimeSpanDragForce in forces package.
      </action>
      <action dev="yannick" type="fix" issue="654">
        Prevent divergence of Saastomoinen model pathDelay method at low elevation.
      </action>
      <action dev="bryan" type="fix" issue="542">
        Removed duplicated BUILDING.txt file.
      </action>
      <action dev="bryan" type="add" issue="504">
        Allowed Eckstein Hechler propagator to be initialized with a mean orbit.
      </action>
      <action dev="bryan" type="update" issue="644">
        Removed try and catch statements for ParameterDriver initialization.
      </action>
      <action dev="bryan" type="fix" issue="613">
        Allowed DSST propagation in osculating type with event detectors.
      </action>
    </release>
    <release version="10.1" date="2020-02-19"
             description="Version 10.1 is a minor release of Orekit.
             It includes both new features and bug fixes. New features introduced
             in 10.1 are: wind-up effect for phase measurement, NeQuick ionospheric model,
             support for Hatanaka compact RINEX format, methods for the combination
             of GNSS measurements, Laplace method for initial orbit determination,
             a new Field Of View package, comparison methods for absolute dates,
             a new multiplexed measurement, specialized propagators for GNSS constellation,
             default constructors for DSST force models, covariance matrices in OEM writer,
             a new data context implementation, connection with Gitlab CI, improved documentation,
             the migration of the tutorials to a separate sister project, as well as several other minor
             features and bug fixes. See the list below for a full description of the changes.">
      <action dev="ward" type="fix">
        Improve performance of loading CCSDS files.
      </action>
      <action dev="ward" type="fix" issue="639" due-to="qmor">
        In Ellipsoid.pointOnLimb(...) improved numerical stability by cancelling terms.
      </action>
      <action dev="maxime" type="fix" issue="639" due-to="qmor">
        Fixed pointOnLimb method in bodies.Ellipsoid class. Normalized equations should now avoid numerical issues.
      </action>
      <action dev="evan" type="fix" issue="627">
        Fix TimeScalesFactory.getGMST(conventions, simpleEop) always returning the same
        value.
      </action>
      <action dev="evan" type="fix" issue="636">
        Fix UT1 and Earth rotation during a leap second. Was off by 1 second.
      </action>
      <action dev="luc" type="fix" issue="635">
        Fixed inconsistency in constant thrust maneuver acceleration.
      </action>
      <action dev="evan" type="add" >
        Added an annotation and a compiler plugin that generates a warning
        when default context is used without being explicitly annotated.
      </action>
      <action dev="luc" type="fix" issue="632" due-to="Evan Ward">
        Fixed projection to ellipsoid at pole.
      </action>
      <action dev="evan,luc,yannick" type="add" issue="607">
        Add DataContext, a way to load separate sets of EOP, leap seconds, etc.
      </action>
      <action dev="luc" type="fix" issue="630">
        Improve performance of UnixCompressFilter.
      </action>
      <action dev="luc" type="fix" issue="631">
        Improve performance of HatanakaCompressFilter.
      </action>
      <action dev="evan" type="fix" issue="629">
        Improve performance of ZipJarCrawler.
      </action>
      <action dev="bryan" type="add" issue="625">
      	Added default constructors for DSSTZonal and DSSTTesseral. 
      </action>   
      <action dev="bryan" type="add" issue="622">
      	Added OrekitException for unknown number of frequencies in ANTEX files. 
      </action>
      <action dev="bryan" type="add" issue="621">
      	Added OrekitException in the case where IONEX header is corrupted. 
      </action>
      <action dev="dylan" type="add" issue="359">
      	Added a specific test for issue 359 in BatchLSEstimatorTest.
      	The test verifies that a Newtonian attraction is known
      	by both the propagator builder and the propagator when
      	it is not added explicitly.
      </action>
      <action dev="dylan" type="add" issue="367">
      	Added write of covariance matrices in OEMWriter.
      </action>
      <action dev="dylan" type="fix" issue="619">
        Fixed origin transform in CcsdsModifierFrame.
      </action>
      <action dev="bryan" type="add" issue="611">
        Added SBAS orbit propagator.
      </action>
      <action dev="bryan" type="fix" issue="617">
        Fixed null pointer exception in MultiplexedMeasurement.
      </action>
      <action dev="luc" type="fix" issue="575">
        Allow users to provide custom convergence checkers for
        batch least squares orbit determination.
      </action>
      <action dev="luc" type="add" issue="614">
        Added multiplexed measurements.
      </action>
      <action dev="luc" type="fix" issue="616">
        Fixed missed changes updates in ParameterDriversList embedding
        other ParameterDriversList instances.
      </action>
      <action dev="luc" type="update">
        Moved tutorials to a separate sister project.
      </action>
      <action dev="bryan" type="add" due-to="Shiva Iyer">
        Added Laplace method for initial orbit determination.
      </action>
      <action dev="bryan" type="fix" issue="612">
        Fixed DSST orbit determination tutorial.
      </action>
      <action dev="bryan" type="add" issue="610">
        Added IRNSS orbit propagator.
      </action>
      <action dev="bryan" type="add" issue="608">
        Added support for RINEX 3.04 files.
      </action>
      <action dev="gabb" type="fix" issue="533">
        Fixed bugs in the derivatives computation in IodGooding.
        Fixed bugs in IodLambert when there's more than an half revolution
        between start and final position.
      </action>
      <action dev="bryan" type="fix" issue="604">
        Fixed parsing of compact RINEX files with wrong key in header
        produced by some Septentrio receivers.
      </action>
      <action dev="luc" type="fix" issue="603">
        Fixed parsing of compact RINEX files with missing types in header
        produced by some Septentrio receivers.
      </action>
      <action dev="evan" type="fix" issue="589">
        Improve performance of AggregateBoundedPropagator by factor of 2.
      </action>
      <action dev="luc" type="fix" issue="600">
        Fixed parsing of compact RINEX files with many observation types.
      </action>
      <action dev="bryan" type="fix">
        Fixed poor design of GLONASS numerical propagator.
      </action>
      <action dev="luc" type="fix" issue="599">
        Fixed an issue in projection to flat ellipse.
      </action>
      <action dev="bryan" type="fix" issue="598">
        Added lazily addition of Newtonian attraction to the DSST and
        numerical propagator builders.
      </action>
      <action dev="luc" type="add" issue="595">
        Added EllipticalFieldOfView (with two different ways to define the
        ellipticity constraint) that can be used in FieldOfViewDetector,
        GroundFieldOfViewDetector and FootprintOverlapDetector.
      </action>
      <action dev="luc" type="add">
        Fields of view with regular polygonal shape can now be built either
        based on a defining cone inside the Fov and touching it at edges
        middle points, or based on a defining cone outside the Fov and touching
        it at vertices.
      </action>
      <action dev="luc" type="add" issue="594">
        Added CircularFieldOfView that can be used in FieldOfViewDetector,
        GroundFieldOfViewDetector and FootprintOverlapDetector.
      </action>
      <action dev="luc" type="add">
        Set up a general hierarchy for Field Of View with various shapes. At
        start, it includes DoubleDihedraFieldOfView and PolygonalFieldOfView.
      </action>
      <action dev="luc" type="add" issue="592">
        Added FilesListCrawler to load files from an explicit list.
      </action>
      <action dev="evan" type="fix" issue="583">
        Fix AbsoluteDate.compareTo() for future/past infinity.
      </action>
      <action dev="luc" type="fix" issue="588">
        Fixed wrong handling of spacecraft states in multi-satellites orbit determination
        and multi-satellite measurements generation.
      </action>
      <action dev="bryan" type="fix" issue="585">
        Improved contributing guide.
      </action>
      <action dev="petrus" type="fix" issue="570">
        Make FieldOfView.getFootprint public.
      </action>
      <action dev="bryan" type="add">
        Added combination of measurements.
      </action>
      <action dev="bryan" type="fix">
        Fix values of GPS C2D, L2D, D2D and S2D frequencies.
      </action>
      <action dev="bryan" type="add">
        Add Nequick ionospheric model.
      </action>
      <action dev="luc" type="fix" issue="581">
        Fixed spurious empty line insertion during Rinex 2 decompression
        when the number of observations per satellite is a multiple of 5
      </action>
      <action dev="luc" type="fix" issue="580">
        Fixed decompression of very small negative values in Hatanaka
        Compact RINEX format.
      </action>
      <action dev="luc" type="fix" issue="578">
        Orbit determination tutorials (and tests too) now supports compressed
        measurement files (gzip, Unix compress, Hatanaka Compact RINEX).
      </action>
      <action dev="luc" type="fix" issue="579">
        Handle properly special events flags in Hatanaka Compact RINEX format.
      </action>
      <action dev="luc" type="fix" issue="483">
        Reset additional state changed by event handlers and not managed by any
        additional state providers.
      </action>
      <action dev="luc" type="add" issue="472">
        Added support for Hatanaka Compact RINEX format.
      </action>
      <action dev="luc" type="fix" issue="574">
        Cope with input stream readers that keep asking for new bytes after end
        of Unix compressed files has been reached.
      </action>
      <action dev="luc" type="fix" issue="573">
        Added detection of some corrupted Unix-compressed files.
      </action>
      <action dev="bryan" type="fix" issue="572">
        Fixed the Saastamoinen model when station altitude is bigger than 5000.0 meters.
      </action>
      <action dev="luc" type="fix" issue="568">
        Fixed too fast step increase in a bracketing attempt.
      </action>
      <action dev="luc" type="add">
        Added phase measurement builder.
      </action>
      <action dev="luc" type="add">
        Added getWavelength in GNSS Frequency.
      </action>
    </release>
    <release version="10.0" date="2019-06-24"
             description="Orekit 10.0 is a major new release. It includes DSST OD,
             propagation in non-inertial frames, specialized propagators for GNSS
             constellations, a new ionospheric model, modeling for phase measurements, the
             LAMBDA method for phase ambiguity resolution, Shapiro effect for range
             measurements, improved documentation, as well as several other new features
             and bug fixes. This release fixes a security denial of service bug regarding
             itrf-versions.conf present since Orekit 9.2. Some APIs have incompatibly
             changed since the 9.X series including the format of itrf-versions.conf,
             removal of deprecated methods, reorganization of the models package, as well
             as updates to AbstractDetector, AbstractGNSSAttitudeProvider, DragSensitive,
             RadiationSensitive, and ZipJarCrawler. See the list below for a full
             description of the changes.">
      <action dev="evan" type="fix">
        Fix  name of GLONASS G2 frequency.
      </action>
      <action dev="luc" type="fix" >
        Fixed accuracy of dates conversions from java dates.
      </action>
      <action dev="evan" type="fix" issue="566">
        Make ITRFVersionLoader public.
      </action>
      <action dev="bryan" type="fix" issue="564">
        Fixed private argument of getLLimits() abstract method.
      </action>
      <action dev="bryan" type="fix" issue="565">
        Fixed static loading of UTC for GLONASS reference epoch.
      </action>
      <action dev="luc" type="fix" issue="547">
        Added a tile/sampling aiming direction that diverts singularity outside of a
        area of interest. This is mainly useful when sampling areas of interest that
        cover the pole as the pole is singular for classical aiming directions (constant
        azimuth or along track).
      </action>
      <action dev="luc" type="update" >
        Removed latitude limitation in AlongTrackAiming. If latitude is above (resp. below)
        the maximum (resp. minimum) latitude reached by the defining orbit, then aiming
        will be towards East for prograde orbits and towards West for retrograde orbits.
      </action>
      <action dev="bryan" type="fix">
        Fixes broken links on Orekit JavaDoc.
      </action>
       <action dev="pascal" type="fix" issue="558">
        Fixes broken links on Maven site.
      </action>
      <action dev="luc" type="fix" issue="559">
        Take into account changes in MSAFE files names published by NASA.
      </action>
      <action dev="bryan" type="add">
        Add Global Ionosphere Map model.
      </action>
      <action dev="maxime" type="add" issue="554">
        Added propagation in inertial frame.
      </action>
      <action dev="luc" type="fix" issue="557">
        Improved documentation about DatesSelector not being reusable across several
        schedulers during measurements generation.
      </action>
      <action dev="evan" type="fix">
        Fix some possible NPEs in AntexLoader, FieldAngularCoordinates.
      </action>
      <action dev="evan" type="fix">
        Fix locale dependent comparisons in SP3File, TDMParser, and YUMAParser.
      </action>
      <action dev="evan" type="fix">
        Ensure opened streams are closed in ZipJarCrawler, DTM2000, IERSConventions, and
        OceanLoadDeformationCoefficients.
      </action>
      <action dev="bryan" type="add">
        Add DSST Orbit Determination for both Kalman Filter and Batch Least Squares estimator.
      </action>
      <action dev="romaric" type="add">
        Add a events detector based on the geomagnetic field intensity at the satellite altitude
        or at sea level above the satellite, and the associated tests
      </action>
      <action dev="maxime" type="update" issue="549">
        Deleted deprecated methods in EclipseDetector.
      </action>
      <action dev="romaric" type="fix" issue="553">
        Fix the bug of attitude transition with Ephemeris propagator
        by adding a way for the LocalPVProvider to get the attitude at the end of the transition
      </action>
      <action dev="petrus" type="update" issue="518">
        Changing AbstractGNSSAttitudeProvider from public to package-private.
      </action>
      <action dev="romaric" type="fix" issue="551">
        Fix the bug of attitude transition with analytical propagator 
        by refreshing the attitude after the events triggering
      </action>
      <action dev="romaric" type="fix" issue="552">
        Fix the bug of attitude transition if a reset occurs during the transition
        by adding margins to the reset of TimeSpanMap to keep the one corresponding to the "after" attitude law.
      </action>
      <action dev="bryan" type="add" issue="522">
        Generalized the GPSPropagator class to handle all GNSS constellations using
        the same algorithm.
      </action>
      <action dev="bryan" type="add" issue="519">
        Added numerical and analytical GLONASS propagators.
      </action>
      <action dev="luc" type="add" >
        Added ambiguity resolution for phase measurements.
        This feature is not complete yet and is considered experimental.
      </action>
      <action dev="bryan" type="update" issue="548">
        Reorganized models package by adding new sub-packages.
      </action>
      <action dev="maxime" type="update" issue="546">
        Updated Hipparchus dependency to version 1.5 in pom.xml file.
      </action>
      <action dev="maxime" type="update" issue="514">
        Deleted unused DerivativeStructure acceleration computation methods.
        In interfaces radiationPressureAcceleration and dragAcceleration, and all their implementations and their tests.
      </action>
      <action dev="evan" type="update" issue="543">
        Change format of itrf-versions.conf to use prefix matching instead of Regular
        Expression matching. All existing itrf-versions.conf files will need to be
        updated. This is to avoid a potential denial of service where a crafted
        itrf-versions.conf could cause the application to hang.
      </action>
      <action dev="evan" type="update" issue="543">
        ZipJarCrawler now uses "!/" to denote the start of the path within the archive
        which matches the convention used by JarURLConnection. ZipJarCrawler used to use
        "!".
      </action>
      <action dev="bryan" type="fix" issue="544" due-to="Josef Probst">
        Fixed endless loop on GPSPropagator and (Field)KeplerianOrbit.
      </action>
      <action dev="maxime" type="add" issue="403">
        Added tests for class UnivariateProcessNoise.
        Working tests for non-Cartesian orbit propagation are still needed.
      </action>
      <action dev="maxime" type="fix" issue="514">
        Deprecated unused DerivativeStructure acceleration computation methods.
        In interfaces radiationPressureAcceleration and dragAcceleration, and all their implementations and their tests. 
      </action>
      <action dev="luc" type="add" issue="536">
        Take target radius into account in CircularFieldOfViewDetector and FieldOfViewDetector.
      </action>
      <action dev="maxime" type="fix" issue="539">
        Fixed DTM2000.getDensity method, made it independent of user time zone.
      </action>
      <action dev="luc" type="add" issue="535">
        Take occulting body flattening into account in eclipse detector.
      </action>
      <action dev="maxime" type="fix" issue="538" due-to="Dorian Gegout">
        Fixed default method compareTo in interface ComparableMeasurement.
      </action>
      <action dev="luc" type="add" issue="532">
        Added Shapiro effect modifier for Range and InterSatelliteRange measurements.
      </action>
      <action dev="evan" type="update" issue="389">
        Fix type parametrization of AbstractDetector so that multiple with* methods can be
        called when the type parameter is '?'.
      </action>
      <action dev="evan" type="remove" issue="506">
        Remove EventHandler.Action and FieldEventHandler.Action. Use
        org.hipparchus.ode.events.Action instead.
      </action>
      <action dev="bryan" type="update" issue="527">
        Changed API for magnetic field model to a SI base unit API.
      </action>
      <action dev="evan" type="fix">
        OrekitException preserves the stack trace when formatting the message throws
        another exception.
      </action>
      <action dev="luc" type="remove" issue="530">
        Event detectors, field of view and attitude providers are not serializable anymore.
      </action>
      <action dev="bryan" type="update" issue="526">
        Replaced private class BilinearInterpolatingFunction of Saastamoinen model
        by the one of Hipparchus
      </action>
      <action dev="evan" type="add" issue="507">
        Add Action.RESET_EVENTS to check all detectors for events without recomputing the
        propagation step.
      </action>
      <action dev="evan" type="add" issue="507">
        Add Action.RESET_EVENTS to check all detectors for events without recomputing the
        propagation step.
      </action>
      <action dev="evan" type="add" issue="507">
        Add toString() implementations to SpacecraftState, RecordAndContinue.Event and
        Field versions.
      </action>
      <action dev="evan" type="add" issue="507">
        Add Field version of RecordAndContinue.
      </action>
      <action dev="evan" type="add" issue="507">
        Add Field version of LatitudeCrossingDetector.
      </action>
      <action dev="luc" type="update">
        Removed classes and methods deprecated in the 9.X series.
      </action>
      <action dev="luc" type="fix" issue="528" due-to="Gowtham Sivaraman">
        Fixed parsing of clock in SP3 files.
      </action>
    </release>
    <release version="9.3.1" date="2019-03-16" description="Version 9.3.1 is a minor version of Orekit.
    It fixes an issue with GPS week rollover.">
      <action dev="luc" type="add" issue="534">
        Handle GPS week rollover in GPSDate.
      </action>
    </release>
    <release version="9.3" date="2019-01-25" description="Version 9.3 is a minor version of Orekit.
    It includes both new features and bug fixes. New features introduced in 9.3 are: a new GPSDate class,
    changed OrekitException from checked to unchecked exceptions, parameter drivers scales and reference
    value can be changed, access to Kalman filter internal matrices, position-only measurements in orbit determination,
    support for unofficial versions 2.12 and 2.20 of Rinex files (mainly for spaceborne receivers),
    direct building of appropriate attitude law with eclipses for all GNSS satellite types, inter-satellites
    view detector, measurement generation feature, possibility fo use Marshall Solar Activity Future Estimation
    to feed NRL MSISE 2000 atmosphere model, new tropospheric models: Mendes-Pavlis, Vienna 1, Vienna 3, estimated model,
    new mapping functions for tropospheric effect: Global Mapping Function, Niell Mapping Function, Global
    Pression Temperature Models GPT and GPT2, possibility to estimate tropospheric zenith delay,
    clock offset that can be estimated (both for ground station and satellite clocks).">
      <action dev="luc" type="add" issue="516">
        Added a way to manage clock corrections from GPSPropagator.
      </action>
      <action dev="bryan" type="add" issue="498">
        Added several tropospheric models: Mendes-Pavlis, Vienna 1, Vienna 3, estimated model
        where the total zenith delay can be estimated during Orbit Determination.
      </action>
      <action dev="bryan" type="add" issue="498">
        Added Global Mapping Function and Niell Mapping Function to be used with tropospheric
        models.
      </action>
      <action dev="luc" type="add" issue="515">
        Added clock offset parameter at satellites level for orbit determination.
      </action>
      <action dev="luc" type="add" issue="513">
        Added clock offset parameter at ground stations level for orbit determination.
      </action>
      <action dev="bryan" type="add" issue="512">
        Added weather model Global Pressure and Temperature 2.
      </action>
      <action dev="bryan" type="add" issue="511">
        Added weather model Global Pressure and Temperature.
      </action>
      <action dev="luc" type="fix" issue="510">
        Fixed dropped derivatives in TimeStampedFieldPVCoordinates.shiftedBy(dt).
      </action>
      <action dev="luc" type="fix" issue="509">
        Fixed scaling error in ParameterFunction differentiation.
      </action>
      <action dev="luc" type="fix" issue="508">
        Fixed inconsistency leading to inaccuracies in conversions from AbsoluteDate to FieldAbsoluteDate.
      </action>
      <action dev="pascal" type="fix" issue="495">
        The MarshallSolarActivityFutureEstimation class implements
        the NRLMSISE00InputParameters interface.
      </action>
      <action dev="evan" type="fix" issue="486">
        Make FieldTransform.shiftedBy(T) public.
      </action>
      <action dev="evan" type="fix" issue="496">
        Fix JavaDoc for TimeComponents.getSecond().
      </action>
      <action dev="evan" type="update" issue="501">
        Deprecate GFunction in favor of ToDoubleFunction.
      </action>
      <action dev="luc" type="add" issue="494">
        Added a measurements generation feature for use with orbit determination.
        Fixes issue #494
      </action>
      <action dev="luc" type="add">
        Added adapter for event detectors, allowing to wrap existing detector
        while changing their behaviour.
      </action>
      <action dev="luc" type="add">
        Added ground at night detector.
      </action>
      <action dev="luc" type="add">
        Added inter-satellites direct view detector.
      </action>
      <action dev="luc" type="add">
        Added constants defined by IAU 2015 resolution B3 for Sun, Earth and Jupiter.
      </action>
      <action dev="luc" type="add" issue="500">
        Added retrieval of full time span (start time, end time and data) containing
        a specified date in TimeSpanMap.
        Fixes issue #500
      </action>
      <action dev="luc" type="add">
        Added direct building of attitude provider from GNSS satellite type.
      </action>
      <action dev="luc" type="add">
        Added parsing of unofficial versions 2.12 and 2.20 of Rinex files
        (used by some spaceborne receivers like IceSat 1).
      </action>
      <action dev="luc" type="add">
        Added a way to retrieve Rinex header directly from the observations data set.
      </action>
      <action dev="luc" type="add">
        Added position-only measurements in orbit determination.
      </action>
      <action dev="luc" type="fix" issue="491">
        Allow parsing of SP3 files that use non-predefined orbit types.
        Fixes issue #491.
      </action>
	  <action dev="maxime" type="add" issue="485">
        Added access to Kalman filter matrices.
		KalmanEstimation interface now has methods returning the physical values of:
		state transition matrix phi, measurement matrix H, innovation matrix S and Kalman gain matrix K.
		The methods are implemented in Model class. A class ModelTest was added to test these values.
		Fixes issue #485
      </action>
      <action dev="luc" type="fix" issue="492" due-to="Lebas">
        Fixed error message for TLE with incorrect checksum.
        Fixes issue #492.
      </action>
      <action dev="maxime" type="fix" issue="490">
        Fixed reference value of parameter drivers updating in Kalman filter. 
        When resetting the orbit in the propagator builder, the reference values
        of the drivers are now reset too.
        Fixes issue #490.
      </action>
      <action dev="maxime" type="add" issue="489">
        Made ParameterDriver class fully mutable.
        By adding setters for attributes scale, reference, minimum and maximum values.
        Fixes issue #489.
      </action>
      <action dev="maxime" type="fix" issue="488">
        Fixed method unNormalizeStateVector in Model class of Kalman estimator.
        Previous value did not take into account the reference values of the drivers.
        Fixes issue #488.
      </action>
      <action dev="luc" type="fix" issue="484" due-to="Yannick Jeandroz">
        Changed OrekitException from checked to unchecked exception.
        Most functions do throw such exceptions. As they are unchecked, they are
        not advertised in either `throws` statements in the function signature or
        in the javadoc. So users must consider that as soon as they use any Orekit
        feature, an unchecked `OrekitException` may be thrown. In most cases, users
        will not attempt to recover for this but will only use them to display or
        log a meaningful error message.
        Fixes #484.
      </action>
      <action dev="luc" type="fix" issue="480">
        Added GPSDate class to convert back and forth with AbsoluteDate.
        Fixes #480.
      </action>
      <action dev="evan" type="fix" issue="476">
        Fix generics in EventEnablingPredicateFilter.
        Fixes #476.
      </action>
      <action dev="maxime" type="fix" issue="473">
        Fixed wrong values of radec generated in AngularRaDecMeasurementCreator.
        Fixed wrong values of range rate generated in RangeRateMeasurementCreator.
        Added tests that check the values of measurements for each type of measurement.
        Upgraded precision in Kalman and batch least-squares OD tests that are using range-rate and radec measurements.
        Fixes issue #473.
      </action>
      <action dev="luc" type="fix">
        Derivatives with respect to mass are not computed anymore since several versions,
        some remnants of former computation remained and have now been removed.
      </action>
    </release>
    <release version="9.2" date="2018-05-26" description="Version 9.2 is a minor release of Orekit.
    It introduces several new features and bug fixes. New features introduced in version 9.2 are
    Kalman filter for orbit determination, loading of RINEX files, loading of ANTEX files, loading
    of version d of SP3 files (version a to c were already supported), on-the-fly decompression of .Z
    files, code measurements, phase measurements (but only a very basic implementation for now),
    specific attitude laws (GPS, GLONASS, GALILEO, BEIDOU) with midnight/noon turns, possibility to
    use backward propagation in LS orbit determination, support for any ITRF version, even if EOP
    files do not match the desired version, attitude overriding in constant thrust maneuvers,
    FunctionalDetector, filtering mechanism to insert specific decompression or deciphering algorithms
    during data loading, frames for Lagrange L1 and L2 point for any two related celestial bodies.
    WARNING: phase measurements, GNSS attitude and time-dependent process noise are considered
    experimental features for now, they should not be used yet for operational systems.
    Several bugs have been fixed.">
      <action dev="luc" type="fix">
        Fixed missing eclipse detectors in field version of Solar radiation pressure.
        Fixes issue #366.
      </action>
      <action dev="evan" type="fix">
        Fixed issue where EventHandler.init() was never called.
        Fixes issue #471.
      </action>
      <action dev="luc" type="fix">
        Fixed error in relative humidity units in Marini-Murray tropospheric model.
        Fixes issue #352.
      </action>
      <action dev="luc" type="fix">
        Fixed DSST events detection in the osculating case.
        Fixes issue #398.
      </action>
      <action dev="luc" type="fix">
        Allow several TLE with same date in TLESeries.
        Fixes issue #411.
      </action>
      <action dev="luc" type="fix">
        Fixed compilation problems with JDK 1.8
        Fixes issue #462.
      </action>
      <action dev="luc" type="add" >
        Added specific attitude mode for GNSS satellites: GPS (block IIA, block IIF, block IIF),
        GLONASS, GALILEO, BEIDOU (GEO, IGSO, MEO). This is still considered experimental as there
        are some problems when Sun crosses the orbital plane during a midnight/noon turn maneuver
        (which is a rare event but nevertheless occurs)
      </action>
      <action dev="luc" type="add" >
        Added natural order for observed measurements primarily based on
        chronological order, but with also value comparisons if measurements
        are simultaneous (which occurs a lot in GNSS), and ensuring no
        measurements are lost if stored in SortedSet
      </action>
      <action dev="luc" type="add" due-to="Albert Alcarraz García">
        Added GNSS code measurements
      </action>
      <action dev="luc" type="add" due-to="Albert Alcarraz García">
        Added GNSS phase measurements (very basic implementation for now, not usable as is)
      </action>
      <action dev="luc" type="add" due-to="Albert Alcarraz García">
        Added loading of RINEX observation files (versions 2 and 3)
      </action>
      <action dev="luc" type="fix">
        Fixed compression table reset problem in .Z files
        Fixes issue #450.
      </action>
      <action dev="maxime" type="fix">
        Fixed de-activation of event detection.
        In the propagate(startDate, endDate) function of class "AbstractIntegratedPropagator",
        for dates out of the time interval defined by ]startDate, endDate].
        Fixes issue #449.
      </action>
      <action dev="luc" type="add">
        Added support for loading Unix-compressed files (ending in .Z).
        This file compression algorithm is still widely used in the GNSS
        community (SP3 files, clock files, Klobuchar coefficients...)
        Fixes issue #447.
      </action>
      <action dev="luc" type="add">
        Added a customizable filtering capability in data loading.
        This allows users to insert layers providing features like
        custom decompression algorithms, deciphering, monitoring...
        Fixes issue #446.
      </action>
      <action dev="luc" type="add">
        Allow direct retrieval of rotation part without derivatives from
        LOFType without computing the full transform from inertial frame.
      </action>
      <action dev="maxime" type="fix">
        Added a provider for time-dependent process noise in Kalman estimator.
        This providers allow users to set up realistic models where the process
        noise increases in the along track direction.
        Fixes issue #403.
      </action>
      <action dev="maxime" type="add">
        Increased visibility of attributes in ConstantThrustManeuver class.
        Added getters for all attributes. Also added an attribute name that
        allows the differentiation of the maneuvers, both from a parameter driver
        point of view and from a force model point of view.
        Fixes issue #426.
      </action>
      <action dev="maxime" type="add">
        Increased visibility of attributes in propagator builders.
        By adding getters for all attributes in NumericalPropagatorBuilder
        and AbstractPropagatorBuilder.
        Also made the method findByName in ParameterDriversList public.
        Fixes issue #425.
      </action>
      <action dev="luc" type="fix">
        Ensure the correct ITRF version is used in CCSDS files, regardless
        of the EOP source chosen, defaulting to ITRF-2014.
      </action>
      <action dev="luc" type="fix">
        Split initial covariance matrix and process noise matrix in two
        methods in the covariance matrix provider interface.
      </action>
      <action dev="luc" type="add">
        Added VersionedITRF frame that allow users with needs for very high
        accuracy to specify which ITRF version they want, and stick to it
        regardless of their EOP source.
        Fixes issue #412.
      </action>
      <action dev="luc" type="add">
        Added an itrf-versions.conf configuration file allowing to specify
        which ITRF version each EOP file defines for which date
      </action>
      <action dev="luc" type="add">
        EOP history now contains the ITRF version corresponding to each
        EOP entry on a per date basis
      </action>
      <action dev="luc" type="add">
        Added an ITRFVersion enumerate to simplify conversion between ITRF frames,
        even when no direct Helmert transformation is available
      </action>
      <action dev="luc" type="add">
        Added TransformProviderUtility to reverse or combine TransformProvider instances.
      </action>
      <action dev="luc" type="add">
        Allow attitude overriding during constant-thrust maneuvers.
        Fixes issue #410.
      </action>
      <action dev="luc" type="fix">
        Fixed out-of-sync attitude computation near switch events in AttitudeSequence.
        Fixes issue #404.
      </action>
      <action dev="luc" type="add">
        Added a method to extract sub-ranges from TimeSpanMap instances.
      </action>
      <action dev="luc" type="fix">
        Fixed TLE creation with B* coefficients having single digits like 1.0e-4.
        Fixes issue #388.
      </action>
      <action dev="evan" type="add">
        Add FunctionalDetector.
      </action>
      <action dev="luc" type="add">
        Added handling of IGS ANTEX GNSS antenna models file.
      </action>
      <action dev="luc" type="add">
        Added support for SP3-d files.
      </action>
      <action dev="luc" type="fix">
        Improved SP3 files parsing.
        Some files already operationally produced by IGS Multi-GNSS Experiment (MGEX)
        exceed the maximum number of satellites supported by the regular SP3-c file
        format (which is 85 satellites) and extended the header, without updating the
        format version to SP3-d, which specifically raises the 85 satellites limitation.
        Fixes issue #376.
      </action>
      <action dev="maxime" type="add">
        Allow backward propagation in batch LS orbit determination.
        Fixes issue #375.
      </action>
      <action dev="maxime" type="add">
        Added covariance matrix to PV measurements.
        Fixes issue #374.
      </action>
      <action dev="luc" type="fix">
        Fixed issue when converting very far points (such as Sun center) to geodetic coordinates.
        Fixes issue #373.
      </action>
      <action dev="luc" type="add" >
        Added more conversions between PV coordinates and DerivativeStructure.
        This simplifies for example getting the time derivative of the momentum.
      </action>
      <action dev="maxime" type="fix">
        Fixed weights for angular measurements in W3B orbit determination.
        Fixed in test and tutorial.
        Fixes issue #370.
      </action>
      <action dev="luc" type="add" due-to="Julio Hernanz">
        Added frames for L1 and L2 Lagrange points, for any pair of celestial bodies.
      </action>
    </release>
    <release version="9.1" date="2017-11-26"
             description="Version 9.1 is a minor release of Orekit. It introduces a few new
             features and bug fixes. New features introduced in version 9.1 are some
             frames in OEM parser, retrieval of EOP from frames and ground station displacements
             modelling (both displacements due to tides and displacements due to ocean loading),
             and retrieval of covariance matrix in orbit determination. Several bugs have been fixed.
             Version 9.1 depends on Hipparchus 1.2.">
      <action dev="evan" type="add">
        Added ITRF2005 and ITRF2008 to the frames recognized by OEMParser.
        Fixes issue #361.
      </action>
      <action dev="evan" type="fix">
        Fixed FiniteDifferencePropagatorConverter so that the scale factor is only applied
        once instead of twice.
        Fixes issue #362.
      </action>
      <action dev="maxime" type="fix">
        Fixed derivatives computation in turn-around range ionospheric delay modifier.
        Fixes issue #369.
      </action>
      <action dev="evan" type="fix">
        Disabled XML external resources when parsing rapid XML TDM files.
        Part of issue #368.
      </action>
      <action dev="evan" type="fix">
        Disabled XML external resources when parsing rapid XML EOP files.
        Part of issue #368.
      </action>
      <action dev="evan" type="fix">
        Fixed NPE in OrekitException when localized string is null.
      </action>
      <action dev="luc" type="fix">
        Fixed a singularity error in derivatives for perfectly circular orbits in DSST third body force model.
        Fixes issue #364.
      </action>
      <action dev="luc" type="fix" due-to="Lucian Bărbulescu">
        Fixed an error in array size computation for Hansen coefficients.
        Fixes issue #363.
      </action>
      <action dev="luc" type="add">
        Added a way to retrieve EOP from frames by walking the frames hierarchy tree
        using parent frame links. This allows to retrieve EOP from topocentric frames,
        from Earth frames, from TOD...
      </action>
      <action dev="luc" type="add">
        Take ground stations displacements into account in orbit determination.
        The predefined displacement models are the direct effect of solid tides
        and the indirect effect of ocean loading, but users can add their own models
        too.
      </action>
      <action dev="luc" type="add">
        Added ground stations displacements due to ocean loading as per IERS conventions,
        including all the 342 tides considered in the HARDISP.F program.
        Computation is based on Onsala Space Observatory files in BLQ format.
      </action>
      <action dev="luc" type="add">
        Added ground points displacements due to tides as per IERS conventions.
        We have slightly edited one entry in table 7.3a from IERS 2010 conventions
        to fix a sign error identified by Dr. Hana Krásná from TU Wien (out of phase
        radial term for the P₁ tide, which is -0.07mm in conventions when it should be
        +0.07mm). This implies that our implementation may differ up to 0.14mm from
        other implementations.
      </action>
      <action dev="luc" type="fix">
        Avoid intermixed ChangeForwarder instances calling each other.
        Fixes issue #360.
      </action>
      <action dev="maxime" type="fix">
        Modified the way the propagation parameter drivers are mapped in the
        Jacobian matrix in class "Model".
        Added a test for multi-sat orbit determination with estimated
        propagation parameters (µ and SRP coefficients).
        Fixes issue #354.
      </action>
      <action dev="luc" type="fix">
         Added a convenience method to retrieve covariance matrix in
         physical units in orbit determination.
         Fixes issue #353.
      </action>
      <action dev="luc" type="fix" due-to="Rongwang Li">
         Fixed two errors in Marini-Murray model implementation.
         Fixes issue #352.
      </action>
      <action dev="luc" type="fix">
         Prevent duplicated Newtonian attraction in FieldNumericalPropagator.
         Fixes issue #350.
      </action>
      <action dev="luc" type="fix">
         Copy additional states through impulse maneuvers.
         Fixes issue #349.
      </action>
      <action dev="luc" type="fix">
         Removed unused construction parameters in ShiftingTransformProvider
         and InterpolatingTransformProvider.
         Fixes issue #356.
      </action>
      <action dev="luc" type="fix">
         Fixed wrong inertial frame for Earth retrieved from CelestialBodyFactory.
         Fixes issue #355.
      </action>
      <action dev="luc" type="update">
        Use a git-flow like branching workflow, with a develop branch for bleeding-edge
        development, and master branch for stable published versions.
      </action>
    </release>
    <release version="9.0.1" date="2017-11-01"
            description="Version 9.0.1 is a patch release of Orekit.
            It fixes security issus 368.">
      <action dev="evan" type="fix">
        Disabled XML external resources when parsing rapid XML TDM files.
        Part of issue #368.
      </action>
      <action dev="evan" type="fix">
        Disabled XML external resources when parsing rapid XML EOP files.
        Part of issue #368.
      </action>
    </release>
    <release version="9.0" date="2017-07-26"
             description="Version 9.0 is a major release of Orekit. It introduces several new
             features and bug fixes. New features introduced in version 9.0 are Taylor algebra
             propagation (for high order uncertainties propagation or very fast Monte-Carlo
             studies), multi-satellites orbit determination, parallel multi-satellites propagation,
             parametric accelerations (polynomial and harmonic), turn-around measurements,
             inter-satellite range measurements, rigth ascension/declination measurements,
             Antenna Phase Center measurements modifiers, EOP estimation in precise orbit
             determination, orbit to attitude coupling in partial derivatives, parsing of CCSDS
             Tracking Data Messages, parsing of university of Bern Astronomical Institute files
             for Klobuchar coefficients, ITRF 2014, preservation of non-Keplerian orbits derivatives,
             JB2008 atmosphere model, NRL MSISE 2000 atmosphere model, boolean combination of events
             detectors, ephemeris writer, speed improvements when tens of thousands of measurements
             are used in orbit determination, Danish translations. Several bugs have been fixed.">
     <action dev="luc" type="add">
       Added on-board antenna phase center effect on inter-satellites range measurements.
     </action>
     <action dev="luc" type="add">
       Added on-board antenna phase center effect on turn-around range measurements.
     </action>
     <action dev="luc" type="add">
       Added on-board antenna phase center effect on range measurements.
     </action>
     <action dev="luc" type="update">
       Moved Bias and OutlierFilter classes together with the other estimation modifiers.
     </action>
     <action dev="luc" type="update">
       Forced states derivatives to be dimension 6 rather than either 6 or 7. The
       additional mass was not really useful, it was intended for maneuvers calibration,
       but in fact during maneuver calibration we adjust either flow rate or specific
       impulse but not directly mass itself. 
     </action>
      <action dev="luc" type="add">
        Added parametric acceleration force models, where acceleration amplitude is a
        simple parametric function. Acceleration direction is fixed in either inertial
        frame, or spacecraft frame, or in a dedicated attitude frame overriding spacecraft
        attitude. The latter could for example be used to model solar arrays orientation if
        the force is related to solar arrays). Two predefined implementations are provided,
        one for polynomial amplitude and one for harmonic amplitude. Users can add other
        cases at will. This allows for example to model the infamous GPS Y-bias, which is
        thought to be related to a radiator thermal radiation.
      </action>
      <action dev="luc" type="remove">
        Removed obsolete Cunningham and Droziner attraction models. These models have
        been superseded by Holmes-Featherstone attraction model available since 2013
        in Orekit.
      </action>
      <action dev="luc" type="update">
        Take orbit to attitude coupling into account in the partial derivatives for all attitude modes.
        Fixes issue #200.
      </action>
      <action dev="luc" type="update">
        Merged FieldAttitudeProvider into AttitudeProvider.
      </action>
      <action dev="luc" type="update">
        Simplified ForceModel interface. It does not require dedicated methods anymore for
        computing derivatives with respect to either state or parameters.
      </action>
      <action dev="luc" type="remove">
        Removed Jacchia-Bowman 2006 now completely superseded by Jacchia-Bowman 2008.
      </action>
      <action dev="luc" type="update">
        Make Jacchia-Bowman 2008 thread-safe and field-aware.
      </action>
      <action dev="luc" type="update">
        Make NRL MSISE 2000 thread-safe and field-aware.
      </action>
      <action dev="luc" type="update">
        Make DTM2000 thread-safe and field-aware.
      </action>
      <action dev="luc" type="add">
        Added support for ITRF 2014.
        As of mid-2017, depending on the source of EOP, the ITRF retrieved using
        FramesFactory.getITRF will be either ITRF-2014 (if using EOP 14 C04) or
        ITRF-2008 (if using EOP 08 C04, bulletins A, bulletins B, or finals .all).
        If another ITRF is needed, it can be built using HelmertTransformation.
      </action>
      <action dev="luc" type="remove">
        Removed classes and methods deprecated in 8.0.
      </action>
      <action dev="luc" type="add">
        Added coordinates of all intermediate participants in estimated measurements.
        This will allow estimation modifiers to get important vectors (sighting
        directions for example) without recomputing everything from the states.
      </action>
      <action dev="luc" type="add">
        Added a multi-satellites orbit determination feature.
      </action>
      <action dev="luc" type="add">
        Added one-way and two-way inter-satellites range measurements.
      </action>
      <action dev="luc" type="fix" due-to="Glenn Ehrlich">
        Avoid clash with Python reserved keywords and, or and not in BooleanDetector.
      </action>
      <action dev="luc" type="add" due-to="Maxime Journot">
        Added right ascension and declination angular measurements.
      </action>
      <action dev="luc" type="add">
        Added a parallel propagation feature for addressing multi-satellites needs.
        Propagators of different types (analytical, semi-analytical, numerical,
        ephemerides ...) can be mixed at will.
      </action>
      <action dev="luc" type="fix">
        Fixed Gaussian quadrature inconsistent with DSST theory when orbit derivatives are present.
        Fixes issue #345.
      </action>
      <action dev="luc" type="fix">
        Fixed infinite recursion when attempting two orbit determinations in row.
        Fixes issue #347.
      </action>
      <action dev="luc" type="add" due-to="Lars Næsbye Christensen">
        Added Danish translations.
        Fixes issue #346.
      </action>
      <action dev="luc" type="add" >
        Allow estimation of polar motion (offset plus linear drift) and prime meridian
        correction (offset plus linear drift) in orbit determination. This is essentially
        equivalent to add correction to the xp, yp, dtu1 and lod Earth Orientation Parameters.
      </action>
      <action dev="luc" type="add">
        Parameters in orbit determination can be associated with a per-parameter reference date.
      </action>
      <action dev="luc" type="fix">
        Fixed wrong generation of FieldTransforms by time stamped cache, when generation
        happens backward in time.
        Fixes issue #344.
      </action>
      <action dev="luc" type="update">
        Improved computation ground station parameters derivatives
        in orbit determination.
      </action>
      <action dev="luc" type="update" >
        Use automatic differentiation for all orbit determination measurements types.
        This allows simpler evolutions to estimate parameters for which derivatives
        are not straightforward to compute; some of these parameters are needed for
        precise orbit determination.
      </action>
      <action dev="luc" type="add" due-to="Maxime Journot">
        Added parsing of University of Bern Astronomical Institute files for α and β Klobuchar coefficients.
      </action>
      <action dev="luc" type="add" due-to="Maxime Journot">
        Added parsing of CCSDS TDM (Tracking Data Messages) files, both text and XML.
      </action>
      <action dev="luc" type="fix" due-to="Florentin-Alin Butu">
        Fixed lighting ratio in solar radiation pressure for interplanetary trajectories.
      </action>
      <action dev="hank" type="fix">
        Allow small extrapolation before and after ephemeris.
        Fixes issue #261.
      </action>
      <action dev="luc" type="fix">
        Fixed missing attitude in DSST mean/osculating conversions.
        Fixes issue #339.
      </action>
      <action dev="luc" type="fix">
        Optionally take lift component of the drag force into account in BoxAndSolarArraySpacecraft.
        Fixes issue #324.
      </action>
      <action dev="luc" type="fix" due-to="James Schatzman">
        Change visibility of getTargetPV in GroundPointing to public so it can be subclassed by
        users in other packages.
        Fixes issue #341.
      </action>
      <action dev="luc" type="update">
        Deprecated the TLESeries class. The file format used was considered to be too specific and
        the API not really well designed. Users are encouraged to use their own parser for series of TLE.
      </action>
      <action dev="luc" type="fix" due-to="Gavin Eadie">
        Removed dead code in deep SDP4 propagation model.
        Fixes issue #342.
      </action>
      <action dev="luc" type="fix" due-to="Quentin Rhone">
        Added a way to prefix parameters names when estimating several maneuvers
        in one orbit determination.
        Fixes issue #338.
      </action>
      <action dev="luc" type="fix" due-to="Pascal Parraud">
        Removed unneeded reset at end of sample creation in propagators conversion.
        Fixes issue #335.
      </action>
      <action dev="luc" type="fix" due-to="Michiel Zittersteijn">
        Fixed wrong angle wrapping computation in IodLambert.
      </action>
      <action dev="luc" type="fix" due-to="Lucian Barbulescu">
        Fixed boundaries of thrust parameter driver in ConstantThrustManeuver.
        Fixes issue #327.
      </action>
      <action dev="luc" type="fix" due-to="Hao Peng">
        Allow some old version of TLE format to be parsed correctly.
        Fixes issue #330.
      </action>
      <action dev="luc" type="fix" due-to="James Schatzman">
        Fixed ArrayOutOfBoundException appearing when converting dates at past or future infinity
        to string.
        Fixes issue #340.
      </action>
      <action dev="luc" type="fix">
        Extended range of DateComponents to allow the full integer range as days offset
        from J2000.
      </action>
      <action dev="luc" type="fix">
        Prevent NaN appearing in UTC-TAI offsets for dates at past or future infinity.
      </action>
      <action dev="luc" type="fix">
        Prevent central attraction coefficient from being adjusted in TLEPropagatorBuilder,
        as it is specified by the TLE theory.
        Fixes issue #313.
      </action>
      <action dev="luc" type="fix" due-to="Hao Peng">
        Added a flag to prevent resetting initial state at the end of integrating propagators.
        Fixes issue #251.
      </action>
      <action dev="luc" type="fix">
        Tutorials now all rely on orekit-data being in user home folder.
        Fixes issue #245.
      </action>
       <action dev="luc" type="fix">
        Apply delay corresponding to h = 0 when station altitude is below 0 in SaastamoinenModel.
        Fixes issue #202.
      </action>
      <action dev="luc" type="add">
        Added derivatives to orbits computed from non-Keplerian models, and use
        these derivatives when available. This improves shiftedBy() accuracy,
        and as a consequence also the accuracy of EventShifter. As example, when
        comparing shiftedBy and numerical model on a low Earth Sun Synchronous Orbit,
        with a 20x20 gravity field, Sun and Moon third bodies attractions, drag and
        solar radiation pressure, shifted position errors without derivatives are 18m
        after 60s, 72m after 120s, 447m after 300s; 1601m after 600s and 3141m after
        900s, whereas the shifted position errors with derivatives are 1.1m after 60s,
        9.1m after 120s, 140m after 300s; 1067m after 600s and 3307m after 900s.
      </action>
      <action dev="luc" type="fix">
        Preserved non-Keplerian acceleration in spacecraft state when computed from numerical propagator.
        Fixes issue #183.
      </action>
      <action dev="luc" type="fix">
        Fixed accuracy of FieldAbsoluteDate.
        Fixes issue #337.
      </action>
      <action dev="luc" type="fix">
        Fixed eccentricity computation for hyperbolic Cartesian orbits.
        Fixes issue #336.
      </action>
      <action dev="luc" type="fix">
        Fixed an array out of bounds error in DSST zonal short periodics terms.
      </action>
      <action dev="luc" type="fix" due-to="Maxime Journot">
        Fixed a factor two error in tropospheric and ionospheric modifiers.
      </action>
      <action dev="luc" type="add" due-to="Maxime Journot">
        Added turn-around (four-way range) measurements to orbit determination.
      </action>
      <action dev="luc" type="update">
        Updated dependency to Hipparchus 1.1, released on 2017, March 16th.
        Fixes issue #329.
      </action>
      <action dev="evan" type="add">
        Added simple Boolean logic with EventDetectors.
      </action>
      <action dev="luc" type="add">
        Added getGMSTRateFunction to IEEEConventions to compute accurately Earth rotation rate.
      </action>
      <action dev="luc" type="update">
        OneAxisEllipsoid can now transform FieldGeodeticPoint from any field
        and not only DerivativeStructure.
      </action>
      <action dev="luc" type="add">
        Completed field-based Cartesian and angular coordinates with missing
        features that were only in the double based versions.
      </action>
      <action dev="luc" type="update" due-to="Maxime Journot">
        Use DerivativeStructure to compute derivatives for Range measurements.
      </action>
      <action dev="luc" type="update">
        Improved conversion speed from Cartesian coordinates to geodetic coordinates
        by about 15%.
      </action>
      <action dev="evan" type="add">
        Replace OrbitFile interface with EphemerisFile, adding support for multiple
        ephemeris segments and the capability to create a propagator from an ephemeris.
      </action>
      <action dev="hank" type="add">
        Added EphemerisFileWriter interface for serializing EphemerisFiles to external
        file formats, and implemented the OEMWriter for CCSDS OEM file export support.
      </action>
      <action dev="hank" type="add">
        Added OrekitEphemerisFile object for encapsulating propagator outputs into an 
        EphemerisFile which can then be exported with EphemerisFileWriter classes.
      </action>
      <action dev="luc" type="fix">
        Fixed thread-safety issues in DTM2000 model.
        Fixes issue #258.
      </action>
      <action dev="pascal" type="add">
        Added JB2008 atmosphere model.
      </action>
      <action dev="pascal" type="add">
        Added NRLMSISE-00 atmosphere model.
      </action>
      <action dev="luc" type="fix" due-to="Hao Peng">
        Fixed outliers configuration parsing in orbit determination tutorial and test.
        Fixes issue #249
      </action>
       <action dev="luc" type="fix" >
        Greatly improved orbit determination speed when a lot of measurements are used
        (several thousands).
      </action>
      <action dev="luc" type="fix" >
        Fixed ant build script to run Junit tests.
        Fixes issue #246.
      </action>
      <action dev="luc" type="update">
        Added a protection against zero scale factors for parameters drivers.
      </action>
      <action dev="evan" type="fix">
        Fix AbsoluteDate.createMJDDate when the time scale is UTC and the date
        is during a leap second.
        Fixes issue #247
      </action>
      <action dev="luc" type="fix" >
        Fixed ant build script to retrieve Hipparchus dependencies correctly.
        Fixes issue #244.
      </action>
    </release>
    <release version="8.0.1" date="2017-11-01"
            description="Version 8.0.1 is a patch release of Orekit.
            It fixes security issus 368.">
      <action dev="evan" type="fix">
        Disabled XML external resources when parsing rapid XML EOP files.
        Part of issue #368.
      </action>
    </release>
    <release version="8.0" date="2016-06-30"
             description="Version 8.0 is a major release of Orekit. It introduces several new
             features and bug fixes as well as a major dependency change. New features introduced
             in version 8.0 are orbit determination, specialized propagator for GPS satellites
             based on SEM or YUMA files, computation of Dilution Of Precision and a new angular
             separation event detector. Several bugs have been fixed. A major change introduced
             with version 8.0 is the switch from Apache Commons Math to Hipparchus as the
             mathematical library, which also implied switching from Java 6 to Java 8.">
      <action dev="luc" type="fix" due-to="Andrea Antolino">
        Improved accuracy of orbits Jacobians.
        Fixes issue #243.
      </action>
      <action dev="luc" type="update">
        Deprecated PropagationException, replaced by OrekitException.
      </action>
      <action dev="evan" type="fix" due-to="Greg Carbott">
        Fix bug in restarting propagation with a ConstantThrustManeuver with an
        updated initial condition.
      </action>
      <action dev="luc" type="fix">
        Fixed a display error for dates less than 0.5ms before a leap second.
      </action>
      <action dev="luc" type="update">
        Use ParameterDriver with scale factor for both orbit determination, conversion,
        and partial derivatives computation when finite differences are needed.
      </action>
      <action dev="luc" type="fix">
        Apply impulse maneuver correctly in backward propagation.
        Fixes issue #241.
      </action>
      <action dev="luc" type="add">
        Added angular separation detector. This is typically used to check separation
        between spacecraft and the Sun as seen from a ground station, to avoid interferences
        or damage.
      </action>
      <action dev="luc" type="update">
        All class and methods that were deprecated in the 7.X series have been removed.
      </action>
      <action dev="luc" type="update">
        Allow ICGEM gravity field reader to parse non-Earth gravity fields.
      </action>
      <action dev="evan" type="add">
        Add methods for a integration step handler to tell if the start/end of the step is
        interpolated due to event detection. Also added ability to add a step handler in
        ephemeris mode.
      </action>
      <action dev="evan" type="fix">
        Switch to a continuous Ap to Kp geomagnetic index conversion.
        Fixes issue #240.
      </action>
      <action dev="pascal" type="add">
        Added computation of Dilution Of Precision (DOP).
      </action>
      <action dev="pascal" type="add">
        Added a specialized propagator for GPS spacecrafts, based on
        SEM or YUMA files.
      </action>
      <action dev="luc" type="update">
        Ported the new Hipparchus event handling algorithm to Orekit.
        This improves robustness in corner cases, typically when different
        event detectors triggers at very close times and one of them
        resets the state such that it affects the other detectors.
      </action>
      <action dev="luc" type="update">
        Simplified step interpolators API, replacing the setDate/getState
        pair with an interpolated state getter taking a date argument.
      </action>
      <action dev="luc" type="update">
        Switched from Apache Commons Math to Hipparchus library.
      </action>
      <action dev="luc" type="add">
        Added an orbit determination feature!
      </action>
      <action dev="evan" type="add">
        Add EventHandler to record all events.
      </action>
      <action dev="evan" type="fix">
        Fix exception during event detection using
        NumericalPropagator.getGeneratedEphemeris() near the start/end date of
        the generated ephemeris.
        Fixes issue #238
      </action>
    </release>
    <release version="7.2.1" date="2017-11-01"
            description="Version 7.2.1 is a patch release of Orekit.
            It fixes security issus 368.">
      <action dev="evan" type="fix">
        Disabled XML external resources when parsing rapid XML EOP files.
        Part of issue #368.
      </action>
    </release>
    <release version="7.2" date="2016-04-05"
             description="Version 7.2 is a minor release of Orekit. It introduces several new
             features and bug fixes. The most important features introduced in version 7.2
             are handling of GLONASS and QZSS time scales, support for local time zones
             according to ISO-8601 standard, and finer tuning of short period terms in
             DSST propagator. Version 7.2 depends on version 3.6.1 of Apache Commons Math,
             which also fixes a bug related to close events detection.">
      <action dev="luc" type="add">
        Added GLONASS and QZSS time scales. These time scales my be used in SP3-c files.
      </action>
      <action dev="luc" type="add">
        Added parsing and displaying of local time according to ISO-8601 standard.
      </action>
      <action dev="luc" type="fix">
        Added some protections against malformed SP3 files.
      </action>
      <action dev="luc" type="fix">
        Fixed Newcomb operators generation in DSST for high degree gravity fields.
        Fixes issue #237
      </action>
      <action dev="luc" type="update">
        Improved tuning of DSST tesseral force models. Users can now tune max degree,
        max eccentricity power and max frequency in mean longitude for short
        period terms, as well as for m-daily terms.
      </action>
      <action dev="luc" type="update">
        Improved tuning of DSST zonal force models. Users can now tune max degree,
        max eccentricity power and max frequency in true longitude for short
        period terms.
      </action>
      <action dev="luc" type="fix">
        Fixed wrong continuous maneuver handling in backward propagation.
        Fixes issue #236
      </action>
    </release>
    <release version="7.1" date="2016-02-07"
             description="Version 7.1 is a minor release of Orekit. It introduces several new
             features and bug fixes. The most important features introduced in version 7.1
             are a lot of new event detectors (field of view based detectors supporting any FoV
             shape, either on ground targetting spacecraft or on spacecraft and targetting
             ground defined zones with any shape, extremum elevation detector, anomaly,
             latitude argument, or longitude argument crossing detectors, either true, mean
             or eccentric, latitude and longitude extremum detectors, latitude and longitude
             crossing detectors), new event filtering capability based on user-provided
             predicate function, ability to customize DSST interpolation grid for short period
             elements, ability to retrieve DSS short periodic coefficients, removed some arbitrary
             limitations in DSST tesseral and zonal contribution, ability to set short period
             degree/order to smaller values than mean elements in DSST, vastly improved
             frames transforms efficiency for various Earth frames, three different types of
             solar radiation pressure coefficients, new tabulated attitudes related to Local
             Orbital Frame, smooth attitude transitions in attitudes sequences, with derivatives
             continuity at both endpoint, ground zone sampling either in tiles or grid with fixed
             or track-based orientation, derivatives handling in geodetic points, parsing of TLE
             with non-unclassified modifiers, support for officiel WMM coefficients from NOAA,
             support for tai-utc.dat file from USNO, tropospheric refraction model following
             Recommendation ITU-R P.834-7, geoid model based on gravity field, and use of the new
             Apache Commons Math rotation API with either Frame transform convention or vector
             operator convention. Numerous bugs were also fixed.
             Version 7.1 depends on version 3.6 of Apache Commons Math.">
      <action dev="thierry" type="add">
        Added tropospheric refraction correction angle following Recommendation ITU-R P.834-7.
      </action>
      <action dev="luc" type="add">
        Added a way to configure max degree/order for short periods separately
        from the mean elements settings in DSST tutorial.
      </action>
      <action dev="luc" type="fix">
        Fixed limitation to degree 12 on zonal short periods, degree/order 8 on
        tesseral short periods, and degree/order 12 for tesseral m-dailies in DSST.
      </action>
      <action dev="luc" type="fix">
        Fixed wrong orbit type in propagator conversion. The type specified by
        user was ignored when computing variable stepsize integrator tolerances.
      </action>
      <action dev="luc" type="add">
        Set up three different implementations of radiation pressure coefficients,
        using either a single reflection coefficient, or a pair of absorption
        and specular reflection coefficients using the classical convention about
        specular reflection, or a pair of absorption and specular reflection
        coefficients using the legacy convention from the 1995 CNES book.
        Fixes issue #170
      </action>
      <action dev="luc" type="fix">
        Fixed wrong latitude normalization in FieldGeodeticPoint.
      </action>
      <action dev="luc" type="fix">
        Fixed blanks handling in CCSDS ODM files.
        Fixes issue #232
      </action>
      <action dev="luc" type="fix">
        Fixed FramesFactory.getNonInterpolatingTransform working only
        in one direction.
        Fixes issue #231
      </action>
      <action dev="evan" type="add">
        Added Field of View based event detector for ground based sensors.
      </action>
      <action dev="luc" type="add">
        Added a getFootprint method to FieldOfView for projecting Field Of View
        to ground, taking limb of ellipsoid into account (including flatness) if
        Field Of View skims over horizon.
      </action>
      <action dev="luc" type="add">
        Added a pointOnLimb method to Ellipsoid for computing points that lie
        on the limb as seen from an external observer.
      </action>
      <action dev="luc" type="add">
        Added an isInside predicate method to Ellipsoid for checking points location.
      </action>
      <action dev="evan" type="fix">
        Support parsing lowercase values in CCSDS orbit data messages.
        Fixes issue #230
      </action>
      <action dev="luc" type="add">
        Added a generic FieldOfViewDetector that can handle any Field Of View shape.
        The DihedralFieldOfViewDetector is deprecated, but the CircularFieldOfViewDetector
        which corresponds to a common case that can be computed more accurately and faster
        than the new generic detector is preserved.
      </action>
      <action dev="luc" type="add">
        Added a FieldOfView class to model Fields Of View with any shape.
      </action>
      <action dev="luc" type="add">
        Added a FootprintOverlapDetector which is triggered when a sensor
        Field Of View (any shape, even split in non-connected parts or
        containing holes) overlaps a geographic zone, which can be non-convex,
        split in different sub-zones, have holes, contain the pole...
        Fixes issue #216
      </action>
      <action dev="luc" type="fix" due-to="Carlos Casas">
        Added a protection against low altitudes in JB2006 model.
        Fixes issue #214
      </action>
      <action dev="luc" type="fix" due-to="Petrus Hyvönen">
        Enlarged access to SGP4 and DeepSDP4 propagators.
        Fixes issue #207
      </action>
      <action dev="luc" type="fix">
        Fixed covariance matrices units when read from CCSDS ODM files. The
        data returned at API level are now consistent with SI units, instead of being
        kilometer-based.
        Fixes issue #217
      </action>
      <action dev="luc" type="fix">
        Fixed DSST ephemeris generation.
        Fixes issue #222
      </action>
      <action dev="luc" type="update">
        Vastly improved DSS short period terms interpolation.
      </action>
      <action dev="luc" type="fix">
        Use new Rotation API from Apache Commons Math 3.6.
        This API allows to use both vector operator convention and frames
        transform convention naturally. This is useful when axis/angles are
        involved, or when composing rotations. This probably fixes one of
        the oldest stumbling blocks for Orekit users.
      </action>
      <action dev="luc" type="fix">
        Fixed state partial derivatives in drag force model.
        Fixes issue #229
      </action>
      <action dev="evan" type="fix">
        Fixed incorrect density in DTM2000 when the input position is not in ECI
        or ECEF.
        Fixes issue #228
      </action>
      <action dev="evan" type="add">
        Added capability to use a single EventHandler with multiple types of
        EventDetectors.
      </action>
      <action dev="luc" type="add" >
        Added a way to customize interpolation grid in DSST, either using a fixed number
        of points or a maximum time gap between points, for each mean elements integration
        step.
      </action>
      <action dev="luc" type="add" >
        Added TabulatedLofOffset for attitudes defined by tabulating rotations between Local Orbital Frame
        and spacecraft frame.
        Fixes issue #227
      </action>
      <action dev="luc" type="fix" >
        Fixed wrong ephemeris generation for analytical propagators with maneuvers.
        Fixes issue #224.
      </action>
       <action dev="luc" type="fix" >
        Fixed date offset by one second for TLE built from their components,
        if a leap second was introduced earlier in the same year.
        Fixes issue #225.
      </action>
      <action dev="luc" type="fix" >
        Allow parsing TLE with non-unclassified modifier.
      </action>
      <action dev="luc" type="add" >
        As a side effect of fixing issue #223, KeplerianPropagator and
        Eckstein-Hechler propagator are now serializable.
      </action>
      <action dev="luc" type="fix" >
        Fixed missing additional states handling in ephemeris propagators
        created from analytical propagators.
      </action>
      <action dev="luc" type="fix" >
        Fixed NPE and serialization issues in ephemeris propagators created
        from analytical propagators.
        Fixes issue #223.
      </action>
      <action dev="luc" type="fix" >
        Fixed time scale issues in JPL ephemerides and IAU pole models.
        The time used for internal computation should be TDB, not TT.
      </action>
      <action dev="luc" type="fix" >
        Fixed an issue with backward propagation on analytical propagator.
        During first step, the analytical interpolator wrongly considered the
        propagation was forward.
      </action>
      <action dev="luc" type="add" >
        Added a way to retrieve short period coefficients from DSST as
        spacecraft state additional parameters. This is mainly intended
        for test and validation purposes.
      </action>
      <action dev="luc" type="fix" >
        Prevent small overshoots of step limits in event detection.
        Fixes issue #218.
      </action>
      <action dev="luc" type="fix" >
        Handle string conversion of dates properly for dates less than 1 millisecond
        before midnight (they should not appear as second 60.0 of previous minute but
        should rather wrap around to next minute).
        Partly fixes issue #218.
      </action>
      <action dev="luc" type="fix" >
        Enforce Lexicographical order in DirectoryCrawler, to ensure reproducible
        loading. Before this changes, some tests could fail in one computer while
        succeeding in another computer as we use a mix of DE-4xx files, some having
        a different EMRAT (81.30056907419062 for DE-431, 81.30056 for DE-405 and DE-406).
      </action>
      <action dev="luc" type="add" >
        Added EventEnablingPredicateFilter to filter event based on an user-provided
        enabling predicate function. This allow for example to dynamically turn some
        events on and off during propagation or to set up some elaborate logic like
        triggering on elevation first time derivative (i.e. one elevation maximum)
        but only when elevation itself is above some threshold.
      </action>
      <action dev="luc" type="update" >
        Renamed EventFilter into EventSlopeFilter.
      </action>
      <action dev="luc" type="add" >
        Added elevation extremum event detector.
      </action>
      <action dev="luc" type="fix" >
        Fixed ellipsoid tessellation with large tolerances.
        Fixes issue #215.
      </action>
      <action dev="evan" type="fix" >
        Fixed numerical precision issues for start/end dates of generated
        ephemerides.
        Fixes issues #210
      </action>
      <action dev="luc" type="add" >
        Added anomaly, latitude argument, or longitude argument crossings detector,
        either true, mean or eccentric.
        Fixes issue #213.
      </action>
      <action dev="luc" type="add" >
        Added latitude and longitude extremum detector.
      </action>
      <action dev="luc" type="add" >
        Added latitude and longitude crossing detector.
      </action>
      <action dev="luc" type="add" >
        Added a way to convert between PVA and geodetic points with time derivatives.
      </action>
      <action dev="luc" type="add" >
        Allow truncation of tiles in ellipsoid tessellation.
      </action>
      <action dev="luc" type="add" >
        Propagator builders can now be configured to accept any orbit types
        and any position angle types in the input flat array.
        Fixes issue #208.
      </action>
      <action dev="luc" type="add" >
        Added smooth attitude transitions in attitudes sequences, with derivatives
        continuity at both endpoints of the transition that can be forced to match
        rotation, rotation rate and rotation acceleration.
        Fixes issue #6.
      </action>
      <action dev="luc" type="fix" >
        Fixed attitudes sequence behavior in backward propagation.
        Fixes issue #206.
      </action>
      <action dev="luc" type="add" >
        Added factory methods to create AbsoluteDate instances from MJD or JD.
        Fixes issue #193.
      </action>
      <action dev="luc" type="fix" due-to="Joris Olympio">
        Fixed wrong attitude switches when an event occurs but the active attitude mode
        is not the one it relates to.
        Fixes issue #190.
      </action>
      <action dev="luc" type="add"  due-to="Joris Olympio">
        Added a way to be notified when attitude switches occur.
        Fixes issue #190.
      </action>
      <action dev="luc" type="fix" >
        Ensure Keplerian propagator uses the specified mu and not only the one from the initial orbit.
        Fixes issue #184.
      </action>
      <action dev="luc" type="update" >
        Improved frames transforms efficiency for various Earth frames.
      </action>
      <action dev="luc" type="fix" >
        Specify inertial frame to compute orbital velocity for ground pointing laws.
        Fixes issue #115.
      </action>
      <action dev="luc" type="fix" >
        Activated two commented-out tests for DTM2000, after ensuring we
        get the same results as the original fortran implementation.
        Fixes issue #204.
      </action>
      <action dev="luc" type="fix" due-to="Javier Martin Avila">
        Fixed resetting of SecularAndHarmonic fitting.
        Fixes issue #205.
      </action>
      <action dev="luc" type="add">
        Added a way to sample a zone on an ellipsoid as grids of inside points.
        Fixes issue #201.
      </action>
      <action dev="luc" type="fix">
        Fixed an event detection problem when two really separate events occur within
        the event detector convergence threshold.
        Fixes issue #203.
      </action>
      <action dev="luc" type="fix">
        Added protections against TLE parameters too large to fit in the format.
        Fixes issue #77.
      </action>
      <action dev="luc" type="fix">
        Allowed slightly malformed TLE to be parsed.
        Fixes issue #196.
      </action>
      <action dev="luc" type="fix">
        Fixed overlapping issue in ellipsoid tessellation, typically for independent
        zones (like islands) close together.
        Fixes issue #195.
      </action>
      <action dev="tn" type="add">
        Added support to load WMM coefficients from the official model file
        provided by NOAA.
      </action>
      <action dev="tn" type="fix">
        Fixed javadoc of method "GeoMagneticField#calculateField(...)": 
        the provided altitude is expected to be a height above the WGS84 ellipsoid.
      </action>
      <action dev="luc" type="update">
        Added a simpler interface for creating custom UTC-TAI offsets loaders.
      </action>
      <action dev="luc" type="add">
        Added support for USNO tai-utc.dat file, enabled by default, in
        addition to the legacy support for IERS UTC-TAI.history file
        which is still supported and also enabled by default.
      </action>
      <action dev="luc" type="add">
        Added a way to load TAI-UTC data from Bulletin A. Using this feature
        is however NOT recommended as there are known issues in TAI-UTC data
        in some bulletin A (for example bulletina-xix-001.txt from 2006-01-05
        has a wrong year for last leap second and bulletina-xxi-053.txt from
        2008-12-31 has an off by one value for TAI-UTC on MJD 54832). This
        feature is therefore not enabled by default, and users wishing to
        rely on it should do it carefully and take their own responsibilities.
      </action>
      <action dev="luc" type="add">
        Added ellipsoid tessellation, with tiles either oriented along track
        (ascending or descending) or at constant azimuth.
      </action>
      <action dev="luc" type="fix">
        Added customization of EOP continuity check threshold.
        Fixes issue #194.
      </action>
      <action dev="evan" type="add">
        Added geoid model based on gravity field.
        Fixes issue #192.
      </action>
      <action dev="luc" type="fix">
        Added automatic loading of Marshall Solar Activity Future Estimation data.
        Fixes issue #191.
      </action>
      <action dev="luc" type="update">
        Simplified Cartesian to ellipsoidal coordinates transform and greatly improved its performances.
      </action>
      <action dev="luc" type="fix">
        Fixed target point in BodyCenterPointing attitude.
        Fixes issue #100.
      </action>
    </release>
    <release version="7.0" date="2015-01-11"
             description="Version 7.0 is a major release of Orekit. It introduces several new
             features and bug fixes. New features introduced in version 7.0 are the complete
             DSST semi-analytical propagator with short-periodics terms (only mean elements
             were available in previous version), extension to second order derivatives for
             many models (Cartesian coordinates, angular coordinates, attitude modes, ...),
             bilinear interpolator in Saastamoinen model, attitude overriding during impulsive
             maneuvers, general relativity force model, geographic zone detector, and ecliptic
             frame.
             Several bugs have been fixed. One noteworthy fix concerns an inconsistency in
             Eckstein-Hechler propagator velocity, which leads to a change of the generated
             orbit type.">
      <action dev="hankg" type="add">
        Added bilinear interpolator and use it on Saastamoinen model.
        Implements feature #182.
      </action>
      <action dev="luc" type="update">
        Removed old parts that were deprecated in previous versions.
      </action>
      <action dev="luc" type="update">
        Updated dependency to Apache Commons Math 3.4, released on 2014-12-26.
      </action>
      <action dev="luc" type="fix">
        Fixed null vector normalization when attempting to project to ground a point already on ground.
        Fixes issue #181.
      </action>
      <action dev="luc" type="add" due-to="Lucian Barbulescu">
        Added Romanian localization for error messages.
      </action>
      <action dev="luc" type="fix">
        Fixed velocity inconsistency in orbit generation in Eckstein-Hechler propagator.
        The Eckstein-Hechler propagator now generated Cartesian orbits, with velocity
        computed to be fully consistent with model evolution. A side effect is that
        if users rebuild circular parameters from the generated orbits, they will
        generally not math exactly the input circular parameters (but position will
        match exactly).
        Fixes issue #180.
      </action>
      <action dev="luc" type="fix">
        Improved acceleration output in Eckstein-Hechler model.
      </action>
      <action dev="luc" type="add">
        Added projection of moving point (i.e. position and derivatives too) to
        ground surface.
      </action>
      <action dev="luc" type="add">
        Added a general 3 axes ellipsoid class, including a feature to compute
        any plane section (which result in a 2D ellipse).
      </action>
      <action dev="luc" type="add">
        Added support for IERS bulletin A (rapid service and prediction)
      </action>
      <action dev="tn" type="fix">
        Fixed various issues in geomagnetic fields models:
        GeoMagneticField.getDecimalYear() returned a slightly wrong result: e.g. for 1/1/2005
        returned 2005.0020 instead of 2005.0, GeoMagneticFieldFactory.getModel() returned
        wrong interpolation near models validity endpoints, GeoMagneticField.transformModel(double)
        method did not check year validity. Added more unit tests and adapted existing tests for
        IGRF/WMM with sample values / results as they have changed slightly.
        Fixes issue #178.
      </action>
      <action dev="luc" type="fix" due-to="Patrice Mathieu">
        Fixed closest TLE search. When filtering first from satellite ID and
        then extracting closest date, the returned satellite was sometime wrong.
      </action>
      <action dev="luc" type="add" due-to="Hank Grabowski">
        Allow attitude overriding during impulsive maneuvers.
        Fixes issue #176.  
      </action>
      <action dev="evan" type="add">
          Added general relativity force model.
      </action>
      <action dev="luc" type="add" due-to="Ioanna Stypsanelli">
        added Greek localization for error messages.
      </action>
      <action dev="evan" type="fix">
          Fixed incorrect partial derivatives for force models that depend on satellite velocity.
          Fixes #174.
      </action>
      <action dev="evan" type="fix">
          Fixed incorrect parameters set in NumericalPropagatorBuilder.
          Fixes #175.
      </action>
      <action dev="luc" type="update" >
        Significantly reduced size of various serialized objects.
      </action>
      <action dev="luc" type="update" >
        PVCoordinatesProvider now produces time-stamped position-velocities.
      </action>
      <action dev="luc" type="update" >
        Tabulated attitude provider can be built directly from time-stamped angular coordinates
        lists, in addition to attitudes lists.
      </action>
      <action dev="luc" type="add" >
        Added time-stamped versions of position-velocity and angular coordinates.
      </action>
      <action dev="luc" type="fix" due-to="Daniel Aguilar Taboada">
        Fixed wrong rotation interpolation for rotations near π.
        Fixes issue #173.
      </action>
      <action dev="luc" type="update" >
        Updated dependency to Apache Commons Math 3.3.
      </action>
      <action dev="luc" type="update" due-to="Lucian Barbulescu, Nicolas Bernard">
        Added short periodics for DSST propagation.
      </action>
      <action dev="luc" type="add" >
        Added a GeographicZoneDetector event detector for complex geographic zones traversal.
        Fixes issue #163.
      </action>
      <action dev="evan" type="fix">
        Add Ecliptic frame. Agrees with JPL ephemerides to within 0.5 arcsec.
        Issue #166.
      </action>
      <action dev="evan" type="fix">
        Fix cache exception when propagating backwards with an interpolated
        gravity force model.
        Fixes issue #169.
      </action>
      <action dev="luc" type="fix">
        Fixed parsing of dates very far in the future.
        Fixes issue #171.
      </action>
      <action dev="luc" type="fix">
        Trigger an exception when attempting to interpolate attitudes without rotation rate
        using only one data point.
      </action>
      <action dev="evan" type="fix">
        Fixed SpacecraftState date mismatch exception with some attitude providers.
      </action>
      <action dev="luc" type="fix" >
        Fixed wrong scaling in JPL ephemeris when retrieving coordinates in a frame
        that is not the defining frame of the celestial body.
        Fixes issue #165.
      </action>
      <action dev="luc" type="update" due-to="Lucian Barbulescu">
        Prepare generation of either mean or osculating orbits by DSST propagator.
        The short periodics terms are not computed yet, but there is ongoing work
        to add them.
      </action>
      <action dev="luc" type="update" due-to="Lucian Barbulescu">
        Avoid recomputing Chi and Chi^2 in Hansen coefficients for tesseral.
      </action>
      <action dev="luc" type="update" due-to="Nicolas Bernard">
        Added better handling of Hansen kernel computation through use of PolynomialFunction.
      </action>
      <action dev="luc" type="update" due-to="Petre Bazavan">
        Compute Hansen coefficients using linear transformation.
      </action>
      <action dev="luc" type="fix" >
        Fixed a non-bracketing exception in event detection, in some rare cases of noisy g function.
        Fixes issue #160.
      </action>
      <action dev="luc" type="fix" >
        Fixed a missing reset of resonant tesseral terms in DSST propagation.
        Fixes issue #159.
      </action>
      <action dev="luc" type="fix" >
        Improved default max check interval for NodeDetector, so it handles correctly
        highly eccentric orbits.
        Fixes issue #158.
      </action>
    </release>
    <release version="6.1" date="2013-12-13"
             description="Version 6.1 is a minor release of Orekit. It introduces several new
             features and bug fixes. The most important features introduced in version 6.1
             are solid tides force model, including pole tide at user choice, and following
             either IERS 1996, IERS 2003 or IERS 2010 conventions ; ocean tides force model,
             including pole tide at user choice, loading a user provided model ; simultaneous
             support for IERS 1996, 2003 and 2010 for frames definition, which is very
             important to support legacy systems and to convert coordinates between older and
             newer reference systems ; greatly improved accuracy of celestial/terrestrial
             frames transforms (we are now at sub-micro arcsecond level for IERS 2003/2010,
             both with equinox based and Non-Rotating Origin, at a sub-milli arcseconds for
             IERS 1996, both with equinox based and Non-Rotating Origin) ; classical
             equinox-based paradigm and new non-rotating origin paradigm for inertial and
             terrestrial frames are now supported with all IERS conventions ; automatic
             conversion of IERS Earth Orientation Paramters from equinoxial to non-rotating
             paradigm ; support for CCSDS Orbit Data Message ; improved API for events,
             allowing separation of event detection and event handling (the older API is still
             available for compatibility) ; merged all the elevation related events, allowing
             to use both refraction model and antenna mask at the same time if desired ;
             new attitude mode based on interpolation on a table. Numerous bugs were also fixed.
             Version 6.1 depends on version 3.2 of Apache commons math.">
      <action dev="luc" type="fix" >
        Reduced number of calls to the g function in event detectors.
        Fixes issue #108.
      </action>
      <action dev="luc" type="fix" >
        Fixed a spurious backward propagation.
        Fixes issue #107.
      </action>
      <action dev="luc" type="fix" >
        Improved error detection for numerical and DSST propagation for cases
        where user attempts to compute integrator tolerances with an orbit for
        which Jacobian is singular (for example equatorial orbit while using
        Keplerian representation).
        Fixes issue #157.
      </action>
      <action dev="luc" type="add" >
        Added a method to get the number or calls to getNeighbors in the generic time stamped cache,
        to allow performing measurements while tuning the cache.
      </action>
      <action dev="luc" type="add" >
        Added high degree ocean load deformation coefficients computed by Pascal
        Gégout (CNRS / UMR5563 - GET).
      </action>
      <action dev="luc" type="add" >
        Time scales are now serializable.
      </action>
      <action dev="luc" type="add" due-to="Nicolas Bernard">
        Improved DSST tesseral computation efficiency by caching Jacobi polynomials.
      </action>
      <action dev="luc" type="fix" due-to="Daniel Aguilar Taboada">
        Fixed yaw steering attitude law, which didn't project spacecraft velocity correctly.
        Fixes issue #156.
      </action>
      <action dev="luc" type="add" >
        Added a way to set the maximum number of iterations for events detection.
        Fixes issue #155.
      </action>
      <action dev="luc" type="add">
        Added an attitude provider from tabulated attitudes.
        Fixes issue #154.
      </action>
      <action dev="luc" type="add" due-to="Hank Grabowski">
        Improved test coverage.
        Fixes issue #153.
      </action>
      <action dev="luc" type="add" due-to="Hank Grabowski">
        Merged all elevation detectors into one. The new detector supports all
        features from the previous (and now deprecated) ApparentElevationDetector
        and GroundMaskElevationDetector.
        Fixes issue #144.  
      </action>
      <action dev="luc" type="add" due-to="Hank Grabowski">
        Added a DetectorEventHandler interface aimed at handling only the
        event occurrence part in propagation. This allows to separate the
        event detection itself (which is declared by the EventDetector interface)
        from the action to perform once the event has been detected. This also
        allows to avoid subclassing of events, which was cumbersome. It also allows
        to share a single handler for several events.
        The previous behavior with eventOccurred declared at detector level and
        subclassing is still available but is deprecated and will be removed in
        the next major release.
      </action>
      <action dev="luc" type="fix" due-to="Christophe Le Bris">
        Fixed an indexing error in Harris-Priester model.
        Fixes issue #152.
      </action>
      <action dev="luc" type="add">
        Added a new force model for ocean tides in numerical propagation, including pole tides.
        Fixes issue #11.
      </action>
      <action dev="luc" type="fix" due-to="Lucian Barbulescu">
        Fixed conversion from position-velocity to Keplerian, when the orbit is
        perfectly equatorial.
        Fixes issue #151.
      </action>
      <action dev="luc" type="add">
        Added a new force model for solid tides in numerical propagation, including pole tides.
        Fixes issue #10.
      </action>
      <action dev="luc" type="add">
        Added a way to select IERS conventions for non-rotating origin
        based ITRF.
      </action>
      <action dev="luc" type="update">
        Greatly improved accuracy of celestial/terrestrial frames transforms.
        We are now at sub-micro arcsecond level for IERS 2003/2010, both with
        equinox based and Non-Rotating Origin, at a sub-milli arcseconds
        for IERS 1996, both with equinox based and Non-Rotating Origin.
      </action>
      <action dev="luc" type="fix">
        Fixed missing nutation correction in Equation Of Equinoxes.
        Fixes issue #150.
      </action>
      <action dev="luc" type="fix">
        Fixed rate for TCB time scale.
      </action>
      <action dev="luc" type="add">
        Added new definition of astronomical unit from IAU-2012 resolution B2.
      </action>
      <action dev="luc" type="fix">
        Fixed Date/Time split problem when date is a few femto-seconds before the end of the day.
        Fixes issue #149.
      </action>
      <action dev="luc" type="fix">
        Fixed overflow problem in TimeComponents.
        Fixes issue #148.
      </action>
      <action dev="luc" type="update">
        Separate parsing from using Poisson series.
      </action>
      <action dev="luc" type="add" due-to="Steven Ports">
        Added support for parsing CCSDS ODM files (OPM, OMM and OEM).
      </action>
      <action dev="luc" type="update">
        Flattened ITRF frames tree so all supported ITRF realizations (2005, 2000, 97, 93) share the same
        parent ITRF2008. Previously, the tree was 2008 &lt;- 2005 &lt;- 2000 &lt;- {93,97} and the reference dates
        for Helmert transforms were all different. We now use the parameters provided at epoch 2000.0 and
        with respect to ITRF2008 at http://itrf.ensg.ign.fr/doc_ITRF/Transfo-ITRF2008_ITRFs.txt.
      </action>
      <action dev="luc" type="fix">
        Fixed azimuth parameter in the TopocentricFrame.pointAtDistance method.
        Fixes issue #145.
      </action>
      <action dev="luc" type="fix"  due-to="Matt Edwards">
        Fixed location of JAVA_EPOCH. As we now take the linear models between UTC and TAI
        that were used between 1961 and 1972, we have to consider the offset that was in
        effect on 1970-01-01 and which was precisely 8.000082s. Fixes issue #142.
      </action>
      <action dev="luc" type="update" >
        Vastly improved performances for Poisson series computations. Poisson series are often
        evaluated several components together (x/y/s in new non-rotating paradigm, ∆ψ/∆ε in old
        equinox paradigm for example). As the components are built from a common model, they
        share many nutation terms. We now evaluate these shared terms only once, as we evaluate
        the components in parallel thanks to a preliminary "compilation" phase performed when
        the Poisson series are set up. This dramatically improves speed: on a test case based
        on x/y/s evaluations over a one year time span without any caching,  we noticed a
        more than two-fold speedup: mean computation time reduced from 6.75 seconds (standard
        deviation 0.49s) to 3.07 seconds (standard deviation 0.04s), so it was a 54.5% reduction
        in mean computation time. At the same time, accuracy was also improved thanks to the
        Møller-Knuth TwoSum algorithm without branching now used for summing all series terms.
      </action>
      <action dev="luc" type="fix" >
        When UT1 time scale is used, it is now possible to choose which Earth Orientation
        Parameters history to use (formerly, only EOP compatible with IAU-2000/2006 was
        used, even for systems relying only on older conventions).
      </action>
      <action dev="luc" type="add" >
        Added Greenwich Mean Sidereal Time and Greenwich Apparent Sidereal Time
        to all supported IERS conventions (i.e. IERS 1996, IERS 2003 and IERS 2010).
      </action>
      <action dev="luc" type="add" >
        Classical equinox-based paradigm and new non-rotating origin paradigm for
        inertial and terrestrial frames are now supported with all IERS conventions.
        This means it is now possible to use MOD/TOD/GTOD with the recent precession/nutation
        models from recent conventions, and it is also possible to use CIRF/TIRF/ITRF with
        the older precession nutation models from ancient conventions. Of course, all these
        conventions and frames can be used at the same time, which is very important to
        support legacy systems and to convert coordinates between older and newer reference
        systems.
      </action>
      <action dev="luc" type="add" >
        Added IERS 1996 in the list of supported IERS conventions.
      </action>
      <action dev="luc" type="add" >
        Added factory methods to compute arbitrary Julian Epochs (J1900.0, J2000.0 ...)
        and Besselian Epochs (B1900.0, B1950.0 ...) that are used as reference dates
        in some models and frames.
      </action>
      <action dev="luc" type="fix" >
        Fixed non-bracketing exception while converting Cartesian points very close to equator into geodetic
        coordinates. Fixes issue #141.
      </action>
      <action dev="evan" type="add" >
        Added getAngularVelocity() to PVCoordinates.
      </action>
      <action dev="luc" type="add" >
        Added back serialization for some ephemerides produced by integration-based propagators.
        The ephemerides produced by NumericalPropagator are always serializable, and the ones
        produced by DSSTPropagator may be serializable or not depending on the force models used.
      </action>
      <action dev="luc" type="fix" >
        Fixed missing events detection when two events occurred at exactly the same time using an analytical
        propagator (like generated ephemerides for example). Fixes issue #138.
      </action>
      <action dev="luc" type="fix" >
        Fixed data loading from zip/jar. A more streamlined architecture has been set up, and each zip entry
        now uses its own input stream. Closing the stream triggers the switch to the next entry, and duplicate
        close are handled gracefully. Fixes issue #139.
      </action>
      <action dev="luc" type="fix" >
        Improved event bracketing by backporting changes made in Apache Commons Math (may fix issues #110
        and #136, but we cannot be sure as neither issues were reproducible even before this change...).
      </action>
      <action dev="luc" type="fix" >
        Fixed GTOD and Veis frame that did apply UT1-UTC correction when they should not (fixes issue #131).
      </action>
      <action dev="luc" type="fix" >
        Completely rewrote conversion from Cartesian to geodetic coordinates to improve
        numerical stability for very far points (typically when computing coordinates
        of Sun). Fixes issue #137.
      </action>
    </release>
    <release version="6.0" date="2013-04-23"
             description="Version 6.0 is a major release of Orekit. It introduces several new
             features and bug fixes. Several incompatibilities with respect to previous
             versions 5.x have been introduced. Users are strongly advised to upgrade to this
             version. The major features introduced in version 6.0 are the inclusion of the DSST
             semi-analytical propagator, an improved propagator architecture where all propagators
             can use events and step handlers, much better and faster gravity field force model,
             Jacobians availability for all force models, converters between different propagation
             models (which can be used to convert between mean and osculating elements), thread
             safety for many parts (mainly frames, but still excluding propagators) while still
             preserving caching for performances even in multi-threaded environments, time-dependent
             gravity fields, support for IERS 2010 conventions, support for INPOP and all DExxx
             ephemerides, new frames, new time scales, support for user-defined states in spacecraft
             state, availability of additional states in events, interpolators for many components
             like position-velocity, spacecraft state and attitude allowing to compute high order
             derivatives if desired, filtering of events, orphan frames, magnetic fields models,
             SP3 files support, visibility circles, support for Marshall Solar Activity Future
             Estimation of solar activity. Numerous bugs were also fixed. Version 6.0 now depends
             on version 3.2 of Apache commons math.">
      <action dev="pascal" type="fix" >
        Fixed conversion of mean anomaly to hyperbolic eccentric anomaly (fixes issue #135).
      </action>
      <action dev="luc" type="add" >
        Extracted fundamental nutation arguments from CIRF frame. This allows both reuse of
        the arguments for other computations (typically tides), and also allows to use
        convention-dependent arguments (they are similar for IERS conventions 2003 and 2010,
        but have changed before and may change in the future).
      </action>
      <action dev="luc" type="fix" >
        Fixed event g function correction when starting exactly at 0 with a backward
        propagation (fixes issue #125).
      </action>
      <action dev="luc" type="update" >
        Error messages properties are now loaded directly in UTF-8.
      </action>
      <action dev="luc" type="add" >
        Added a way to know which tide system is used in gravity fields (zero-tide,
        tide-free or unknown).
      </action>
      <action dev="luc" type="add" >
        Added orphan frame, i.e. trees that are not yet connected to the main
        frame tree but attached later on. This allows building frame trees
        from leaf to root. This change fixes feature request #98.
      </action>
      <action dev="luc" type="add" >
        Added a way to filter only increasing or decreasing events. The filtering
        occurs a priori, i.e. the filtered out events do not trigger a search.
        Only the interesting events are searched for and contribute to computation
        time. This change fixes feature request #104.
      </action>
      <action dev="pascal" type="add" >
        Added a semianalytical propagator based on the Draper Semianalytic
        Satellite Theory. The DSST accounts for all significant perturbations
        (central body including tesseral harmonics, third-body, drag, solar
        radiation pressure) and is applicable to all orbit classes.
        To begin with, only mean elements propagation is available.
      </action>
      <action dev="evan" type="update" >
        Greatly improved performance of time-stamped caches for data that is
        read only once (like UTC leap seconds history or EOP).
      </action>
      <action dev="luc" type="add" >
        Additional states can now be used in events. Note that waiting for the
        fix for issue MATH-965 in Apache Commons Math to be been officially
        published, a workaround has been used in Orekit. This workaround
        implies that events that should be triggered based on additional equations
        for integration-based propagator will be less accurate on the first step
        (full accuracy is recovered once the first step is accepted).
        So in these corner cases, users are advised to start propagation at least
        one step before the first event (or to use a version of Apache Commons Math
        that includes the fix, which has been added to the development version as
        of r1465654). This change fixes feature request #134.
      </action>
      <action dev="luc" type="add" >
        AdditionalStateProviders can now be used for all propagators, not
        only analytical ones. Note that when both state providers and
        additional differential equations are used in an integration-based
        propagator, they must used different states names. A state can only
        be handled by one type at a time, either already integrated or
        integrated by the propagator (fixes feature request #133).
      </action>
      <action dev="luc" type="add" >
        Added a way to store user data into SpacecraftState. User data are
        simply double arrays associated to a name. They are handled properly
        by interpolation, event handlers, ephemerides and adapter propagators.
        Note that since SpacecraftState instances are immutable, adding states
        generates a new instance, using a fluent API principle (fixes feature request #132).
      </action>
      <action dev="luc" type="add" >
        Added a way to retrieve all additional states at once from a step interpolator.
      </action>
      <action dev="luc" type="fix" >
        Fixed wrong orientation for ICRF and all IAU pole and prime meridians
        (a few tens milli-arcseconds). This error mainly induced an error in
        celestial bodies directions, including the Sun which is used in many
        places in Orekit (fixes bug #130).
      </action>
      <action dev="luc" type="add" >
        Added support for IERS conventions 2010. Note that Orekit still also
        support conventions 2003 in addition to conventions 2010. However, as
        IERS does not provide anymore data to link TIRF 2003 with ITRF, ITRF
        based on 2003 convention is not available. ITRF can only be based on
        either 2010 conventions for CIO-based paradigm or on 1996 conventions
        for equinox-based paradigm. 
      </action>
      <action dev="luc" type="add" >
        Atmosphere models now provide their central body frame.
      </action>
      <action dev="luc" type="add" >
        Added versions of angular coordinates and position-velocity that use
        any field instead of double (classes FieldAngularCoordinates and
        FieldPVCoordinates). This allows to compute derivatives of these quantities
        with respect to any number of variables and to any order (using DerivativeStructure
        for the field elements), or to compute at arbitrary precision (using Dfp for
        the field elements). Regular transforms as produced by frames
        handle these objects properly and compute partial derivatives for them.
      </action>
      <action dev="luc" type="update" >
        Converted Cunningham and Droziner force models to use the API of the new
        partial derivatives framework, despite they STILL USE finite differences.
        These two force models are now considered obsolete, they have been
        largely superseded by the Holmes-Featherstone model, which can be used
        for much larger degrees (Cunnigham and Droziner use un-normalized
        equations and coefficients which underflow at about degree 90), which
        already provides analytical derivatives, and which is twice faster. It
        was therefore considered a waste of time to develop analytical derivatives
        for them. As a consequence, they use finite differences to compute their
        derivatives, which adds another huge slow down factor when derivatives are
        requested. So users are strongly recommended to avoid these models when
        partial derivatives are desired...
      </action>
      <action dev="luc" type="add" >
        Added analytical computation of partial derivatives for third-body
        attraction.
      </action>
      <action dev="luc" type="add" >
        Added analytical computation of partial derivatives for constant
        thrust maneuvers.
      </action>
      <action dev="luc" type="update" >
        Converted Newtonian force model to use the new partial derivatives
        framework.
      </action>
      <action dev="luc" type="update" >
        Converted Holmes-Featherstone force model to use the new partial derivatives
        framework.
      </action>
      <action dev="luc" type="add" >
        Added analytical computation of partial derivatives for surface forces
        (drag and radiation pressure) for all supported spacecraft body shapes.
      </action>
      <action dev="luc" type="update" >
        Streamlined the force models partial derivatives computation for numerical
        propagation. It is now far simpler to compute analytically the derivatives
        with respect to state and with respect to force models specific parameters,
        thanks to the new Apache Commons Math differentiation framework. 
      </action>
      <action dev="luc" type="add" >
        Added a new force model for central body gravity field, based on Holmes and Featherstone
        algorithms. This model is a great improvement over Cunningham and Droziner models. It
        allows much higher degrees (it uses normalized coefficients and carefully crafted
        recursions to avoid overflows and underflows). It computes analytically all partial
        derivatives and hence can be used to compute accurate state transition matrices. It is
        also much faster than the other models (for example a 10 days propagation of a low Earth
        orbit with a 1cm tolerance setting and a 69x69 gravity field was about 45% faster with
        Holmes and Featherstone than with Cunningham).
      </action>
      <action dev="luc" type="fix" >
        Improved gravity field un-normalization to allow higher degrees/order with Cunningham and
        Droziner models. Formerly, the coefficients computation underflowed for square fields
        degree = order = 85, and for non-square fields at degree = 130 for order = 40. Now square
        fields can go slightly higher (degree = order = 89) and non-square fields can go much
        higher (degree = 393 for order = 63 for example). Attempts to use un-normalization past
        the underflow limit now raises an exception.
      </action>
      <action dev="luc" type="update" >
        Updated Orekit to version 3.1.1 of Apache Commons Math.
      </action>
      <action dev="luc" type="add" >
        Added support for time-dependent gravity fields. All recent gravity
        fields include time-dependent coefficients (linear trends and pulsations
        at several different periods). They are now properly handled by Orekit.
        For comparison purposes, it is still possible to retrieve only the constant
        part of a field even if the file contains time-dependent coefficients too.
      </action>
      <action dev="luc" type="update" >
        Added a way to speed up parsing and reduce memory consumption when
        loading gravity fields. Now the user can specify the maximal degree
        and order before reading the file.
      </action>
      <action dev="luc" type="fix" >
        The EGM gravity field reader did not complain when files with missing
        coefficients were provided, even when asked to complain.
      </action>
      <action dev="luc" type="fix" >
        Fixed serialization of all predefined frames. This fix implied
        also fixing serialization of celestial bodies as the predefined
        ICRF frame relies on them. Note for both types of objects, only
        some meta-data are really serialized in such a way that at
        deserialization time we retrieve singletons. So the serialized
        data are small (less than 500 bytes) and exchanging many time
        these objects in a distributed application does not imply anymore
        lots of duplication.
      </action>
      <action dev="tn" type="fix" due-to="Yannick Tanguy">
        Throw an exception if the conversion of mean anomaly to hyperbolic
        eccentric anomaly does not converge in KeplerianOrbit (fixes bug #114).
      </action>
      <action dev="luc" type="fix" due-to="Evan Ward">
        Removed weak hash maps in frames (fixes bug #122).
      </action>
        <action dev="luc" type="fix" due-to="Bruno Revelin">
        Improved documentation of interpolation methods (fixes bug #123).
      </action>
      <action dev="tn" type="fix" due-to="Evan Ward">
        Make TIRF2000Provider class thread-safe (fixes bug #118).
      </action>
      <action dev="tn" type="fix" due-to="Christophe Le Bris">
        Correct spelling of the inner class QuadratureComputation (fixes bug #120).
      </action>
      <action dev="tn" type="fix" due-to="Evan Ward">
        Remove unnecessary synchronization in UT1Scale (fixes bug #119).
      </action>
      <action dev="tn" type="fix" due-to="Carlos Casas">
        Clear caches in CelestialBodyFactory when removing CelestialBodyLoaders
        (fixes bug #106).
      </action>
      <action dev="tn" type="fix" due-to="Yannick Tanguy">
        Fix loading of JPL ephemerides files with overlapping periods
        (fixes bug #113).
      </action>
      <action dev="tn" type="fix" due-to="Simon Billemont">
        Prevent initialization exception in UTCScale in case no user-defined
        offsets are provided. (fixes bug #111).
      </action>
      <action dev="luc" type="fix" due-to="Evan Ward">
        Improved performance by caching EME2000 frame in AbstractCelestialBody
        (fixes bug #116).
      </action>
      <action dev="tn" type="fix" due-to="Evan Ward">
        Make TidalCorrections class thread-safe by using the new TimeStampedCache. 
        (fixes bug #117).
      </action>
      <action dev="tn" type="fix" due-to="Evan Ward">
        Convert position entries contained in SP3 files to meters instead of km
        (fixes bug #112).
      </action>
      <action dev="luc" type="add" >
        Added support for version 2011 of ICGEM gravity field format. Orekit
        still ignore the time-dependent part of these fields, though.
      </action>
      <action dev="luc" type="update" >
        Greatly simplified CelestialBodyLoader interface, now it is not related
        to DataLoader anymore (which implies users can more easily provide
        analytical models instead of the JPL/IMCCE ephemerides if they want)
      </action>
      <action dev="luc" type="fix" >
        Use the new thread-safe caches and the new Hermite interpolation feature on
        Transform, Earth Orientation Parameters, JPL/IMCCE ephemerides, UTC-TAI
        history and Ephemeris to remove thread-safety issues in all classes using
        cache (fixes #3).
      </action>
      <action dev="luc" type="add" >
        Added Hermite interpolation features for position-velocity coordinates,
        angular coordinates, orbits, attitudes, spacecraft states and transforms.
        Hermite interpolation matches sample points value and optionally first derivative.
      </action>
      <action dev="luc" type="add" >
        Added an AngularCoordinates as an angular counterpart to PVCoordinates.
      </action>
      <action dev="luc" type="add" >
        Transform now implements both TimeStamped and TimeShiftable. Note that this change
        implied adding an AbsoluteDate parameter to all transform constructors, so this
        is a backward incompatible change.
      </action>
      <action dev="luc" type="fix" >
        Fixed wrong transform for 3D lines (fixes bug #101).
      </action>
      <action dev="luc" type="add" >
        Upgraded support of CCSDS Unsegmented Time Code (CUC) to version 4 of the
        standard published in November 2010 (fixes bug #91), this includes support for
        an extended preamble field and longer time codes.
      </action>
      <action dev="luc" type="add" due-to="Francesco Rocca">
        Added a way to build TLE propagators with attitude providers and mass (fixes bug #84).
      </action>
      <action dev="luc" type="fix" >
        Fixed numerical stability errors for high order gravity field in Cunningham model (fixes bug #97).
      </action>
      <action dev="luc" type="fix" due-to="Yannick Tanguy">
        Fixed an error in radiation pressure for BoxAndSolarArraySpacecraft (fixes bug #92).
      </action>
      <action dev="thomas" type="add">
        Added models for tropospheric delay and geomagnetic field.
      </action>
      <action dev="luc" type="update">
        The existing general mechanism for shifting objects in time has been
        formalized as a parameterized interface implemented by AbsoluteDate, Attitude,
        Orbit, PVCoordinates and SpacecraftState.
      </action>
      <action dev="luc" type="update">
        Time scales are not serializable anymore (this induced problems for the UTC scale
        and its caching feature).
      </action>
      <action dev="luc" type="fix">
        Fixed TLE propagation in deep space when inclination is exactly 0 (fixes bug #88).
      </action>
      <action dev="pascal" type="add" due-to="Francesco Rocca">
        Added a package for spacecraft states to propagators conversion extending an
        original contribution for TLE (Orbit Converter for Two-Lines Elements) to all
        propagators.
      </action>
      <action dev="luc" type="fix">
        Improved testing of error messages.
      </action>
      <action dev="luc" type="fix">
        Removed too stringent test on trajectory in TLE propagator (fixes bug #86).
      </action>      
      <action dev="thomas" type="fix">
      	Set the initial state for a TLEPropagator (fixes bug #85).
      </action>
      <action dev="luc" type="update">
        Improved testing of error messages.
      </action>
      <action dev="luc" type="update">
        Updated IAU poles for celestial bodies according to the 2009 report and the
        2011 erratum from the IAU/IAG Working Group on Cartographic Coordinates and
        Rotational Elements of the Planets and Satellites (WGCCRE).
      </action>
      <action dev="luc" type="update">
        Removed code deprecated before 5.0.
      </action>
      <action dev="thomas" type="add">
        Added support for more recent JPL DExxx and INPOP ephemerides files (fixes feature #23).
      </action>
      <action dev="luc" type="fix">
        Fixed formatting of very small values in TLE lines (fixes bug #77).
      </action>
      <action dev="thomas" type="fix">
        Fixed formatting of TLE epoch (fixes bug #74).
      </action>
      <action dev="thomas" type="fix">
        Fixed performance issues when using the singleton UTCScale instance from
        multiple threads. Use a prototype pattern instead (fixes bug #33).
      </action>
      <action dev="luc" type="add">
        Added J2 effect on small maneuvers model.
      </action>
      <action dev="luc" type="fix">
        Fixed attitudeProvider field masking in IntegratedEphemeris.
      </action>
      <action dev="luc" type="add">
        Added a tutorial to compute Earth phased, Sun synchronous orbits.
      </action>
      <action dev="luc" type="add">
        Added a fitter for osculating parameters, allowing conversion to mean parameters.
      </action>
      <action dev="luc" type="update">
        Made Greenwich mean and apparent sidereal time publicly visible in GTOD frame.
      </action>
      <action dev="luc" type="update">
        Made equation of equinoxes sidereal time publicly visible in TOD frame.
      </action>
      <action dev="thomas" type="update">
        Added more german translations for error messages.
      </action>
      <action dev="luc" type="fix">
        Allow ClasspathCrawler and ZipJarCrawler data providers to work in
        OSGi environments by providing an explicit class loader (fixes bug #54).
      </action>
      <action dev="luc" type="update">
        Improved the small maneuvers analytical model to compute orbit Jacobian
        with respect to maneuver parameters.
      </action>
      <action dev="luc" type="fix">
        Force impulse maneuver to preserve orbit type and orbit frame.
      </action>
      <action dev="thomas" type="add">
        Added sp3 file parser.
      </action>
      <action dev="luc" type="add">
        Added a method to compute frames transforms Jacobians in the Transform class.
      </action>
      <action dev="luc" type="fix">
        Fixed a problem with propagation over null or negative ranges.
      </action>
      <action dev="luc" type="add">
        Added a multiplexer for step handlers.
      </action>
      <action dev="luc" type="add">
        Added init methods to step handlers and event handlers.
      </action>
      <action dev="luc" type="add">
        Added an adapter propagator that can add small maneuvers to any propagator, including
        ephemeris based ones.
      </action>
      <action dev="luc" type="add">
        Added an analytical model for the effect at date t1 of a small maneuver performed at date t0.
      </action>
      <action dev="luc" type="fix">
        Fixed a missing reinitialization of start date when state was reset in numerical propagator.
      </action>
      <action dev="luc" type="update">
        Added detection of attempts to create hyperbolic orbits as circular or equinoctial
        instances.
      </action>
      <action dev="pascal" type="fix">
        Fixed potential numerical failure in lightning ratio computation.
      </action>
      <action dev="luc" type="update">
        Simplified construction of atmosphere models, the Earth fixed frame is already present
        in the body shape, there was no need to pass a separate argument for it.
      </action>
      <action dev="pascal" type="add">
        Added Harris-Priester atmosphere model.
      </action>
      <action dev="luc" type="update">
        Changed the return value of eventOccurred method from an int to an enumerate.
      </action>
      <action dev="pascal" type="fix">
        Fixed frame for TLEPropagator (fixes bug #31).
      </action>
      <action dev="luc" type="add">
        Added getters/setters for impulse maneuvers.
      </action>
      <action dev="luc" type="add">
        Added getters/setters for attitude provider in all orbit propagators.
      </action>
      <action dev="luc" type="add">
        Added a method to compute visibility circles in TopocentricFrame.
      </action>
      <action dev="luc" type="add">
        Added an equinox-based version of ITRF.
      </action>
      <action dev="luc" type="add">
        Added getters for thrust, Isp and flow rate in constant thrust maneuvers.
      </action>
      <action dev="luc" type="add">
        Allow use of any supported Local Orbital Frames as the reference frame
        for LofOffset attitude modes.
      </action>
      <action dev="luc" type="add">
        Added support for LVLH, VVLH and VNC local orbital frames.
      </action>
      <action dev="luc" type="fix">
        Fixed a performance bug implying that some frames reloaded all EOP history files
        each time a transform was computed (fixes bug #26).
      </action>
      <action dev="luc" type="add" >
        Added support for columns-based IERS Rapid Data and Prediction files (finals.daily, finals.data
        and finals.all), the XML version was already supported since a few months
      </action>
      <action dev="luc" type="fix" >
        Fixed numerical issue in eccentricity computation (fixes bug #25)
      </action>
      <action dev="luc" type="update" >
        Changed step handling of abstract propagators, now they use a single step
        equal to the duration of the propagation in all cases except when a fixed step
        is requested in master mode. Previously, they arbitrarily used on hundredth of
        the Keplerian period as the step size, hence performing many steps even if not
        strictly required
      </action>
      <action dev="luc" type="add" >
        Added propagation of Jacobians matrices in circular, Keplerian and equinoctial
        parameters, using either true, eccentric or mean position angles. Formerly,
        propagation of Jacobians matrices was possible only in Cartesian parameters
      </action>
      <action dev="luc" type="add" >
        Added a way to propagate additional state along with orbit in abstract
        propagators, as an analytical counterpart to the additional equations that
        can be integrated by numerical propagators
      </action>
      <action dev="luc" type="fix" >
        Fixed missing partial derivatives data in ephemerides produced by a numerical
        propagator despite it was set up to computed them (fixes bug #16)
      </action>
      <action dev="luc" type="fix" >
        Added a new much simpler way to log events occurrences all at once (or
        only a subset of the events if desired)
      </action>
      <action dev="pascal" type="add" >
        Added alternative default name for ICGEM files
      </action>
      <action dev="pascal" type="fix" >
        Fixed EventState reset on propagation direction change (fixes bug #19)
      </action>
      <action dev="luc" type="fix" >
        Fixed Jacobianizer so it can handle force models that do change the spacecraft mass,
        like ConstantThrustManeuver (fixes bug #18)
      </action>
      <action dev="luc" type="add" >
        Added Jacobians between orbital parameters and Cartesian parameters for all orbits
        types (including hyperbolic orbits), all angles types (mean, eccentric, true) and in
        both directions
      </action>
      <action dev="luc" type="update" >
        Replaced the integers parameters used in orbit constructors (MEAN_ANOMALY, ECCENTRIC_ANOMALY ...)
        by a new PositionAngle enumerate for better value safety. The old public constants and the
        corresponding constructors are still available but are deprecated
      </action>
      <action dev="luc" type="fix" >
        Fixed ephemeris generation in numerical propagation. After getEphemeris has been
        called,  later calls to the numerical propagator did reset the already computed
        and returned ephemeris (fixes bug #14)
      </action>
      <action dev="luc" type="add" due-to="Bruno Revelin">
        Added support for the Marshall Solar Activity Future Estimation files
      </action>
      <action dev="luc" type="fix">
        TLEPropagator now implements the Propagator interface, and hence can benefit from all
        events detection and mode handling features (fixes features request #4)
      </action>
      <action dev="luc" type="update">
        improved events detection robustness, by decoupling events handling from adaptive step
        sizes in numerical integrators and  (fix contributed to Apache Commons Math) and from
        classical propagation in analytical and tabulated propagators. This implies the events
        will NOT reduce integration step sizes anymore, thus also increasing speed and in corner
        cases reducing local precision at event occurrence, reducing max step size is often
        sufficient to compensate for this drawback
      </action>
      <action dev="v&#233;ronique" type="add" >
        all propagators, including analytical ones or tabulated ones can now be used for
        event detection. Of course for tabulated propagators, setting up an event that
        would try to reset the state triggers an error when the event occurs
      </action>
      <action dev="v&#233;ronique" type="add" >
        propagation can now be done between two dates, regardless of the date of the initial state
      </action>
      <action dev="v&#233;ronique" type="add" >
        attitude can be specified either using a date only thanks to a new AttitudeLaw interface
        or using a date, a position-velocity provider and a frame (which can be any frame) thanks
        to a new AttitudeProvider interface, wrappers have been added to convert between the two
        interfaces. A side effect of this change is that LofOffset constructor now needs a reference
        to an inertial reference frame, otherwise the attitude woud be wrong if a non-inertial frame
        were passed to getAttitude, due to velocity composition (the computed LOF would not really
        be a LOF)
      </action>
      <action dev="luc" type="update">
        the notion of quasi-inertial frames has been renamed as pseudo-inertial because
        quasi-inertial has a precise relativistic meaning that is not considered here. We
        only consider these frames to be suitable for Newtonian mechanics.
      </action>
      <action dev="luc" type="update">
        the equinox based frames have been renamed to more standard names (MOD, and GTOD
        instead of MEME, and PEF). The implementation of TEME was also wrong (it was
        really a TOD), so now there are both a TOD with a proper name and a TEME with a
        proper implementation.
      </action>
      <action dev="luc" type="update">
        celestial bodies now provide both an inertially oriented body centered
        frame and a body oriented body centered frame, the bodies managed by
        CelestialBodyFactory use the IAU poles and prime meridian definitions
        to build the two frames
      </action>
      <action dev="luc" type="add">
        added the ICRF frame at the solar system barycenter
      </action>
      <action dev="luc" type="add">
        added the ITRF93, ITRF97, ITRF2000 and ITRF2008 frames (previously, only
        the ITRF2005 frame was available)
      </action>
      <action dev="luc" type="add">
        added a getPoint method to TopocentricFrame
      </action>
      <action dev="luc" type="add">
        added the Galileo System Time Scales and the Galileo start epoch.
      </action>
      <action dev="luc" type="add">
        added the UT1, TCB and GMST time scales used in CCSDS Orbit Data Messages
      </action>
      <action dev="luc" type="fix">
        fixed an error when parsing a date occurring during a leap second introduction
      </action>
      <action dev="luc" type="fix">
        fixed a dut1 interpolation error for the day just before a leap second introduction
      </action>
      <action dev="luc" type="fix">
        fixed an error in JPL ephemerides: they are in TDB time scale
      </action>
      <action dev="luc" type="fix">
        fixed an error in date creation/parsing for UTC dates which occur during a
        leap second
      </action>
      <action dev="luc" type="fix">
        fixed UTC time scale between 1961-01-01 and 1971-12-31 ; in this time range
        the offset between UTC and TAI was piecewise linear
      </action>
      <action dev="luc" type="add">
        added an enumerate for specifying months in dates and for simplifying parsing
        of some data files
      </action>
      <action dev="luc" type="add">
        completed support for CCSDS Time Code Format (CCSDS 301.0-B-3) ; now in addition
        to ASCII Calendar Segmented Time Code which has been supported for a while,
        Orekit also supports CCSDS Unsegmented Time Code (CUC), CCSDS Day Segmented
        Time Code (CDS) and CCSDS Calendar Segmented Time Code (CCS)
      </action>
      <action dev="luc" type="add">
        added a freeze method to the Frame and Transform classes, in order to build fixed
        frames from moving ones, this is useful for example to build a launch frame
        at launcher inertial navigation system reset time, or to build an equinox-based
        frame at a specific epoch
      </action>
      <action dev="luc" type="fix">
        fixed an out of memory error when lots of temporary frames were created in loops
        and discarded
      </action>
      <action dev="luc" type="update">
        use the new FastMath class from commons-math instead of the standard java.util.Math
        class for increased accuracy and speed
      </action>
      <action dev="luc" type="add">
        added support for the new bulletinB data published by Paris-Meudon observatory
        for IAU-1980 precession-nutation model (IERS has ceased publishing bulletinB
        files for both IAU-1980 precession-nutation model and IAU-2000
        precession-nutation model as of early 2010).
      </action>
      <action dev="luc" type="add">
        added support for the new XML files containing both bulletinA and bulletinB data
        published by IERS (both the finals and daily files are supported).
      </action>
      <action dev="luc" type="update">
        Orekit now depends on at least version 3.0 of Apache commons-math
      </action>
      <action dev="luc" type="add">
        added a way to list what data have been loaded through DataProvidersManager
      </action>
      <action dev="luc" type="add">
        PropagationException can now be created directly from OrekitException, thus simplifying
        wrapping lower Orekit errors in step handlers
      </action>
      <action dev="luc" type="update">
        improved exception propagation from low level java runtime and Apache commons-math libraries
        preserving initial error stack trace
      </action>
      <action dev="luc" type="update">
        changed exception localization framework to simplify messages handling
      </action>
      <action dev="luc" type="fix">
        greatly improved AbsoluteDate accuracy by shifting epoch when needed and separating
        long/double computations to avoid too large offsets and numerical cancellations, it is
        now possible to still have an absolute date accurate to about 1.0e-13s after shifting
        it 10000 times by 0.1s steps
      </action>
      <action dev="luc" type="fix">
        fixed an error in TopocentricFrame.getPVCoordinates: the coordinates returned were not the
        coordinates of the topocentric frame origin with respect to the specified frame, but were the
        coordinates of the specified frame origin with respect to the topocentric frame.
      </action>
      <action dev="luc" type="fix">
        fixed an errors in data loading in tutorials when one of the path in the classpath
        contained a space
      </action>
      <action dev="luc" type="fix">
        improved CelestialBodyPointed attitude mode: the spin now correctly includes
        the coupling effect of the phasing reference
      </action>
      <action dev="luc" type="fix">
        fixed an error in SpinStabilized attitude mode: the spin was reversed
        with respect to the specification
      </action>
      <action dev="pascal" type="add">
        added a GroundMaskElevationDetector dealing with local physical mask for visibility
      </action>
      <action dev="pascal" type="add">
        added an ApparentElevationDetector taking refraction into account in a terrestrial
        environment
      </action>
      <action dev="pascal" type="update">
        enhanced DateDetector behaviour to allow adding new event dates on the fly
      </action>
      <action dev="pascal" type="fix" due-to="Derek Surka">
        fixed an error in FramesFactory when getting ITRF2005 and TIRF2000 frames:
        ignoreTidalEffects was handled wrong.
      </action>
      <action dev="luc" type="update" >
        removed serialization of some cached data in frames
      </action>
      <action dev="luc" type="fix" >
        fixed deserialization problems of frame singletons, they were not unique any more
      </action>
      <action dev="v&#233;ronique" type="add" >
        numerical propagation can now be done either using Cartesian parameters, circular
        parameters, equinoctial parameters, or Keplerian parameters (elliptical or hyperbolic)
        and using mean, eccentric or true position angles for the parameters where it is relevant.
        So there are now 10 possible configurations for state vector. This allows propagation
        of any kind of trajectories, including hyperbolic orbits used for interplanetary missions,
        or atmospheric re-entry trajectories
      </action>
      <action dev="v&#233;ronique" type="update" >
        completely revamped the partial derivatives matrices computation using the additional
        equations mechanism
      </action>
      <action dev="v&#233;ronique" type="add" >
        added a mechanism to integrate user-supplied additional equations alongside with
        orbital parameters during numerical propagation
      </action>
      <action dev="luc" type="update">
        use A. W. Odell and R. H. Gooding (1986) fast and robust solver for Kepler equation
      </action>
      <action dev="luc" type="add">
        keplerian and cartesian orbits now support hyperbolic orbits (i.e. eccentricity greater
        than 1, and in this case negative semi major axis by convention)
      </action>
      <action dev="luc" type="fix">
        fixed an error in LofOffset attitude mode: the computed attitude was reversed
        with respect to the specification
      </action>
      <action dev="luc" type="add">
        added an AttitudesSequence class which can handle several laws, only one of
        which being active at any time. The active law changes as switch events are
        triggered. This can be used for example to alternate between daylight attitude mode
        and eclipse attitude mode, or between normal observing mode and special modes
        for ground contact or maneuvers.
      </action>
      <action dev="pascal" type="fix" due-to="Bruno Revelin">
        fixed an error when crawling a classpath or a directory a zip file was found.
        This might lead to select an inappropriate data provider.
      </action>
    </release>
    <release version="5.0.3" date="2011-07-12"
             description="version 5.0.3 is a bug-fix release.">
      <action dev="luc" type="fix">
        Fixed a performance bug implying that some frames reloaded all EOP history files
        each time a transform was computed  (fixes bug #26).
      </action>
      <action dev="luc" type="fix">
        Fixed a parsing bug in IERS Rapid Data and Prediction files for dates between 2000 and 2009.
      </action>
    </release>
    <release version="5.0.2" date="2011-07-11"
             description="version 5.0.2 is an interim release of Orekit with support for IERS
                          Rapid Data and Prediction files.">
      <action dev="luc" type="update">
        Added support for IERS Rapid Data and Prediction files finals.all, finals.data and finals.daily,
        for both IAU-1980 and IAU-2000 and with both columns and XML formats.
      </action>
    </release>
    <release version="5.0.1" date="2011-04-15"
             description="version 5.0.1 is a minor release of Orekit without any functional changes.
             The differences with respect to 5.0 are only related to packaging and deployement to
             maven central. There are NO bug fixes and NO evolutions.">
      <action dev="luc" type="update">
        updated packaging to allow deployment to maven central.
      </action>
    </release>
    <release version="5.0" date="2010-05-06"
             description="version 5.0 is a major release of Orekit. It introduces several new
             features and bug fixes. Some slight incompatibilities with respect to previous
             versions have been introduced, but they should be easy to overcome to users. Users
             are strongly advised to upgrade to this version. The major points introduced in version
             5.0 are a very general PVCoordinatesProvider interface, a new shiftedBy method allowing
             many time-dependent instances (AbsoluteDate, Orbit, PVCoordinates, Attitude and SpacecraftState)
             to be slightly shifted in time using simple evolution models (keplerian for orbit, fixed
             angular rate for attitude, fixed translation for position/velocity), a redesign of the
             attitude interfaces and an experimental (read subject to change) numerical propagator
             able to compute jacobians of the state with respect to both initial state and force
             models parameters. Version 5.0 now depends on version 2.1 of Apache commons math.">
      <action dev="pascal" type="add">
        a new experimental numerical propagator has been added, in addition to computing
        the spacecraft state at target time, it also computes the partial derivatives of
        this state with respect to the initial state (one jacobian) and with respect to
        models parameters (another jacobian). The jacobians are integrated alongside with
        the state, using variational equations for better accuracy and numerical robustness.
        This will help further implementation of orbit determination or optimization
        algorithms. This code is still considered to be experimental as of 5.0 and the API
        could change in the future.
      </action>
      <action dev="luc" type="add">
        a new SpacecraftFrame class has been added, taking into account orbit and
        attitude thanks to an underlying propagator. This allows to see the spacecraft just
        as another known geometrical object automatically handled and connected to all
        other frames. For an instantaneous view, Transform instances can also be built
        directly by SpacecraftState instances.
      </action>
      <action dev="luc" type="add">
        frames can now be flagged as quasi-inertial or not; only quasi-inertial frames
        are suitable for defining orbits
      </action>
      <action dev="luc" type="add">
        the Topocentric frame now provides a way to retrieve the body shape on which the
        frame is defined
      </action>
      <action dev="pascal" type="update">
        changed the way Veis 1950 frame is constructed.
        Now, its parent is the PEF frame with no EOP corrections applied.
      </action>
      <action dev="luc" type="fix" due-to="John Pritchard">
        fixed a parameters inversion in Earth Orientation Parameters for IAU-1980 models.
        The error could introduce up to a few meters error in position during transformations
        between TEME and MEME
      </action>
      <action dev="luc" type="add" >
        factories have been introduced for handling all data formats. Their default configuration
        correspond to the legacy formats used in previous versions (IERS format for UTC-TAI, EOPC04
        and bulletins B for Earth Orientation Parameters, JPL format for celestial bodies ...).
        Users can now add support for their own formats if they want (for example if they prefer
        using bulletins A instead of EOPC04 and bulletins B, or if they have their own gravity
        field format ...). Consequences of these changes are that the SolarSystemBody and
        the PotentialReaderFactory classes have been deprecated (replaced by CelestialBodyFactory and
        GravityFieldFactory) and that TimeScalesFactory and FramesFactory have been extended. All these
        factories follow the same generic pattern.
      </action>
      <action dev="luc" type="fix" >
        improved thread safety (however, Orekit is still NOT completely thread-safe).
      </action>
      <action dev="luc" type="add" >
        the loaders for gravity fields now can optionally allow missing coefficients (they will be
        replaced by 0.0 except c[0][0] which will be replaced by 1.0).
      </action>
      <action dev="luc" type="fix" >
        the loader for gravity fields in the ICGEM format now support empty lines in the file
        (there is for example one blank line at the end of the file in the orekit-data zip archive).
      </action>
      <action dev="luc" type="add" >
        added support for the GRGS gravity field files formats.
      </action>
      <action dev="luc" type="add" >
        added a way to list the available satellite numbers in TLE files.
      </action>
      <action dev="luc" type="update" >
        improved TLE elements loading. Now TLE lines are loaded using the standard data loading
        mechanism (thus allowing loading from disk files, network, classpath ...), they can
        contain TLE for several objects in one file, and they may contain some non-TLE lines
        if desired.
      </action>
      <action dev="v&#233;ronique" type="add" >
        a new PVCoordinatesProvider interface has been created on top of several existing classes
        and interfaces (orbit propagator, celestial bodies, some moving frames ...). This is a
        major generalization that allows to use either satellites or celestial bodies in many
        algorithms (attitude pointing target, eclipses and field of view events ...)
      </action>
      <action dev="luc" type="fix" >
        improved numerical propagator efficiency when used from an outside loop: the initial
        state is automatically set to the last state at propagation end, thus allowing to
        restart from here without recomputing everything
      </action>
      <action dev="luc" type="add" >
        added a reset feature in all propagators, allowing to reuse an already configured
        propagator for several different orbits
      </action>
      <action dev="luc" type="fix" >
        fixed a mode handling error in NumericalPropagator: when a propagator was reused
        with a new mode setting, the previous step handlers were still used in addition to
        the new ones instead of replacing them
      </action>
      <action dev="luc" type="fix" >
        fixed an interpolation error for orbits crossing the -PI/+PI singularity between
        entries in the Ephemeris class
      </action>
      <action dev="luc" type="update" >
        KeplerianPropagator now preserve orbits types
      </action>
      <action dev="luc" type="add" >
        AbsoluteDate, Orbit, PVCoordinates, Attitude and SpacecraftState instances can now all
        be slightly shifted in time using simple evolution models (keplerian for orbit, fixed
        angular rate for attitude, fixed translation for position/velocity). This is not a
        replacement for proper propagation but is useful for known simple motions or small
        time shifts or when coarse accuracy is sufficient
      </action>
      <action dev="luc" type="fix" >
        changed AttitudeLaw.getState signature to use complete orbit. This is an incompatible
        change introduced to fix a major bug in spin computation for some attitude laws. The laws
        for which orientation depends on satellite velocity have a spin vector that depends on
        acceleration. This can be computed only if complete orbit is available. This change
        should be simple to handle from a users point of view, as the caller generally already
        has the orbit available and attitude laws implementations can retrieve all the former
        parameters (date, position/velocity, frame) directly from orbit.
      </action>
      <action dev="luc" type="fix" >
        fixed spin rate computation errors in almost all attitude modes
      </action>
      <action dev="luc" type="add" >
        added a new simple linear attitude mode: FixedRate
      </action>
      <action dev="luc" type="fix" >
        fixed an error in event detection: when two events were very close (for example a very
        short ground station visibility), the second one may be ignored despite the first one
        was detected.
      </action>
      <action dev="luc" type="fix" >
        fixed corner cases in event detection during orbit propagation, sometimes
        an already detected and handled event prevented the propagator to go further in time.
      </action>
      <action dev="luc" type="add" >
        added an EventShifter wrapper allowing to slightly shift raw events in time. This is useful
        for example to switch an attitude mode from solar pointing to something else a few minutes
        before eclipse entry and going back to solar pointing mode a few minutes after eclipse exit.
      </action>
      <action dev="pascal" type="add">
        added a new AlignmentDetector.
      </action>
      <action dev="pascal" type="add" >
        added a new EclipseDetector handling either umbra or penumbra entry and exit events.
      </action>
      <action dev="v&#233;ronique" type="add" >
        added new CircularFieldOfViewDetector and DihedralFieldOfViewDetector handling
        field of view entry and exit events for any type of target.
      </action>
      <action dev="luc" type="add" >
        added an experimental implementation of a BoxAndSolarArray spacecraft model considering a convex
        body (either parallelepipedic or defined by a set of facets) and a rotating solar array, for
        accurate modeling of surface forces with attitude. Beware that this class is still considered
        experimental, so use it with care!
      </action>
      <action dev="luc" type="update" >
        completely changed the RadiationSensitive and DragSensitive interfaces to be more comprehensive
        and handle properly lift and side force effects when used with non-symmetric spacecrafts/flux geometry
      </action>
      <action dev="luc" type="fix" due-to="Christelle Blandin">
        fixed denormalization of gravity field coefficients, the last coefficient
        was not initialized
      </action>
      <action dev="luc" type="add" >
        added a relative constructor and a getMomentum method to PVCoordinates
      </action>
      <action dev="luc" type="add">
        added a special implementation improving performances for the frequent case of identity transform
      </action>
      <action dev="luc" type="fix">
        fixed forgotten radians to degrees conversions for inclination and RAAN in CircularOrbit.toString()
      </action>
      <action dev="luc" type="add">
        added a Constants interface including a few useful physical constants.
      </action>
      <action dev="luc" type="add">
        added a way to build date components from week components (this can be used
        for scheduled operations with week-related periods)
      </action>
      <action dev="luc" type="add">
        added string parsing features for dates and times components supporting ISO-8601 formats
      </action>
      <action dev="luc" type="add">
        Orekit is now packaged as an OSGi bundle
      </action>
      <action dev="pascal" type="add">
        added some pieces of an UML model for the library (available in the source distribution)
      </action>
      <action dev="luc" type="update" >
        updated error message localization to be more consistent with Java exception. Now getMessage
        returns a non-localized message and only getLocalizedMessage returns a message localized for
        the platform default locale. A new getMessage(Locale) method has also been added to
        retrieve the message in any desired locale, not only the platform default one. The messages
        are also built and translated only when needed, so if an exception is triggered and
        never displayed, the message will never be built.
      </action>
    </release>
    <release version="4.1" date="2009-08-18"
             description="version 4.1 is an upgrade bringing some new features and fixing a
             few bugs. The equinox-based frames family with IAU1980 precession-nutation
             models that are still used by many legacy systems are now supported. This
             simplifies interoperability with legacy systems and helps migrating from this
             old frames family to the new CIO-based ones that is supported by orekit since its
             first versions. The data loading mechanism used to retrieve IERS data (Earth
             Orientation Parameters, UTC-TAI history) and JPL ephemerides is now also used
             to retrieve gravity potential files. This mechanism has also been vastly improved
             to support new use cases (loading from disk, from classpath, from network delegating
             loading to an external library ...). Another change is the addition of the TDB
             time scale. Some minor incompatibilities have been introduced but they are easy
             to solve for users, the explanations are provided in detailed changes report.">
      <action dev="aude" type="add" >
        added TDB time scale
      </action>
      <action dev="luc" type="update" >
        the RadiationSensitive and DragForce interfaces now have an
        additional SpacecraftState parameter in all their get methods.
        This allows to implement models that take into account solar
        arrays rotation. Note that this changes breaks compatibility
        for users that did add their own implementations, but it is
        simple to deal with (simply add one parameter in the signature
        and ignore it) so its was considered acceptable.
       </action>
      <action dev="luc" type="add" due-to="James Housden">
        added german localization for error messages
      </action>
      <action dev="luc" type="update">
        added a feature allowing all tests to clear the already built reference
        objects (frames, time scales, solar system bodies ...) between each tests,
        thus removing the need to launch tests in separate JVMS. This allows to
        launch all tests directly from eclipse, and this speeds up maven tests by
        a factor 4 at least
      </action>
      <action dev="luc" type="update">
        set up a custom ant build independent from the maven 2 build
      </action>
      <action dev="luc" type="update">
        changed all tests from Junit 3 to Junit 4
      </action>
      <action dev="thierry" type="fix">
        fixed accuracy of PEF frame
      </action>
      <action dev="luc" type="fix" due-to="Aude Privat">
        fixed configuration problems on Windows systems
      </action>
      <action dev="luc" type="fix" due-to="Sébastien Herbinière">
        fixed a reversed sign in solar radiation pressure
      </action>
      <action dev="pascal" type="update" >
        Orekit supports the two different naming patterns for bulletins B provided by IERS
        on http://www.iers.org/ and http://hpiers.obspm.fr/eop-pc/.
      </action>
      <action dev="luc" type="update" >
        the predefined times scales (TAI, UTC ...) are now built using a factory. The various
        XXXScale.getInstance() methods defined in each predefined time scales classes
        are still available, but have been deprecated and will be removed in the future,
        they are replaced by TimeScalesFactory.getXXX().
      </action>
      <action dev="pascal" type="update" >
        the Frame class was split into a FramesFactory class, dealing with the predefined
        reference frames, and a Frame class for the creation of new frames and the navigation
        through any frames tree. The Frame.getXXX() methods for the predefined reference
        frames are still available, but have been deprecated and will be removed in the future,
        they are replaced by FramesFactory.getXXX().
      </action>
      <action dev="pascal" type="add" >
        3 new predefined reference frames have been added in Orekit : MEME, TEME and PEF. They
        implement the classical paradigm of equinox-based transformations including the IAU-76
        precession model, the IAU-80 nutation model and the IAU-82 sidereal time model, with
        the capability to apply the nutation corrections provided by IERS through the EOP data
        files for better agreement with the IAU 2000 precession-nutation model.
      </action>
      <action dev="luc" type="update" >
        the ChronologicalComparator class is not a singleton anymore, this didn't really make sense
      </action>
      <action dev="luc" type="fix" >
        fixed a state reset error: orbital state changed by event detectors like
        ImpulseManeuver were overwritten by other event detectors
      </action>
      <action dev="luc" type="fix" >
        fixed stop date of abstract propagators (Keplerian and Eckstein-Heschler). They used to
        stop at the first event after target date when an event detector was set up, instead of
        stopping at the target date
      </action>
      <action dev="luc" type="fix" >
        the gravity coefficients for solar system bodies are now extracted from JPL files headers
      </action>
      <action dev="luc" type="update" >
        the eventOccurred method in EventDetector interface and its various implementations
        has an additional parameter specifying if the switching function increases or
        decreases at event time. This allows simpler events identification has many switching
        functions have two switches (start/end, raising/setting, entry/exit ...). Note that
        this changes breaks compatibility for users that did implement their own events, but
        it is simple to deal with (simply add one parameter in the signature and ignore it)
        so its was considered acceptable.
      </action>
      <action dev="luc" type="fix" due-to="Christophe Pipo">
        fixed an error occurring when DE406 JPL ephemerides were loaded before DE405 ones
      </action>
      <action dev="luc" type="fix" due-to="Sébastien Herbinière">
        fixed an error in EGM potential file loader
      </action>
      <action dev="luc" type="update">
        trigger exceptions when no data can be loaded
      </action>
      <action dev="luc" type="update">
        remove predefined leap seconds, they are not useful anymore since other
        parts of the library do need configuration data (solar system bodies) and
        since data configuration has been vastly improved
      </action>
      <action dev="luc" type="add" >
        added support for the ICGEM format for gravity fields
      </action>
      <action dev="luc" type="update" >
        load gravity potential data using the same mechanism already used for Earth
        Orientation Parameters, UTC-TAI history and JPL ephemerides files
      </action>
      <action dev="luc" type="add" due-to="quinput and Kai Ruhl">
        re-activated a way to load data from the classpath using a
        data provider plugin.
      </action>
      <action dev="luc" type="add">
        added a way to load data directly from network (either
        locally or through a proxy server) using a data provider plugin.
      </action>
      <action dev="luc" type="add">
        added a small plugin-like mechanism to delegate data loading to a
        user-provided mechanism, thus enabling smooth integration in existing
        systems.
      </action>
      <action dev="luc" type="update">
        updated to latest version of commons-math.
      </action>
      <action dev="luc" type="add" due-to="Silvia Ríos Bergantiños">
        added galician localization for error messages.
      </action>
      <action dev="luc" type="fix" due-to="Guylaine Prat">
        improved javadoc comments in orbit classes.
      </action>
      <action dev="pascal" type="add">
        tidal corrections are now available for ITRF and TIRF frames. Both frames are
        provided in two versions, the standard one with tidal corrections and a stripped
        down one without tidal corrections. A cache/interpolation mechanism is used to
        keep the computation cost of tidal correction to a minimum. With this mechanism,
        the penalty to use tidal correction is slightly above 20% in run time for a
        transformation between GCRF and ITRF. A raw implementation without this mechanism
        would lead to a 550% penalty, or even a 1100% penalty if TIRF and ITRF parts were
        computed independently.
      </action>
    </release>
    <release version="4.0" date="2008-10-13"
             description="major upgrade with new features (GCRF and ITRF2005 frames, DE 405
             and DE 406 ephemerides support, improved and greatly simplified date/time support,
             vastly improved data configuration with zip files support, new tutorials, improved
             performances, more tests and all identified bugs fixed, new translation files for
             italian, spanish and norse.">
      <action dev="pascal" type="fix">
        The ephemeris produced by numerical propagator now checks date validity in
        propagate method.
      </action>
      <action dev="luc" type="fix">
        The EME2000/J2000 frame was slightly mis-oriented (about 20 milli arcseconds).
        It really was the GCRF frame. This has been fixed and now both the GCRF and
        the EME2000/J2000 are available.
      </action>
      <action dev="luc" type="fix">
        Dates in UTC within leap seconds are now displayed correctly (i.e. a 61st
        second is added to the minute).
      </action>
      <action dev="luc" type="fix" due-to="quinput">
        Fixed an overflow error in AbsoluteDate that generated an exception when any
        attempts was made to print dates far away like AbsoluteDate.JULIAN_EPOCH or
        AbsoluteDate.MODIFIED_JULIAN_EPOCH.
      </action>
      <action dev="luc" type="fix">
        Changed test configuration to always use a new JVM for each test. This prevents
        some false positive to be generated.
      </action>
      <action dev="luc" type="update">
        The GeodeticPoint constructor arguments has been reordered to reflect more
        traditional usage, latitude coming before longitude.
      </action>
      <action dev="luc" type="update">
        The low accuracy Sun model based on Newcomb theory and the Moon model based
        on Brown theory have been withdrawn as they are superseded by the support of JPL
        DE 405 binary ephemerides files.
      </action>
      <action dev="luc" type="update">
        The ThirdBody abstract class has been removed and its specific method
        getMu has been moved up into CelestialBody interface and
        renamed getGM.
      </action>
      <action dev="luc" type="update">
        Improved external data configuration. The java property is now called
        orekit.data.path and is a colon or semicolon separated path containing
        directories or zip archives, themselves containing embedded directories
        or zip archives and data files. This allows easy roll-out of system-wide
        configuration data that individual users can override by prepending their
        own data trees in front of the path. This also allows simple configuration
        since many data files can be stored in easy to handle zip archives.
      </action>
      <action dev="luc" type="update">
        Renamed the iers package into data, as it is not IERS specific anymore. Some
        classes where also moved out of the package and into the frame and time
        package and their visibility reduced to package only. This improves decoupling
        and reduces clutter on users by limiting the number of visible classes.
      </action>
      <action dev="luc" type="update">
        The performance of IAU-2000 precession-nutation model computation has been
        tremendously improved, using a combined caching and interpolation approach. The
        simplified model (which was quite inaccurate in version 3.1) has therefore been
        removed as it was not needed anymore.
      </action>
      <action dev="luc" type="update">
        The ITRF 2005 frame is now supported instead of the older ITRF 2000 frame. The
        Earth Orientation Parameters data handling classes have been updated to match
        this change and read the new file format provided by IERS.
      </action>
      <action dev="luc" type="update">
        The J2000 frame has been renamed as EME2000 as this name seems to be more
        widely accepted and reduces confusion with the J2000.0 epoch. The
        Frame.getJ2000() method is still available, but has been deprecated
        and will be removed in the future.
      </action>
      <action dev="luc" type="update">
        Changed TimeScale from base abstract class to interface only.
      </action>
      <action dev="luc" type="update">
        Renamed some classes for better understanding: ChunkedDate is now DateComponents,
        ChunkedTime is now TimeComponents, ChunksPair is now DateTimeComponents. The
        getChunks method from AbsoluteDate as also been renamed into getComponents accordingly.
      </action>
      <action dev="pascal" type="add">
        Added new tutorials.
      </action>
      <action dev="luc" type="add">
        Added predefined local orbital frames: the (t, n, w) frame aligned with velocity
        and the (q, s, w) frame aligned with position.
      </action>
      <action dev="luc" type="add">
        Added a predefined detector for altitude crossing events.
      </action>
      <action dev="luc" type="add">
        Added methods to get zenith, nadir, north, south, east and west direction for
        any GeodeticPoint.
      </action>
      <action dev="luc" type="add" due-to="Silvia Ríos Bergantiños">
        Added spanish localization for error messages.
      </action>
      <action dev="luc" type="add" due-to="Espen Bjørntvedt">
        Added norse localization for error messages.
      </action>
      <action dev="luc" type="add" due-to="Francesco Coccoluto">
        Added italian localization for error messages.
      </action>
      <action dev="luc" type="add" due-to="Derek Surka">
        Added support for mean motion first and second derivatives fields in TLE.
      </action>
      <action dev="luc" type="add" >
        Added a way to rebuild the two lines of TLE instances.
      </action>
      <action dev="luc" type="add" due-to="Derek Surka">
        Added constructor from already parsed elements for TLE.
      </action>
      <action dev="luc" type="add">
        Added a method to retrieve a body-centered inertial frame to the
        CelestialBody interface. As a consequence, thirteen new frames are
        predefined: Sun, Moon, planets and barycenters provided by JPL binary
        ephemerides.
      </action>
      <action dev="luc" type="add">
        Support for the JPL DE 405 and DE 406 binary ephemerides files has been added
        and a factory class SolarSystemBody uses these files to provide implementations
        of the CelestialBody interface for Sun, Moon, the eight solar system
        planets,the Pluto dwarf planet as well as the solar system barycenter and Earth-Moon
        barycenter points.
      </action>
      <action dev="luc" type="add">
        The CelestialBody interface now provides velocity as well as position.
      </action>
      <action dev="luc" type="add">
        A getCalls() method has been added to the NumericalPropagator class to count the
        number of calls to the differential equations computation method. This helps
        tuning the underlying integrator settings in order to improve performances.
      </action>
      <action dev="luc" type="add">
        A lot more classes and interfaces are now serializable, to help users embed
        instance in their own serializable classes.
      </action>
      <action dev="luc" type="add">
        Added predefined leap seconds to allow proper turn-key use of the library
        even without an already configured environment. All known leap seconds at
        time of writing (2008) are predefined, from 1972-01-01 to 2009-01-01 (the
        last one has been announced in Bulletin C 36 on 2008-07-04 and is not yet
        present in the UTC-TAI.history published file)
      </action>
      <action dev="luc" type="add">
        Improved user-friendliness of the time-scales by changing methods parameters
        types to more easily understandable ones.
      </action>
      <action dev="luc" type="add">
        Improved user-friendliness of the AbsoluteDate class by adding several
        new constructors and methods for common cases. It is in particular now possible
        to use offsets within a time scale, for example to build a date given as a
        fractional number of days since a reference date in UTC, explicitly ignoring
        intermediate leap seconds.
      </action>
      <action dev="luc" type="add">
        Improved the class handling date/time components: added a constructor to allow building
        from an offset with respect to a reference epoch, implemented Comparable interface and
        added equals and hashCode methods.
      </action>
      <action dev="luc" type="add">
        Improved the class handling date components: added a constructor to allow building
        from any reference epoch, not only J2000.0 (thus simplifying use of modified julian day),
        added getMJD() method, added several constants JULIAN_EPOCH, MODIFIED_JULIAN_EPOCH,
        FIFTIES_EPOCH, GPS_EPOCH, J2000_EPOCH and JAVA_EPOCH.
      </action>
      <action dev="luc" type="add">
        Added a new time scale: GPSScale.
      </action>
      <action dev="luc" type="add">
        Added the changes page to the generated site.
      </action>
    </release>
    <release version="3.1" date="2008-07-16"
             description="This release is the first public release of Orekit."/>
  </body>
</document><|MERGE_RESOLUTION|>--- conflicted
+++ resolved
@@ -21,14 +21,12 @@
   </properties>
   <body>
     <release version="11.1" date="TBD" description="TBD">
-<<<<<<< HEAD
       <action dev="luc" type="fix" issue="872">
         Fixed multiple detection of events when using propagate(start, target) with
         integration-based propagators.
-=======
+      </action>
       <action dev="bryan" type="add" issue="871">
         Added atmospheric drag effect for Brouwer-Lyddane model.
->>>>>>> 3ecf1fd5
       </action>
       <action dev="bryan" type="add" issue="869">
         Allowed Brouwer-Lyddane model to work for the critical inclination.
