<?xml version="1.0" encoding="UTF-8" ?>
<!-- Copyright 2002-2024 CS GROUP
  Licensed to CS GROUP (CS) under one or more
  contributor license agreements.  See the NOTICE file distributed with
  this work for additional information regarding copyright ownership.
  CS licenses this file to You under the Apache License, Version 2.0
  (the "License"); you may not use this file except in compliance with
  the License.  You may obtain a copy of the License at

    http://www.apache.org/licenses/LICENSE-2.0

  Unless required by applicable law or agreed to in writing, software
  distributed under the License is distributed on an "AS IS" BASIS,
  WITHOUT WARRANTIES OR CONDITIONS OF ANY KIND, either express or implied.
  See the License for the specific language governing permissions and
  limitations under the License.
-->
<document>
  <properties>
    <title>Orekit Changes</title>
  </properties>
  <body>
<<<<<<< HEAD
  <release version="12.1" date="TBD" description="TBD">
      <action dev="luc" type="update" issue="1333">
          Deprecated InterSatellitesPhaseAmbiguityModifier, OneWayGNSSPhaseAmbiguityModifier
          and PhaseAmbiguityModifier.
      </action>
      <action dev="luc" type="add" >
          Added AmbiguityDriver and AmbiguityCache.
      </action>
      <action dev="evan" type="fix" issue="986">
          Fix DSST Jacobian setup.
      </action>
      <action dev="luc" type="update" issue="1347">
          Change visibility of InertiaAxis and Inertia constructors to public.
      </action>
      <action dev="luc" type="update" issue="1346">
          Allow Rinex V4 observation files to have either "ANTENNA: DELTA X/Y/Z"
          or "ANTENNA: DELTA H/E/N" header line.
      </action>
      <action dev="luc" type="update" issue="1343">
          Allow generation of Rinex observation files in receiver clock time scale.
      </action>
      <action dev="luc" type="update" issue="1342">
          Added ClockTimeScale.
      </action>
      <action dev="luc" type="update" issue="1341">
          {get|set}ClkOffset → {get|set}ClockOffsetApplied.
      </action>
      <action dev="serrof" type="add" issue="1336">
          Added getBodyName in body-based attraction models, as well as common abstract class.
      </action>
      <action dev="maxime" type="update" issue="1335">
          Added constructors with orbit type in SmallManeuverAnalyticalModel.
      </action>
      <action dev="serrof" type="add" issue="1258">
          Added get(Un)normalizedC20.
      </action>
      <action dev="luc" type="add" issue="1328">
          Field versions of Frame.get{|Static|Kinematic}TransformTo don't allow
          null dates (they never did, but the javadoc wrongly stated this was allowed)
      </action>
      <action dev="luc" type="add" issue="1338">
          Added separate access to original estimation and modifications in estimated measurements.
      </action>
      <action dev="luc" type="add" issue="1332">
          Added InterSatellitesOneWayRangeRate measurements.
      </action>
      <action dev="luc" type="add" >
          Added constant and quadratic clock models for GNSS measurements.
      </action>
      <action dev="serrof" type="update" issue="1198">
          Removed redundant code to create FieldOrbit from Orbit.
      </action>
      <action dev="serrof" type="update" issue="1201">
          Changed default PositionAngleType in (Field)NumericalPropagator to ECCENTRIC.
      </action>
      <action dev="serrof" type="update" issue="1307">
          Removed unnecessary calls to (Field)Transform in (Field)ShortTermEncounter2DDefinition.
      </action>
      <action dev="serrof" type="add" issue="1288">
          Added cache for position angle in FieldOrbit when applicable.
      </action>
      <action dev="luc" type="fix" issue="1329">
          Manage clock offset as an additional state in propagators built from SP3 files.
      </action>
      <action dev="luc" type="fix">
          Added TimeStampedDoubleAndDerivative and associated interpolator.
      </action>
      <action dev="luc" type="fix" issue="1325">
          Allow direction-dependent phase centers in inter-satellites measurements.
      </action>
      <action dev="alfe" type="add" issue="1215">
          Create two new EventDetector: LatitudeRangeCrossingDetector and LongitudeRangeCrossingDetector.
      </action>
      <action dev="serrof" type="add" issue="1214">
          Added cache for position angle in Orbit when applicable.
=======
  <release version="12.0.2" date="15/03/2024"
           description="Version 12.0.2 is a patch release of Orekit.
       It fixes issues related to SP3 files, interpolation, measurements, multi-threading
       and DSST jacobian setup. Copyright year has been updated.">
      <action dev="luc" type="fix" issue="1347">
          Change visibility of InertiaAxis and Inertia constructors to public.
      </action>
      <action dev="luc" type="fix" issue="1346">
          Allow Rinex V4 observation files to have either "ANTENNA: DELTA X/Y/Z"
          or "ANTENNA: DELTA H/E/N" header line.
      </action>
      <action dev="luc" type="fix" issue="1328">
          Field versions of Frame.getStaticTransformTo don't allow
          null dates (they never did, but the javadoc wrongly stated this was allowed).
      </action>
      <action dev="markrutten" type="fix" issue="1327">
          Removed blank lines in SP3 file generation.
>>>>>>> 3c3ba586
      </action>
      <action dev="luc" type="fix" issue="1322">
          Fixed forbidden SBAS System Time in SP3 files.
      </action>
      <action dev="luc" type="fix" issue="1321">
          Fixed wrong key for Beidou System Time in SP3 files.
      </action>
<<<<<<< HEAD
      <action dev="serrof" type="add" issue="1306">
          Implement resetIntermediateState in (Field)TLEPropagator.
      </action>
      <action dev="serrof" type="add" issue="1318">
          Add default implementation of getPosition in (Field)Propagator.
      </action>
      <action dev="serrof" type="add" issue="1259">
          Add (Field)KinematicTransform.
      </action>
      <action dev="luc" type="add" issue="1315">
          Added support for Walker constellations, including in-orbit spares with shifted position.
      </action>
      <action dev="luc" type="update" issue="1314">
          Fixed wrong parsing of some time systems in SP3 files.
      </action>
      <action dev="serrof" type="update">
          Moved getFieldDate up from FieldTransform to FieldStaticTransform.
      </action>
      <action dev="serrof" type="update" issue="1302">
          Added getStaticInverse to (Field)StaticTransform.
      </action>
      <action dev="luc" type="update" issue="1304">
          Make access to raw albedo and infrared radiation pressure in KnockeRediffusedForceModel public.
      </action>
      <action dev="serrof" type="update" issue="1249">
          Reduce code duplication in (Field)Propagator inheritors.
=======
      <action dev="luc" type="update" issue="1314">
          Fixed wrong parsing of some time systems in SP3 files.
      </action>
      <action dev="markrutten" type="fix" issue="1309">
          Fixed incorrect transmitter location in BistaticRange measurement.
>>>>>>> 3c3ba586
      </action>
      <action dev="evan" type="fix" issue="1300" due-to="Sander Cochran">
          Fix regression in Ephemeris with interpolationPoints=1.
      </action>
<<<<<<< HEAD
      <action dev="luc" type="update">
          Take azimuthal asymmetry into account in Vienna tropospheric models.
      </action>
      <action dev="luc" type="add">
          Added GlobalPressureTemperature3 model.
      </action>
      <action dev="luc" type="add">
          Added GlobalPressureTemperature2w (i.e. wet) model.
      </action>
      <action dev="luc" type="add">
          Allow to use any GPT grid file (GPT2, GPT2w, GPT3) in GlobalPressureTemperature2 model.
      </action>
      <action dev="luc" type="add">
          Added providers for horizontal gradient.
      </action>
      <action dev="luc" type="add">
          Added Askne-Nordius tropospheric model.
      </action>
      <action dev="luc" type="add">
          Replaced Vienna{One|Three}Model by Vienna{One|Three}.
      </action>
      <action dev="luc" type="add">
          Added ConstantTroposphericModel.
      </action>
      <action dev="luc" type="add">
          Added ChaoMappingFunction for tropospheric mapping function.
      </action>
      <action dev="luc" type="add">
          Added ModifiedHopfieldModel for tropospheric delay.
      </action>
      <action dev="luc" type="add">
          Added CanonicalSaastamoinenModel for tropospheric delay.
      </action>
      <action dev="luc" type="update">
          Replaced SaastamoinenModel by ModifiedSaastamoinenModel for tropospheric delay.
      </action>
      <action dev="luc" type="add">
          Added NBS/NRC steam table model for water vapor pressure.
      </action>
      <action dev="luc" type="add">
          Added Wang1988 model for water vapor pressure.
      </action>
      <action dev="luc" type="add">
          Added CIPM2007 model for water vapor pressure.
      </action>
      <action dev="luc" type="add">
          Added WaterVaporPressureProvider interface.
      </action>
      <action dev="luc" type="add">
          Added HeightDependentPressureTemperatureHumidityConverter for converting weather parameters.
      </action>
      <action dev="luc" type="update" issue="1287">
          Replaced WeatherModel by {Field}PressureTemperatureHumidityProvider.
      </action>
      <action dev="luc" type="add" issue="1287">
          Added {Field}PressureTemperature and {Field}PressureTemperatureHumidity containers.
      </action>
      <action dev="luc" type="update" issue="1287">
          Replaced GlobalPressureTemperature2Model by GlobalPressureTemperature2.
      </action>
      <action dev="luc" type="update" issue="1287">
          Replaced GlobalPressureTemperatureModel by GlobalPressureTemperature.
      </action>
      <action dev="luc" type="update" issue="1287">
          Replaced MappingFunction by TroposphereMappingFunction.
      </action>
      <action dev="luc" type="update" issue="1287">
          Replaced EstimatedTroposphericModel by EstimatedModel.
      </action>
      <action dev="luc" type="update" issue="1287">
          Replaced DiscreteTroposphericModel by TroposphericModel.
      </action>
      <action dev="bryan" type="add" issue="1299">
          Added support for Intelsat's 11 elements propagation.
      </action>
      <action dev="luc" type="add" issue="1294">
          Added NsgfV00Filter to allow parsing some wrong SP3 files.
      </action>
      <action dev="serrof" type="add" issue="1260">
          Started using new square method for Field.
      </action>
      <action dev="luc" type="add" issue="1286">
          Fixed parsing of SP3 files with partly missing standard deviations.
      </action>
      <action dev="luc" type="update" issue="1285">
          Added field versions of unit conversions from and to SI units.
      </action>
      <action dev="serrof" type="update" issue="1276">
          Removed uses of scalar multiply on Field one.
      </action>
      <action dev="serrof" type="add" issue="1275">
          Added utility classes for position angle conversions for (Field) CircularOrbit and EquinoctialOrbit.
      </action>
      <action dev="luc" type="add" issue="1278">
          Fixed exceptions occurring in EOP prediction with ill chosen fitting parameters.
      </action>
      <action dev="luc" type="add" due-to="Elisabet Cid Borobia">
          Added translation of error messages in Catalan language.
      </action>
      <action dev="greyskyy" type="add" issue="1295">
          Added EventDetector implementations for detecting beta angle crossing events.
=======
      <action dev="Christopher Schank " type="fix" issue="1296">
          Fixed loading of UTC (now thread safe).
      </action>
      <action dev="evan" type="fix" issue="986">
          Fix DSST Jacobian setup.
>>>>>>> 3c3ba586
      </action>
  </release>
  <release version="12.0.1" date="31/12/2023"
           description="Version 12.0.1 is a patch release of Orekit.
           It fixes several issues related to the Ephemeris class, interpolation and caching behaviours.
           Checkstyle configuration for IntelliJ is added and some javadocs have been updated. Finally, missing
           contributions have been added to the changes.">
      <action dev="luc" type="add" issue="1286">
        Fixed parsing of SP3 files with partly missing standard deviations.
      </action>
      <action dev="maxime" type="update" issue="1280">
        Added missing contributions for 12.0 in changes.xml.
      </action>
      <action dev="luc" type="add" issue="1278">
        Fixed exceptions occurring in EOP prediction with ill chosen fitting parameters.
      </action>
      <action dev="vincent" type="fix" issue="1277">
        Fixed regression in computation speed when using Ephemeris.
      </action>
      <action dev="bryan" type="add" issue="1271">
        Added checkstyle configuration for Intellij in contributing.md.
      </action>
      <action dev="vincent" type="fix" issue="1269">
        Fixed infinite loop when using specific date with CssiSpaceWeatherData.
      </action>
      <action dev="vincent" type="fix" issue="1266">
        SpacecraftStateInterpolator now takes into account the extrapolation threshold given at construction.
      </action>
      <action dev="tmills" type="update" issue="1261">
        Updated JavaDoc for references to the yields method where applicable.
      </action>
      <action dev="maxime" type="fix" issue="1254">
        Fixed bad dates in ephemeris when reset-at-end is set to false.
      </action>
      <action dev="maxime" type="fix" issue="1253">
        Fixed covariance computation with ephemeris propagation.
      </action>
      <action dev="bryan" type="update" issue="1230">
        AberrationModifier shall be used with user defined DataContext.
      </action>
      <action dev="bryan" type="fix" issue="1055">
        Fixed bad caching of the ocean tides model.
      </action>
  </release>
  <release version="12.0" date="2023-11-08"
           description="Orekit 12.0 is a major new release.
           It includes both new features and bug fixes. The main new features
           introduced in 12.0 are: the Zeis model for DSST J2-squared terms, RTCM orbit
           and clock correction messages, new filtering capabilities for CCSDS parsing,
           central body flatness is now taken into account for eclipse detector and solar
           radiation pressure, the static transform for {Field} elements, measurements
           can now be evaluated without derivatives, panel dependent coefficients in BoxAndSolarArraySpacecraft,
           prediction of Earth Orientation Parameters, replacement of TimeInterpolable by
           TimeInterpolator, Gauss Initial Orbit Determination algorithm, a {Field} version
           of StateCovariance  and ImpulseManeuver, a new FDOA measurements model, a new
           API for TLE generation including a new method based on a least squares fitting,
           a writer for CCSDS OCM, a new ssa package containing probability of collision
           computation methods (Laas, Alfano,  Alfriend, Patera, and Chan), blending algorithms
           for orbit and covariance interpolation, a torque-free attitude mode for
           general (non-symmetrical) body, a writer for SP3 files, and support for new
           formats: EOP C04, STK ephemeris files, Rinex 3.05 and 4.0, Rinex 2 navigation
           messages, CCSDS ADM v2, and Sinex Differential Code Bias (DCB).
           See the list below for a full description of the changes.">
      <action dev="theo611 " type="update" issue="1203">
          Added new method addSupportedParameters in AbstractPropagatorBuilder.
      </action>
      <action dev="jasquier" type="add" issue="982">
          Added Gauss angles-only initial orbit determination method.
      </action>
      <action dev="lirw1984" type="update" issue="938">
          Enhanced parsing of CRD files.
      </action>
      <action dev="luc" type="update" issue="1256">
          Limit use of synchronization in LazyLoadedTimeScales.
      </action>
      <action dev="serrof" type="update" issue="1242">
          Removed unused static variables in DTM2000.
      </action>
      <action dev="tmills" type="update" issue="1213">
          Changed "absPva == null" to "isOrbitDefined()" in (Field)SpacecraftState.
      </action>
      <action dev="serrof" type="add" issue="1247">
          Add toStaticTransform to (Field)SpacecraftState.
      </action>
      <action dev="serrof" type="add" issue="1245">
          Introduce individual methods for tracking coordinates in TopocentricFrame.
      </action>
      <action dev="luc" type="fix" issue="1246">
         Allow loading IONEX files from DataSource for Global Ionosphere Model.
      </action>
      <action dev="luc" type="fix" issue="1212">
         Use Ionospĥere Pierce Point in Global Ionosphere Model.
      </action>
      <action dev="luc" type="add" >
         Added getCartesianPoint to TopocentricFrame.
      </action>
      <action dev="serrof" type="fix" issue="1173">
         Fixed wrong uses of AbsoluteDate for Field transformations in Atmosphere and FieldElevationDetector.
      </action>
      <action dev="serrof" type="add" issue="1240">
         Add toStaticTransform to (Field)Transform.
      </action>
      <action dev="luc" type="add" issue="1239">
         Added derivatives to EOP when they are missing in the files.
      </action>
      <action dev="luc" type="add" issue="1238">
         Allow customization of interpolation degree in EOP.
      </action>
      <action dev="luc" type="add" >
         Added support for XML and csv versions of bulletin A, bulletin B and EOP C04.
      </action>
      <action dev="alfe" type="fix"  issue="1233">
          Set InterSatVisibilityDetector global constructor from private to protected.
      </action>
      <action dev="alfe" type="fix"  issue="1231">
          Fix bug on buildBox constructor coefficients order.
      </action>
      <action dev="alfe" type="add" issue="1225">
          Adding {Field}LongitudeCrossingDetector.
      </action>
      <action dev="luc" type="add" issue="1227">
          Added support for CCSDS/SANA geodetic orbital elements.
      </action>
      <action dev="serrof" type="add" issue="1211">
          Added method to create new instance without rates from position-angled based (Field)Orbit, with new Interface.
      </action>
      <action dev="luc" type="add" issue="1229">
          Added {Field}TrackingCoordinates.
      </action>
      <action dev="luc" type="add" issue="1228">
          Added lowestAltitudeIntermediate method to OneAxisEllipsoid.
      </action>
      <action dev="luc" type="fix" issue="1226">
          Fixed Sun radius.
      </action>
      <action dev="serrof" type="add" issue="1217">
          Added getter for resetAtEnd in (Field)AbstractIntegratedIntegrator.
      </action>
      <action dev="luc" type="add" issue="1224">
          Fixed NaN appering in one axis ellipsoid Cartesian to geodetic transform in rare cases.
      </action>
      <action dev="luc" type="add" issue="1222">
          Added configurable skimming altitude to inter-satellite direct view detector.
      </action>
      <action dev="luc" type="add" issue="1223">
          Added wind-up effect for inter-satellites phase measurements.
      </action>
      <action dev="luc" type="add" issue="1219">
          Added builders for OneWayGNSSPhase and OneWayGNSSRange.
      </action>
      <action dev="luc" type="add" issue="1220">
          Use step interpolators for measurements generation requiring time shifts.
      </action>
      <action dev="luc" type="add" issue="1221">
          {Field}OrekitStepInterpolator now implement {Field}PVCoordinatesProvider.
      </action>
      <action dev="bryan" type="add" issue="1216">
          Added Az/El based initial orbit determination.
      </action>
      <action dev="bryan" type="fix" issue="1196">
          Fixed multiple issues in initial orbit determination.
      </action>
      <action dev="serrof" type="update" issue="1210">
          Fixed missing up- and down-stream inheritance of FieldTimeShiftable.
      </action>
      <action dev="serrof" type="update" issue="1209">
          Renamed PositionAngle into PositionAngleType
      </action>
      <action dev="serrof" type="add" issue="1172">
          Added access to integrator's name for (Field)AbstractIntegratedPropagator
      </action>
      <action dev="vincent" type="fix" issue="1205">
        Fixed failing tests after correction of Hipparchus issue 253.
      </action>
      <action dev="vincent" type="update" issue="1169">
        Refactored MarshallSolarActivityFutureEstimation so that it follows the same architecture as CssiSpaceWeatherData
      </action>
      <action dev="vincent" type="fix" issue="1168">
        Fixed Marshall Solar Activity website link in MarshallSolarActivityFutureEstimation javadoc
      </action>
      <action dev="vincent" type="fix" issue="1072">
        Fixed thread interference using CssiSpaceWeatherData and MarshallSolarActivityFutureEstimation
      </action>
      <action dev="vincent" type="update" issue="1195">
        Updated OrbitBlender API and improved javadoc.
      </action>
      <action dev="serrof" type="fix" issue="1197">
        Use of FieldOrbit in gradient converters only when applicable.
      </action>
      <action dev="luc" type="update" >
        Improved (a lot) performance of GNSS attitude models.
      </action>
      <action dev="luc" type="update" >
        Replaced {Field}DerivativeStructure by {Field}UnivariateDerivative2 in GNSS attitude context.
      </action>
      <action dev="serrof" type="add" issue="1194">
        Added ways to create FieldOrbit from Orbit.
      </action>
      <action dev="luc" type="fix" issue="1014" due-to="Li Rongwang">
        Added support for more weird dates in SP3 files.
      </action>
      <action dev="serrof" type="update" issue="1192">
        Cleaned (Field)SpacecraftState and changed default Attitude from LofOffset to FrameAlignedProvider.
      </action>
      <action dev="serrof" type="add" issue="1185">
        Added direct call to (Field)Rotation for AttitudeProviders.
      </action>
      <action dev="luc" type="fix" issue="1191">
        Added SP3CoordinateHermiteInterpolator.
      </action>
      <action dev="luc" type="fix" issue="1049">
        Added SP3Writer.
      </action>
      <action dev="luc" type="fix" issue="1190">
        Revamped SP3 data hierarchy, with header and separated ephemeris segments.
      </action>
      <action dev="luc" type="fix" issue="1187">
        Fixed units in SP3 files.
      </action>
      <action dev="vincent" type="add">
        Added getter for filter in EventSlopeFilter.
      </action>
      <action dev="serrof" type="update">
        Various renaming across maneuvers package.
      </action>
      <action dev="serrof" type="fix" issue="1165">
        Added non-Euclidean norms for mass flow rates of finite-valued burn.
      </action>
      <action dev="maxime" type="update" issue="1167">
        Refactored ForceModel, DSSTForceModel and ParametersDriversProvider.
      </action>
      <action dev="serrof" type="update" issue="1171">
        Removed unnecessary computations (velocity and acceleration) from JPL ephemerides when possible.
      </action>
      <action dev="vincent" type="fix" issue="1108">
        Fixed corruption of GenericTimeStampedCache when propagating from infinity by preventing a propagation to start from infinity
      </action>
      <action dev="luc" type="add" issue="1178">
        Max check interval in events detectors can now depend on current state.
      </action>
      <action dev="bryan" type="update" issue="1182">
        Moved Rinex parsing/writing into files package.
      </action>
      <action dev="serrof" type="fix" issue="1170">
          Fixed wrong calls in Field acceleration for some gravitational force models.
      </action>
      <action dev="markrutten" type="add" issue="1069">
        Added FDOA measurements.
      </action>
      <action dev="bryan" type="add" issue="887">
        Added possibility to freeze gravity field from user defined epoch.
      </action>
      <action dev="luc" type="add" issue="993">
        Added EphemerisOcmWriter and StreamingOcmWriter.
      </action>
      <action dev="luc" type="update">
        Renamed EphemerisWriter → EphemerisOemWriter.
      </action>
      <action dev="bryan" type="fix" issue="859">
        Created a new API for TLE generation allowing user defined setting.
      </action>
      <action dev="luc" type="add" issue="1177">
        Fixed writing of Rinex observation files with empty GLONASS SLOT / FRQ #.
      </action>
      <action dev="luc" type="add" issue="1176">
        Fixed parsing of Rinex observation files with QZSS satellites in SYS / PHASE SHIFT.
      </action>
      <action dev="luc" type="add" issue="1175">
        Fixed parsing of Rinex observation files with continuation lines in SYS / PHASE SHIFT.
      </action>
      <action dev="luc" type="add" issue="1174">
        Added getPropagators to AggregateBoundedPropagator.
      </action>
      <action dev="bryan" type="update" issue="1123">
        Generalized unscented Kalman filter to work with any PropagatorBuilder.
      </action>
      <action dev="maxime" type="update" issue="1151">
        Increased performance of orbit determination when using solar radiation pressure.
      </action>
      <action dev="bryan" type="add" issue="950">
        Added getOrbitType() and getPositionAngle in MatricesHarvester.
      </action>
      <action dev="bryan" type="add" issue="1118">
        Verified that MSAFE data can be loaded from a DataSource.
      </action>
      <action dev="bryan" type="add" issue="1116">
        Allowed loading JB2008 space wheater data from a DataSource.
      </action>
      <action dev="bryan" type="add" issue="1117">
        Allowed loading CSSI space wheater data from a DataSource.
      </action>
      <action dev="bryan" type="fix" issue="1150">
        Fixed wrong validity interval in Sinex files.
      </action>
      <action dev="louis" type="add" issue="893">
        Added support for loading DCB data from Sinex files.
      </action>
      <action dev="vincent" type="fix" issue="1164">
        Classes extending AbstractTimeInterpolator and AbstractFieldTimeInterpolator are now thread safe.
      </action>
      <action dev="vincent" type="update" issue="1144">
        Changed methods computing rotation in LOF to expect date as argument in addition to the PVCoordinates.
      </action>
      <action dev="luc" type="update" issue="1157">
        Improved parallelism in measurements generation.
      </action>
      <action dev="luc" type="update" issue="1156">
        Moved getBuilder from AbstractScheduler base class to Scheduler interface.
      </action>
      <action dev="luc" type="fix" issue="1152">
        Fixed ArrayIndexOutOfBoundException in {Field}NeQuickParameters.
      </action>
      <action dev="luc" type="fix" issue="1134">
        Fixed missing enumerate entries needed for recent antex files.
      </action>
      <action dev="luc" type="update" issue="1150">
        Fixed default validity intervals in Sinex files.
      </action>
      <action dev="luc" type="update" issue="1149">
        Fixed parsing of Sinex files without agency codes.
      </action>
      <action dev="luc" type="update" issue="1147">
        Allow custom satellite systems in GNSS.
      </action>
      <action dev="sebastien" type="update" issue="1154">
        Moved orekit-performance project to official forge and updated CI.
      </action>
      <action dev="luc" type="add" issue="1064">
        Allow estimating measurements values without computing derivatives.
      </action>
      <action dev="maxime" type="fix" issue="1153">
        Fixed failing tests on Windows in probability of collision package.
      </action>
      <action dev="serrof" type="add" issue="1061">
          Added a Field implementation of impulsive maneuvers.
      </action>
      <action dev="luc" type="add" issue="1028" due-to="Lucas Girodet">
        Added torque-free attitude mode for general (non-symmetrical) body.
      </action>
      <action dev="maxime" type="add" issue="1023">
        Forbid Python keywords in method, class, interface and enum names.
      </action>
      <action dev="vincent" type="update" issue="1148">
        Added getName method in LOF interface and moved toOrbitRelativeFrame from LOF to LOFType
      </action>
      <action dev="maxime" type="update" issue="854">
        Moved method AbstractManeuverTriggers.addResetter to interface level, in ManeuverTriggers.
      </action>
      <action dev="vincent" type="update" issue="1143">
        Changed all EventDetector (including field version) complete constructors to protected.
      </action>
      <action dev="bryan" type="add" issue="1107">
        Added constructor of AbsoluteDate using Instant.
      </action>
      <action dev="bryan" type="add" issue="1139">
        Added {Field}TimeStamped#durationFrom({Field}TimeStamped) method.
      </action>
      <action dev="bryan" type="add" issue="1137">
        Allowed creating static BodyFacade with DataContext.
      </action>
      <action dev="vincent" type="update" issue="1136">
        Replace expected LOFType arguments by recently implemented LOF interface in LocalOrbitalFrame, LofOffset,
          TabulatedLofOffset and ThrustDirectionAndAttitudeProvider
      </action>
      <action dev="vincent" type="update" issue="1136">
        Changed Fieldifier to return fielded orbit in the same orbit type as input orbit
      </action>
      <action dev="luc" type="add" issue="1135">
        Parse SITE/ANTENNA block in Sinex files.
      </action>
      <action dev="vincent" type="add" issue="979">
        Added the space situational awareness (ssa) package.
      </action>
      <action dev="vincent" type="fix" issue="1133">
        Cdm metadata now consider that the Earth is the default orbit center if not explicitly defined.
      </action>
      <action dev="vincent" type="add" issue="987">
        Added field version of StateCovariance.
      </action>
      <action dev="luc" type="fix" issue="1130">
        Fixed API inconsistencies in antenna phase center handling.
      </action>
      <action dev="maxime" type="fix" issue="1105">
        Fixed deadlock in threads when successively calling PropagatorsParallelizer.propagate(...).
      </action>
      <action dev="luc" type="remove" issue="1125">
        Removed EventBasedManeuverTriggers, obsoleted by StartStopEventsTriggers since Orekit 11.1.
      </action>
      <action dev="luc" type="add" issue="1126">
        Added FieldBooleanDetector.
      </action>
      <action dev="luc" type="add" issue="1127">
        Added FieldEventEnablingPredicateFilter.
      </action>
      <action dev="luc" type="add" issue="1128">
        Added FieldElevationExtremumDetector.
      </action>
      <action dev="luc" type="add" issue="1129">
        Added FieldEventSlopeFilter.
      </action>
      <action dev="luc" type="add">
        Replaced PhaseCentersPhaseModifier by PhaseCentersPhaseModifier.
      </action>
      <action dev="luc" type="add" issue="1121">
        Replaced PhaseCentersRangeModifier by PhaseCentersRangeModifier.
      </action>
      <action dev="luc" type="add" issue="1124">
        Allow retrieving ground station transforms at date already considering clock offset.
      </action>
      <action dev="luc" type="add" issue="1120">
        Added MultiplexedMeasurementBuilder.
      </action>
      <action dev="vincent" type="update" issue="1114">
        Replaced KeplerianOrbit with CartesianOrbit in Gauss, Lambert and Gibbs IOD.
      </action>
      <action dev="luc" type="add" issue="1113">
        Allow loading ANTEX files from a DataSource.
      </action>
      <action dev="luc" type="add" issue="1115">
        Added stations displacements due to plate tectonics.
      </action>
      <action dev="luc" type="update" issue="1102">
        Fixed wrong decoding of scaled double values.
      </action>
      <action dev="luc" type="update" issue="1111">
        Allow on-the-fly handling of generated measurements.
      </action>
      <action dev="luc" type="update" issue="1110">
        Customize attitude provider when parsing an ephemeris.
      </action>
      <action dev="vincent" type="fix" issue="970">
        Added the equivalent of an "interpolateCovariance" method to the Ephemeris class.
      </action>
      <action dev="vincent" type="fix" issue="1067">
        Replaced TimeInterpolable interface with TimeInterpolator.
      </action>
      <action dev="pascal" type="update" issue="1053">
        Rename InertialProvider into FrameAlignedProvider.
      </action>
      <action dev="serrof" type="add" issue="1089">
        Introduced Enumerate for norm of control vectors, used by impulses.
      </action>
      <action dev="luc" type="add">
        Added HexadecimalSequenceEncodedMessage.
      </action>
      <action dev="luc" type="add">
        Added a truncating filter for line-oriented files.
      </action>
      <action dev="vincent" type="fix" issue="1096">
        Fix null reference frame when parsing CDM using "ITRF" as a reference frame.
      </action>
      <action dev="vincent" type="add" issue="1093">
        Added method to get the CCSDS compatible name of given PocMethodType.
      </action>
      <action dev="vincent" type="fix" issue="1092">
        Fixed typos in parameters name and associated getters when impacted.
      </action>
      <action dev="luc" type="add" issue="1091">
         Added support for old Rinex 2 navigation files.
      </action>
      <action dev="luc" type="add" issue="1088">
         Added piecewise-polynomial thrust model.
      </action>
      <action dev="luc" type="add" issue="1087">
         Accept some slightly invalid Rinex navigation files.
      </action>
      <action dev="luc" type="add" issue="1080">
         Added MultiSatFixedStepHandler.
      </action>
      <action dev="vincent" type="add" issue="1081">
        Added "toOrbitRelativeFrame" method in LOFType enum to allow for a better compatibility between Orekit and CCSDS
        files
        Added new error message when trying to convert LVLH and LVLH_INERTIAL LOFType enum to OrbitRelativeFrame as they use
        a different definition than the one expected in CCSDS files
      </action>
      <action dev="vincent" type="fix" issue="1079">
        Fixed OrbitRelativeFrame enum as some instances were not built using their recently introduced inertial LOFType
        equivalent
      </action>
      <action dev="luc" type="add" issue="1060">
         Added support for CCSDS ADM V2.
      </action>
      <action dev="luc" type="add">
         Added PrecessionFinder to recover precession parameters from
         vector first and second derivatives (used by some CCSDS ADM modes).
      </action>
      <action dev="vincent" type="update" issue="1058">
        Refactored FieldODEIntegratorBuilder interface and its implementing classes
      </action>
      <action dev="luc" type="add" issue="1047">
          Added support for Rinex 4.00 (currently only navigation).
      </action>
      <action dev="luc" type="add" issue="1050">
          Added prediction of Earth Orientation Parameters.
      </action>
      <action dev="luc" type="add" issue="1051">
          Added creation of ITRF from custom Earth Orientation Parameters history.
      </action>
      <action dev="luc" type="update" issue="860">
          Added support for Rinex 3.05 (observation and navigation).
      </action>
      <action dev="luc" type="update">
          Replaced RinexObservationLoader by RinexObservationParser.
      </action>
      <action dev="luc" type="add">
          Allow to write relative dates in CCSDS files, when dates are close enough to a reference.
      </action>
      <action dev="luc" type="update">
          Properly manage known inconsistency between CCSDS and TLE
          concerning units of MEAN_MOTION_DOT and MEAN_MOTION_DDOT.
      </action>
      <action dev="vincent" type="fix" issue="1052">
        Fixed error message when propagating state covariance expressed in LOF. Changed behaviour of
        StateCovarianceMatrixProvider to return the propagated state covariance in same frame/LOF as
        initial state covariance
      </action>
      <action dev="vincent" type="add" issue="1044">
        Added getter for secondaryPVCoordinatesProvider in ExtremumApproachDetector and made computeDeltaPV method public.
      </action>
      <action dev="vincent" type="add" issue="1042">
        Added copy() method in PropagatorBuilder interface.
      </action>
      <action dev="vincent" type="fix" issue="623">
        Improved architecture consistency between propagators and propagator builders
      </action>
      <action dev="qmor" type="fix" issue="1045">
        Fix error TLE serialization when time is close to next day e.g. 23:59:59.999999999 (also for Field version).
      </action>
      <action dev="vincent" type="update" issue="1046">
        Updated getDirection method in ThrustPropulsionModel interface to handle case where thrust vector norm is zero.
      </action>
      <action dev="andrewsgoetz" type="add" issue="1038">
        Added support for STK ephemeris files.
      </action>
      <action dev="luc" type="add" issue="1031">
         Added support for new EOP C04 format published by IERS starting 2023-02-14
      </action>
      <action dev="afossa" type="add" issue="876">
        Added scaling of linear system and allowed different arc duration in multiple shooting.
      </action>
      <action dev="afossa" type="fix" issue="876">
        Avoided computation of inverse of Jacobian, allowed under-determined
        linear systems and fixed sign of epoch partials in multiple shooting.
      </action>
      <action dev="luc" type="add">
         Added DragSensitive.GLOBAL_DRAG_FACTOR as a new global multiplication
         factor that can be applied to all drag coefficients
      </action>
      <action dev="luc" type="add">
         Added RadiationSensitive.GLOBAL_RADIATION_FACTOR as a new global multiplication
         factor that can be applied to all radiation coefficients
      </action>
      <action dev="luc" type="fix" issue="989">
        Added panel dependent coefficients in BoxAndSolarArraySpacecraft.
      </action>
      <action dev="bryan" type="update" issue="1018">
        Improved documentation of glonass propagators.
      </action>
      <action dev="bryan" type="add" issue="1019">
        Added getPropagator() methods for GNSS almanacs and navigation messages.
      </action>
      <action dev="pascal" type="fix" issue="1021">
        Fixed regression introduced in EventEnablingPredicateFilter when fixing issue 1017.
      </action>
      <action dev="luc" type="fix" issue="1020">
        Fixed regression introduced in ImpulseManeuver when fixing issue 1017.
      </action>
      <action dev="luc" type="update" issue="1017">
        Removed generics in EventHandler.
      </action>
      <action dev="luc" type="update" issue="1013">
        Use SI units (i.e. seconds) in GNSSDate.
      </action>
      <action dev="bryan" type="update" issue="1008">
        Removed OrbitDeterminationPropagatorBuilder class.
      </action>
      <action dev="bryan" type="update" issue="1007">
        Removed AbstractKalmanModel and moved functions in KalmanModel.
      </action>
      <action dev="bryan" type="update" issue="899">
        MagneticFieldDetector shall use magnetic field in SI units.
      </action>
      <action dev="bryan" type="update" issue="1003">
        GeoMagneticElements returns magnetic field in SI units.
      </action>
      <action dev="luc" type="add" issue="1001">
        Avoid evaluating derivatives when possible.
      </action>
      <action dev="luc" type="add">
        Added FieldStaticTransform.
      </action>
      <action dev="vincent" type="add" issue="1006">
        Added FieldODEIntegratorBuilder interface and its implementing classes.
      </action>
      <action dev="luc" type="add" issue="1004">
        Removed deprecated methods and classes.
      </action>
      <action dev="luc" type="add" issue="1000">
        Take occulting body flattness into account in solar radiation pressure.
      </action>
      <action dev="luc" type="add" issue="999">
        Added a user-customizable margin to eclipse detectors.
      </action>
      <action dev="luc" type="add" issue="998">
        Take central body flattness into account in FieldEclipseDetector.
      </action>
      <action dev="luc" type="add" issue="991">
        Added filtering capability to CCSDS parsers at token level,
        allowing to fix on fly CCSDS messages.
      </action>
      <action dev="vincent" type="fix" issue="957">
        Removed duplicate exception message for negative mass.
      </action>
      <action dev="julien" type="fix" issue="988">
        Fixed CDM's fields about force model that are set to NO if absent (solar radiation pressure, earth tides, intrack thrust).
      </action>
      <action dev="bryan" type="fix" issue="840">
        Fixed typo in class name of AttitudeEndpoints.
      </action>
      <action dev="bryan" type="fix" issue="841">
        Fixed unsafe cast in CSSISpaceWeatherDataLoader.
      </action>
      <action dev="bryan" type="add" issue="941">
        Added RTCM orbit and clock messages for GPS, GLONASS, and Galileo.
      </action>
      <action dev="luc" type="fix" issue="1002">
        Added adapters in both directions between ExtendedPVCoordinatesProvider and Frame.
      </action>
      <action dev="luc" type="fix" issue="997">
        Fixed longitude crossing detection in stepless propagators.
      </action>
      <action dev="alfe" type="add" issue="995">
        Added attitude provider: BdotPointing.
      </action>
      <action dev="luc" type="fix" issue="994">
        Fixed typo in method name OcmData.getTrajectoryBlocks().
      </action>
      <action dev="luc" type="fix" issue="992">
        Make several OCM sub-components constructors public to allow building an OCM from scratch.
      </action>
      <action dev="bryan" type="add" issue="931">
        Added Zeis model for DSST J2-squared second order terms.
      </action>
      <action dev="vincent" type="add" issue="981">
        Added ability to consider LOFType as pseudo-inertial frame.
      </action>
    </release>
    <release version="11.3.3" date="2023-06-30"
             description="Version 11.3.3 is a patch release of Orekit.
             It fixes several issues related to the semi-analytical propagation using DSST model.
             Specifically, it fixes the propagation using 3x3 geopotential terms. It also fixes
             the osculating propagation using luni-solar perturbation. Finally, it fixes a performance
             issue in tesseral terms when high order values are used.">
      <action dev="maxime" type="fix" issue="1106">
        Improved performances for (Field)DSSTPropagatorTest.
      </action>
      <action dev="maxime" type="fix" issue="672">
        Fixed DSST tesseral force model short period terms update when order of gravity potential is lower or equal to 3.
      </action>
      <action dev="maxime" type="fix" issue="1098">
        Fixed DSST osculating performance issues with high degree and order of geopotential.
      </action>
      <action dev="bryan" type="fix" issue="1100">
        Fixed thread safety issue in CoefficientFactory.
      </action>
      <action dev="bryan" type="fix" issue="1029">
        Fixed crash of DSST during propagation with osculating and 3rd body.
      </action>
    </release>
    <release version="11.3.2" date="2023-02-17"
             description="Version 11.3.2 is a patch release of Orekit.
             It fixes issues related to the measurement covariance used by the Unscented Kalman Filter,
             the theoritical evaluation of angulare Ra-Dec measurements, the epoch used for Glonass
             navigation messages, and the numerical accuracy of the shiftedBy method of cartesian orbits.
             Finally, it includes some improvements in the class documentation">
      <action dev="Jonathan Hood" type="fix" issue="1033">
        Fixed GLONASS parser to set ToC and Date directly to ingested date instead of rounded GPS date.
      </action>
      <action dev="andrewsgoetz" type="fix" issue="1015">
        Fixed numerical issue in CartesianOrbit#shiftedBy().
      </action>
      <action dev="bryan" type="fix" issue="1034" due-to="Dimuthu Jayasingha">
        Fixed convergence of unscented kalman filter by using measurement covariance.
      </action>
      <action dev="bryan" type="add" issue="984">
        Added missing Onsala Space Observatory BLQ file formats.
      </action>
      <action dev="bryan" type="fix" issue="1032">
        Fixed ambiguous propagation type for numerical orbit propagators.
      </action>
      <action dev="bryan" type="fix" issue="977">
        Removed reference to old Orekit mailing list in LocalOrbitalFrame.
      </action>
      <action dev="serrof" type="fix" issue="1026">
          Fixed theoretical evaluation of AngularRaDec when the reference frame is not Earth-centered.
      </action>
      <action dev="serrof" type="fix" issue="980">
      Fixed wrong wrapper in deprecated KeplerianOrbit's and FieldKeplerianOrbit's methods for anomaly conversions.
      </action>
      <action dev="bryan" type="update" issue="1018">
        Improved documentation of glonass propagators.
      </action>
      <action dev="pascal" type="fix" issue="996">
        Fixed HolmesFeatherstoneAttractionModel error with a degree 0 gravity field.
      </action>
    </release>
    <release version="11.3.1" date="2022-12-24"
             description="Version 11.3.1 is a patch release of Orekit.
             It fixes an issue related to the parsing of dates in the Rinex navigation files.
             It also fixes discontinuity issues in the Brouwer-Lyddane orbit propagator.
             Finally, it includes some improvements in the class documentation">
      <action dev="luc" type="fix" issue="1012">
        Fixed JavaDoc in IsotropicRadiationClassicalConvention class.
      </action>
      <action dev="luc" type="fix" issue="1009">
        Fixed week number parsing in Rinex Navigation files.
      </action>
      <action dev="jvalet" type="fix" issue="966">
        Fixed discontinuity issues in Brouwer-Lyddane orbit propagator.
      </action>
      <action dev="vincent" type="update" issue="978">
        Improved documentation of StateCovariance class.
      </action>
    </release>
    <release version="11.3" date="2022-10-25"
             description="Version 11.3 is a minor release of Orekit.
             It includes both new features and bug fixes. New features introduced in 11.3 are:
             the unscented Kalman filter (numerical version), the semi-analytical unscented Kalman filter (DSST version),
             a new PVCoordinatesProvider modelling waypoints on an ellipsoid following a loxodrome (commonly, a rhumb line),
             a new method to compute hyperbolic anomaly based on Gooding and Odell algorithm,
             a new built-in additional state for covariance propagation (linear method based on the state transition matrix computation),
             with a new state covariance object allowing covariance transformation between frames and orbit types,
             the extrapolation of the state covariance matrix using a Keplerian model,
             a new ExtremumApproachDetector for close encounter computation,
             the migration of all JUnit tests from JUnit 4 to JUnit 5,
             the ability to estimate measurement parameters (station position or clock biases) from an ephemeris,
             new methods to convert from/to Orekit frames and CCSDS frames,
             improvements of CCSDS CDM (Collision Data Message) parsers,
             improvements in date handling and aggregate bounded propagators,
             several bug fixes and documentation improvements.
             See the list below for a full description of the changes.">
      <action dev="bryan" type="add" issue="972">
        Added shiftedBy method for covariance matrix.
      </action>
      <action dev="bryan" type="add" issue="971">
        Added new class to handle covariance matrix.
      </action>
      <action dev="luc" type="fix" issue="974">
        Use Véronique Dehant table for station displacements due to tides.
      </action>
      <action dev="luc" type="fix" issue="973">
        Avoid losing last measurements in Kalman filter.
      </action>
      <action dev="gc" type="add" issue="940">
        Accept new fields in CCSDS CDM files.
      </action>
      <action dev="vincent" type="add" issue="964">
        Added covariance transformation between local orbital frames.
      </action>
      <action dev="andrewsgoetz" type="fix" issue="951">
        Moved Keplerian anomaly conversion methods to KeplerianAnomalyUtility
        and FieldKeplerianAnomalyUtility, deprecating the methods in
        KeplerianOrbit and FieldKeplerianOrbit. Incorporated Gooding and Odell
        algorithm for solving the hyperbolic Kepler equation.
      </action>
      <action dev="gaetanpierre" type="add" issue="961">
        Added Unscented Semi-analytical Kalman Estimator.
      </action>
      <action dev="gaetanpierre" type="add" issue="960">
        Added Unscented Kalman Estimator.
      </action>
      <action dev="maxime" type="fix" issue="967">
        Fixed documentation in BulletinAFilesLoader.
      </action>
      <action dev="serrof" type="fix" issue="963">
        Fixed rejection of irregular TDM PATH field.
      </action>
      <action dev="bryan" type="update" issue="726">
        Added ephemeris based estimation.
      </action>
      <action dev="maxime" type="update" issue="955">
        Added method to get measurement types.
      </action>
      <action dev="gc" type="fix" issue="943">
        Improved AbsoluteDate.equals method with management of past and future infinity.
      </action>
      <action dev="bryan" type="add" issue="901">
        Added additional state provider for covariance matrix propagation.
      </action>
      <action dev="vincent" type="update" issue="956">
        Migrated all tests from JUnit4 to JUnit5.
      </action>
      <action dev="vincent" type="add" issue="953">
        Added method to convert to/from an Orekit frame and a CCSDS Frame.
      </action>
      <action dev="vincent" type="add" issue="952">
        Added ExtremumApproachEventDetector.
      </action>
      <action dev="evan" type="add">
        Added constructor to AggregateBoundedPropagator for more control over which
        propagator is used.
      </action>
      <action dev="greyskyy" type="add">
        Added waypoint interpolation of PVCoordinatesProvider.
      </action>
      <action dev="evan" type="add" issue="954">
        Added method to round DateTimeComponents for custom formatting.
      </action>
    </release>
    <release version="11.2.1" date="2022-08-01"
             description="Version 11.2.1 is a patch release of Orekit.
             It fixes issues related to the parsing and writing of CCSDS CDM files.
             It also fixes issues related to date management.
             Finally it includes some improvements in the class documentation">
      <action dev="gc" type="fix" issue="945">
        Fixed documentation issue, RTNCovariance constructor initializes the covariance matrix with NaN.
      </action>
      <action dev="gc" type="fix" issue="944">
        Fixed wrong parsing of Area_DRG and Area_SRP from CDM.
      </action>
      <action dev="gc" type="fix" issue="942">
        Fixed N/A value not recognized for field MANEUVERABLE when parsing CDMs.
      </action>
      <action dev="luc" type="fix" issue="939">
        Fixed negative offset when shifting an AbsoluteDate.
      </action>
      <action dev="luc" type="fix" issue="935">
        Fixed internal error on DateEvent capture events in v11.1.2.
      </action>
    </release>
    <release version="11.2" date="2022-06-20"
             description="Version 11.2 is a minor release of Orekit.
             It includes both new features and bug fixes. New features introduced
             in 11.2 are: the Hatch filter for GNSS measurements smoothing, the parsing
             and writing of CCSDS CDM in both KVN and XML formats, the parsing of SOLFSMY
             and DTC data for JB2008 atmospheric model, the parsing of EOP in Sinex
             files, new measurements for orbit determination: TDOA, bi-static range and
             range rate, support for ITRF 2020 version, the computation of mean orbital
             parameters in the sense of Eckstein-Hechler or Brouwer-Lyddane models. It
             also includes an update of the CCSDS ODM format to latest draft version and an
             improvement of the frame transformation.
             See the list below for a full description of the changes.">
      <action dev="bryan" type="update">
        Added possibility to custom analytical mean parameters conversion.
      </action>
      <action dev="louis" type="add" issue="666">
        Added Hatch filters for smoothing of GNSS measurements.
      </action>
      <action dev="bryan" type="update" issue="895">
        Allowed parsing of SP3 files without EOF key.
      </action>
      <action dev="gc" type="add" issue="790">
        Added writing of velocity record in CPF file writers.
      </action>
      <action dev="bryan" type="update" issue="804">
        Added support for loading EOP from Sinex files.
      </action>
      <action dev="luc" type="fix" issue="936">
        Raised a too stringent convergence threshold in Eackstein-Hechler model.
      </action>
      <action dev="bryan" type="add" issue="932">
        Added a way to compute mean parameters in Brouwer-Lyddane model.
      </action>
      <action dev="markrutten" type="add" issue="922">
        Added bistatic range measurement.
      </action>
      <action dev="luc" type="add" issue="933">
        Added a way to compute mean parameters in Eckstein-Hechler model.
      </action>
      <action dev="luc" type="update" issue="934">
        Updated CCSDS ODM to latest draft version (pink book).
      </action>
      <action dev="luc" type="fix" issue="930">
        Prevents zero max check intervals in maneuvers triggers detectors.
      </action>
       <action dev="luc" type="add">
        Added detection of non-positive max check interval and threshold.
      </action>
      <action dev="luc" type="add" issue="929">
        Allow additional derivatives providers to update main state derivatives.
      </action>
      <action dev="luc" type="fix" issue="928">
        Fixed indexing error when estimating a subset of orbital parameters.
      </action>
      <action dev="luc" type="update" issue="925">
        Don't loose additional derivatives when generating ephemeris.
      </action>
      <action dev="gc" type="fix" issue="889">
        Fixed unexpected behavior of two tests in OrekitMessagesTest.
      </action>
      <action dev="mvanel" type="add" issue="777">
        Added support for parsing and writing CDM files in both KVN and XML formats.
      </action>
      <action dev="luc" type="add" issue="918">
        Added support for ITRF-2020.
      </action>
      <action dev="pascal" type="add" issue="911">
        Added TDOA and bistatic range rate measurements.
      </action>
      <action dev="bryan" type="add" issue="900">
        Added init method in {Field}AdditionalStateProvider.
      </action>
      <action dev="louis" type="add" issue="888">
        Added J2-contribution for relativistic clock correction.
      </action>
      <action dev="evan" type="update">
        Allow creating Geoid without default data context.
      </action>
      <action dev="louis" type="add" issue="759">
        Added data loaders for Space Environment's JB2008 data.
      </action>
      <action dev="bryan" type="add" issue="898">
        Added static method to create a BodyFacade from a CenterName.
      </action>
      <action dev="evan" type="update" issue="903">
        Added Frame.getStaticTransformTo(...) and supporting methods to improve
        performance.
      </action>
    </release>
    <release version="11.1.2" date="2022-04-27"
             description="Version 11.1.2 is a patch release of Orekit.
             It fixes issues related to the parsing and writing of CCSDS and ILRS files.
             It also fixes issues in ECOM2 solar radiation pressure model, event bracketing,
             ephemeris generation, and NTW local orbital frame.
             Finally it includes some improvements in the class documentation">
      <action dev="luc" type="fix" issue="917">
        Fixed missing tags in XML generation by EphemerisWriter.
      </action>
      <action dev="louis" type="fix" issue="886">
        Fixed rollover in CRD parser.
      </action>
      <action dev="louis" type="fix" issue="786">
        Fixed NaNs when constructing Keplerian orbit from PV
        computed from KeplerianOrbit.
      </action>
      <action dev="louis" type="fix" issue="826">
        Fixed ephemeris generation using PropagatorParallelizer.
      </action>
      <action dev="luc" type="fix" issue="921">
        Fixed event bracketing problem induced by numerical noise at end of search interval.
      </action>
      <action dev="luc" type="fix" issue="919">
        Fixed ephemeris generation with several derivatives providers.
      </action>
      <action dev="maxime" type="fix" issue="909">
        Fixed wrong implementation of NTW LOF frame.
      </action>
      <action dev="bryan" type="fix" issue="910">
        Fixed eD and eY equation in ECOM2 model.
      </action>
      <action dev="pascal" type="fix" issue="908">
        Fixed unmanaged comment in OMM.
      </action>
      <action dev="pascal" type="fix" issue="906">
        Fixed unmanaged units in OMM.
      </action>
      <action dev="evan" type="fix" issue="882">
        Fix StreamingOemWriter in ITRF and without optional fields.
      </action>
      <action dev="evan" type="fix" issue="912">
        Fix StreamingOemWriter without acceleration.
      </action>
      <action dev="luc" type="fix" issue="184">
        Fixed non-bracketing issue when RESET_STATE slightly moves an event at the start
        of a step and another regular event happens in the first half of the same step
      </action>
    </release>
    <release version="11.1.1" date="2022-03-17"
             description="Version 11.1.1 is a patch release of Orekit.
             It fixes issues related to the parsing of SP3 and Rinex files. It also takes
             additional derivatives into account in {Field}SpacecraftState.shiftedBy method.
             Finally it includes some improvements in the class documentation">
      <action dev="lars" type="add" issue="896">
        Added Git configuration instructions in contributing guide.
      </action>
      <action dev="lars" type="fix" issue="897">
        Corrected wrong path in release guide.
      </action>
      <action dev="bryan" type="fix" issue="894">
        Fixed dead link in contributing guidelines.
      </action>
      <action dev="bryan" type="fix" issue="698">
        Added missing BDS-3 signal for Rinex 3.04.
      </action>
      <action dev="bryan" type="fixed" issue="892">
        Removed check of not supported keys in RinexLoader.
      </action>
      <action dev="lirw1984" type="update" issue="895">
        Enhanced parsing of SP3 files.
      </action>
      <action dev="luc" type="add" issue="902">
        Take additional derivatives into account in {Field}SpacecraftState.shiftedBy.
      </action>
    </release>
    <release version="11.1" date="2022-02-14"
             description="Version 11.1 is a minor release of Orekit.
             It includes both new features and bug fixes. New features introduced
             in 11.1 are: the estimation of maneuver start/stop time, the Brouwer-Lyddane
             orbit propagation model with Warren Phipps’ correction for the critical
             inclination of 63.4° and the perturbative acceleration due to atmospheric
             drag, the Extended Semi-analytical Kalman Filter, a new API for
             State Transition Matrix and Jacobian matrices computation, orbit
             determination  using analytical propagation models, parsing of ICGEM V2.0 format.
             This release includes important fixes in CCSDS files, TimeSpanMap, and
             display of dates. See the list below for a full description of the changes.">
      <action dev="luc" type="fix" issue="722">
        Prefer values from Bulletin B rather than Bulletin A if both are present
        in rapid data column format. This handling of priority was already in
        place for XML file, but not for column format.
      </action>
      <action dev="luc" type="fix" issue="448">
        Added support for ICGEM V2.0 format for piecewise gravity fields
        that contain discontinuities around major earthquakes, like
        Eigen 6S4 V2.
      </action>
      <action dev="andrewsgoetz" type="add">
        Added Automatic-Module-Name "org.orekit" to JAR manifest to improve usability
        of Orekit by modular Java projects.
      </action>
      <action dev="julie,bryan,maxime" type="add" issue="823">
        Added the Extended Semi-analytical Kalman Filter.
      </action>
      <action dev="luc" type="fix" issue="875">
        Allow empty comments in CCSDS messages
      </action>
      <action dev="luc" type="fix" issue="884">
        Deprecated TimeSpanMap.getTransitions()
      </action>
      <action dev="luc" type="fix" issue="832,885">
        Allow to enter the same transition date in TimeSpanMap several times
      </action>
      <action dev="luc" type="fix" issue="833">
        Added a way to erase all earlier/later transitions when adding an entry
        and added addValidBetween to TimeSpanMap.
      </action>
      <action dev="bryan" type="add">
        Added a new and simpler API for State Transition Matrix and Jacobian
        matrix computation for analytical orbit propagators.
      </action>
      <action dev="bryan" type="fix" issue="878">
        Fixed writing of ITRF frames before 2000 when generating CCSDS files.
      </action>
      <action dev="luc" type="fix" issue="836">
        Use the orbit normalization feature to reduce discontinuities across impulsive maneuvers.
      </action>
      <action dev="luc" type="add">
        Added an orbit normalization feature.
      </action>
      <action dev="evan" type="add" issue="881">
        Add AbsoluteDate.toStringWithoutUtcOffset(TimeScale, int) and
        DateTimeComponents.toStringWithoutUtcOffset(int, int) to emulate
        AbsoluteDate.toString() from Orekit 10.
      </action>
      <action dev="evan" type="fix" issue="880">
        Fix UTC offset in DateTimeComponents.toString(int, int)
      </action>
      <action dev="luc" type="fix" issue="849">
        Added detector to FieldEventHandler.init arguments list.
      </action>
      <action dev="luc" type="fix" issue="837">
        Added getters for raw detectors in event shifter, slope filter and predicate filter.
      </action>
      <action dev="bryan" type="fix" issue="874">
        Fixed initialization of maneuver trigger events when using EventBasedManeuverTriggers.
      </action>
      <action dev="luc" type="fix" issue="872">
        Fixed multiple detection of events when using propagate(start, target) with
        integration-based propagators.
      </action>
      <action dev="bryan" type="add" issue="871">
        Added atmospheric drag effect for Brouwer-Lyddane model.
      </action>
      <action dev="bryan" type="add" issue="869">
        Allowed Brouwer-Lyddane model to work for the critical inclination.
      </action>
      <action dev="bryan" type="fix" issue="867">
        Fixed handling of multiple historical eccentricities for a same station.
      </action>
      <action dev="bryan" type="fix" issue="868">
        Fixed writing of whitespace characters in CPF writer.
      </action>
      <action dev="bryan" type="fix" issue="864">
        Fixed BStar estimation in TLE-based orbit determination.
      </action>
      <action dev="mvanel" type="add" issue="653">
        Added Brouwer-Lyddane orbit propagator.
      </action>
      <action dev="luc" type="add" issue="865">
        Added derivatives with respect to maneuvers start/stop dates
        or median date/duration.
      </action>
      <action dev="luc" type="add" >
        Added observers for maneuvers triggers.
      </action>
      <action dev="luc" type="fix" issue="853">
        Added field-based init method in ForceModel and DSSTForceModel.
      </action>
      <action dev="luc" type="fix" >
        Added ParameterDrivenDateIntervalDetector and FieldParameterDrivenDateIntervalDetector.
      </action>
      <action dev="luc" type="add" >
        Added DateDriver to drive dates using a ParameterDriver.
      </action>
      <action dev="luc" type="fix" issue="848">
        Allow backward propagation in EventBasedManeuverTriggers.
      </action>
      <action dev="luc" type="add" >
        Added IntervalEventTrigger and StartStopEventsTrigger to streamline
        several ways to trigger maneuvers.
      </action>
      <action dev="luc" type="add" >
        When propagating with integrated additional equations, the generated
        spacecraft states now also contain both state and derivatives
        managed by the equations.
      </action>
      <action dev="luc" type="add" >
        Replaced AdditionalEquations by AdditionalDerivativesProvider with
        support for dimension retrieval and yield feature between providers.
      </action>
      <action dev="luc" type="add" issue="856">
        Added a new and simpler API for State Transition Matrix and Jacobian
        matrix computation. This new API is for now only used with NumericalPropagator
        and DSSTPropagator (both in batch least squares and in Kalman filter), but it
        is expected to be generalized to analytical propagators as well when it is
        stabilized.
      </action>
      <action dev="luc" type="add" >
        Added DoubleArrayDictionary and FieldArrayDictionary as replacements
        for HashMap when the number of keys is very small (such as in spacecraft
        states).
      </action>
      <action dev="luc" type="add">
        Manage dependencies between additional states in propagators using a yield
        feature between providers.
      </action>
      <action dev="luc" type="add" >
        SpacecraftState now handle derivatives of additional states.
      </action>
      <action dev="luc" type="add" issue="862">
        PropagatorParallelizer now preserves existing step handlers in the propagators it runs.
      </action>
      <action dev="ShippingEnjoyer" type="add">
        Get rid of StringBuffer for logging without unnecessary synchronization (bias-locking disabled at jdk18)
      </action>
    </release>
    <release version="11.0.2" date="2021-11-24"
             description="Version 11.0.2 is a patch release of Orekit.
             It fixes an important issue related to the handling of indexes
             when building the state transition matrix in multi satellites
             orbit determination. It also fixes bugs in TLE and CRD files.
             Finally it includes an update of the release guide.">
         <action dev="bryan" type="fix" issue="859" due-to="Emmanuel Papanagiotou">
        Allowed custom setting of state to TLE conversion in propagator builder.
      </action>
         <action dev="bryan" type="fix" issue="847">
        Fixed handling of comments in CRD files.
      </action>
         <action dev="bryan" type="fix" issue="851">
        Fixed deserialization of TLE caused by the bStarParameterDriver.
      </action>
         <action dev="bryan" type="fix" issue="850">
        Fixed indexes when build state transition matrix for multi sat Kalman.
      </action>
         <action dev="sdinot" type="update">
        Updated the release guide to remove actions that are no longer required.
      </action>
    </release>
    <release version="11.0.1" date="2021-10-22"
             description="Version 11.0.1 is a patch release of Orekit.
             It fixes an important issue related to the calculation of the relativistic
             clock correction for GNSS measurements. It also fixes bugs in OEM and CPF
             files writing. Finally it includes some improvements in the class documentation">
         <action dev="bryan" type="fix" issue="846">
        Fixed wrong computation of relativistic clock correction for GNSS measurements.
      </action>
         <action dev="bryan" type="fix" issue="845">
        Fixed parsing of Rinex clock files.
      </action>
         <action dev="bryan" type="fix" issue="844">
        Fixed null pointer exception when constructing CPF from coordinates.
      </action>
         <action dev="bryan" type="update" issue="843">
        Improved documentation of solar radiation pressure class to include
        additional information about osculating bodies.
      </action>
         <action dev="sdinot" type="update" issue="842">
        Used the latest version of Maven available in RedHat 8.
      </action>
         <action dev="pascal" type="fix" issue="839">
        Fixed handling of time system in OemWriter.
      </action>
         <action dev="bryan" type="update" issue="838" due-to="Kendra Hale">
        Improved documentation of ImpulseManeuver class.
      </action>
    </release>
    <release version="11.0" date="2021-09-20"
             description="Orekit 11.0 is a major new release.
             It includes both new features and bug fixes. New features introduced
             in 11.0 are: orbit determination using SGP4/SDP4 models, a sequential
             batch least squares estimator using initial covariance and state vector,
             writer and parser for all CCSDS Navigation Data Messages in both KVN
             and XML formats, version 2 of CCSDS Tracking Data Messages, version 3
             of CCSDS Orbit Data Messages, support for Rinex navigation files,
             support for IGS clock correction files, support for IGS real time
             data including both SSR and RTCM messages, NTrip protocole, eclipses
             by Moon in solar radiation pressure force, a new API for analytical
             GNSS orbit propagators, removal of propagation modes, possibility
             to add several step handlers for the same orbit propagation, a new
             event detector for angular separation as seen from the spacecraft.
             See the list below for a full description of the changes.">
         <action dev="bryan" type="update" issue="766" due-to="Gowtham Sivaraman">
        Allowed setting of AttitudeProvider to the BoundedPropagator
        generated via propagation.
      </action>
         <action dev="bryan" type="fix" issue="835">
        Fixed format symbols for year, month, day in DateComponents#toString().
      </action>
         <action dev="thomas" type="fix" issue="668">
        Added a new event detector for angular separation as seen from the spacecraft.
      </action>
      <action dev="maxime" type="fix" issue="829">
        Fixed DataSourceTest.testFileName for Windows users.
      </action>
      <action dev="bryan" type="fix" issue="818">
        Use observed solar flux instead of adjusted in DTM2000 model.
      </action>
      <action dev="evan" type="fix" issue="798">
        Allow DSST event detection when propagating backwards.
      </action>
      <action dev="bryan" type="fix" issue="717" due-to="evan">
        Fixed DSST orbit determination when propagating backwards.
      </action>
      <action dev="evan" type="remove" issue="586">
        Remove InertialProvider.EME2000_ALIGNED, Propagator.DEFAULT_LAW. Use
        InertialProvider.of(Frame).
      </action>
      <action dev="evan" type="update" issue="586">
        Change default attitude provider to be aligned with propagation frame for all
        analytic propagators and GLONASS propagator. Backward incompatible.
      </action>
      <action dev="evan" type="update" issue="586">
        Improve performance of IntertialProvider(Frame)
      </action>
      <action dev="anne-laure" type="update" issue="797">
        Add information if a detector failed during propagation
      </action>
      <action dev="bryan" type="fix" issue="788" due-to="luc">
        Fixed missing call to setMuCreated() in OemParser.
      </action>
      <action dev="evan" type="update" issue="618">
        Fix supportedNames matching in ClasspathCrawler. Backwards incompatible.
      </action>
      <action dev="bryan" type="fix" issue="828">
        Fixed missing file types in SP3Parser.
      </action>
      <action dev="bryan" type="fix" issue="827">
        Fixed time system used in SP3 files.
      </action>
      <action dev="evan" type="fix" issue="685">
        Fix AnalyticalPropagator RESET_STATE when new state is null.
      </action>
      <action dev="bryan" type="fix" issue="803">
        Fixed parsing of clock values in SP3 files.
      </action>
      <action dev="bryan" type="fix" issue="820">
        TLE Jacobians are now calculated in cartesian elements.
      </action>
      <action dev="evan" type="update" issue="825">
        Improve exception messages with two AbsoluteDates by including duration between
        them.
      </action>
      <action dev="evan" type="update" issue="637" due-to="Piotr">
        Add trailing "Z" to AbsoluteDate.toString() to indicate UTC.
        Backwards incompatible.
      </action>
      <action dev="evan" type="update" issue="825">
        In AbsoluteDate.toString() fallback to TAI when no leap seconds are loaded.
      </action>
      <action dev="evan" type="update" issue="591">
        Fix TimeComponents.toString(): correct ISO 8601 with UTC offset, rounding issues.
        Backwards incompatible.
      </action>
      <action dev="evan" type="update" issue="590">
        Fix DateTimeComponents.toString(): correct ISO 8601, leap second, rounding issues.
        Backwards incompatible.
      </action>
      <action dev="evan" type="update" issue="637" due-to="Piotr">
        Fix AbsoluteDate.toString(timeZone) and toString(minutesFromUtc) to include the
        UTC offset when it is zero.
      </action>
      <action dev="evan" type="add">
        Add DateTimeComponents.toString(...) method with correct rounding for user
        specified precision.
      </action>
      <action dev="bryan" type="update" issue="626">
        Used a separate Comparator for sorting integer least square solutions.
      </action>
      <action dev="bryan" type="update" issue="799">
        Used the field-specific value of π.
      </action>
      <action dev="evan" type="update" issue="830" due-to="skyrex">
        Remove step size limitations in analytic propagators. Backwards incompatible.
      </action>
      <action dev="evan" type="fix">
        Fix part of step passed to the step handler twice in analytic propagators with
        event handlers.
      </action>
      <action dev="bryan" type="fix" issue="795" due-to="guylaine">
        Fixed output of NRLMSISE00 for altitude at 32.5 km.
      </action>
      <action dev="luc" type="add" issue="821">
        Added support for CCSDS TDM V2.0.
      </action>
      <action dev="luc" type="add" issue="819">
        Allow data filtering upon loading to be used for explicit loading by applications.
      </action>
      <action dev="julie" type="add" issue="745">
        Added sequential batch least squares estimator.
      </action>
      <action dev="luc" type="add" issue="814" due-to="Valerian">
        Fixed additional states handling in ephemeris generated by analytical propagator.
      </action>
      <action dev="luc" type="add" issue="809">
        Dropped master/slave/ephemeris generation propagation modes, replaced by a
        versatile step handler multiplexer fulfilling all these needs
        simultaneously during a single propagation run
      </action>
      <action dev="luc" type="add" issue="812">
        Dropped master/slave terminology in turn-around and inter-satellite measurements.
      </action>
      <action dev="luc" type="add" issue="813">
        Fixed derivatives with respect to secondary station in turn-around modifiers.
      </action>
      <action dev="luc" type="add" issue="811">
        Allow on-the-fly add/remove/clean for step handlers.
      </action>
      <action dev="luc" type="add" issue="810">
        Merged multiplexers for fixed steps and variable steps.
      </action>
      <action dev="luc" type="fix" issue="808">
        Moved isLast argument in step handler handleStep method to a separate method.
      </action>
      <action dev="luc" type="fix" issue="807">
        Fixed scheduling between calls to step handlers and events handlers.
      </action>
      <action dev="luc" type="fix" issue="806">
        Added restrictStep method to FieldOrekitStepInterpolator interface.
      </action>
      <action dev="bryan" type="fix" issue="801">
        Added getter for meteorological data used in CRD data block.
      </action>
      <action dev="bryan" type="fix" issue="796">
        Fixed writing of line H2 in CPF file header.
      </action>
      <action dev="thomas" type="fix" issue="702">
        Added possibility to take in account several bodies while computing SRP perturbation.
      </action>
      <action dev="bryan" type="update" issue="793">
        Updated SP3File visibility to public.
      </action>
      <action dev="bryan" type="update" issue="784">
        Updated architecture of GNSS orbit propagators.
      </action>
      <action dev="bryan" type="update" issue="782">
        Updated error message of Orekit internal error exception.
      </action>
      <action dev="luc" type="add">
        Added support for reading and writing CCSDS NDM composite messages.
      </action>
      <action dev="afossa" type="fix" issue="781">
        Fixed parsing in buildLine2() method of FieldTLE.
      </action>
      <action dev="luc" type="fix" issue="776">
        Fixed associativity in units parsing.
      </action>
      <action dev="bryan" type="update" issue="773">
        TimeStampedFieldAngularCoordinates now implements FieldTimeStamped.
      </action>
      <action dev="bryan" type="update" issue="774">
        TimeStampedFieldPVCoordinates now implements FieldTimeStamped.
      </action>
      <action dev="nfialton" type="fix" issue="775">
        Fixed NullPointerException in FieldSpacecraftState when orbit is not defined.
      </action>
      <action dev="bryan" type="add" issue="763">
        Added support for RTCM ephemeris messages.
      </action>
      <action dev="bryan" type="add" issue="769">
        Added ionospheric model based on IM201 SSR message.
      </action>
      <action dev="bryan" type="add" issue="763">
        Added support for Ntrip protocol.
      </action>
      <action dev="bryan" type="add" issue="763">
        Added support for IGS SSR messages.
      </action>
      <action dev="afossa" type="fix" issue="772">
        Fixed computation of velocity derivative in FieldNumericalPropagator.Main.addKeplerContribution()
        with superGetOrbitType() == null.
      </action>
      <action dev="luc" type="add" >
        Added AccurateFormatter to output double numbers and dates
        with adaptive number of digits, preserving one ULP accuracy.
      </action>
      <action dev="luc" type="add" >
        Added a units converter.
      </action>
      <action dev="luc" type="update" >
        INCOMPATIBLE CHANGE! Now observations parsed from TDM files are in SI units.
      </action>
      <action dev="luc" type="update" issue="768">
        Allow parsing several variations of ITRF specifications (like itrf-97, ITRF2000, ITRF_2014…).
      </action>
      <action dev="luc" type="add" >
        Added a time scale for drifting on-board clocks.
      </action>
      <action dev="bryan" type="add" issue="523">
        Added support for RINEX 3.X navigation files.
      </action>
      <action dev="bryan" type="update" issue="691">
        Improved consistency between getParametersDrivers() method signatures.
      </action>
      <action dev="andrewsgoetz" type="add" issue="764">
        Added new method to UTCScale which exposes the raw UTC-TAI offset data.
      </action>
      <action dev="bryan" type="fix" issue="670">
        Fixed call to ForceModel.init() in AbstractGaussianContribution class.
      </action>
         <action dev="thomas" type="add" issue="712">
          Added IGS clock file support.
      </action>
      <action dev="bryan" type="update" issue="650">
        Methods computeMeanState() and computeOsculatingState()
        of FieldDSSTPropagator are now statics.
      </action>
      <action dev="bryan" type="update" issue="762">
        TabulatelofOffset now implements BoundedAttitudeProvider.
      </action>
      <action dev="luc" type="update" issue="761">
        TabulateProvider now implements BoundedAttitudeProvider.
      </action>
      <action dev="luc" type="fix" issue="760">
        Fixed reference frame in tabulated attitude provider.
      </action>
      <action dev="luc" type="update" >
          Renamed SINEXLoader into SinexLoader.
      </action>
      <action dev="luc" type="update" >
        Use DataSource in RinexLoader and SinexLoader.
      </action>
      <action dev="luc" type="update" >
        Renamed NamedData into DataSource.
      </action>
      <action dev="luc" type="add" issue="474">
        Added support for CCSDS ODM V3, with the new
        Orbit Comprehensive Message format.
      </action>
      <action dev="luc" type="update">
        Overhauled generic Ephemeris and AttitudeEphemeris writing.
      </action>
      <action dev="luc" type="update">
        Overhauled CCSDS messages handling, both parsing and writing.
      </action>
      <action dev="amir" type="fix" issue="746">
        Fixed combination of measurements using GNSS phase measurements.
      </action>
      <action dev="bryan" type="add" issue="756">
        Added new method signature in IodGooding using AngularRaDec measurement.
      </action>
      <action dev="thomas" type="fix" issue="688">
        Fixed ignored fields from TLE template in TLEPropagatorBuilder.
      </action>
      <action dev="thomas" type="fix" issue="372">
        Added TLE generation.
      </action>
      <action dev="bryan" type="fix" issue="624">
        Allowed dynamic station coordinates when calculating tropospheric delay.
      </action>
      <action dev="bryan" type="update" issue="755">
        Modified IodGooding constructor to be consistent with other IOD methods.
      </action>
      <action dev="bryan" type="add" issue="753">
        Added new method signature in IodLaplace using AngularRaDec measurement.
      </action>
      <action dev="bryan" type="add" issue="752">
        Added new method signature in IodLambert using Position measurement.
      </action>
      <action dev="bryan" type="add" issue="751">
        Added new method signature in IodGibbs using Position measurement.
      </action>
      <action dev="luc" type="fix" issue="749">
        Allow building PVCoordinates and AngularCoordinates (as well as their Field,
        Absolute and TimeStamped variations) to be build from UnivariateDerivative1
        and UnivariateDerivative2 in addition to DerivativeStructure.
      </action>
      <action dev="bryan" type="fix" issue="736">
        Fixed NullPointerException in DSSTTesseral Hansen object.
      </action>
      <action dev="bryan" type="update" issue="601">
          Changed getPVInPZ90() method to private.
      </action>
      <action dev="bryan" type="fix" issue="744">
          Fixed calculation of CR3BP constants.
      </action>
      <action dev="bryan" type="update" issue="743">
          Updated JUnit version to 4.13.1.
      </action>
    </release>
    <release version="10.3.1" date="2021-06-16"
             description="Version 10.3.1 is a patch release of Orekit.
             It fixes one critical bug that could cause potential infinite loops in tesselation
             in very rare cases due to numerical noise.">
      <action dev="luc" type="fix" issue="792">
        Fixed potential infinite loops in tesselation in very rare cases due to numerical noise.
      </action>
    </release>
    <release version="10.3" date="2020-12-21"
             description="Version 10.3 is a minor release of Orekit.
             It includes both new features and bug fixes. New features introduced
             in 10.3 are: relativistic clock correction for range, phase, and range rate
             measurements, piece wise models for empirical forces, one-way GNSS code
             and phase measurements, support for laser ranging data (both CPF and
             CRD formats), Lense-Thirring and De Sitter relativistic corrections to
             satellite acceleration, support for AGI leap second files, new interfaces
             for attitude ephemeris files, Knocke model for Earth's albedo and infrared,
             as well as several other new features. This release includes an important
             fix in DSST orbit determination allowing to used short period Jacobian
             during state transition matrix calculation. It also fixes issues in Kalman
             orbit determination and CCSDS ADM format. See the list below for a full
             description of the changes.">
      <action dev="bryan" type="update" issue="741">
        Updated Hipparchus version to 1.8 and updated code with new functionalities.
      </action>
         <action dev="bryan" type="add" issue="740">
          Added aggregator for bounded attitude providers.
      </action>
         <action dev="thomas" type="add" issue="8">
        Added Knocke's Earth rediffused radiation pressure force model.
      </action>
         <action dev="bryan" type="add" issue="739">
          Allowed initialization of attitude provider from attitude segment.
      </action>
      <action dev="raphael" type="add" issue="705">
        Allowed writing an AEM file from a list of SpacecraftStates.
      </action>
      <action dev="luc" type="add" issue="738">
        Added user-defined max iteration and convergence criterion in SecularAndHarmonic.
      </action>
      <action dev="luc" type="add" issue="737">
        Added loading of AGI LeapSecond.dat files.
      </action>
      <action dev="raphael" type="add" issue="686">
        Allowed user-defined format for ephemeris data lines in
        StreamingAemWriter, AEMWriter, StreamingOemWriter and OEMWriter.
      </action>
         <action dev="bryan" type="fix" issue="683">
          Updated building instructions.
      </action>
         <action dev="bryan" type="add" issue="734">
          Added getters for phase measurement ambiguity driver.
      </action>
         <action dev="bryan" type="fix" issue="696">
          Allowed to configure initial covariance for measurements in Kalman Filter.
      </action>
      <action dev="thomas, bryan" type="add" issue="709">
        Added clock drift contribution to range rate measurements.
      </action>
         <action dev="bryan" type="fix" issue="687">
          Fixed Javadoc of ElevationMask.
      </action>
      <action dev="raphael" type="fix" issue="711">
        Allowed definition of a default interpolation degree in both AEMParser and OEMParser.
      </action>
      <action dev="bryan" type="add" issue="733">
        Added Lense-Thirring and De Sitter relativistic effects.
      </action>
      <action dev="melanisti" type="fix" issue="725">
        Fixed missing measurement parameter in InterSatellitesRange measurement.
      </action>
      <action dev="bryan" type="add" issue="732">
        Added documentation for checkstyle configuration.
      </action>
         <action dev="thomas" type="fix" issue="730">
          Removed useless loop over an empty list
      </action>
      <action dev="luc" type="fix" issue="731">
        Fixed parsing of some ICGEM gravity fields files.
      </action>
      <action dev="raphael" type="fix" issue="720">
          Added support for measurements parameters in UnivariateProcessNoise
      </action>
      <action dev="luc" type="fix" issue="729">
        Fixed wrong handling of RESET-STATE in analytical propagators.
      </action>
      <action dev="luc" type="add" issue="728">
        Allow creating a node detector without an orbit.
      </action>
      <action dev="bryan" type="add" issue="671">
        Added support for laser ranging file formats.
      </action>
      <action dev="clement" type="fix" issue="724">
        Remove range checks in TLE constructor.
      </action>
      <action dev="bryan" type="fix" issue="723">
        Allowed AEM and OEM writers to write header comments.
      </action>
      <action dev="bryan" type="add" issue="719">
        Added one-way GNSS range and phase measurements for LEO satellite
        orbit determination applications.
      </action>
      <action dev="bryan" type="add" issue="716">
        Added piecewise empirical force model.
      </action>
      <action dev="bryan" type="add" >
        Considered a new implementation for empirical forces, to allow piecewise model.
      </action>
      <action dev="bryan" type="add" issue="703">
        Added inter-satellites phase measurement.
      </action>
      <action dev="bryan" type="fix" issue="695">
        Considered covariance matrix from Position measurement in Kalman estimator.
      </action>
      <action dev="bryan" type="fix" issue="718">
        Fixed orbital state used for short periodic Jacobian computation.
      </action>
      <action dev="bryan" type="add" issue="704">
        Allow using user specified velocity error for computing
        tolerance vectors for integrators.
      </action>
      <action dev="bryan" type="add" issue="714">
        Added frequency deviation for range-rate measurements.
      </action>
      <action dev="bryan" type="add" issue="715">
        Added relativistic clock correction for range, phase and
        inter-satellite range measurements.
      </action>
      <action dev="bryan" type="fix" issue="706">
        Fixed missing measurement parameter in inter-satellites range measurement.
      </action>
         <action dev="thomas" type="fix" issue="713">
        Fixed computation of DSST short period Jacobian.
      </action>
      <action dev="luc" type="fix" issue="699">
        Fixed missing measurement parameter in Phase measurement
      </action>
      <action dev="luc" type="fix" issue="701">
        Fixed wrong handling of propagation parameters by Kalman filter in multi-satellite
        context
      </action>
    </release>
    <release version="10.2" date="2020-07-14"
             description="Version 10.2 is a minor release of Orekit.
             It includes both new features and bug fixes. New features introduced
             in 10.2 are: support for CCSDS ADM files, modelling of trajectories
             around Lagrangian points using CR3BP model, a piece wise drag force model,
             a time span tropospheric estimated model, an estimated ionospheric model,
             an improved modelling of the GNSS phase measurement, several bug fixes
             for date functionnalities, a new organization of the maneuvers package,
             a configurable low thrust maneuver model based on detectors,
             support for CSSI space weather data, , as well as several other minor
             features and bug fixes. See the list below for a full description
             of the changes.">
      <action dev="bryan" type="fix" issue="661">
        Fixed visibility of WindUpFactory.
      </action>
      <action dev="bryan" type="update" >
        Increased visibility of setters in CCSDS ADM related classes.
      </action>
      <action dev="clement" type="add" issue="656">
        Added CssiSpaceWeatherLoader which provides three-hourly space weather
        data and implements DTM2000InputParameters and NRLMSISE00InputParameters
      </action>
      <action dev="maxime" type="update" issue="690">
        Increased visibility of setters in CCSDS OEM related classes.
      </action>
      <action dev="bryan" type="update" >
        Improved Orekit performance by using new Hipparchus' differentiation classes.
      </action>
      <action dev="bryan" type="update" issue="682">
        Changed visibility of OrbitType parameter drivers' names to public.
      </action>
      <action dev="evan" type="add" issue="684" due-to="Mikael">
        Fix infinite loop in event detection when a RESET_* event causes two other events
        to occur simultaneously and discontinuously.
      </action>
      <action dev="evan" type="add" issue="684">
        Add FieldFunctionalDetector.
      </action>
      <action dev="mikael" type="add">
        Added a configurable low thrust maneuver based on detectors.
      </action>
      <action dev="bryan" type="fix" issue="605">
        Added support for Rinex C0, L0, S0 and D0 observation types.
      </action>
      <action dev="bryan" type="fix" issue="641">
        Allow Pattern functionalities instead of String.replaceAll() and String.split().
      </action>
      <action dev="evan" type="fix" issue="658">
        Fix invalid hour when using TimeScale(double) or TimeScale(int, double) with a
        value in [86400, 86401]. Treat these values as indicating a leap second.
      </action>
      <action dev="evan" type="add" issue="677">
        Add AbsoluteDate.toStringRfc3339() and DateTimeComponents.toStringRfc3339().
      </action>
      <action dev="evan" type="fix" issue="681">
        Fix AbsoluteDate.getComponents(...) produces invalid times.
      </action>
      <action dev="evan" type="fix" issue="676">
        Fix AbsoluteDate.getComponents(utc) throws "non-existent time 23:59:61".
      </action>
      <action dev="bryan" type="fix" issue="651">
        Improved use of try with resources statement.
      </action>
      <action dev="bryan" type="fix" issue="679" due-to="luc, maxime">
        Improved testRetrogradeOrbit in CircularOrbit and KeplerianOrbit tests.
      </action>
      <action dev="bryan" type="fix" issue="680">
        Allowed ephemeris class to be used with absolute PV coordinates.
      </action>
      <action dev="bryan" type="fix" issue="674">
        Added an exception if eccentricity is negative for keplerian orbit.
      </action>
      <action dev="evan" type="fix" issue="667">
        Fix build on CentOS/RedHat 7.
      </action>
      <action dev="bryan" type="fix" issue="662">
        Fixed forgotten additional state in Ephemeris propagator.
      </action>
      <action dev="evan" type="update">
        Improve error message for TimeStampedCache by including requested date.
      </action>
      <action dev="bryan" type="fix" issue="663">
        Fixed initialization of the triggering event for ImpulseManeuver class.
      </action>
      <action dev="clement" type="fix" issue="664">
        Fix sign of RAAN and PA parameters in TLE constructor if negative, range check most other orbit parameters.
      </action>
      <action dev="bryan" type="add" issue="669">
        Added estimated ionospheric model.
      </action>
      <action dev="bryan" type="add" issue="645">
        Merged phase-measurement branch into develop.
      </action>
      <action dev="bryan" type="add" >
        Added a time span tropospheric estimated model.
      </action>
      <action dev="bryan" type="add" issue="646">
        Merged cr3bp branch into develop.
      </action>
      <action dev="bryan" type="add" issue="660">
        Improved exception handling in IODGibbs.
      </action>
      <action dev="bryan" type="add" issue="647">
        Improved package-info documentation.
      </action>
      <action dev="nick" type="update" >
        Upgrade maven-checkstyle-plugin to 3.1.1.
      </action>
      <action dev="bryan" type="add" issue="657">
        Added multiplexed Orekit fixed step handler.
      </action>
      <action dev="bryan" type="add" issue="655">
        Added support for CCSDS ADM files.
      </action>
      <action dev="maxime" type="add" issue="649">
        Added a piece wise drag force model: TimeSpanDragForce in forces package.
      </action>
      <action dev="yannick" type="fix" issue="654">
        Prevent divergence of Saastomoinen model pathDelay method at low elevation.
      </action>
      <action dev="bryan" type="fix" issue="542">
        Removed duplicated BUILDING.txt file.
      </action>
      <action dev="bryan" type="add" issue="504">
        Allowed Eckstein Hechler propagator to be initialized with a mean orbit.
      </action>
      <action dev="bryan" type="update" issue="644">
        Removed try and catch statements for ParameterDriver initialization.
      </action>
      <action dev="bryan" type="fix" issue="613">
        Allowed DSST propagation in osculating type with event detectors.
      </action>
    </release>
    <release version="10.1" date="2020-02-19"
             description="Version 10.1 is a minor release of Orekit.
             It includes both new features and bug fixes. New features introduced
             in 10.1 are: wind-up effect for phase measurement, NeQuick ionospheric model,
             support for Hatanaka compact RINEX format, methods for the combination
             of GNSS measurements, Laplace method for initial orbit determination,
             a new Field Of View package, comparison methods for absolute dates,
             a new multiplexed measurement, specialized propagators for GNSS constellation,
             default constructors for DSST force models, covariance matrices in OEM writer,
             a new data context implementation, connection with Gitlab CI, improved documentation,
             the migration of the tutorials to a separate sister project, as well as several other minor
             features and bug fixes. See the list below for a full description of the changes.">
      <action dev="ward" type="fix">
        Improve performance of loading CCSDS files.
      </action>
      <action dev="ward" type="fix" issue="639" due-to="qmor">
        In Ellipsoid.pointOnLimb(...) improved numerical stability by cancelling terms.
      </action>
      <action dev="maxime" type="fix" issue="639" due-to="qmor">
        Fixed pointOnLimb method in bodies.Ellipsoid class. Normalized equations should now avoid numerical issues.
      </action>
      <action dev="evan" type="fix" issue="627">
        Fix TimeScalesFactory.getGMST(conventions, simpleEop) always returning the same
        value.
      </action>
      <action dev="evan" type="fix" issue="636">
        Fix UT1 and Earth rotation during a leap second. Was off by 1 second.
      </action>
      <action dev="luc" type="fix" issue="635">
        Fixed inconsistency in constant thrust maneuver acceleration.
      </action>
      <action dev="evan" type="add" >
        Added an annotation and a compiler plugin that generates a warning
        when default context is used without being explicitly annotated.
      </action>
      <action dev="luc" type="fix" issue="632" due-to="Evan Ward">
        Fixed projection to ellipsoid at pole.
      </action>
      <action dev="evan,luc,yannick" type="add" issue="607">
        Add DataContext, a way to load separate sets of EOP, leap seconds, etc.
      </action>
      <action dev="luc" type="fix" issue="630">
        Improve performance of UnixCompressFilter.
      </action>
      <action dev="luc" type="fix" issue="631">
        Improve performance of HatanakaCompressFilter.
      </action>
      <action dev="evan" type="fix" issue="629">
        Improve performance of ZipJarCrawler.
      </action>
      <action dev="bryan" type="add" issue="625">
          Added default constructors for DSSTZonal and DSSTTesseral.
      </action>
      <action dev="bryan" type="add" issue="622">
          Added OrekitException for unknown number of frequencies in ANTEX files.
      </action>
      <action dev="bryan" type="add" issue="621">
          Added OrekitException in the case where IONEX header is corrupted.
      </action>
      <action dev="dylan" type="add" issue="359">
          Added a specific test for issue 359 in BatchLSEstimatorTest.
          The test verifies that a Newtonian attraction is known
          by both the propagator builder and the propagator when
          it is not added explicitly.
      </action>
      <action dev="dylan" type="add" issue="367">
          Added write of covariance matrices in OEMWriter.
      </action>
      <action dev="dylan" type="fix" issue="619">
        Fixed origin transform in CcsdsModifierFrame.
      </action>
      <action dev="bryan" type="add" issue="611">
        Added SBAS orbit propagator.
      </action>
      <action dev="bryan" type="fix" issue="617">
        Fixed null pointer exception in MultiplexedMeasurement.
      </action>
      <action dev="luc" type="fix" issue="575">
        Allow users to provide custom convergence checkers for
        batch least squares orbit determination.
      </action>
      <action dev="luc" type="add" issue="614">
        Added multiplexed measurements.
      </action>
      <action dev="luc" type="fix" issue="616">
        Fixed missed changes updates in ParameterDriversList embedding
        other ParameterDriversList instances.
      </action>
      <action dev="luc" type="update">
        Moved tutorials to a separate sister project.
      </action>
      <action dev="bryan" type="add" due-to="Shiva Iyer">
        Added Laplace method for initial orbit determination.
      </action>
      <action dev="bryan" type="fix" issue="612">
        Fixed DSST orbit determination tutorial.
      </action>
      <action dev="bryan" type="add" issue="610">
        Added IRNSS orbit propagator.
      </action>
      <action dev="bryan" type="add" issue="608">
        Added support for RINEX 3.04 files.
      </action>
      <action dev="gabb" type="fix" issue="533">
        Fixed bugs in the derivatives computation in IodGooding.
        Fixed bugs in IodLambert when there's more than an half revolution
        between start and final position.
      </action>
      <action dev="bryan" type="fix" issue="604">
        Fixed parsing of compact RINEX files with wrong key in header
        produced by some Septentrio receivers.
      </action>
      <action dev="luc" type="fix" issue="603">
        Fixed parsing of compact RINEX files with missing types in header
        produced by some Septentrio receivers.
      </action>
      <action dev="evan" type="fix" issue="589">
        Improve performance of AggregateBoundedPropagator by factor of 2.
      </action>
      <action dev="luc" type="fix" issue="600">
        Fixed parsing of compact RINEX files with many observation types.
      </action>
      <action dev="bryan" type="fix">
        Fixed poor design of GLONASS numerical propagator.
      </action>
      <action dev="luc" type="fix" issue="599">
        Fixed an issue in projection to flat ellipse.
      </action>
      <action dev="bryan" type="fix" issue="598">
        Added lazily addition of Newtonian attraction to the DSST and
        numerical propagator builders.
      </action>
      <action dev="luc" type="add" issue="595">
        Added EllipticalFieldOfView (with two different ways to define the
        ellipticity constraint) that can be used in FieldOfViewDetector,
        GroundFieldOfViewDetector and FootprintOverlapDetector.
      </action>
      <action dev="luc" type="add">
        Fields of view with regular polygonal shape can now be built either
        based on a defining cone inside the Fov and touching it at edges
        middle points, or based on a defining cone outside the Fov and touching
        it at vertices.
      </action>
      <action dev="luc" type="add" issue="594">
        Added CircularFieldOfView that can be used in FieldOfViewDetector,
        GroundFieldOfViewDetector and FootprintOverlapDetector.
      </action>
      <action dev="luc" type="add">
        Set up a general hierarchy for Field Of View with various shapes. At
        start, it includes DoubleDihedraFieldOfView and PolygonalFieldOfView.
      </action>
      <action dev="luc" type="add" issue="592">
        Added FilesListCrawler to load files from an explicit list.
      </action>
      <action dev="evan" type="fix" issue="583">
        Fix AbsoluteDate.compareTo() for future/past infinity.
      </action>
      <action dev="luc" type="fix" issue="588">
        Fixed wrong handling of spacecraft states in multi-satellites orbit determination
        and multi-satellite measurements generation.
      </action>
      <action dev="bryan" type="fix" issue="585">
        Improved contributing guide.
      </action>
      <action dev="petrus" type="fix" issue="570">
        Make FieldOfView.getFootprint public.
      </action>
      <action dev="bryan" type="add">
        Added combination of measurements.
      </action>
      <action dev="bryan" type="fix">
        Fix values of GPS C2D, L2D, D2D and S2D frequencies.
      </action>
      <action dev="bryan" type="add">
        Add Nequick ionospheric model.
      </action>
      <action dev="luc" type="fix" issue="581">
        Fixed spurious empty line insertion during Rinex 2 decompression
        when the number of observations per satellite is a multiple of 5
      </action>
      <action dev="luc" type="fix" issue="580">
        Fixed decompression of very small negative values in Hatanaka
        Compact RINEX format.
      </action>
      <action dev="luc" type="fix" issue="578">
        Orbit determination tutorials (and tests too) now supports compressed
        measurement files (gzip, Unix compress, Hatanaka Compact RINEX).
      </action>
      <action dev="luc" type="fix" issue="579">
        Handle properly special events flags in Hatanaka Compact RINEX format.
      </action>
      <action dev="luc" type="fix" issue="483">
        Reset additional state changed by event handlers and not managed by any
        additional state providers.
      </action>
      <action dev="luc" type="add" issue="472">
        Added support for Hatanaka Compact RINEX format.
      </action>
      <action dev="luc" type="fix" issue="574">
        Cope with input stream readers that keep asking for new bytes after end
        of Unix compressed files has been reached.
      </action>
      <action dev="luc" type="fix" issue="573">
        Added detection of some corrupted Unix-compressed files.
      </action>
      <action dev="bryan" type="fix" issue="572">
        Fixed the Saastamoinen model when station altitude is bigger than 5000.0 meters.
      </action>
      <action dev="luc" type="fix" issue="568">
        Fixed too fast step increase in a bracketing attempt.
      </action>
      <action dev="luc" type="add">
        Added phase measurement builder.
      </action>
      <action dev="luc" type="add">
        Added getWavelength in GNSS Frequency.
      </action>
    </release>
    <release version="10.0" date="2019-06-24"
             description="Orekit 10.0 is a major new release. It includes DSST OD,
             propagation in non-inertial frames, specialized propagators for GNSS
             constellations, a new ionospheric model, modeling for phase measurements, the
             LAMBDA method for phase ambiguity resolution, Shapiro effect for range
             measurements, improved documentation, as well as several other new features
             and bug fixes. This release fixes a security denial of service bug regarding
             itrf-versions.conf present since Orekit 9.2. Some APIs have incompatibly
             changed since the 9.X series including the format of itrf-versions.conf,
             removal of deprecated methods, reorganization of the models package, as well
             as updates to AbstractDetector, AbstractGNSSAttitudeProvider, DragSensitive,
             RadiationSensitive, and ZipJarCrawler. See the list below for a full
             description of the changes.">
      <action dev="evan" type="fix">
        Fix  name of GLONASS G2 frequency.
      </action>
      <action dev="luc" type="fix" >
        Fixed accuracy of dates conversions from java dates.
      </action>
      <action dev="evan" type="fix" issue="566">
        Make ITRFVersionLoader public.
      </action>
      <action dev="bryan" type="fix" issue="564">
        Fixed private argument of getLLimits() abstract method.
      </action>
      <action dev="bryan" type="fix" issue="565">
        Fixed static loading of UTC for GLONASS reference epoch.
      </action>
      <action dev="luc" type="fix" issue="547">
        Added a tile/sampling aiming direction that diverts singularity outside of a
        area of interest. This is mainly useful when sampling areas of interest that
        cover the pole as the pole is singular for classical aiming directions (constant
        azimuth or along track).
      </action>
      <action dev="luc" type="update" >
        Removed latitude limitation in AlongTrackAiming. If latitude is above (resp. below)
        the maximum (resp. minimum) latitude reached by the defining orbit, then aiming
        will be towards East for prograde orbits and towards West for retrograde orbits.
      </action>
      <action dev="bryan" type="fix">
        Fixes broken links on Orekit JavaDoc.
      </action>
       <action dev="pascal" type="fix" issue="558">
        Fixes broken links on Maven site.
      </action>
      <action dev="luc" type="fix" issue="559">
        Take into account changes in MSAFE files names published by NASA.
      </action>
      <action dev="bryan" type="add">
        Add Global Ionosphere Map model.
      </action>
      <action dev="maxime" type="add" issue="554">
        Added propagation in inertial frame.
      </action>
      <action dev="luc" type="fix" issue="557">
        Improved documentation about DatesSelector not being reusable across several
        schedulers during measurements generation.
      </action>
      <action dev="evan" type="fix">
        Fix some possible NPEs in AntexLoader, FieldAngularCoordinates.
      </action>
      <action dev="evan" type="fix">
        Fix locale dependent comparisons in SP3File, TDMParser, and YUMAParser.
      </action>
      <action dev="evan" type="fix">
        Ensure opened streams are closed in ZipJarCrawler, DTM2000, IERSConventions, and
        OceanLoadDeformationCoefficients.
      </action>
      <action dev="bryan" type="add">
        Add DSST Orbit Determination for both Kalman Filter and Batch Least Squares estimator.
      </action>
      <action dev="romaric" type="add">
        Add a events detector based on the geomagnetic field intensity at the satellite altitude
        or at sea level above the satellite, and the associated tests
      </action>
      <action dev="maxime" type="update" issue="549">
        Deleted deprecated methods in EclipseDetector.
      </action>
      <action dev="romaric" type="fix" issue="553">
        Fix the bug of attitude transition with Ephemeris propagator
        by adding a way for the LocalPVProvider to get the attitude at the end of the transition
      </action>
      <action dev="petrus" type="update" issue="518">
        Changing AbstractGNSSAttitudeProvider from public to package-private.
      </action>
      <action dev="romaric" type="fix" issue="551">
        Fix the bug of attitude transition with analytical propagator
        by refreshing the attitude after the events triggering
      </action>
      <action dev="romaric" type="fix" issue="552">
        Fix the bug of attitude transition if a reset occurs during the transition
        by adding margins to the reset of TimeSpanMap to keep the one corresponding to the "after" attitude law.
      </action>
      <action dev="bryan" type="add" issue="522">
        Generalized the GPSPropagator class to handle all GNSS constellations using
        the same algorithm.
      </action>
      <action dev="bryan" type="add" issue="519">
        Added numerical and analytical GLONASS propagators.
      </action>
      <action dev="luc" type="add" >
        Added ambiguity resolution for phase measurements.
        This feature is not complete yet and is considered experimental.
      </action>
      <action dev="bryan" type="update" issue="548">
        Reorganized models package by adding new sub-packages.
      </action>
      <action dev="maxime" type="update" issue="546">
        Updated Hipparchus dependency to version 1.5 in pom.xml file.
      </action>
      <action dev="maxime" type="update" issue="514">
        Deleted unused DerivativeStructure acceleration computation methods.
        In interfaces radiationPressureAcceleration and dragAcceleration, and all their implementations and their tests.
      </action>
      <action dev="evan" type="update" issue="543">
        Change format of itrf-versions.conf to use prefix matching instead of Regular
        Expression matching. All existing itrf-versions.conf files will need to be
        updated. This is to avoid a potential denial of service where a crafted
        itrf-versions.conf could cause the application to hang.
      </action>
      <action dev="evan" type="update" issue="543">
        ZipJarCrawler now uses "!/" to denote the start of the path within the archive
        which matches the convention used by JarURLConnection. ZipJarCrawler used to use
        "!".
      </action>
      <action dev="bryan" type="fix" issue="544" due-to="Josef Probst">
        Fixed endless loop on GPSPropagator and (Field)KeplerianOrbit.
      </action>
      <action dev="maxime" type="add" issue="403">
        Added tests for class UnivariateProcessNoise.
        Working tests for non-Cartesian orbit propagation are still needed.
      </action>
      <action dev="maxime" type="fix" issue="514">
        Deprecated unused DerivativeStructure acceleration computation methods.
        In interfaces radiationPressureAcceleration and dragAcceleration, and all their implementations and their tests.
      </action>
      <action dev="luc" type="add" issue="536">
        Take target radius into account in CircularFieldOfViewDetector and FieldOfViewDetector.
      </action>
      <action dev="maxime" type="fix" issue="539">
        Fixed DTM2000.getDensity method, made it independent of user time zone.
      </action>
      <action dev="luc" type="add" issue="535">
        Take occulting body flattening into account in eclipse detector.
      </action>
      <action dev="maxime" type="fix" issue="538" due-to="Dorian Gegout">
        Fixed default method compareTo in interface ComparableMeasurement.
      </action>
      <action dev="luc" type="add" issue="532">
        Added Shapiro effect modifier for Range and InterSatelliteRange measurements.
      </action>
      <action dev="evan" type="update" issue="389">
        Fix type parametrization of AbstractDetector so that multiple with* methods can be
        called when the type parameter is '?'.
      </action>
      <action dev="evan" type="remove" issue="506">
        Remove EventHandler.Action and FieldEventHandler.Action. Use
        org.hipparchus.ode.events.Action instead.
      </action>
      <action dev="bryan" type="update" issue="527">
        Changed API for magnetic field model to a SI base unit API.
      </action>
      <action dev="evan" type="fix">
        OrekitException preserves the stack trace when formatting the message throws
        another exception.
      </action>
      <action dev="luc" type="remove" issue="530">
        Event detectors, field of view and attitude providers are not serializable anymore.
      </action>
      <action dev="bryan" type="update" issue="526">
        Replaced private class BilinearInterpolatingFunction of Saastamoinen model
        by the one of Hipparchus
      </action>
      <action dev="evan" type="add" issue="507">
        Add Action.RESET_EVENTS to check all detectors for events without recomputing the
        propagation step.
      </action>
      <action dev="evan" type="add" issue="507">
        Add Action.RESET_EVENTS to check all detectors for events without recomputing the
        propagation step.
      </action>
      <action dev="evan" type="add" issue="507">
        Add toString() implementations to SpacecraftState, RecordAndContinue.Event and
        Field versions.
      </action>
      <action dev="evan" type="add" issue="507">
        Add Field version of RecordAndContinue.
      </action>
      <action dev="evan" type="add" issue="507">
        Add Field version of LatitudeCrossingDetector.
      </action>
      <action dev="luc" type="update">
        Removed classes and methods deprecated in the 9.X series.
      </action>
      <action dev="luc" type="fix" issue="528" due-to="Gowtham Sivaraman">
        Fixed parsing of clock in SP3 files.
      </action>
    </release>
    <release version="9.3.1" date="2019-03-16" description="Version 9.3.1 is a minor version of Orekit.
    It fixes an issue with GPS week rollover.">
      <action dev="luc" type="add" issue="534">
        Handle GPS week rollover in GPSDate.
      </action>
    </release>
    <release version="9.3" date="2019-01-25" description="Version 9.3 is a minor version of Orekit.
    It includes both new features and bug fixes. New features introduced in 9.3 are: a new GPSDate class,
    changed OrekitException from checked to unchecked exceptions, parameter drivers scales and reference
    value can be changed, access to Kalman filter internal matrices, position-only measurements in orbit determination,
    support for unofficial versions 2.12 and 2.20 of Rinex files (mainly for spaceborne receivers),
    direct building of appropriate attitude law with eclipses for all GNSS satellite types, inter-satellites
    view detector, measurement generation feature, possibility to use Marshall Solar Activity Future Estimation
    to feed NRL MSISE 2000 atmosphere model, new tropospheric models: Mendes-Pavlis, Vienna 1, Vienna 3, estimated model,
    new mapping functions for tropospheric effect: Global Mapping Function, Niell Mapping Function, Global
    Pression Temperature Models GPT and GPT2, possibility to estimate tropospheric zenith delay,
    clock offset that can be estimated (both for ground station and satellite clocks).">
      <action dev="luc" type="add" issue="516">
        Added a way to manage clock corrections from GPSPropagator.
      </action>
      <action dev="bryan" type="add" issue="498">
        Added several tropospheric models: Mendes-Pavlis, Vienna 1, Vienna 3, estimated model
        where the total zenith delay can be estimated during Orbit Determination.
      </action>
      <action dev="bryan" type="add" issue="498">
        Added Global Mapping Function and Niell Mapping Function to be used with tropospheric
        models.
      </action>
      <action dev="luc" type="add" issue="515">
        Added clock offset parameter at satellites level for orbit determination.
      </action>
      <action dev="luc" type="add" issue="513">
        Added clock offset parameter at ground stations level for orbit determination.
      </action>
      <action dev="bryan" type="add" issue="512">
        Added weather model Global Pressure and Temperature 2.
      </action>
      <action dev="bryan" type="add" issue="511">
        Added weather model Global Pressure and Temperature.
      </action>
      <action dev="luc" type="fix" issue="510">
        Fixed dropped derivatives in TimeStampedFieldPVCoordinates.shiftedBy(dt).
      </action>
      <action dev="luc" type="fix" issue="509">
        Fixed scaling error in ParameterFunction differentiation.
      </action>
      <action dev="luc" type="fix" issue="508">
        Fixed inconsistency leading to inaccuracies in conversions from AbsoluteDate to FieldAbsoluteDate.
      </action>
      <action dev="pascal" type="fix" issue="495">
        The MarshallSolarActivityFutureEstimation class implements
        the NRLMSISE00InputParameters interface.
      </action>
      <action dev="evan" type="fix" issue="486">
        Make FieldTransform.shiftedBy(T) public.
      </action>
      <action dev="evan" type="fix" issue="496">
        Fix JavaDoc for TimeComponents.getSecond().
      </action>
      <action dev="evan" type="update" issue="501">
        Deprecate GFunction in favor of ToDoubleFunction.
      </action>
      <action dev="luc" type="add" issue="494">
        Added a measurements generation feature for use with orbit determination.
        Fixes issue #494
      </action>
      <action dev="luc" type="add">
        Added adapter for event detectors, allowing to wrap existing detector
        while changing their behaviour.
      </action>
      <action dev="luc" type="add">
        Added ground at night detector.
      </action>
      <action dev="luc" type="add">
        Added inter-satellites direct view detector.
      </action>
      <action dev="luc" type="add">
        Added constants defined by IAU 2015 resolution B3 for Sun, Earth and Jupiter.
      </action>
      <action dev="luc" type="add" issue="500">
        Added retrieval of full time span (start time, end time and data) containing
        a specified date in TimeSpanMap.
        Fixes issue #500
      </action>
      <action dev="luc" type="add">
        Added direct building of attitude provider from GNSS satellite type.
      </action>
      <action dev="luc" type="add">
        Added parsing of unofficial versions 2.12 and 2.20 of Rinex files
        (used by some spaceborne receivers like IceSat 1).
      </action>
      <action dev="luc" type="add">
        Added a way to retrieve Rinex header directly from the observations data set.
      </action>
      <action dev="luc" type="add">
        Added position-only measurements in orbit determination.
      </action>
      <action dev="luc" type="fix" issue="491">
        Allow parsing of SP3 files that use non-predefined orbit types.
        Fixes issue #491.
      </action>
      <action dev="maxime" type="add" issue="485">
        Added access to Kalman filter matrices.
        KalmanEstimation interface now has methods returning the physical values of:
        state transition matrix phi, measurement matrix H, innovation matrix S and Kalman gain matrix K.
        The methods are implemented in Model class. A class ModelTest was added to test these values.
        Fixes issue #485
      </action>
      <action dev="luc" type="fix" issue="492" due-to="Lebas">
        Fixed error message for TLE with incorrect checksum.
        Fixes issue #492.
      </action>
      <action dev="maxime" type="fix" issue="490">
        Fixed reference value of parameter drivers updating in Kalman filter.
        When resetting the orbit in the propagator builder, the reference values
        of the drivers are now reset too.
        Fixes issue #490.
      </action>
      <action dev="maxime" type="add" issue="489">
        Made ParameterDriver class fully mutable.
        By adding setters for attributes scale, reference, minimum and maximum values.
        Fixes issue #489.
      </action>
      <action dev="maxime" type="fix" issue="488">
        Fixed method unNormalizeStateVector in Model class of Kalman estimator.
        Previous value did not take into account the reference values of the drivers.
        Fixes issue #488.
      </action>
      <action dev="luc" type="fix" issue="484" due-to="Yannick Jeandroz">
        Changed OrekitException from checked to unchecked exception.
        Most functions do throw such exceptions. As they are unchecked, they are
        not advertised in either `throws` statements in the function signature or
        in the javadoc. So users must consider that as soon as they use any Orekit
        feature, an unchecked `OrekitException` may be thrown. In most cases, users
        will not attempt to recover for this but will only use them to display or
        log a meaningful error message.
        Fixes #484.
      </action>
      <action dev="luc" type="fix" issue="480">
        Added GPSDate class to convert back and forth with AbsoluteDate.
        Fixes #480.
      </action>
      <action dev="evan" type="fix" issue="476">
        Fix generics in EventEnablingPredicateFilter.
        Fixes #476.
      </action>
      <action dev="maxime" type="fix" issue="473">
        Fixed wrong values of radec generated in AngularRaDecMeasurementCreator.
        Fixed wrong values of range rate generated in RangeRateMeasurementCreator.
        Added tests that check the values of measurements for each type of measurement.
        Upgraded precision in Kalman and batch least-squares OD tests that are using range-rate and radec measurements.
        Fixes issue #473.
      </action>
      <action dev="luc" type="fix">
        Derivatives with respect to mass are not computed anymore since several versions,
        some remnants of former computation remained and have now been removed.
      </action>
    </release>
    <release version="9.2" date="2018-05-26" description="Version 9.2 is a minor release of Orekit.
    It introduces several new features and bug fixes. New features introduced in version 9.2 are
    Kalman filter for orbit determination, loading of RINEX files, loading of ANTEX files, loading
    of version d of SP3 files (version a to c were already supported), on-the-fly decompression of .Z
    files, code measurements, phase measurements (but only a very basic implementation for now),
    specific attitude laws (GPS, GLONASS, GALILEO, BEIDOU) with midnight/noon turns, possibility to
    use backward propagation in LS orbit determination, support for any ITRF version, even if EOP
    files do not match the desired version, attitude overriding in constant thrust maneuvers,
    FunctionalDetector, filtering mechanism to insert specific decompression or deciphering algorithms
    during data loading, frames for Lagrange L1 and L2 point for any two related celestial bodies.
    WARNING: phase measurements, GNSS attitude and time-dependent process noise are considered
    experimental features for now, they should not be used yet for operational systems.
    Several bugs have been fixed.">
      <action dev="luc" type="fix">
        Fixed missing eclipse detectors in field version of Solar radiation pressure.
        Fixes issue #366.
      </action>
      <action dev="evan" type="fix">
        Fixed issue where EventHandler.init() was never called.
        Fixes issue #471.
      </action>
      <action dev="luc" type="fix">
        Fixed error in relative humidity units in Marini-Murray tropospheric model.
        Fixes issue #352.
      </action>
      <action dev="luc" type="fix">
        Fixed DSST events detection in the osculating case.
        Fixes issue #398.
      </action>
      <action dev="luc" type="fix">
        Allow several TLE with same date in TLESeries.
        Fixes issue #411.
      </action>
      <action dev="luc" type="fix">
        Fixed compilation problems with JDK 1.8
        Fixes issue #462.
      </action>
      <action dev="luc" type="add" >
        Added specific attitude mode for GNSS satellites: GPS (block IIA, block IIF, block IIF),
        GLONASS, GALILEO, BEIDOU (GEO, IGSO, MEO). This is still considered experimental as there
        are some problems when Sun crosses the orbital plane during a midnight/noon turn maneuver
        (which is a rare event but nevertheless occurs)
      </action>
      <action dev="luc" type="add" >
        Added natural order for observed measurements primarily based on
        chronological order, but with also value comparisons if measurements
        are simultaneous (which occurs a lot in GNSS), and ensuring no
        measurements are lost if stored in SortedSet
      </action>
      <action dev="luc" type="add" due-to="Albert Alcarraz García">
        Added GNSS code measurements
      </action>
      <action dev="luc" type="add" due-to="Albert Alcarraz García">
        Added GNSS phase measurements (very basic implementation for now, not usable as is)
      </action>
      <action dev="luc" type="add" due-to="Albert Alcarraz García">
        Added loading of RINEX observation files (versions 2 and 3)
      </action>
      <action dev="luc" type="fix">
        Fixed compression table reset problem in .Z files
        Fixes issue #450.
      </action>
      <action dev="maxime" type="fix">
        Fixed de-activation of event detection.
        In the propagate(startDate, endDate) function of class "AbstractIntegratedPropagator",
        for dates out of the time interval defined by ]startDate, endDate].
        Fixes issue #449.
      </action>
      <action dev="luc" type="add">
        Added support for loading Unix-compressed files (ending in .Z).
        This file compression algorithm is still widely used in the GNSS
        community (SP3 files, clock files, Klobuchar coefficients...)
        Fixes issue #447.
      </action>
      <action dev="luc" type="add">
        Added a customizable filtering capability in data loading.
        This allows users to insert layers providing features like
        custom decompression algorithms, deciphering, monitoring...
        Fixes issue #446.
      </action>
      <action dev="luc" type="add">
        Allow direct retrieval of rotation part without derivatives from
        LOFType without computing the full transform from inertial frame.
      </action>
      <action dev="maxime" type="fix">
        Added a provider for time-dependent process noise in Kalman estimator.
        This providers allow users to set up realistic models where the process
        noise increases in the along track direction.
        Fixes issue #403.
      </action>
      <action dev="maxime" type="add">
        Increased visibility of attributes in ConstantThrustManeuver class.
        Added getters for all attributes. Also added an attribute name that
        allows the differentiation of the maneuvers, both from a parameter driver
        point of view and from a force model point of view.
        Fixes issue #426.
      </action>
      <action dev="maxime" type="add">
        Increased visibility of attributes in propagator builders.
        By adding getters for all attributes in NumericalPropagatorBuilder
        and AbstractPropagatorBuilder.
        Also made the method findByName in ParameterDriversList public.
        Fixes issue #425.
      </action>
      <action dev="luc" type="fix">
        Ensure the correct ITRF version is used in CCSDS files, regardless
        of the EOP source chosen, defaulting to ITRF-2014.
      </action>
      <action dev="luc" type="fix">
        Split initial covariance matrix and process noise matrix in two
        methods in the covariance matrix provider interface.
      </action>
      <action dev="luc" type="add">
        Added VersionedITRF frame that allow users with needs for very high
        accuracy to specify which ITRF version they want, and stick to it
        regardless of their EOP source.
        Fixes issue #412.
      </action>
      <action dev="luc" type="add">
        Added an itrf-versions.conf configuration file allowing to specify
        which ITRF version each EOP file defines for which date
      </action>
      <action dev="luc" type="add">
        EOP history now contains the ITRF version corresponding to each
        EOP entry on a per date basis
      </action>
      <action dev="luc" type="add">
        Added an ITRFVersion enumerate to simplify conversion between ITRF frames,
        even when no direct Helmert transformation is available
      </action>
      <action dev="luc" type="add">
        Added TransformProviderUtility to reverse or combine TransformProvider instances.
      </action>
      <action dev="luc" type="add">
        Allow attitude overriding during constant-thrust maneuvers.
        Fixes issue #410.
      </action>
      <action dev="luc" type="fix">
        Fixed out-of-sync attitude computation near switch events in AttitudeSequence.
        Fixes issue #404.
      </action>
      <action dev="luc" type="add">
        Added a method to extract sub-ranges from TimeSpanMap instances.
      </action>
      <action dev="luc" type="fix">
        Fixed TLE creation with B* coefficients having single digits like 1.0e-4.
        Fixes issue #388.
      </action>
      <action dev="evan" type="add">
        Add FunctionalDetector.
      </action>
      <action dev="luc" type="add">
        Added handling of IGS ANTEX GNSS antenna models file.
      </action>
      <action dev="luc" type="add">
        Added support for SP3-d files.
      </action>
      <action dev="luc" type="fix">
        Improved SP3 files parsing.
        Some files already operationally produced by IGS Multi-GNSS Experiment (MGEX)
        exceed the maximum number of satellites supported by the regular SP3-c file
        format (which is 85 satellites) and extended the header, without updating the
        format version to SP3-d, which specifically raises the 85 satellites limitation.
        Fixes issue #376.
      </action>
      <action dev="maxime" type="add">
        Allow backward propagation in batch LS orbit determination.
        Fixes issue #375.
      </action>
      <action dev="maxime" type="add">
        Added covariance matrix to PV measurements.
        Fixes issue #374.
      </action>
      <action dev="luc" type="fix">
        Fixed issue when converting very far points (such as Sun center) to geodetic coordinates.
        Fixes issue #373.
      </action>
      <action dev="luc" type="add" >
        Added more conversions between PV coordinates and DerivativeStructure.
        This simplifies for example getting the time derivative of the momentum.
      </action>
      <action dev="maxime" type="fix">
        Fixed weights for angular measurements in W3B orbit determination.
        Fixed in test and tutorial.
        Fixes issue #370.
      </action>
      <action dev="luc" type="add" due-to="Julio Hernanz">
        Added frames for L1 and L2 Lagrange points, for any pair of celestial bodies.
      </action>
    </release>
    <release version="9.1" date="2017-11-26"
             description="Version 9.1 is a minor release of Orekit. It introduces a few new
             features and bug fixes. New features introduced in version 9.1 are some
             frames in OEM parser, retrieval of EOP from frames and ground station displacements
             modelling (both displacements due to tides and displacements due to ocean loading),
             and retrieval of covariance matrix in orbit determination. Several bugs have been fixed.
             Version 9.1 depends on Hipparchus 1.2.">
      <action dev="evan" type="add">
        Added ITRF2005 and ITRF2008 to the frames recognized by OEMParser.
        Fixes issue #361.
      </action>
      <action dev="evan" type="fix">
        Fixed FiniteDifferencePropagatorConverter so that the scale factor is only applied
        once instead of twice.
        Fixes issue #362.
      </action>
      <action dev="maxime" type="fix">
        Fixed derivatives computation in turn-around range ionospheric delay modifier.
        Fixes issue #369.
      </action>
      <action dev="evan" type="fix">
        Disabled XML external resources when parsing rapid XML TDM files.
        Part of issue #368.
      </action>
      <action dev="evan" type="fix">
        Disabled XML external resources when parsing rapid XML EOP files.
        Part of issue #368.
      </action>
      <action dev="evan" type="fix">
        Fixed NPE in OrekitException when localized string is null.
      </action>
      <action dev="luc" type="fix">
        Fixed a singularity error in derivatives for perfectly circular orbits in DSST third body force model.
        Fixes issue #364.
      </action>
      <action dev="luc" type="fix" due-to="Lucian Bărbulescu">
        Fixed an error in array size computation for Hansen coefficients.
        Fixes issue #363.
      </action>
      <action dev="luc" type="add">
        Added a way to retrieve EOP from frames by walking the frames hierarchy tree
        using parent frame links. This allows to retrieve EOP from topocentric frames,
        from Earth frames, from TOD...
      </action>
      <action dev="luc" type="add">
        Take ground stations displacements into account in orbit determination.
        The predefined displacement models are the direct effect of solid tides
        and the indirect effect of ocean loading, but users can add their own models
        too.
      </action>
      <action dev="luc" type="add">
        Added ground stations displacements due to ocean loading as per IERS conventions,
        including all the 342 tides considered in the HARDISP.F program.
        Computation is based on Onsala Space Observatory files in BLQ format.
      </action>
      <action dev="luc" type="add">
        Added ground points displacements due to tides as per IERS conventions.
        We have slightly edited one entry in table 7.3a from IERS 2010 conventions
        to fix a sign error identified by Dr. Hana Krásná from TU Wien (out of phase
        radial term for the P₁ tide, which is -0.07mm in conventions when it should be
        +0.07mm). This implies that our implementation may differ up to 0.14mm from
        other implementations.
      </action>
      <action dev="luc" type="fix">
        Avoid intermixed ChangeForwarder instances calling each other.
        Fixes issue #360.
      </action>
      <action dev="maxime" type="fix">
        Modified the way the propagation parameter drivers are mapped in the
        Jacobian matrix in class "Model".
        Added a test for multi-sat orbit determination with estimated
        propagation parameters (µ and SRP coefficients).
        Fixes issue #354.
      </action>
      <action dev="luc" type="fix">
         Added a convenience method to retrieve covariance matrix in
         physical units in orbit determination.
         Fixes issue #353.
      </action>
      <action dev="luc" type="fix" due-to="Rongwang Li">
         Fixed two errors in Marini-Murray model implementation.
         Fixes issue #352.
      </action>
      <action dev="luc" type="fix">
         Prevent duplicated Newtonian attraction in FieldNumericalPropagator.
         Fixes issue #350.
      </action>
      <action dev="luc" type="fix">
         Copy additional states through impulse maneuvers.
         Fixes issue #349.
      </action>
      <action dev="luc" type="fix">
         Removed unused construction parameters in ShiftingTransformProvider
         and InterpolatingTransformProvider.
         Fixes issue #356.
      </action>
      <action dev="luc" type="fix">
         Fixed wrong inertial frame for Earth retrieved from CelestialBodyFactory.
         Fixes issue #355.
      </action>
      <action dev="luc" type="update">
        Use a git-flow like branching workflow, with a develop branch for bleeding-edge
        development, and master branch for stable published versions.
      </action>
    </release>
    <release version="9.0.1" date="2017-11-01"
            description="Version 9.0.1 is a patch release of Orekit.
            It fixes security issus 368.">
      <action dev="evan" type="fix">
        Disabled XML external resources when parsing rapid XML TDM files.
        Part of issue #368.
      </action>
      <action dev="evan" type="fix">
        Disabled XML external resources when parsing rapid XML EOP files.
        Part of issue #368.
      </action>
    </release>
    <release version="9.0" date="2017-07-26"
             description="Version 9.0 is a major release of Orekit. It introduces several new
             features and bug fixes. New features introduced in version 9.0 are Taylor algebra
             propagation (for high order uncertainties propagation or very fast Monte-Carlo
             studies), multi-satellites orbit determination, parallel multi-satellites propagation,
             parametric accelerations (polynomial and harmonic), turn-around measurements,
             inter-satellite range measurements, rigth ascension/declination measurements,
             Antenna Phase Center measurements modifiers, EOP estimation in precise orbit
             determination, orbit to attitude coupling in partial derivatives, parsing of CCSDS
             Tracking Data Messages, parsing of university of Bern Astronomical Institute files
             for Klobuchar coefficients, ITRF 2014, preservation of non-Keplerian orbits derivatives,
             JB2008 atmosphere model, NRL MSISE 2000 atmosphere model, boolean combination of events
             detectors, ephemeris writer, speed improvements when tens of thousands of measurements
             are used in orbit determination, Danish translations. Several bugs have been fixed.">
     <action dev="luc" type="add">
       Added on-board antenna phase center effect on inter-satellites range measurements.
     </action>
     <action dev="luc" type="add">
       Added on-board antenna phase center effect on turn-around range measurements.
     </action>
     <action dev="luc" type="add">
       Added on-board antenna phase center effect on range measurements.
     </action>
     <action dev="luc" type="update">
       Moved Bias and OutlierFilter classes together with the other estimation modifiers.
     </action>
     <action dev="luc" type="update">
       Forced states derivatives to be dimension 6 rather than either 6 or 7. The
       additional mass was not really useful, it was intended for maneuvers calibration,
       but in fact during maneuver calibration we adjust either flow rate or specific
       impulse but not directly mass itself.
     </action>
      <action dev="luc" type="add">
        Added parametric acceleration force models, where acceleration amplitude is a
        simple parametric function. Acceleration direction is fixed in either inertial
        frame, or spacecraft frame, or in a dedicated attitude frame overriding spacecraft
        attitude. The latter could for example be used to model solar arrays orientation if
        the force is related to solar arrays). Two predefined implementations are provided,
        one for polynomial amplitude and one for harmonic amplitude. Users can add other
        cases at will. This allows for example to model the infamous GPS Y-bias, which is
        thought to be related to a radiator thermal radiation.
      </action>
      <action dev="luc" type="remove">
        Removed obsolete Cunningham and Droziner attraction models. These models have
        been superseded by Holmes-Featherstone attraction model available since 2013
        in Orekit.
      </action>
      <action dev="luc" type="update">
        Take orbit to attitude coupling into account in the partial derivatives for all attitude modes.
        Fixes issue #200.
      </action>
      <action dev="luc" type="update">
        Merged FieldAttitudeProvider into AttitudeProvider.
      </action>
      <action dev="luc" type="update">
        Simplified ForceModel interface. It does not require dedicated methods anymore for
        computing derivatives with respect to either state or parameters.
      </action>
      <action dev="luc" type="remove">
        Removed Jacchia-Bowman 2006 now completely superseded by Jacchia-Bowman 2008.
      </action>
      <action dev="luc" type="update">
        Make Jacchia-Bowman 2008 thread-safe and field-aware.
      </action>
      <action dev="luc" type="update">
        Make NRL MSISE 2000 thread-safe and field-aware.
      </action>
      <action dev="luc" type="update">
        Make DTM2000 thread-safe and field-aware.
      </action>
      <action dev="luc" type="add">
        Added support for ITRF 2014.
        As of mid-2017, depending on the source of EOP, the ITRF retrieved using
        FramesFactory.getITRF will be either ITRF-2014 (if using EOP 14 C04) or
        ITRF-2008 (if using EOP 08 C04, bulletins A, bulletins B, or finals .all).
        If another ITRF is needed, it can be built using HelmertTransformation.
      </action>
      <action dev="luc" type="remove">
        Removed classes and methods deprecated in 8.0.
      </action>
      <action dev="luc" type="add">
        Added coordinates of all intermediate participants in estimated measurements.
        This will allow estimation modifiers to get important vectors (sighting
        directions for example) without recomputing everything from the states.
      </action>
      <action dev="luc" type="add">
        Added a multi-satellites orbit determination feature.
      </action>
      <action dev="luc" type="add">
        Added one-way and two-way inter-satellites range measurements.
      </action>
      <action dev="luc" type="fix" due-to="Glenn Ehrlich">
        Avoid clash with Python reserved keywords and, or and not in BooleanDetector.
      </action>
      <action dev="luc" type="add" due-to="Maxime Journot">
        Added right ascension and declination angular measurements.
      </action>
      <action dev="luc" type="add">
        Added a parallel propagation feature for addressing multi-satellites needs.
        Propagators of different types (analytical, semi-analytical, numerical,
        ephemerides ...) can be mixed at will.
      </action>
      <action dev="luc" type="fix">
        Fixed Gaussian quadrature inconsistent with DSST theory when orbit derivatives are present.
        Fixes issue #345.
      </action>
      <action dev="luc" type="fix">
        Fixed infinite recursion when attempting two orbit determinations in row.
        Fixes issue #347.
      </action>
      <action dev="luc" type="add" due-to="Lars Næsbye Christensen">
        Added Danish translations.
        Fixes issue #346.
      </action>
      <action dev="luc" type="add" >
        Allow estimation of polar motion (offset plus linear drift) and prime meridian
        correction (offset plus linear drift) in orbit determination. This is essentially
        equivalent to add correction to the xp, yp, dtu1 and lod Earth Orientation Parameters.
      </action>
      <action dev="luc" type="add">
        Parameters in orbit determination can be associated with a per-parameter reference date.
      </action>
      <action dev="luc" type="fix">
        Fixed wrong generation of FieldTransforms by time stamped cache, when generation
        happens backward in time.
        Fixes issue #344.
      </action>
      <action dev="luc" type="update">
        Improved computation ground station parameters derivatives
        in orbit determination.
      </action>
      <action dev="luc" type="update" >
        Use automatic differentiation for all orbit determination measurements types.
        This allows simpler evolutions to estimate parameters for which derivatives
        are not straightforward to compute; some of these parameters are needed for
        precise orbit determination.
      </action>
      <action dev="luc" type="add" due-to="Maxime Journot">
        Added parsing of University of Bern Astronomical Institute files for α and β Klobuchar coefficients.
      </action>
      <action dev="luc" type="add" due-to="Maxime Journot">
        Added parsing of CCSDS TDM (Tracking Data Messages) files, both text and XML.
      </action>
      <action dev="luc" type="fix" due-to="Florentin-Alin Butu">
        Fixed lighting ratio in solar radiation pressure for interplanetary trajectories.
      </action>
      <action dev="hank" type="fix">
        Allow small extrapolation before and after ephemeris.
        Fixes issue #261.
      </action>
      <action dev="luc" type="fix">
        Fixed missing attitude in DSST mean/osculating conversions.
        Fixes issue #339.
      </action>
      <action dev="luc" type="fix">
        Optionally take lift component of the drag force into account in BoxAndSolarArraySpacecraft.
        Fixes issue #324.
      </action>
      <action dev="luc" type="fix" due-to="James Schatzman">
        Change visibility of getTargetPV in GroundPointing to public so it can be subclassed by
        users in other packages.
        Fixes issue #341.
      </action>
      <action dev="luc" type="update">
        Deprecated the TLESeries class. The file format used was considered to be too specific and
        the API not really well designed. Users are encouraged to use their own parser for series of TLE.
      </action>
      <action dev="luc" type="fix" due-to="Gavin Eadie">
        Removed dead code in deep SDP4 propagation model.
        Fixes issue #342.
      </action>
      <action dev="luc" type="fix" due-to="Quentin Rhone">
        Added a way to prefix parameters names when estimating several maneuvers
        in one orbit determination.
        Fixes issue #338.
      </action>
      <action dev="luc" type="fix" due-to="Pascal Parraud">
        Removed unneeded reset at end of sample creation in propagators conversion.
        Fixes issue #335.
      </action>
      <action dev="luc" type="fix" due-to="Michiel Zittersteijn">
        Fixed wrong angle wrapping computation in IodLambert.
      </action>
      <action dev="luc" type="fix" due-to="Lucian Barbulescu">
        Fixed boundaries of thrust parameter driver in ConstantThrustManeuver.
        Fixes issue #327.
      </action>
      <action dev="luc" type="fix" due-to="Hao Peng">
        Allow some old version of TLE format to be parsed correctly.
        Fixes issue #330.
      </action>
      <action dev="luc" type="fix" due-to="James Schatzman">
        Fixed ArrayOutOfBoundException appearing when converting dates at past or future infinity
        to string.
        Fixes issue #340.
      </action>
      <action dev="luc" type="fix">
        Extended range of DateComponents to allow the full integer range as days offset
        from J2000.
      </action>
      <action dev="luc" type="fix">
        Prevent NaN appearing in UTC-TAI offsets for dates at past or future infinity.
      </action>
      <action dev="luc" type="fix">
        Prevent central attraction coefficient from being adjusted in TLEPropagatorBuilder,
        as it is specified by the TLE theory.
        Fixes issue #313.
      </action>
      <action dev="luc" type="fix" due-to="Hao Peng">
        Added a flag to prevent resetting initial state at the end of integrating propagators.
        Fixes issue #251.
      </action>
      <action dev="luc" type="fix">
        Tutorials now all rely on orekit-data being in user home folder.
        Fixes issue #245.
      </action>
       <action dev="luc" type="fix">
        Apply delay corresponding to h = 0 when station altitude is below 0 in SaastamoinenModel.
        Fixes issue #202.
      </action>
      <action dev="luc" type="add">
        Added derivatives to orbits computed from non-Keplerian models, and use
        these derivatives when available. This improves shiftedBy() accuracy,
        and as a consequence also the accuracy of EventShifter. As example, when
        comparing shiftedBy and numerical model on a low Earth Sun Synchronous Orbit,
        with a 20x20 gravity field, Sun and Moon third bodies attractions, drag and
        solar radiation pressure, shifted position errors without derivatives are 18m
        after 60s, 72m after 120s, 447m after 300s; 1601m after 600s and 3141m after
        900s, whereas the shifted position errors with derivatives are 1.1m after 60s,
        9.1m after 120s, 140m after 300s; 1067m after 600s and 3307m after 900s.
      </action>
      <action dev="luc" type="fix">
        Preserved non-Keplerian acceleration in spacecraft state when computed from numerical propagator.
        Fixes issue #183.
      </action>
      <action dev="luc" type="fix">
        Fixed accuracy of FieldAbsoluteDate.
        Fixes issue #337.
      </action>
      <action dev="luc" type="fix">
        Fixed eccentricity computation for hyperbolic Cartesian orbits.
        Fixes issue #336.
      </action>
      <action dev="luc" type="fix">
        Fixed an array out of bounds error in DSST zonal short periodics terms.
      </action>
      <action dev="luc" type="fix" due-to="Maxime Journot">
        Fixed a factor two error in tropospheric and ionospheric modifiers.
      </action>
      <action dev="luc" type="add" due-to="Maxime Journot">
        Added turn-around (four-way range) measurements to orbit determination.
      </action>
      <action dev="luc" type="update">
        Updated dependency to Hipparchus 1.1, released on 2017, March 16th.
        Fixes issue #329.
      </action>
      <action dev="evan" type="add">
        Added simple Boolean logic with EventDetectors.
      </action>
      <action dev="luc" type="add">
        Added getGMSTRateFunction to IEEEConventions to compute accurately Earth rotation rate.
      </action>
      <action dev="luc" type="update">
        OneAxisEllipsoid can now transform FieldGeodeticPoint from any field
        and not only DerivativeStructure.
      </action>
      <action dev="luc" type="add">
        Completed field-based Cartesian and angular coordinates with missing
        features that were only in the double based versions.
      </action>
      <action dev="luc" type="update" due-to="Maxime Journot">
        Use DerivativeStructure to compute derivatives for Range measurements.
      </action>
      <action dev="luc" type="update">
        Improved conversion speed from Cartesian coordinates to geodetic coordinates
        by about 15%.
      </action>
      <action dev="evan" type="add">
        Replace OrbitFile interface with EphemerisFile, adding support for multiple
        ephemeris segments and the capability to create a propagator from an ephemeris.
      </action>
      <action dev="hank" type="add">
        Added EphemerisFileWriter interface for serializing EphemerisFiles to external
        file formats, and implemented the OEMWriter for CCSDS OEM file export support.
      </action>
      <action dev="hank" type="add">
        Added OrekitEphemerisFile object for encapsulating propagator outputs into an
        EphemerisFile which can then be exported with EphemerisFileWriter classes.
      </action>
      <action dev="luc" type="fix">
        Fixed thread-safety issues in DTM2000 model.
        Fixes issue #258.
      </action>
      <action dev="pascal" type="add">
        Added JB2008 atmosphere model.
      </action>
      <action dev="pascal" type="add">
        Added NRLMSISE-00 atmosphere model.
      </action>
      <action dev="luc" type="fix" due-to="Hao Peng">
        Fixed outliers configuration parsing in orbit determination tutorial and test.
        Fixes issue #249
      </action>
       <action dev="luc" type="fix" >
        Greatly improved orbit determination speed when a lot of measurements are used
        (several thousands).
      </action>
      <action dev="luc" type="fix" >
        Fixed ant build script to run Junit tests.
        Fixes issue #246.
      </action>
      <action dev="luc" type="update">
        Added a protection against zero scale factors for parameters drivers.
      </action>
      <action dev="evan" type="fix">
        Fix AbsoluteDate.createMJDDate when the time scale is UTC and the date
        is during a leap second.
        Fixes issue #247
      </action>
      <action dev="luc" type="fix" >
        Fixed ant build script to retrieve Hipparchus dependencies correctly.
        Fixes issue #244.
      </action>
    </release>
    <release version="8.0.1" date="2017-11-01"
            description="Version 8.0.1 is a patch release of Orekit.
            It fixes security issus 368.">
      <action dev="evan" type="fix">
        Disabled XML external resources when parsing rapid XML EOP files.
        Part of issue #368.
      </action>
    </release>
    <release version="8.0" date="2016-06-30"
             description="Version 8.0 is a major release of Orekit. It introduces several new
             features and bug fixes as well as a major dependency change. New features introduced
             in version 8.0 are orbit determination, specialized propagator for GPS satellites
             based on SEM or YUMA files, computation of Dilution Of Precision and a new angular
             separation event detector. Several bugs have been fixed. A major change introduced
             with version 8.0 is the switch from Apache Commons Math to Hipparchus as the
             mathematical library, which also implied switching from Java 6 to Java 8.">
      <action dev="luc" type="fix" due-to="Andrea Antolino">
        Improved accuracy of orbits Jacobians.
        Fixes issue #243.
      </action>
      <action dev="luc" type="update">
        Deprecated PropagationException, replaced by OrekitException.
      </action>
      <action dev="evan" type="fix" due-to="Greg Carbott">
        Fix bug in restarting propagation with a ConstantThrustManeuver with an
        updated initial condition.
      </action>
      <action dev="luc" type="fix">
        Fixed a display error for dates less than 0.5ms before a leap second.
      </action>
      <action dev="luc" type="update">
        Use ParameterDriver with scale factor for both orbit determination, conversion,
        and partial derivatives computation when finite differences are needed.
      </action>
      <action dev="luc" type="fix">
        Apply impulse maneuver correctly in backward propagation.
        Fixes issue #241.
      </action>
      <action dev="luc" type="add">
        Added angular separation detector. This is typically used to check separation
        between spacecraft and the Sun as seen from a ground station, to avoid interferences
        or damage.
      </action>
      <action dev="luc" type="update">
        All class and methods that were deprecated in the 7.X series have been removed.
      </action>
      <action dev="luc" type="update">
        Allow ICGEM gravity field reader to parse non-Earth gravity fields.
      </action>
      <action dev="evan" type="add">
        Add methods for a integration step handler to tell if the start/end of the step is
        interpolated due to event detection. Also added ability to add a step handler in
        ephemeris mode.
      </action>
      <action dev="evan" type="fix">
        Switch to a continuous Ap to Kp geomagnetic index conversion.
        Fixes issue #240.
      </action>
      <action dev="pascal" type="add">
        Added computation of Dilution Of Precision (DOP).
      </action>
      <action dev="pascal" type="add">
        Added a specialized propagator for GPS spacecrafts, based on
        SEM or YUMA files.
      </action>
      <action dev="luc" type="update">
        Ported the new Hipparchus event handling algorithm to Orekit.
        This improves robustness in corner cases, typically when different
        event detectors triggers at very close times and one of them
        resets the state such that it affects the other detectors.
      </action>
      <action dev="luc" type="update">
        Simplified step interpolators API, replacing the setDate/getState
        pair with an interpolated state getter taking a date argument.
      </action>
      <action dev="luc" type="update">
        Switched from Apache Commons Math to Hipparchus library.
      </action>
      <action dev="luc" type="add">
        Added an orbit determination feature!
      </action>
      <action dev="evan" type="add">
        Add EventHandler to record all events.
      </action>
      <action dev="evan" type="fix">
        Fix exception during event detection using
        NumericalPropagator.getGeneratedEphemeris() near the start/end date of
        the generated ephemeris.
        Fixes issue #238
      </action>
    </release>
    <release version="7.2.1" date="2017-11-01"
            description="Version 7.2.1 is a patch release of Orekit.
            It fixes security issus 368.">
      <action dev="evan" type="fix">
        Disabled XML external resources when parsing rapid XML EOP files.
        Part of issue #368.
      </action>
    </release>
    <release version="7.2" date="2016-04-05"
             description="Version 7.2 is a minor release of Orekit. It introduces several new
             features and bug fixes. The most important features introduced in version 7.2
             are handling of GLONASS and QZSS time scales, support for local time zones
             according to ISO-8601 standard, and finer tuning of short period terms in
             DSST propagator. Version 7.2 depends on version 3.6.1 of Apache Commons Math,
             which also fixes a bug related to close events detection.">
      <action dev="luc" type="add">
        Added GLONASS and QZSS time scales. These time scales my be used in SP3-c files.
      </action>
      <action dev="luc" type="add">
        Added parsing and displaying of local time according to ISO-8601 standard.
      </action>
      <action dev="luc" type="fix">
        Added some protections against malformed SP3 files.
      </action>
      <action dev="luc" type="fix">
        Fixed Newcomb operators generation in DSST for high degree gravity fields.
        Fixes issue #237
      </action>
      <action dev="luc" type="update">
        Improved tuning of DSST tesseral force models. Users can now tune max degree,
        max eccentricity power and max frequency in mean longitude for short
        period terms, as well as for m-daily terms.
      </action>
      <action dev="luc" type="update">
        Improved tuning of DSST zonal force models. Users can now tune max degree,
        max eccentricity power and max frequency in true longitude for short
        period terms.
      </action>
      <action dev="luc" type="fix">
        Fixed wrong continuous maneuver handling in backward propagation.
        Fixes issue #236
      </action>
    </release>
    <release version="7.1" date="2016-02-07"
             description="Version 7.1 is a minor release of Orekit. It introduces several new
             features and bug fixes. The most important features introduced in version 7.1
             are a lot of new event detectors (field of view based detectors supporting any FoV
             shape, either on ground targetting spacecraft or on spacecraft and targetting
             ground defined zones with any shape, extremum elevation detector, anomaly,
             latitude argument, or longitude argument crossing detectors, either true, mean
             or eccentric, latitude and longitude extremum detectors, latitude and longitude
             crossing detectors), new event filtering capability based on user-provided
             predicate function, ability to customize DSST interpolation grid for short period
             elements, ability to retrieve DSS short periodic coefficients, removed some arbitrary
             limitations in DSST tesseral and zonal contribution, ability to set short period
             degree/order to smaller values than mean elements in DSST, vastly improved
             frames transforms efficiency for various Earth frames, three different types of
             solar radiation pressure coefficients, new tabulated attitudes related to Local
             Orbital Frame, smooth attitude transitions in attitudes sequences, with derivatives
             continuity at both endpoint, ground zone sampling either in tiles or grid with fixed
             or track-based orientation, derivatives handling in geodetic points, parsing of TLE
             with non-unclassified modifiers, support for officiel WMM coefficients from NOAA,
             support for tai-utc.dat file from USNO, tropospheric refraction model following
             Recommendation ITU-R P.834-7, geoid model based on gravity field, and use of the new
             Apache Commons Math rotation API with either Frame transform convention or vector
             operator convention. Numerous bugs were also fixed.
             Version 7.1 depends on version 3.6 of Apache Commons Math.">
      <action dev="thierry" type="add">
        Added tropospheric refraction correction angle following Recommendation ITU-R P.834-7.
      </action>
      <action dev="luc" type="add">
        Added a way to configure max degree/order for short periods separately
        from the mean elements settings in DSST tutorial.
      </action>
      <action dev="luc" type="fix">
        Fixed limitation to degree 12 on zonal short periods, degree/order 8 on
        tesseral short periods, and degree/order 12 for tesseral m-dailies in DSST.
      </action>
      <action dev="luc" type="fix">
        Fixed wrong orbit type in propagator conversion. The type specified by
        user was ignored when computing variable stepsize integrator tolerances.
      </action>
      <action dev="luc" type="add">
        Set up three different implementations of radiation pressure coefficients,
        using either a single reflection coefficient, or a pair of absorption
        and specular reflection coefficients using the classical convention about
        specular reflection, or a pair of absorption and specular reflection
        coefficients using the legacy convention from the 1995 CNES book.
        Fixes issue #170
      </action>
      <action dev="luc" type="fix">
        Fixed wrong latitude normalization in FieldGeodeticPoint.
      </action>
      <action dev="luc" type="fix">
        Fixed blanks handling in CCSDS ODM files.
        Fixes issue #232
      </action>
      <action dev="luc" type="fix">
        Fixed FramesFactory.getNonInterpolatingTransform working only
        in one direction.
        Fixes issue #231
      </action>
      <action dev="evan" type="add">
        Added Field of View based event detector for ground based sensors.
      </action>
      <action dev="luc" type="add">
        Added a getFootprint method to FieldOfView for projecting Field Of View
        to ground, taking limb of ellipsoid into account (including flatness) if
        Field Of View skims over horizon.
      </action>
      <action dev="luc" type="add">
        Added a pointOnLimb method to Ellipsoid for computing points that lie
        on the limb as seen from an external observer.
      </action>
      <action dev="luc" type="add">
        Added an isInside predicate method to Ellipsoid for checking points location.
      </action>
      <action dev="evan" type="fix">
        Support parsing lowercase values in CCSDS orbit data messages.
        Fixes issue #230
      </action>
      <action dev="luc" type="add">
        Added a generic FieldOfViewDetector that can handle any Field Of View shape.
        The DihedralFieldOfViewDetector is deprecated, but the CircularFieldOfViewDetector
        which corresponds to a common case that can be computed more accurately and faster
        than the new generic detector is preserved.
      </action>
      <action dev="luc" type="add">
        Added a FieldOfView class to model Fields Of View with any shape.
      </action>
      <action dev="luc" type="add">
        Added a FootprintOverlapDetector which is triggered when a sensor
        Field Of View (any shape, even split in non-connected parts or
        containing holes) overlaps a geographic zone, which can be non-convex,
        split in different sub-zones, have holes, contain the pole...
        Fixes issue #216
      </action>
      <action dev="luc" type="fix" due-to="Carlos Casas">
        Added a protection against low altitudes in JB2006 model.
        Fixes issue #214
      </action>
      <action dev="luc" type="fix" due-to="Petrus Hyvönen">
        Enlarged access to SGP4 and DeepSDP4 propagators.
        Fixes issue #207
      </action>
      <action dev="luc" type="fix">
        Fixed covariance matrices units when read from CCSDS ODM files. The
        data returned at API level are now consistent with SI units, instead of being
        kilometer-based.
        Fixes issue #217
      </action>
      <action dev="luc" type="fix">
        Fixed DSST ephemeris generation.
        Fixes issue #222
      </action>
      <action dev="luc" type="update">
        Vastly improved DSS short period terms interpolation.
      </action>
      <action dev="luc" type="fix">
        Use new Rotation API from Apache Commons Math 3.6.
        This API allows to use both vector operator convention and frames
        transform convention naturally. This is useful when axis/angles are
        involved, or when composing rotations. This probably fixes one of
        the oldest stumbling blocks for Orekit users.
      </action>
      <action dev="luc" type="fix">
        Fixed state partial derivatives in drag force model.
        Fixes issue #229
      </action>
      <action dev="evan" type="fix">
        Fixed incorrect density in DTM2000 when the input position is not in ECI
        or ECEF.
        Fixes issue #228
      </action>
      <action dev="evan" type="add">
        Added capability to use a single EventHandler with multiple types of
        EventDetectors.
      </action>
      <action dev="luc" type="add" >
        Added a way to customize interpolation grid in DSST, either using a fixed number
        of points or a maximum time gap between points, for each mean elements integration
        step.
      </action>
      <action dev="luc" type="add" >
        Added TabulatedLofOffset for attitudes defined by tabulating rotations between Local Orbital Frame
        and spacecraft frame.
        Fixes issue #227
      </action>
      <action dev="luc" type="fix" >
        Fixed wrong ephemeris generation for analytical propagators with maneuvers.
        Fixes issue #224.
      </action>
       <action dev="luc" type="fix" >
        Fixed date offset by one second for TLE built from their components,
        if a leap second was introduced earlier in the same year.
        Fixes issue #225.
      </action>
      <action dev="luc" type="fix" >
        Allow parsing TLE with non-unclassified modifier.
      </action>
      <action dev="luc" type="add" >
        As a side effect of fixing issue #223, KeplerianPropagator and
        Eckstein-Hechler propagator are now serializable.
      </action>
      <action dev="luc" type="fix" >
        Fixed missing additional states handling in ephemeris propagators
        created from analytical propagators.
      </action>
      <action dev="luc" type="fix" >
        Fixed NPE and serialization issues in ephemeris propagators created
        from analytical propagators.
        Fixes issue #223.
      </action>
      <action dev="luc" type="fix" >
        Fixed time scale issues in JPL ephemerides and IAU pole models.
        The time used for internal computation should be TDB, not TT.
      </action>
      <action dev="luc" type="fix" >
        Fixed an issue with backward propagation on analytical propagator.
        During first step, the analytical interpolator wrongly considered the
        propagation was forward.
      </action>
      <action dev="luc" type="add" >
        Added a way to retrieve short period coefficients from DSST as
        spacecraft state additional parameters. This is mainly intended
        for test and validation purposes.
      </action>
      <action dev="luc" type="fix" >
        Prevent small overshoots of step limits in event detection.
        Fixes issue #218.
      </action>
      <action dev="luc" type="fix" >
        Handle string conversion of dates properly for dates less than 1 millisecond
        before midnight (they should not appear as second 60.0 of previous minute but
        should rather wrap around to next minute).
        Partly fixes issue #218.
      </action>
      <action dev="luc" type="fix" >
        Enforce Lexicographical order in DirectoryCrawler, to ensure reproducible
        loading. Before this changes, some tests could fail in one computer while
        succeeding in another computer as we use a mix of DE-4xx files, some having
        a different EMRAT (81.30056907419062 for DE-431, 81.30056 for DE-405 and DE-406).
      </action>
      <action dev="luc" type="add" >
        Added EventEnablingPredicateFilter to filter event based on an user-provided
        enabling predicate function. This allow for example to dynamically turn some
        events on and off during propagation or to set up some elaborate logic like
        triggering on elevation first time derivative (i.e. one elevation maximum)
        but only when elevation itself is above some threshold.
      </action>
      <action dev="luc" type="update" >
        Renamed EventFilter into EventSlopeFilter.
      </action>
      <action dev="luc" type="add" >
        Added elevation extremum event detector.
      </action>
      <action dev="luc" type="fix" >
        Fixed ellipsoid tessellation with large tolerances.
        Fixes issue #215.
      </action>
      <action dev="evan" type="fix" >
        Fixed numerical precision issues for start/end dates of generated
        ephemerides.
        Fixes issues #210
      </action>
      <action dev="luc" type="add" >
        Added anomaly, latitude argument, or longitude argument crossings detector,
        either true, mean or eccentric.
        Fixes issue #213.
      </action>
      <action dev="luc" type="add" >
        Added latitude and longitude extremum detector.
      </action>
      <action dev="luc" type="add" >
        Added latitude and longitude crossing detector.
      </action>
      <action dev="luc" type="add" >
        Added a way to convert between PVA and geodetic points with time derivatives.
      </action>
      <action dev="luc" type="add" >
        Allow truncation of tiles in ellipsoid tessellation.
      </action>
      <action dev="luc" type="add" >
        Propagator builders can now be configured to accept any orbit types
        and any position angle types in the input flat array.
        Fixes issue #208.
      </action>
      <action dev="luc" type="add" >
        Added smooth attitude transitions in attitudes sequences, with derivatives
        continuity at both endpoints of the transition that can be forced to match
        rotation, rotation rate and rotation acceleration.
        Fixes issue #6.
      </action>
      <action dev="luc" type="fix" >
        Fixed attitudes sequence behavior in backward propagation.
        Fixes issue #206.
      </action>
      <action dev="luc" type="add" >
        Added factory methods to create AbsoluteDate instances from MJD or JD.
        Fixes issue #193.
      </action>
      <action dev="luc" type="fix" due-to="Joris Olympio">
        Fixed wrong attitude switches when an event occurs but the active attitude mode
        is not the one it relates to.
        Fixes issue #190.
      </action>
      <action dev="luc" type="add"  due-to="Joris Olympio">
        Added a way to be notified when attitude switches occur.
        Fixes issue #190.
      </action>
      <action dev="luc" type="fix" >
        Ensure Keplerian propagator uses the specified mu and not only the one from the initial orbit.
        Fixes issue #184.
      </action>
      <action dev="luc" type="update" >
        Improved frames transforms efficiency for various Earth frames.
      </action>
      <action dev="luc" type="fix" >
        Specify inertial frame to compute orbital velocity for ground pointing laws.
        Fixes issue #115.
      </action>
      <action dev="luc" type="fix" >
        Activated two commented-out tests for DTM2000, after ensuring we
        get the same results as the original fortran implementation.
        Fixes issue #204.
      </action>
      <action dev="luc" type="fix" due-to="Javier Martin Avila">
        Fixed resetting of SecularAndHarmonic fitting.
        Fixes issue #205.
      </action>
      <action dev="luc" type="add">
        Added a way to sample a zone on an ellipsoid as grids of inside points.
        Fixes issue #201.
      </action>
      <action dev="luc" type="fix">
        Fixed an event detection problem when two really separate events occur within
        the event detector convergence threshold.
        Fixes issue #203.
      </action>
      <action dev="luc" type="fix">
        Added protections against TLE parameters too large to fit in the format.
        Fixes issue #77.
      </action>
      <action dev="luc" type="fix">
        Allowed slightly malformed TLE to be parsed.
        Fixes issue #196.
      </action>
      <action dev="luc" type="fix">
        Fixed overlapping issue in ellipsoid tessellation, typically for independent
        zones (like islands) close together.
        Fixes issue #195.
      </action>
      <action dev="tn" type="add">
        Added support to load WMM coefficients from the official model file
        provided by NOAA.
      </action>
      <action dev="tn" type="fix">
        Fixed javadoc of method "GeoMagneticField#calculateField(...)":
        the provided altitude is expected to be a height above the WGS84 ellipsoid.
      </action>
      <action dev="luc" type="update">
        Added a simpler interface for creating custom UTC-TAI offsets loaders.
      </action>
      <action dev="luc" type="add">
        Added support for USNO tai-utc.dat file, enabled by default, in
        addition to the legacy support for IERS UTC-TAI.history file
        which is still supported and also enabled by default.
      </action>
      <action dev="luc" type="add">
        Added a way to load TAI-UTC data from Bulletin A. Using this feature
        is however NOT recommended as there are known issues in TAI-UTC data
        in some bulletin A (for example bulletina-xix-001.txt from 2006-01-05
        has a wrong year for last leap second and bulletina-xxi-053.txt from
        2008-12-31 has an off by one value for TAI-UTC on MJD 54832). This
        feature is therefore not enabled by default, and users wishing to
        rely on it should do it carefully and take their own responsibilities.
      </action>
      <action dev="luc" type="add">
        Added ellipsoid tessellation, with tiles either oriented along track
        (ascending or descending) or at constant azimuth.
      </action>
      <action dev="luc" type="fix">
        Added customization of EOP continuity check threshold.
        Fixes issue #194.
      </action>
      <action dev="evan" type="add">
        Added geoid model based on gravity field.
        Fixes issue #192.
      </action>
      <action dev="luc" type="fix">
        Added automatic loading of Marshall Solar Activity Future Estimation data.
        Fixes issue #191.
      </action>
      <action dev="luc" type="update">
        Simplified Cartesian to ellipsoidal coordinates transform and greatly improved its performances.
      </action>
      <action dev="luc" type="fix">
        Fixed target point in BodyCenterPointing attitude.
        Fixes issue #100.
      </action>
    </release>
    <release version="7.0" date="2015-01-11"
             description="Version 7.0 is a major release of Orekit. It introduces several new
             features and bug fixes. New features introduced in version 7.0 are the complete
             DSST semi-analytical propagator with short-periodics terms (only mean elements
             were available in previous version), extension to second order derivatives for
             many models (Cartesian coordinates, angular coordinates, attitude modes, ...),
             bilinear interpolator in Saastamoinen model, attitude overriding during impulsive
             maneuvers, general relativity force model, geographic zone detector, and ecliptic
             frame.
             Several bugs have been fixed. One noteworthy fix concerns an inconsistency in
             Eckstein-Hechler propagator velocity, which leads to a change of the generated
             orbit type.">
      <action dev="hankg" type="add">
        Added bilinear interpolator and use it on Saastamoinen model.
        Implements feature #182.
      </action>
      <action dev="luc" type="update">
        Removed old parts that were deprecated in previous versions.
      </action>
      <action dev="luc" type="update">
        Updated dependency to Apache Commons Math 3.4, released on 2014-12-26.
      </action>
      <action dev="luc" type="fix">
        Fixed null vector normalization when attempting to project to ground a point already on ground.
        Fixes issue #181.
      </action>
      <action dev="luc" type="add" due-to="Lucian Barbulescu">
        Added Romanian localization for error messages.
      </action>
      <action dev="luc" type="fix">
        Fixed velocity inconsistency in orbit generation in Eckstein-Hechler propagator.
        The Eckstein-Hechler propagator now generated Cartesian orbits, with velocity
        computed to be fully consistent with model evolution. A side effect is that
        if users rebuild circular parameters from the generated orbits, they will
        generally not math exactly the input circular parameters (but position will
        match exactly).
        Fixes issue #180.
      </action>
      <action dev="luc" type="fix">
        Improved acceleration output in Eckstein-Hechler model.
      </action>
      <action dev="luc" type="add">
        Added projection of moving point (i.e. position and derivatives too) to
        ground surface.
      </action>
      <action dev="luc" type="add">
        Added a general 3 axes ellipsoid class, including a feature to compute
        any plane section (which result in a 2D ellipse).
      </action>
      <action dev="luc" type="add">
        Added support for IERS bulletin A (rapid service and prediction)
      </action>
      <action dev="tn" type="fix">
        Fixed various issues in geomagnetic fields models:
        GeoMagneticField.getDecimalYear() returned a slightly wrong result: e.g. for 1/1/2005
        returned 2005.0020 instead of 2005.0, GeoMagneticFieldFactory.getModel() returned
        wrong interpolation near models validity endpoints, GeoMagneticField.transformModel(double)
        method did not check year validity. Added more unit tests and adapted existing tests for
        IGRF/WMM with sample values / results as they have changed slightly.
        Fixes issue #178.
      </action>
      <action dev="luc" type="fix" due-to="Patrice Mathieu">
        Fixed closest TLE search. When filtering first from satellite ID and
        then extracting closest date, the returned satellite was sometime wrong.
      </action>
      <action dev="luc" type="add" due-to="Hank Grabowski">
        Allow attitude overriding during impulsive maneuvers.
        Fixes issue #176.
      </action>
      <action dev="evan" type="add">
          Added general relativity force model.
      </action>
      <action dev="luc" type="add" due-to="Ioanna Stypsanelli">
        added Greek localization for error messages.
      </action>
      <action dev="evan" type="fix">
          Fixed incorrect partial derivatives for force models that depend on satellite velocity.
          Fixes #174.
      </action>
      <action dev="evan" type="fix">
          Fixed incorrect parameters set in NumericalPropagatorBuilder.
          Fixes #175.
      </action>
      <action dev="luc" type="update" >
        Significantly reduced size of various serialized objects.
      </action>
      <action dev="luc" type="update" >
        PVCoordinatesProvider now produces time-stamped position-velocities.
      </action>
      <action dev="luc" type="update" >
        Tabulated attitude provider can be built directly from time-stamped angular coordinates
        lists, in addition to attitudes lists.
      </action>
      <action dev="luc" type="add" >
        Added time-stamped versions of position-velocity and angular coordinates.
      </action>
      <action dev="luc" type="fix" due-to="Daniel Aguilar Taboada">
        Fixed wrong rotation interpolation for rotations near π.
        Fixes issue #173.
      </action>
      <action dev="luc" type="update" >
        Updated dependency to Apache Commons Math 3.3.
      </action>
      <action dev="luc" type="update" due-to="Lucian Barbulescu, Nicolas Bernard">
        Added short periodics for DSST propagation.
      </action>
      <action dev="luc" type="add" >
        Added a GeographicZoneDetector event detector for complex geographic zones traversal.
        Fixes issue #163.
      </action>
      <action dev="evan" type="fix">
        Add Ecliptic frame. Agrees with JPL ephemerides to within 0.5 arcsec.
        Issue #166.
      </action>
      <action dev="evan" type="fix">
        Fix cache exception when propagating backwards with an interpolated
        gravity force model.
        Fixes issue #169.
      </action>
      <action dev="luc" type="fix">
        Fixed parsing of dates very far in the future.
        Fixes issue #171.
      </action>
      <action dev="luc" type="fix">
        Trigger an exception when attempting to interpolate attitudes without rotation rate
        using only one data point.
      </action>
      <action dev="evan" type="fix">
        Fixed SpacecraftState date mismatch exception with some attitude providers.
      </action>
      <action dev="luc" type="fix" >
        Fixed wrong scaling in JPL ephemeris when retrieving coordinates in a frame
        that is not the defining frame of the celestial body.
        Fixes issue #165.
      </action>
      <action dev="luc" type="update" due-to="Lucian Barbulescu">
        Prepare generation of either mean or osculating orbits by DSST propagator.
        The short periodics terms are not computed yet, but there is ongoing work
        to add them.
      </action>
      <action dev="luc" type="update" due-to="Lucian Barbulescu">
        Avoid recomputing Chi and Chi^2 in Hansen coefficients for tesseral.
      </action>
      <action dev="luc" type="update" due-to="Nicolas Bernard">
        Added better handling of Hansen kernel computation through use of PolynomialFunction.
      </action>
      <action dev="luc" type="update" due-to="Petre Bazavan">
        Compute Hansen coefficients using linear transformation.
      </action>
      <action dev="luc" type="fix" >
        Fixed a non-bracketing exception in event detection, in some rare cases of noisy g function.
        Fixes issue #160.
      </action>
      <action dev="luc" type="fix" >
        Fixed a missing reset of resonant tesseral terms in DSST propagation.
        Fixes issue #159.
      </action>
      <action dev="luc" type="fix" >
        Improved default max check interval for NodeDetector, so it handles correctly
        highly eccentric orbits.
        Fixes issue #158.
      </action>
    </release>
    <release version="6.1" date="2013-12-13"
             description="Version 6.1 is a minor release of Orekit. It introduces several new
             features and bug fixes. The most important features introduced in version 6.1
             are solid tides force model, including pole tide at user choice, and following
             either IERS 1996, IERS 2003 or IERS 2010 conventions ; ocean tides force model,
             including pole tide at user choice, loading a user provided model ; simultaneous
             support for IERS 1996, 2003 and 2010 for frames definition, which is very
             important to support legacy systems and to convert coordinates between older and
             newer reference systems ; greatly improved accuracy of celestial/terrestrial
             frames transforms (we are now at sub-micro arcsecond level for IERS 2003/2010,
             both with equinox based and Non-Rotating Origin, at a sub-milli arcseconds for
             IERS 1996, both with equinox based and Non-Rotating Origin) ; classical
             equinox-based paradigm and new non-rotating origin paradigm for inertial and
             terrestrial frames are now supported with all IERS conventions ; automatic
             conversion of IERS Earth Orientation Paramters from equinoxial to non-rotating
             paradigm ; support for CCSDS Orbit Data Message ; improved API for events,
             allowing separation of event detection and event handling (the older API is still
             available for compatibility) ; merged all the elevation related events, allowing
             to use both refraction model and antenna mask at the same time if desired ;
             new attitude mode based on interpolation on a table. Numerous bugs were also fixed.
             Version 6.1 depends on version 3.2 of Apache commons math.">
      <action dev="luc" type="fix" >
        Reduced number of calls to the g function in event detectors.
        Fixes issue #108.
      </action>
      <action dev="luc" type="fix" >
        Fixed a spurious backward propagation.
        Fixes issue #107.
      </action>
      <action dev="luc" type="fix" >
        Improved error detection for numerical and DSST propagation for cases
        where user attempts to compute integrator tolerances with an orbit for
        which Jacobian is singular (for example equatorial orbit while using
        Keplerian representation).
        Fixes issue #157.
      </action>
      <action dev="luc" type="add" >
        Added a method to get the number or calls to getNeighbors in the generic time stamped cache,
        to allow performing measurements while tuning the cache.
      </action>
      <action dev="luc" type="add" >
        Added high degree ocean load deformation coefficients computed by Pascal
        Gégout (CNRS / UMR5563 - GET).
      </action>
      <action dev="luc" type="add" >
        Time scales are now serializable.
      </action>
      <action dev="luc" type="add" due-to="Nicolas Bernard">
        Improved DSST tesseral computation efficiency by caching Jacobi polynomials.
      </action>
      <action dev="luc" type="fix" due-to="Daniel Aguilar Taboada">
        Fixed yaw steering attitude law, which didn't project spacecraft velocity correctly.
        Fixes issue #156.
      </action>
      <action dev="luc" type="add" >
        Added a way to set the maximum number of iterations for events detection.
        Fixes issue #155.
      </action>
      <action dev="luc" type="add">
        Added an attitude provider from tabulated attitudes.
        Fixes issue #154.
      </action>
      <action dev="luc" type="add" due-to="Hank Grabowski">
        Improved test coverage.
        Fixes issue #153.
      </action>
      <action dev="luc" type="add" due-to="Hank Grabowski">
        Merged all elevation detectors into one. The new detector supports all
        features from the previous (and now deprecated) ApparentElevationDetector
        and GroundMaskElevationDetector.
        Fixes issue #144.
      </action>
      <action dev="luc" type="add" due-to="Hank Grabowski">
        Added a DetectorEventHandler interface aimed at handling only the
        event occurrence part in propagation. This allows to separate the
        event detection itself (which is declared by the EventDetector interface)
        from the action to perform once the event has been detected. This also
        allows to avoid subclassing of events, which was cumbersome. It also allows
        to share a single handler for several events.
        The previous behavior with eventOccurred declared at detector level and
        subclassing is still available but is deprecated and will be removed in
        the next major release.
      </action>
      <action dev="luc" type="fix" due-to="Christophe Le Bris">
        Fixed an indexing error in Harris-Priester model.
        Fixes issue #152.
      </action>
      <action dev="luc" type="add">
        Added a new force model for ocean tides in numerical propagation, including pole tides.
        Fixes issue #11.
      </action>
      <action dev="luc" type="fix" due-to="Lucian Barbulescu">
        Fixed conversion from position-velocity to Keplerian, when the orbit is
        perfectly equatorial.
        Fixes issue #151.
      </action>
      <action dev="luc" type="add">
        Added a new force model for solid tides in numerical propagation, including pole tides.
        Fixes issue #10.
      </action>
      <action dev="luc" type="add">
        Added a way to select IERS conventions for non-rotating origin
        based ITRF.
      </action>
      <action dev="luc" type="update">
        Greatly improved accuracy of celestial/terrestrial frames transforms.
        We are now at sub-micro arcsecond level for IERS 2003/2010, both with
        equinox based and Non-Rotating Origin, at a sub-milli arcseconds
        for IERS 1996, both with equinox based and Non-Rotating Origin.
      </action>
      <action dev="luc" type="fix">
        Fixed missing nutation correction in Equation Of Equinoxes.
        Fixes issue #150.
      </action>
      <action dev="luc" type="fix">
        Fixed rate for TCB time scale.
      </action>
      <action dev="luc" type="add">
        Added new definition of astronomical unit from IAU-2012 resolution B2.
      </action>
      <action dev="luc" type="fix">
        Fixed Date/Time split problem when date is a few femto-seconds before the end of the day.
        Fixes issue #149.
      </action>
      <action dev="luc" type="fix">
        Fixed overflow problem in TimeComponents.
        Fixes issue #148.
      </action>
      <action dev="luc" type="update">
        Separate parsing from using Poisson series.
      </action>
      <action dev="luc" type="add" due-to="Steven Ports">
        Added support for parsing CCSDS ODM files (OPM, OMM and OEM).
      </action>
      <action dev="luc" type="update">
        Flattened ITRF frames tree so all supported ITRF realizations (2005, 2000, 97, 93) share the same
        parent ITRF2008. Previously, the tree was 2008 &lt;- 2005 &lt;- 2000 &lt;- {93,97} and the reference dates
        for Helmert transforms were all different. We now use the parameters provided at epoch 2000.0 and
        with respect to ITRF2008 at http://itrf.ensg.ign.fr/doc_ITRF/Transfo-ITRF2008_ITRFs.txt.
      </action>
      <action dev="luc" type="fix">
        Fixed azimuth parameter in the TopocentricFrame.pointAtDistance method.
        Fixes issue #145.
      </action>
      <action dev="luc" type="fix"  due-to="Matt Edwards">
        Fixed location of JAVA_EPOCH. As we now take the linear models between UTC and TAI
        that were used between 1961 and 1972, we have to consider the offset that was in
        effect on 1970-01-01 and which was precisely 8.000082s. Fixes issue #142.
      </action>
      <action dev="luc" type="update" >
        Vastly improved performances for Poisson series computations. Poisson series are often
        evaluated several components together (x/y/s in new non-rotating paradigm, ∆ψ/∆ε in old
        equinox paradigm for example). As the components are built from a common model, they
        share many nutation terms. We now evaluate these shared terms only once, as we evaluate
        the components in parallel thanks to a preliminary "compilation" phase performed when
        the Poisson series are set up. This dramatically improves speed: on a test case based
        on x/y/s evaluations over a one year time span without any caching,  we noticed a
        more than two-fold speedup: mean computation time reduced from 6.75 seconds (standard
        deviation 0.49s) to 3.07 seconds (standard deviation 0.04s), so it was a 54.5% reduction
        in mean computation time. At the same time, accuracy was also improved thanks to the
        Møller-Knuth TwoSum algorithm without branching now used for summing all series terms.
      </action>
      <action dev="luc" type="fix" >
        When UT1 time scale is used, it is now possible to choose which Earth Orientation
        Parameters history to use (formerly, only EOP compatible with IAU-2000/2006 was
        used, even for systems relying only on older conventions).
      </action>
      <action dev="luc" type="add" >
        Added Greenwich Mean Sidereal Time and Greenwich Apparent Sidereal Time
        to all supported IERS conventions (i.e. IERS 1996, IERS 2003 and IERS 2010).
      </action>
      <action dev="luc" type="add" >
        Classical equinox-based paradigm and new non-rotating origin paradigm for
        inertial and terrestrial frames are now supported with all IERS conventions.
        This means it is now possible to use MOD/TOD/GTOD with the recent precession/nutation
        models from recent conventions, and it is also possible to use CIRF/TIRF/ITRF with
        the older precession nutation models from ancient conventions. Of course, all these
        conventions and frames can be used at the same time, which is very important to
        support legacy systems and to convert coordinates between older and newer reference
        systems.
      </action>
      <action dev="luc" type="add" >
        Added IERS 1996 in the list of supported IERS conventions.
      </action>
      <action dev="luc" type="add" >
        Added factory methods to compute arbitrary Julian Epochs (J1900.0, J2000.0 ...)
        and Besselian Epochs (B1900.0, B1950.0 ...) that are used as reference dates
        in some models and frames.
      </action>
      <action dev="luc" type="fix" >
        Fixed non-bracketing exception while converting Cartesian points very close to equator into geodetic
        coordinates. Fixes issue #141.
      </action>
      <action dev="evan" type="add" >
        Added getAngularVelocity() to PVCoordinates.
      </action>
      <action dev="luc" type="add" >
        Added back serialization for some ephemerides produced by integration-based propagators.
        The ephemerides produced by NumericalPropagator are always serializable, and the ones
        produced by DSSTPropagator may be serializable or not depending on the force models used.
      </action>
      <action dev="luc" type="fix" >
        Fixed missing events detection when two events occurred at exactly the same time using an analytical
        propagator (like generated ephemerides for example). Fixes issue #138.
      </action>
      <action dev="luc" type="fix" >
        Fixed data loading from zip/jar. A more streamlined architecture has been set up, and each zip entry
        now uses its own input stream. Closing the stream triggers the switch to the next entry, and duplicate
        close are handled gracefully. Fixes issue #139.
      </action>
      <action dev="luc" type="fix" >
        Improved event bracketing by backporting changes made in Apache Commons Math (may fix issues #110
        and #136, but we cannot be sure as neither issues were reproducible even before this change...).
      </action>
      <action dev="luc" type="fix" >
        Fixed GTOD and Veis frame that did apply UT1-UTC correction when they should not (fixes issue #131).
      </action>
      <action dev="luc" type="fix" >
        Completely rewrote conversion from Cartesian to geodetic coordinates to improve
        numerical stability for very far points (typically when computing coordinates
        of Sun). Fixes issue #137.
      </action>
    </release>
    <release version="6.0" date="2013-04-23"
             description="Version 6.0 is a major release of Orekit. It introduces several new
             features and bug fixes. Several incompatibilities with respect to previous
             versions 5.x have been introduced. Users are strongly advised to upgrade to this
             version. The major features introduced in version 6.0 are the inclusion of the DSST
             semi-analytical propagator, an improved propagator architecture where all propagators
             can use events and step handlers, much better and faster gravity field force model,
             Jacobians availability for all force models, converters between different propagation
             models (which can be used to convert between mean and osculating elements), thread
             safety for many parts (mainly frames, but still excluding propagators) while still
             preserving caching for performances even in multi-threaded environments, time-dependent
             gravity fields, support for IERS 2010 conventions, support for INPOP and all DExxx
             ephemerides, new frames, new time scales, support for user-defined states in spacecraft
             state, availability of additional states in events, interpolators for many components
             like position-velocity, spacecraft state and attitude allowing to compute high order
             derivatives if desired, filtering of events, orphan frames, magnetic fields models,
             SP3 files support, visibility circles, support for Marshall Solar Activity Future
             Estimation of solar activity. Numerous bugs were also fixed. Version 6.0 now depends
             on version 3.2 of Apache commons math.">
      <action dev="pascal" type="fix" >
        Fixed conversion of mean anomaly to hyperbolic eccentric anomaly (fixes issue #135).
      </action>
      <action dev="luc" type="add" >
        Extracted fundamental nutation arguments from CIRF frame. This allows both reuse of
        the arguments for other computations (typically tides), and also allows to use
        convention-dependent arguments (they are similar for IERS conventions 2003 and 2010,
        but have changed before and may change in the future).
      </action>
      <action dev="luc" type="fix" >
        Fixed event g function correction when starting exactly at 0 with a backward
        propagation (fixes issue #125).
      </action>
      <action dev="luc" type="update" >
        Error messages properties are now loaded directly in UTF-8.
      </action>
      <action dev="luc" type="add" >
        Added a way to know which tide system is used in gravity fields (zero-tide,
        tide-free or unknown).
      </action>
      <action dev="luc" type="add" >
        Added orphan frame, i.e. trees that are not yet connected to the main
        frame tree but attached later on. This allows building frame trees
        from leaf to root. This change fixes feature request #98.
      </action>
      <action dev="luc" type="add" >
        Added a way to filter only increasing or decreasing events. The filtering
        occurs a priori, i.e. the filtered out events do not trigger a search.
        Only the interesting events are searched for and contribute to computation
        time. This change fixes feature request #104.
      </action>
      <action dev="pascal" type="add" >
        Added a semianalytical propagator based on the Draper Semianalytic
        Satellite Theory. The DSST accounts for all significant perturbations
        (central body including tesseral harmonics, third-body, drag, solar
        radiation pressure) and is applicable to all orbit classes.
        To begin with, only mean elements propagation is available.
      </action>
      <action dev="evan" type="update" >
        Greatly improved performance of time-stamped caches for data that is
        read only once (like UTC leap seconds history or EOP).
      </action>
      <action dev="luc" type="add" >
        Additional states can now be used in events. Note that waiting for the
        fix for issue MATH-965 in Apache Commons Math to be been officially
        published, a workaround has been used in Orekit. This workaround
        implies that events that should be triggered based on additional equations
        for integration-based propagator will be less accurate on the first step
        (full accuracy is recovered once the first step is accepted).
        So in these corner cases, users are advised to start propagation at least
        one step before the first event (or to use a version of Apache Commons Math
        that includes the fix, which has been added to the development version as
        of r1465654). This change fixes feature request #134.
      </action>
      <action dev="luc" type="add" >
        AdditionalStateProviders can now be used for all propagators, not
        only analytical ones. Note that when both state providers and
        additional differential equations are used in an integration-based
        propagator, they must used different states names. A state can only
        be handled by one type at a time, either already integrated or
        integrated by the propagator (fixes feature request #133).
      </action>
      <action dev="luc" type="add" >
        Added a way to store user data into SpacecraftState. User data are
        simply double arrays associated to a name. They are handled properly
        by interpolation, event handlers, ephemerides and adapter propagators.
        Note that since SpacecraftState instances are immutable, adding states
        generates a new instance, using a fluent API principle (fixes feature request #132).
      </action>
      <action dev="luc" type="add" >
        Added a way to retrieve all additional states at once from a step interpolator.
      </action>
      <action dev="luc" type="fix" >
        Fixed wrong orientation for ICRF and all IAU pole and prime meridians
        (a few tens milli-arcseconds). This error mainly induced an error in
        celestial bodies directions, including the Sun which is used in many
        places in Orekit (fixes bug #130).
      </action>
      <action dev="luc" type="add" >
        Added support for IERS conventions 2010. Note that Orekit still also
        support conventions 2003 in addition to conventions 2010. However, as
        IERS does not provide anymore data to link TIRF 2003 with ITRF, ITRF
        based on 2003 convention is not available. ITRF can only be based on
        either 2010 conventions for CIO-based paradigm or on 1996 conventions
        for equinox-based paradigm.
      </action>
      <action dev="luc" type="add" >
        Atmosphere models now provide their central body frame.
      </action>
      <action dev="luc" type="add" >
        Added versions of angular coordinates and position-velocity that use
        any field instead of double (classes FieldAngularCoordinates and
        FieldPVCoordinates). This allows to compute derivatives of these quantities
        with respect to any number of variables and to any order (using DerivativeStructure
        for the field elements), or to compute at arbitrary precision (using Dfp for
        the field elements). Regular transforms as produced by frames
        handle these objects properly and compute partial derivatives for them.
      </action>
      <action dev="luc" type="update" >
        Converted Cunningham and Droziner force models to use the API of the new
        partial derivatives framework, despite they STILL USE finite differences.
        These two force models are now considered obsolete, they have been
        largely superseded by the Holmes-Featherstone model, which can be used
        for much larger degrees (Cunnigham and Droziner use un-normalized
        equations and coefficients which underflow at about degree 90), which
        already provides analytical derivatives, and which is twice faster. It
        was therefore considered a waste of time to develop analytical derivatives
        for them. As a consequence, they use finite differences to compute their
        derivatives, which adds another huge slow down factor when derivatives are
        requested. So users are strongly recommended to avoid these models when
        partial derivatives are desired...
      </action>
      <action dev="luc" type="add" >
        Added analytical computation of partial derivatives for third-body
        attraction.
      </action>
      <action dev="luc" type="add" >
        Added analytical computation of partial derivatives for constant
        thrust maneuvers.
      </action>
      <action dev="luc" type="update" >
        Converted Newtonian force model to use the new partial derivatives
        framework.
      </action>
      <action dev="luc" type="update" >
        Converted Holmes-Featherstone force model to use the new partial derivatives
        framework.
      </action>
      <action dev="luc" type="add" >
        Added analytical computation of partial derivatives for surface forces
        (drag and radiation pressure) for all supported spacecraft body shapes.
      </action>
      <action dev="luc" type="update" >
        Streamlined the force models partial derivatives computation for numerical
        propagation. It is now far simpler to compute analytically the derivatives
        with respect to state and with respect to force models specific parameters,
        thanks to the new Apache Commons Math differentiation framework.
      </action>
      <action dev="luc" type="add" >
        Added a new force model for central body gravity field, based on Holmes and Featherstone
        algorithms. This model is a great improvement over Cunningham and Droziner models. It
        allows much higher degrees (it uses normalized coefficients and carefully crafted
        recursions to avoid overflows and underflows). It computes analytically all partial
        derivatives and hence can be used to compute accurate state transition matrices. It is
        also much faster than the other models (for example a 10 days propagation of a low Earth
        orbit with a 1cm tolerance setting and a 69x69 gravity field was about 45% faster with
        Holmes and Featherstone than with Cunningham).
      </action>
      <action dev="luc" type="fix" >
        Improved gravity field un-normalization to allow higher degrees/order with Cunningham and
        Droziner models. Formerly, the coefficients computation underflowed for square fields
        degree = order = 85, and for non-square fields at degree = 130 for order = 40. Now square
        fields can go slightly higher (degree = order = 89) and non-square fields can go much
        higher (degree = 393 for order = 63 for example). Attempts to use un-normalization past
        the underflow limit now raises an exception.
      </action>
      <action dev="luc" type="update" >
        Updated Orekit to version 3.1.1 of Apache Commons Math.
      </action>
      <action dev="luc" type="add" >
        Added support for time-dependent gravity fields. All recent gravity
        fields include time-dependent coefficients (linear trends and pulsations
        at several different periods). They are now properly handled by Orekit.
        For comparison purposes, it is still possible to retrieve only the constant
        part of a field even if the file contains time-dependent coefficients too.
      </action>
      <action dev="luc" type="update" >
        Added a way to speed up parsing and reduce memory consumption when
        loading gravity fields. Now the user can specify the maximal degree
        and order before reading the file.
      </action>
      <action dev="luc" type="fix" >
        The EGM gravity field reader did not complain when files with missing
        coefficients were provided, even when asked to complain.
      </action>
      <action dev="luc" type="fix" >
        Fixed serialization of all predefined frames. This fix implied
        also fixing serialization of celestial bodies as the predefined
        ICRF frame relies on them. Note for both types of objects, only
        some meta-data are really serialized in such a way that at
        deserialization time we retrieve singletons. So the serialized
        data are small (less than 500 bytes) and exchanging many time
        these objects in a distributed application does not imply anymore
        lots of duplication.
      </action>
      <action dev="tn" type="fix" due-to="Yannick Tanguy">
        Throw an exception if the conversion of mean anomaly to hyperbolic
        eccentric anomaly does not converge in KeplerianOrbit (fixes bug #114).
      </action>
      <action dev="luc" type="fix" due-to="Evan Ward">
        Removed weak hash maps in frames (fixes bug #122).
      </action>
        <action dev="luc" type="fix" due-to="Bruno Revelin">
        Improved documentation of interpolation methods (fixes bug #123).
      </action>
      <action dev="tn" type="fix" due-to="Evan Ward">
        Make TIRF2000Provider class thread-safe (fixes bug #118).
      </action>
      <action dev="tn" type="fix" due-to="Christophe Le Bris">
        Correct spelling of the inner class QuadratureComputation (fixes bug #120).
      </action>
      <action dev="tn" type="fix" due-to="Evan Ward">
        Remove unnecessary synchronization in UT1Scale (fixes bug #119).
      </action>
      <action dev="tn" type="fix" due-to="Carlos Casas">
        Clear caches in CelestialBodyFactory when removing CelestialBodyLoaders
        (fixes bug #106).
      </action>
      <action dev="tn" type="fix" due-to="Yannick Tanguy">
        Fix loading of JPL ephemerides files with overlapping periods
        (fixes bug #113).
      </action>
      <action dev="tn" type="fix" due-to="Simon Billemont">
        Prevent initialization exception in UTCScale in case no user-defined
        offsets are provided. (fixes bug #111).
      </action>
      <action dev="luc" type="fix" due-to="Evan Ward">
        Improved performance by caching EME2000 frame in AbstractCelestialBody
        (fixes bug #116).
      </action>
      <action dev="tn" type="fix" due-to="Evan Ward">
        Make TidalCorrections class thread-safe by using the new TimeStampedCache.
        (fixes bug #117).
      </action>
      <action dev="tn" type="fix" due-to="Evan Ward">
        Convert position entries contained in SP3 files to meters instead of km
        (fixes bug #112).
      </action>
      <action dev="luc" type="add" >
        Added support for version 2011 of ICGEM gravity field format. Orekit
        still ignore the time-dependent part of these fields, though.
      </action>
      <action dev="luc" type="update" >
        Greatly simplified CelestialBodyLoader interface, now it is not related
        to DataLoader anymore (which implies users can more easily provide
        analytical models instead of the JPL/IMCCE ephemerides if they want)
      </action>
      <action dev="luc" type="fix" >
        Use the new thread-safe caches and the new Hermite interpolation feature on
        Transform, Earth Orientation Parameters, JPL/IMCCE ephemerides, UTC-TAI
        history and Ephemeris to remove thread-safety issues in all classes using
        cache (fixes #3).
      </action>
      <action dev="luc" type="add" >
        Added Hermite interpolation features for position-velocity coordinates,
        angular coordinates, orbits, attitudes, spacecraft states and transforms.
        Hermite interpolation matches sample points value and optionally first derivative.
      </action>
      <action dev="luc" type="add" >
        Added an AngularCoordinates as an angular counterpart to PVCoordinates.
      </action>
      <action dev="luc" type="add" >
        Transform now implements both TimeStamped and TimeShiftable. Note that this change
        implied adding an AbsoluteDate parameter to all transform constructors, so this
        is a backward incompatible change.
      </action>
      <action dev="luc" type="fix" >
        Fixed wrong transform for 3D lines (fixes bug #101).
      </action>
      <action dev="luc" type="add" >
        Upgraded support of CCSDS Unsegmented Time Code (CUC) to version 4 of the
        standard published in November 2010 (fixes bug #91), this includes support for
        an extended preamble field and longer time codes.
      </action>
      <action dev="luc" type="add" due-to="Francesco Rocca">
        Added a way to build TLE propagators with attitude providers and mass (fixes bug #84).
      </action>
      <action dev="luc" type="fix" >
        Fixed numerical stability errors for high order gravity field in Cunningham model (fixes bug #97).
      </action>
      <action dev="luc" type="fix" due-to="Yannick Tanguy">
        Fixed an error in radiation pressure for BoxAndSolarArraySpacecraft (fixes bug #92).
      </action>
      <action dev="thomas" type="add">
        Added models for tropospheric delay and geomagnetic field.
      </action>
      <action dev="luc" type="update">
        The existing general mechanism for shifting objects in time has been
        formalized as a parameterized interface implemented by AbsoluteDate, Attitude,
        Orbit, PVCoordinates and SpacecraftState.
      </action>
      <action dev="luc" type="update">
        Time scales are not serializable anymore (this induced problems for the UTC scale
        and its caching feature).
      </action>
      <action dev="luc" type="fix">
        Fixed TLE propagation in deep space when inclination is exactly 0 (fixes bug #88).
      </action>
      <action dev="pascal" type="add" due-to="Francesco Rocca">
        Added a package for spacecraft states to propagators conversion extending an
        original contribution for TLE (Orbit Converter for Two-Lines Elements) to all
        propagators.
      </action>
      <action dev="luc" type="fix">
        Improved testing of error messages.
      </action>
      <action dev="luc" type="fix">
        Removed too stringent test on trajectory in TLE propagator (fixes bug #86).
      </action>
      <action dev="thomas" type="fix">
          Set the initial state for a TLEPropagator (fixes bug #85).
      </action>
      <action dev="luc" type="update">
        Improved testing of error messages.
      </action>
      <action dev="luc" type="update">
        Updated IAU poles for celestial bodies according to the 2009 report and the
        2011 erratum from the IAU/IAG Working Group on Cartographic Coordinates and
        Rotational Elements of the Planets and Satellites (WGCCRE).
      </action>
      <action dev="luc" type="update">
        Removed code deprecated before 5.0.
      </action>
      <action dev="thomas" type="add">
        Added support for more recent JPL DExxx and INPOP ephemerides files (fixes feature #23).
      </action>
      <action dev="luc" type="fix">
        Fixed formatting of very small values in TLE lines (fixes bug #77).
      </action>
      <action dev="thomas" type="fix">
        Fixed formatting of TLE epoch (fixes bug #74).
      </action>
      <action dev="thomas" type="fix">
        Fixed performance issues when using the singleton UTCScale instance from
        multiple threads. Use a prototype pattern instead (fixes bug #33).
      </action>
      <action dev="luc" type="add">
        Added J2 effect on small maneuvers model.
      </action>
      <action dev="luc" type="fix">
        Fixed attitudeProvider field masking in IntegratedEphemeris.
      </action>
      <action dev="luc" type="add">
        Added a tutorial to compute Earth phased, Sun synchronous orbits.
      </action>
      <action dev="luc" type="add">
        Added a fitter for osculating parameters, allowing conversion to mean parameters.
      </action>
      <action dev="luc" type="update">
        Made Greenwich mean and apparent sidereal time publicly visible in GTOD frame.
      </action>
      <action dev="luc" type="update">
        Made equation of equinoxes sidereal time publicly visible in TOD frame.
      </action>
      <action dev="thomas" type="update">
        Added more german translations for error messages.
      </action>
      <action dev="luc" type="fix">
        Allow ClasspathCrawler and ZipJarCrawler data providers to work in
        OSGi environments by providing an explicit class loader (fixes bug #54).
      </action>
      <action dev="luc" type="update">
        Improved the small maneuvers analytical model to compute orbit Jacobian
        with respect to maneuver parameters.
      </action>
      <action dev="luc" type="fix">
        Force impulse maneuver to preserve orbit type and orbit frame.
      </action>
      <action dev="thomas" type="add">
        Added sp3 file parser.
      </action>
      <action dev="luc" type="add">
        Added a method to compute frames transforms Jacobians in the Transform class.
      </action>
      <action dev="luc" type="fix">
        Fixed a problem with propagation over null or negative ranges.
      </action>
      <action dev="luc" type="add">
        Added a multiplexer for step handlers.
      </action>
      <action dev="luc" type="add">
        Added init methods to step handlers and event handlers.
      </action>
      <action dev="luc" type="add">
        Added an adapter propagator that can add small maneuvers to any propagator, including
        ephemeris based ones.
      </action>
      <action dev="luc" type="add">
        Added an analytical model for the effect at date t1 of a small maneuver performed at date t0.
      </action>
      <action dev="luc" type="fix">
        Fixed a missing reinitialization of start date when state was reset in numerical propagator.
      </action>
      <action dev="luc" type="update">
        Added detection of attempts to create hyperbolic orbits as circular or equinoctial
        instances.
      </action>
      <action dev="pascal" type="fix">
        Fixed potential numerical failure in lightning ratio computation.
      </action>
      <action dev="luc" type="update">
        Simplified construction of atmosphere models, the Earth fixed frame is already present
        in the body shape, there was no need to pass a separate argument for it.
      </action>
      <action dev="pascal" type="add">
        Added Harris-Priester atmosphere model.
      </action>
      <action dev="luc" type="update">
        Changed the return value of eventOccurred method from an int to an enumerate.
      </action>
      <action dev="pascal" type="fix">
        Fixed frame for TLEPropagator (fixes bug #31).
      </action>
      <action dev="luc" type="add">
        Added getters/setters for impulse maneuvers.
      </action>
      <action dev="luc" type="add">
        Added getters/setters for attitude provider in all orbit propagators.
      </action>
      <action dev="luc" type="add">
        Added a method to compute visibility circles in TopocentricFrame.
      </action>
      <action dev="luc" type="add">
        Added an equinox-based version of ITRF.
      </action>
      <action dev="luc" type="add">
        Added getters for thrust, Isp and flow rate in constant thrust maneuvers.
      </action>
      <action dev="luc" type="add">
        Allow use of any supported Local Orbital Frames as the reference frame
        for LofOffset attitude modes.
      </action>
      <action dev="luc" type="add">
        Added support for LVLH, VVLH and VNC local orbital frames.
      </action>
      <action dev="luc" type="fix">
        Fixed a performance bug implying that some frames reloaded all EOP history files
        each time a transform was computed (fixes bug #26).
      </action>
      <action dev="luc" type="add" >
        Added support for columns-based IERS Rapid Data and Prediction files (finals.daily, finals.data
        and finals.all), the XML version was already supported since a few months
      </action>
      <action dev="luc" type="fix" >
        Fixed numerical issue in eccentricity computation (fixes bug #25)
      </action>
      <action dev="luc" type="update" >
        Changed step handling of abstract propagators, now they use a single step
        equal to the duration of the propagation in all cases except when a fixed step
        is requested in master mode. Previously, they arbitrarily used on hundredth of
        the Keplerian period as the step size, hence performing many steps even if not
        strictly required
      </action>
      <action dev="luc" type="add" >
        Added propagation of Jacobians matrices in circular, Keplerian and equinoctial
        parameters, using either true, eccentric or mean position angles. Formerly,
        propagation of Jacobians matrices was possible only in Cartesian parameters
      </action>
      <action dev="luc" type="add" >
        Added a way to propagate additional state along with orbit in abstract
        propagators, as an analytical counterpart to the additional equations that
        can be integrated by numerical propagators
      </action>
      <action dev="luc" type="fix" >
        Fixed missing partial derivatives data in ephemerides produced by a numerical
        propagator despite it was set up to computed them (fixes bug #16)
      </action>
      <action dev="luc" type="fix" >
        Added a new much simpler way to log events occurrences all at once (or
        only a subset of the events if desired)
      </action>
      <action dev="pascal" type="add" >
        Added alternative default name for ICGEM files
      </action>
      <action dev="pascal" type="fix" >
        Fixed EventState reset on propagation direction change (fixes bug #19)
      </action>
      <action dev="luc" type="fix" >
        Fixed Jacobianizer so it can handle force models that do change the spacecraft mass,
        like ConstantThrustManeuver (fixes bug #18)
      </action>
      <action dev="luc" type="add" >
        Added Jacobians between orbital parameters and Cartesian parameters for all orbits
        types (including hyperbolic orbits), all angles types (mean, eccentric, true) and in
        both directions
      </action>
      <action dev="luc" type="update" >
        Replaced the integers parameters used in orbit constructors (MEAN_ANOMALY, ECCENTRIC_ANOMALY ...)
        by a new PositionAngle enumerate for better value safety. The old public constants and the
        corresponding constructors are still available but are deprecated
      </action>
      <action dev="luc" type="fix" >
        Fixed ephemeris generation in numerical propagation. After getEphemeris has been
        called,  later calls to the numerical propagator did reset the already computed
        and returned ephemeris (fixes bug #14)
      </action>
      <action dev="luc" type="add" due-to="Bruno Revelin">
        Added support for the Marshall Solar Activity Future Estimation files
      </action>
      <action dev="luc" type="fix">
        TLEPropagator now implements the Propagator interface, and hence can benefit from all
        events detection and mode handling features (fixes features request #4)
      </action>
      <action dev="luc" type="update">
        improved events detection robustness, by decoupling events handling from adaptive step
        sizes in numerical integrators and  (fix contributed to Apache Commons Math) and from
        classical propagation in analytical and tabulated propagators. This implies the events
        will NOT reduce integration step sizes anymore, thus also increasing speed and in corner
        cases reducing local precision at event occurrence, reducing max step size is often
        sufficient to compensate for this drawback
      </action>
      <action dev="v&#233;ronique" type="add" >
        all propagators, including analytical ones or tabulated ones can now be used for
        event detection. Of course for tabulated propagators, setting up an event that
        would try to reset the state triggers an error when the event occurs
      </action>
      <action dev="v&#233;ronique" type="add" >
        propagation can now be done between two dates, regardless of the date of the initial state
      </action>
      <action dev="v&#233;ronique" type="add" >
        attitude can be specified either using a date only thanks to a new AttitudeLaw interface
        or using a date, a position-velocity provider and a frame (which can be any frame) thanks
        to a new AttitudeProvider interface, wrappers have been added to convert between the two
        interfaces. A side effect of this change is that LofOffset constructor now needs a reference
        to an inertial reference frame, otherwise the attitude woud be wrong if a non-inertial frame
        were passed to getAttitude, due to velocity composition (the computed LOF would not really
        be a LOF)
      </action>
      <action dev="luc" type="update">
        the notion of quasi-inertial frames has been renamed as pseudo-inertial because
        quasi-inertial has a precise relativistic meaning that is not considered here. We
        only consider these frames to be suitable for Newtonian mechanics.
      </action>
      <action dev="luc" type="update">
        the equinox based frames have been renamed to more standard names (MOD, and GTOD
        instead of MEME, and PEF). The implementation of TEME was also wrong (it was
        really a TOD), so now there are both a TOD with a proper name and a TEME with a
        proper implementation.
      </action>
      <action dev="luc" type="update">
        celestial bodies now provide both an inertially oriented body centered
        frame and a body oriented body centered frame, the bodies managed by
        CelestialBodyFactory use the IAU poles and prime meridian definitions
        to build the two frames
      </action>
      <action dev="luc" type="add">
        added the ICRF frame at the solar system barycenter
      </action>
      <action dev="luc" type="add">
        added the ITRF93, ITRF97, ITRF2000 and ITRF2008 frames (previously, only
        the ITRF2005 frame was available)
      </action>
      <action dev="luc" type="add">
        added a getPoint method to TopocentricFrame
      </action>
      <action dev="luc" type="add">
        added the Galileo System Time Scales and the Galileo start epoch.
      </action>
      <action dev="luc" type="add">
        added the UT1, TCB and GMST time scales used in CCSDS Orbit Data Messages
      </action>
      <action dev="luc" type="fix">
        fixed an error when parsing a date occurring during a leap second introduction
      </action>
      <action dev="luc" type="fix">
        fixed a dut1 interpolation error for the day just before a leap second introduction
      </action>
      <action dev="luc" type="fix">
        fixed an error in JPL ephemerides: they are in TDB time scale
      </action>
      <action dev="luc" type="fix">
        fixed an error in date creation/parsing for UTC dates which occur during a
        leap second
      </action>
      <action dev="luc" type="fix">
        fixed UTC time scale between 1961-01-01 and 1971-12-31 ; in this time range
        the offset between UTC and TAI was piecewise linear
      </action>
      <action dev="luc" type="add">
        added an enumerate for specifying months in dates and for simplifying parsing
        of some data files
      </action>
      <action dev="luc" type="add">
        completed support for CCSDS Time Code Format (CCSDS 301.0-B-3) ; now in addition
        to ASCII Calendar Segmented Time Code which has been supported for a while,
        Orekit also supports CCSDS Unsegmented Time Code (CUC), CCSDS Day Segmented
        Time Code (CDS) and CCSDS Calendar Segmented Time Code (CCS)
      </action>
      <action dev="luc" type="add">
        added a freeze method to the Frame and Transform classes, in order to build fixed
        frames from moving ones, this is useful for example to build a launch frame
        at launcher inertial navigation system reset time, or to build an equinox-based
        frame at a specific epoch
      </action>
      <action dev="luc" type="fix">
        fixed an out of memory error when lots of temporary frames were created in loops
        and discarded
      </action>
      <action dev="luc" type="update">
        use the new FastMath class from commons-math instead of the standard java.util.Math
        class for increased accuracy and speed
      </action>
      <action dev="luc" type="add">
        added support for the new bulletinB data published by Paris-Meudon observatory
        for IAU-1980 precession-nutation model (IERS has ceased publishing bulletinB
        files for both IAU-1980 precession-nutation model and IAU-2000
        precession-nutation model as of early 2010).
      </action>
      <action dev="luc" type="add">
        added support for the new XML files containing both bulletinA and bulletinB data
        published by IERS (both the finals and daily files are supported).
      </action>
      <action dev="luc" type="update">
        Orekit now depends on at least version 3.0 of Apache commons-math
      </action>
      <action dev="luc" type="add">
        added a way to list what data have been loaded through DataProvidersManager
      </action>
      <action dev="luc" type="add">
        PropagationException can now be created directly from OrekitException, thus simplifying
        wrapping lower Orekit errors in step handlers
      </action>
      <action dev="luc" type="update">
        improved exception propagation from low level java runtime and Apache commons-math libraries
        preserving initial error stack trace
      </action>
      <action dev="luc" type="update">
        changed exception localization framework to simplify messages handling
      </action>
      <action dev="luc" type="fix">
        greatly improved AbsoluteDate accuracy by shifting epoch when needed and separating
        long/double computations to avoid too large offsets and numerical cancellations, it is
        now possible to still have an absolute date accurate to about 1.0e-13s after shifting
        it 10000 times by 0.1s steps
      </action>
      <action dev="luc" type="fix">
        fixed an error in TopocentricFrame.getPVCoordinates: the coordinates returned were not the
        coordinates of the topocentric frame origin with respect to the specified frame, but were the
        coordinates of the specified frame origin with respect to the topocentric frame.
      </action>
      <action dev="luc" type="fix">
        fixed an errors in data loading in tutorials when one of the path in the classpath
        contained a space
      </action>
      <action dev="luc" type="fix">
        improved CelestialBodyPointed attitude mode: the spin now correctly includes
        the coupling effect of the phasing reference
      </action>
      <action dev="luc" type="fix">
        fixed an error in SpinStabilized attitude mode: the spin was reversed
        with respect to the specification
      </action>
      <action dev="pascal" type="add">
        added a GroundMaskElevationDetector dealing with local physical mask for visibility
      </action>
      <action dev="pascal" type="add">
        added an ApparentElevationDetector taking refraction into account in a terrestrial
        environment
      </action>
      <action dev="pascal" type="update">
        enhanced DateDetector behaviour to allow adding new event dates on the fly
      </action>
      <action dev="pascal" type="fix" due-to="Derek Surka">
        fixed an error in FramesFactory when getting ITRF2005 and TIRF2000 frames:
        ignoreTidalEffects was handled wrong.
      </action>
      <action dev="luc" type="update" >
        removed serialization of some cached data in frames
      </action>
      <action dev="luc" type="fix" >
        fixed deserialization problems of frame singletons, they were not unique any more
      </action>
      <action dev="v&#233;ronique" type="add" >
        numerical propagation can now be done either using Cartesian parameters, circular
        parameters, equinoctial parameters, or Keplerian parameters (elliptical or hyperbolic)
        and using mean, eccentric or true position angles for the parameters where it is relevant.
        So there are now 10 possible configurations for state vector. This allows propagation
        of any kind of trajectories, including hyperbolic orbits used for interplanetary missions,
        or atmospheric re-entry trajectories
      </action>
      <action dev="v&#233;ronique" type="update" >
        completely revamped the partial derivatives matrices computation using the additional
        equations mechanism
      </action>
      <action dev="v&#233;ronique" type="add" >
        added a mechanism to integrate user-supplied additional equations alongside with
        orbital parameters during numerical propagation
      </action>
      <action dev="luc" type="update">
        use A. W. Odell and R. H. Gooding (1986) fast and robust solver for Kepler equation
      </action>
      <action dev="luc" type="add">
        keplerian and cartesian orbits now support hyperbolic orbits (i.e. eccentricity greater
        than 1, and in this case negative semi major axis by convention)
      </action>
      <action dev="luc" type="fix">
        fixed an error in LofOffset attitude mode: the computed attitude was reversed
        with respect to the specification
      </action>
      <action dev="luc" type="add">
        added an AttitudesSequence class which can handle several laws, only one of
        which being active at any time. The active law changes as switch events are
        triggered. This can be used for example to alternate between daylight attitude mode
        and eclipse attitude mode, or between normal observing mode and special modes
        for ground contact or maneuvers.
      </action>
      <action dev="pascal" type="fix" due-to="Bruno Revelin">
        fixed an error when crawling a classpath or a directory a zip file was found.
        This might lead to select an inappropriate data provider.
      </action>
    </release>
    <release version="5.0.3" date="2011-07-12"
             description="version 5.0.3 is a bug-fix release.">
      <action dev="luc" type="fix">
        Fixed a performance bug implying that some frames reloaded all EOP history files
        each time a transform was computed  (fixes bug #26).
      </action>
      <action dev="luc" type="fix">
        Fixed a parsing bug in IERS Rapid Data and Prediction files for dates between 2000 and 2009.
      </action>
    </release>
    <release version="5.0.2" date="2011-07-11"
             description="version 5.0.2 is an interim release of Orekit with support for IERS
                          Rapid Data and Prediction files.">
      <action dev="luc" type="update">
        Added support for IERS Rapid Data and Prediction files finals.all, finals.data and finals.daily,
        for both IAU-1980 and IAU-2000 and with both columns and XML formats.
      </action>
    </release>
    <release version="5.0.1" date="2011-04-15"
             description="version 5.0.1 is a minor release of Orekit without any functional changes.
             The differences with respect to 5.0 are only related to packaging and deployement to
             maven central. There are NO bug fixes and NO evolutions.">
      <action dev="luc" type="update">
        updated packaging to allow deployment to maven central.
      </action>
    </release>
    <release version="5.0" date="2010-05-06"
             description="version 5.0 is a major release of Orekit. It introduces several new
             features and bug fixes. Some slight incompatibilities with respect to previous
             versions have been introduced, but they should be easy to overcome to users. Users
             are strongly advised to upgrade to this version. The major points introduced in version
             5.0 are a very general PVCoordinatesProvider interface, a new shiftedBy method allowing
             many time-dependent instances (AbsoluteDate, Orbit, PVCoordinates, Attitude and SpacecraftState)
             to be slightly shifted in time using simple evolution models (keplerian for orbit, fixed
             angular rate for attitude, fixed translation for position/velocity), a redesign of the
             attitude interfaces and an experimental (read subject to change) numerical propagator
             able to compute jacobians of the state with respect to both initial state and force
             models parameters. Version 5.0 now depends on version 2.1 of Apache commons math.">
      <action dev="pascal" type="add">
        a new experimental numerical propagator has been added, in addition to computing
        the spacecraft state at target time, it also computes the partial derivatives of
        this state with respect to the initial state (one jacobian) and with respect to
        models parameters (another jacobian). The jacobians are integrated alongside with
        the state, using variational equations for better accuracy and numerical robustness.
        This will help further implementation of orbit determination or optimization
        algorithms. This code is still considered to be experimental as of 5.0 and the API
        could change in the future.
      </action>
      <action dev="luc" type="add">
        a new SpacecraftFrame class has been added, taking into account orbit and
        attitude thanks to an underlying propagator. This allows to see the spacecraft just
        as another known geometrical object automatically handled and connected to all
        other frames. For an instantaneous view, Transform instances can also be built
        directly by SpacecraftState instances.
      </action>
      <action dev="luc" type="add">
        frames can now be flagged as quasi-inertial or not; only quasi-inertial frames
        are suitable for defining orbits
      </action>
      <action dev="luc" type="add">
        the Topocentric frame now provides a way to retrieve the body shape on which the
        frame is defined
      </action>
      <action dev="pascal" type="update">
        changed the way Veis 1950 frame is constructed.
        Now, its parent is the PEF frame with no EOP corrections applied.
      </action>
      <action dev="luc" type="fix" due-to="John Pritchard">
        fixed a parameters inversion in Earth Orientation Parameters for IAU-1980 models.
        The error could introduce up to a few meters error in position during transformations
        between TEME and MEME
      </action>
      <action dev="luc" type="add" >
        factories have been introduced for handling all data formats. Their default configuration
        correspond to the legacy formats used in previous versions (IERS format for UTC-TAI, EOPC04
        and bulletins B for Earth Orientation Parameters, JPL format for celestial bodies ...).
        Users can now add support for their own formats if they want (for example if they prefer
        using bulletins A instead of EOPC04 and bulletins B, or if they have their own gravity
        field format ...). Consequences of these changes are that the SolarSystemBody and
        the PotentialReaderFactory classes have been deprecated (replaced by CelestialBodyFactory and
        GravityFieldFactory) and that TimeScalesFactory and FramesFactory have been extended. All these
        factories follow the same generic pattern.
      </action>
      <action dev="luc" type="fix" >
        improved thread safety (however, Orekit is still NOT completely thread-safe).
      </action>
      <action dev="luc" type="add" >
        the loaders for gravity fields now can optionally allow missing coefficients (they will be
        replaced by 0.0 except c[0][0] which will be replaced by 1.0).
      </action>
      <action dev="luc" type="fix" >
        the loader for gravity fields in the ICGEM format now support empty lines in the file
        (there is for example one blank line at the end of the file in the orekit-data zip archive).
      </action>
      <action dev="luc" type="add" >
        added support for the GRGS gravity field files formats.
      </action>
      <action dev="luc" type="add" >
        added a way to list the available satellite numbers in TLE files.
      </action>
      <action dev="luc" type="update" >
        improved TLE elements loading. Now TLE lines are loaded using the standard data loading
        mechanism (thus allowing loading from disk files, network, classpath ...), they can
        contain TLE for several objects in one file, and they may contain some non-TLE lines
        if desired.
      </action>
      <action dev="v&#233;ronique" type="add" >
        a new PVCoordinatesProvider interface has been created on top of several existing classes
        and interfaces (orbit propagator, celestial bodies, some moving frames ...). This is a
        major generalization that allows to use either satellites or celestial bodies in many
        algorithms (attitude pointing target, eclipses and field of view events ...)
      </action>
      <action dev="luc" type="fix" >
        improved numerical propagator efficiency when used from an outside loop: the initial
        state is automatically set to the last state at propagation end, thus allowing to
        restart from here without recomputing everything
      </action>
      <action dev="luc" type="add" >
        added a reset feature in all propagators, allowing to reuse an already configured
        propagator for several different orbits
      </action>
      <action dev="luc" type="fix" >
        fixed a mode handling error in NumericalPropagator: when a propagator was reused
        with a new mode setting, the previous step handlers were still used in addition to
        the new ones instead of replacing them
      </action>
      <action dev="luc" type="fix" >
        fixed an interpolation error for orbits crossing the -PI/+PI singularity between
        entries in the Ephemeris class
      </action>
      <action dev="luc" type="update" >
        KeplerianPropagator now preserve orbits types
      </action>
      <action dev="luc" type="add" >
        AbsoluteDate, Orbit, PVCoordinates, Attitude and SpacecraftState instances can now all
        be slightly shifted in time using simple evolution models (keplerian for orbit, fixed
        angular rate for attitude, fixed translation for position/velocity). This is not a
        replacement for proper propagation but is useful for known simple motions or small
        time shifts or when coarse accuracy is sufficient
      </action>
      <action dev="luc" type="fix" >
        changed AttitudeLaw.getState signature to use complete orbit. This is an incompatible
        change introduced to fix a major bug in spin computation for some attitude laws. The laws
        for which orientation depends on satellite velocity have a spin vector that depends on
        acceleration. This can be computed only if complete orbit is available. This change
        should be simple to handle from a users point of view, as the caller generally already
        has the orbit available and attitude laws implementations can retrieve all the former
        parameters (date, position/velocity, frame) directly from orbit.
      </action>
      <action dev="luc" type="fix" >
        fixed spin rate computation errors in almost all attitude modes
      </action>
      <action dev="luc" type="add" >
        added a new simple linear attitude mode: FixedRate
      </action>
      <action dev="luc" type="fix" >
        fixed an error in event detection: when two events were very close (for example a very
        short ground station visibility), the second one may be ignored despite the first one
        was detected.
      </action>
      <action dev="luc" type="fix" >
        fixed corner cases in event detection during orbit propagation, sometimes
        an already detected and handled event prevented the propagator to go further in time.
      </action>
      <action dev="luc" type="add" >
        added an EventShifter wrapper allowing to slightly shift raw events in time. This is useful
        for example to switch an attitude mode from solar pointing to something else a few minutes
        before eclipse entry and going back to solar pointing mode a few minutes after eclipse exit.
      </action>
      <action dev="pascal" type="add">
        added a new AlignmentDetector.
      </action>
      <action dev="pascal" type="add" >
        added a new EclipseDetector handling either umbra or penumbra entry and exit events.
      </action>
      <action dev="v&#233;ronique" type="add" >
        added new CircularFieldOfViewDetector and DihedralFieldOfViewDetector handling
        field of view entry and exit events for any type of target.
      </action>
      <action dev="luc" type="add" >
        added an experimental implementation of a BoxAndSolarArray spacecraft model considering a convex
        body (either parallelepipedic or defined by a set of facets) and a rotating solar array, for
        accurate modeling of surface forces with attitude. Beware that this class is still considered
        experimental, so use it with care!
      </action>
      <action dev="luc" type="update" >
        completely changed the RadiationSensitive and DragSensitive interfaces to be more comprehensive
        and handle properly lift and side force effects when used with non-symmetric spacecrafts/flux geometry
      </action>
      <action dev="luc" type="fix" due-to="Christelle Blandin">
        fixed denormalization of gravity field coefficients, the last coefficient
        was not initialized
      </action>
      <action dev="luc" type="add" >
        added a relative constructor and a getMomentum method to PVCoordinates
      </action>
      <action dev="luc" type="add">
        added a special implementation improving performances for the frequent case of identity transform
      </action>
      <action dev="luc" type="fix">
        fixed forgotten radians to degrees conversions for inclination and RAAN in CircularOrbit.toString()
      </action>
      <action dev="luc" type="add">
        added a Constants interface including a few useful physical constants.
      </action>
      <action dev="luc" type="add">
        added a way to build date components from week components (this can be used
        for scheduled operations with week-related periods)
      </action>
      <action dev="luc" type="add">
        added string parsing features for dates and times components supporting ISO-8601 formats
      </action>
      <action dev="luc" type="add">
        Orekit is now packaged as an OSGi bundle
      </action>
      <action dev="pascal" type="add">
        added some pieces of an UML model for the library (available in the source distribution)
      </action>
      <action dev="luc" type="update" >
        updated error message localization to be more consistent with Java exception. Now getMessage
        returns a non-localized message and only getLocalizedMessage returns a message localized for
        the platform default locale. A new getMessage(Locale) method has also been added to
        retrieve the message in any desired locale, not only the platform default one. The messages
        are also built and translated only when needed, so if an exception is triggered and
        never displayed, the message will never be built.
      </action>
    </release>
    <release version="4.1" date="2009-08-18"
             description="version 4.1 is an upgrade bringing some new features and fixing a
             few bugs. The equinox-based frames family with IAU1980 precession-nutation
             models that are still used by many legacy systems are now supported. This
             simplifies interoperability with legacy systems and helps migrating from this
             old frames family to the new CIO-based ones that is supported by orekit since its
             first versions. The data loading mechanism used to retrieve IERS data (Earth
             Orientation Parameters, UTC-TAI history) and JPL ephemerides is now also used
             to retrieve gravity potential files. This mechanism has also been vastly improved
             to support new use cases (loading from disk, from classpath, from network delegating
             loading to an external library ...). Another change is the addition of the TDB
             time scale. Some minor incompatibilities have been introduced but they are easy
             to solve for users, the explanations are provided in detailed changes report.">
      <action dev="aude" type="add" >
        added TDB time scale
      </action>
      <action dev="luc" type="update" >
        the RadiationSensitive and DragForce interfaces now have an
        additional SpacecraftState parameter in all their get methods.
        This allows to implement models that take into account solar
        arrays rotation. Note that this changes breaks compatibility
        for users that did add their own implementations, but it is
        simple to deal with (simply add one parameter in the signature
        and ignore it) so its was considered acceptable.
       </action>
      <action dev="luc" type="add" due-to="James Housden">
        added german localization for error messages
      </action>
      <action dev="luc" type="update">
        added a feature allowing all tests to clear the already built reference
        objects (frames, time scales, solar system bodies ...) between each tests,
        thus removing the need to launch tests in separate JVMS. This allows to
        launch all tests directly from eclipse, and this speeds up maven tests by
        a factor 4 at least
      </action>
      <action dev="luc" type="update">
        set up a custom ant build independent from the maven 2 build
      </action>
      <action dev="luc" type="update">
        changed all tests from Junit 3 to Junit 4
      </action>
      <action dev="thierry" type="fix">
        fixed accuracy of PEF frame
      </action>
      <action dev="luc" type="fix" due-to="Aude Privat">
        fixed configuration problems on Windows systems
      </action>
      <action dev="luc" type="fix" due-to="Sébastien Herbinière">
        fixed a reversed sign in solar radiation pressure
      </action>
      <action dev="pascal" type="update" >
        Orekit supports the two different naming patterns for bulletins B provided by IERS
        on http://www.iers.org/ and http://hpiers.obspm.fr/eop-pc/.
      </action>
      <action dev="luc" type="update" >
        the predefined times scales (TAI, UTC ...) are now built using a factory. The various
        XXXScale.getInstance() methods defined in each predefined time scales classes
        are still available, but have been deprecated and will be removed in the future,
        they are replaced by TimeScalesFactory.getXXX().
      </action>
      <action dev="pascal" type="update" >
        the Frame class was split into a FramesFactory class, dealing with the predefined
        reference frames, and a Frame class for the creation of new frames and the navigation
        through any frames tree. The Frame.getXXX() methods for the predefined reference
        frames are still available, but have been deprecated and will be removed in the future,
        they are replaced by FramesFactory.getXXX().
      </action>
      <action dev="pascal" type="add" >
        3 new predefined reference frames have been added in Orekit : MEME, TEME and PEF. They
        implement the classical paradigm of equinox-based transformations including the IAU-76
        precession model, the IAU-80 nutation model and the IAU-82 sidereal time model, with
        the capability to apply the nutation corrections provided by IERS through the EOP data
        files for better agreement with the IAU 2000 precession-nutation model.
      </action>
      <action dev="luc" type="update" >
        the ChronologicalComparator class is not a singleton anymore, this didn't really make sense
      </action>
      <action dev="luc" type="fix" >
        fixed a state reset error: orbital state changed by event detectors like
        ImpulseManeuver were overwritten by other event detectors
      </action>
      <action dev="luc" type="fix" >
        fixed stop date of abstract propagators (Keplerian and Eckstein-Heschler). They used to
        stop at the first event after target date when an event detector was set up, instead of
        stopping at the target date
      </action>
      <action dev="luc" type="fix" >
        the gravity coefficients for solar system bodies are now extracted from JPL files headers
      </action>
      <action dev="luc" type="update" >
        the eventOccurred method in EventDetector interface and its various implementations
        has an additional parameter specifying if the switching function increases or
        decreases at event time. This allows simpler events identification has many switching
        functions have two switches (start/end, raising/setting, entry/exit ...). Note that
        this changes breaks compatibility for users that did implement their own events, but
        it is simple to deal with (simply add one parameter in the signature and ignore it)
        so its was considered acceptable.
      </action>
      <action dev="luc" type="fix" due-to="Christophe Pipo">
        fixed an error occurring when DE406 JPL ephemerides were loaded before DE405 ones
      </action>
      <action dev="luc" type="fix" due-to="Sébastien Herbinière">
        fixed an error in EGM potential file loader
      </action>
      <action dev="luc" type="update">
        trigger exceptions when no data can be loaded
      </action>
      <action dev="luc" type="update">
        remove predefined leap seconds, they are not useful anymore since other
        parts of the library do need configuration data (solar system bodies) and
        since data configuration has been vastly improved
      </action>
      <action dev="luc" type="add" >
        added support for the ICGEM format for gravity fields
      </action>
      <action dev="luc" type="update" >
        load gravity potential data using the same mechanism already used for Earth
        Orientation Parameters, UTC-TAI history and JPL ephemerides files
      </action>
      <action dev="luc" type="add" due-to="quinput and Kai Ruhl">
        re-activated a way to load data from the classpath using a
        data provider plugin.
      </action>
      <action dev="luc" type="add">
        added a way to load data directly from network (either
        locally or through a proxy server) using a data provider plugin.
      </action>
      <action dev="luc" type="add">
        added a small plugin-like mechanism to delegate data loading to a
        user-provided mechanism, thus enabling smooth integration in existing
        systems.
      </action>
      <action dev="luc" type="update">
        updated to latest version of commons-math.
      </action>
      <action dev="luc" type="add" due-to="Silvia Ríos Bergantiños">
        added galician localization for error messages.
      </action>
      <action dev="luc" type="fix" due-to="Guylaine Prat">
        improved javadoc comments in orbit classes.
      </action>
      <action dev="pascal" type="add">
        tidal corrections are now available for ITRF and TIRF frames. Both frames are
        provided in two versions, the standard one with tidal corrections and a stripped
        down one without tidal corrections. A cache/interpolation mechanism is used to
        keep the computation cost of tidal correction to a minimum. With this mechanism,
        the penalty to use tidal correction is slightly above 20% in run time for a
        transformation between GCRF and ITRF. A raw implementation without this mechanism
        would lead to a 550% penalty, or even a 1100% penalty if TIRF and ITRF parts were
        computed independently.
      </action>
    </release>
    <release version="4.0" date="2008-10-13"
             description="major upgrade with new features (GCRF and ITRF2005 frames, DE 405
             and DE 406 ephemerides support, improved and greatly simplified date/time support,
             vastly improved data configuration with zip files support, new tutorials, improved
             performances, more tests and all identified bugs fixed, new translation files for
             italian, spanish and norse.">
      <action dev="pascal" type="fix">
        The ephemeris produced by numerical propagator now checks date validity in
        propagate method.
      </action>
      <action dev="luc" type="fix">
        The EME2000/J2000 frame was slightly mis-oriented (about 20 milli arcseconds).
        It really was the GCRF frame. This has been fixed and now both the GCRF and
        the EME2000/J2000 are available.
      </action>
      <action dev="luc" type="fix">
        Dates in UTC within leap seconds are now displayed correctly (i.e. a 61st
        second is added to the minute).
      </action>
      <action dev="luc" type="fix" due-to="quinput">
        Fixed an overflow error in AbsoluteDate that generated an exception when any
        attempts was made to print dates far away like AbsoluteDate.JULIAN_EPOCH or
        AbsoluteDate.MODIFIED_JULIAN_EPOCH.
      </action>
      <action dev="luc" type="fix">
        Changed test configuration to always use a new JVM for each test. This prevents
        some false positive to be generated.
      </action>
      <action dev="luc" type="update">
        The GeodeticPoint constructor arguments has been reordered to reflect more
        traditional usage, latitude coming before longitude.
      </action>
      <action dev="luc" type="update">
        The low accuracy Sun model based on Newcomb theory and the Moon model based
        on Brown theory have been withdrawn as they are superseded by the support of JPL
        DE 405 binary ephemerides files.
      </action>
      <action dev="luc" type="update">
        The ThirdBody abstract class has been removed and its specific method
        getMu has been moved up into CelestialBody interface and
        renamed getGM.
      </action>
      <action dev="luc" type="update">
        Improved external data configuration. The java property is now called
        orekit.data.path and is a colon or semicolon separated path containing
        directories or zip archives, themselves containing embedded directories
        or zip archives and data files. This allows easy roll-out of system-wide
        configuration data that individual users can override by prepending their
        own data trees in front of the path. This also allows simple configuration
        since many data files can be stored in easy to handle zip archives.
      </action>
      <action dev="luc" type="update">
        Renamed the iers package into data, as it is not IERS specific anymore. Some
        classes where also moved out of the package and into the frame and time
        package and their visibility reduced to package only. This improves decoupling
        and reduces clutter on users by limiting the number of visible classes.
      </action>
      <action dev="luc" type="update">
        The performance of IAU-2000 precession-nutation model computation has been
        tremendously improved, using a combined caching and interpolation approach. The
        simplified model (which was quite inaccurate in version 3.1) has therefore been
        removed as it was not needed anymore.
      </action>
      <action dev="luc" type="update">
        The ITRF 2005 frame is now supported instead of the older ITRF 2000 frame. The
        Earth Orientation Parameters data handling classes have been updated to match
        this change and read the new file format provided by IERS.
      </action>
      <action dev="luc" type="update">
        The J2000 frame has been renamed as EME2000 as this name seems to be more
        widely accepted and reduces confusion with the J2000.0 epoch. The
        Frame.getJ2000() method is still available, but has been deprecated
        and will be removed in the future.
      </action>
      <action dev="luc" type="update">
        Changed TimeScale from base abstract class to interface only.
      </action>
      <action dev="luc" type="update">
        Renamed some classes for better understanding: ChunkedDate is now DateComponents,
        ChunkedTime is now TimeComponents, ChunksPair is now DateTimeComponents. The
        getChunks method from AbsoluteDate as also been renamed into getComponents accordingly.
      </action>
      <action dev="pascal" type="add">
        Added new tutorials.
      </action>
      <action dev="luc" type="add">
        Added predefined local orbital frames: the (t, n, w) frame aligned with velocity
        and the (q, s, w) frame aligned with position.
      </action>
      <action dev="luc" type="add">
        Added a predefined detector for altitude crossing events.
      </action>
      <action dev="luc" type="add">
        Added methods to get zenith, nadir, north, south, east and west direction for
        any GeodeticPoint.
      </action>
      <action dev="luc" type="add" due-to="Silvia Ríos Bergantiños">
        Added spanish localization for error messages.
      </action>
      <action dev="luc" type="add" due-to="Espen Bjørntvedt">
        Added norse localization for error messages.
      </action>
      <action dev="luc" type="add" due-to="Francesco Coccoluto">
        Added italian localization for error messages.
      </action>
      <action dev="luc" type="add" due-to="Derek Surka">
        Added support for mean motion first and second derivatives fields in TLE.
      </action>
      <action dev="luc" type="add" >
        Added a way to rebuild the two lines of TLE instances.
      </action>
      <action dev="luc" type="add" due-to="Derek Surka">
        Added constructor from already parsed elements for TLE.
      </action>
      <action dev="luc" type="add">
        Added a method to retrieve a body-centered inertial frame to the
        CelestialBody interface. As a consequence, thirteen new frames are
        predefined: Sun, Moon, planets and barycenters provided by JPL binary
        ephemerides.
      </action>
      <action dev="luc" type="add">
        Support for the JPL DE 405 and DE 406 binary ephemerides files has been added
        and a factory class SolarSystemBody uses these files to provide implementations
        of the CelestialBody interface for Sun, Moon, the eight solar system
        planets,the Pluto dwarf planet as well as the solar system barycenter and Earth-Moon
        barycenter points.
      </action>
      <action dev="luc" type="add">
        The CelestialBody interface now provides velocity as well as position.
      </action>
      <action dev="luc" type="add">
        A getCalls() method has been added to the NumericalPropagator class to count the
        number of calls to the differential equations computation method. This helps
        tuning the underlying integrator settings in order to improve performances.
      </action>
      <action dev="luc" type="add">
        A lot more classes and interfaces are now serializable, to help users embed
        instance in their own serializable classes.
      </action>
      <action dev="luc" type="add">
        Added predefined leap seconds to allow proper turn-key use of the library
        even without an already configured environment. All known leap seconds at
        time of writing (2008) are predefined, from 1972-01-01 to 2009-01-01 (the
        last one has been announced in Bulletin C 36 on 2008-07-04 and is not yet
        present in the UTC-TAI.history published file)
      </action>
      <action dev="luc" type="add">
        Improved user-friendliness of the time-scales by changing methods parameters
        types to more easily understandable ones.
      </action>
      <action dev="luc" type="add">
        Improved user-friendliness of the AbsoluteDate class by adding several
        new constructors and methods for common cases. It is in particular now possible
        to use offsets within a time scale, for example to build a date given as a
        fractional number of days since a reference date in UTC, explicitly ignoring
        intermediate leap seconds.
      </action>
      <action dev="luc" type="add">
        Improved the class handling date/time components: added a constructor to allow building
        from an offset with respect to a reference epoch, implemented Comparable interface and
        added equals and hashCode methods.
      </action>
      <action dev="luc" type="add">
        Improved the class handling date components: added a constructor to allow building
        from any reference epoch, not only J2000.0 (thus simplifying use of modified julian day),
        added getMJD() method, added several constants JULIAN_EPOCH, MODIFIED_JULIAN_EPOCH,
        FIFTIES_EPOCH, GPS_EPOCH, J2000_EPOCH and JAVA_EPOCH.
      </action>
      <action dev="luc" type="add">
        Added a new time scale: GPSScale.
      </action>
      <action dev="luc" type="add">
        Added the changes page to the generated site.
      </action>
    </release>
    <release version="3.1" date="2008-07-16"
             description="This release is the first public release of Orekit."/>
  </body>
</document><|MERGE_RESOLUTION|>--- conflicted
+++ resolved
@@ -20,83 +20,221 @@
     <title>Orekit Changes</title>
   </properties>
   <body>
-<<<<<<< HEAD
-  <release version="12.1" date="TBD" description="TBD">
-      <action dev="luc" type="update" issue="1333">
-          Deprecated InterSatellitesPhaseAmbiguityModifier, OneWayGNSSPhaseAmbiguityModifier
-          and PhaseAmbiguityModifier.
-      </action>
-      <action dev="luc" type="add" >
-          Added AmbiguityDriver and AmbiguityCache.
-      </action>
-      <action dev="evan" type="fix" issue="986">
-          Fix DSST Jacobian setup.
-      </action>
-      <action dev="luc" type="update" issue="1347">
-          Change visibility of InertiaAxis and Inertia constructors to public.
-      </action>
-      <action dev="luc" type="update" issue="1346">
-          Allow Rinex V4 observation files to have either "ANTENNA: DELTA X/Y/Z"
-          or "ANTENNA: DELTA H/E/N" header line.
-      </action>
-      <action dev="luc" type="update" issue="1343">
-          Allow generation of Rinex observation files in receiver clock time scale.
-      </action>
-      <action dev="luc" type="update" issue="1342">
-          Added ClockTimeScale.
-      </action>
-      <action dev="luc" type="update" issue="1341">
-          {get|set}ClkOffset → {get|set}ClockOffsetApplied.
-      </action>
-      <action dev="serrof" type="add" issue="1336">
-          Added getBodyName in body-based attraction models, as well as common abstract class.
-      </action>
-      <action dev="maxime" type="update" issue="1335">
-          Added constructors with orbit type in SmallManeuverAnalyticalModel.
-      </action>
-      <action dev="serrof" type="add" issue="1258">
-          Added get(Un)normalizedC20.
-      </action>
-      <action dev="luc" type="add" issue="1328">
-          Field versions of Frame.get{|Static|Kinematic}TransformTo don't allow
-          null dates (they never did, but the javadoc wrongly stated this was allowed)
-      </action>
-      <action dev="luc" type="add" issue="1338">
-          Added separate access to original estimation and modifications in estimated measurements.
-      </action>
-      <action dev="luc" type="add" issue="1332">
-          Added InterSatellitesOneWayRangeRate measurements.
-      </action>
-      <action dev="luc" type="add" >
-          Added constant and quadratic clock models for GNSS measurements.
-      </action>
-      <action dev="serrof" type="update" issue="1198">
-          Removed redundant code to create FieldOrbit from Orbit.
-      </action>
-      <action dev="serrof" type="update" issue="1201">
-          Changed default PositionAngleType in (Field)NumericalPropagator to ECCENTRIC.
-      </action>
-      <action dev="serrof" type="update" issue="1307">
-          Removed unnecessary calls to (Field)Transform in (Field)ShortTermEncounter2DDefinition.
-      </action>
-      <action dev="serrof" type="add" issue="1288">
-          Added cache for position angle in FieldOrbit when applicable.
-      </action>
-      <action dev="luc" type="fix" issue="1329">
-          Manage clock offset as an additional state in propagators built from SP3 files.
-      </action>
-      <action dev="luc" type="fix">
-          Added TimeStampedDoubleAndDerivative and associated interpolator.
-      </action>
-      <action dev="luc" type="fix" issue="1325">
-          Allow direction-dependent phase centers in inter-satellites measurements.
-      </action>
-      <action dev="alfe" type="add" issue="1215">
-          Create two new EventDetector: LatitudeRangeCrossingDetector and LongitudeRangeCrossingDetector.
-      </action>
-      <action dev="serrof" type="add" issue="1214">
-          Added cache for position angle in Orbit when applicable.
-=======
+      <release version="12.1" date="TBD" description="TBD">
+          <action dev="luc" type="update" issue="1333">
+              Deprecated InterSatellitesPhaseAmbiguityModifier, OneWayGNSSPhaseAmbiguityModifier
+              and PhaseAmbiguityModifier.
+          </action>
+          <action dev="luc" type="add" >
+              Added AmbiguityDriver and AmbiguityCache.
+          </action>
+          <action dev="evan" type="fix" issue="986">
+              Fix DSST Jacobian setup.
+          </action>
+          <action dev="luc" type="update" issue="1347">
+              Change visibility of InertiaAxis and Inertia constructors to public.
+          </action>
+          <action dev="luc" type="update" issue="1346">
+              Allow Rinex V4 observation files to have either "ANTENNA: DELTA X/Y/Z"
+              or "ANTENNA: DELTA H/E/N" header line.
+          </action>
+          <action dev="luc" type="update" issue="1343">
+              Allow generation of Rinex observation files in receiver clock time scale.
+          </action>
+          <action dev="luc" type="update" issue="1342">
+              Added ClockTimeScale.
+          </action>
+          <action dev="luc" type="update" issue="1341">
+              {get|set}ClkOffset → {get|set}ClockOffsetApplied.
+          </action>
+          <action dev="serrof" type="add" issue="1336">
+              Added getBodyName in body-based attraction models, as well as common abstract class.
+          </action>
+          <action dev="maxime" type="update" issue="1335">
+              Added constructors with orbit type in SmallManeuverAnalyticalModel.
+          </action>
+          <action dev="serrof" type="add" issue="1258">
+              Added get(Un)normalizedC20.
+          </action>
+          <action dev="luc" type="add" issue="1328">
+              Field versions of Frame.get{|Static|Kinematic}TransformTo don't allow
+              null dates (they never did, but the javadoc wrongly stated this was allowed)
+          </action>
+          <action dev="luc" type="add" issue="1338">
+              Added separate access to original estimation and modifications in estimated measurements.
+          </action>
+          <action dev="luc" type="add" issue="1332">
+              Added InterSatellitesOneWayRangeRate measurements.
+          </action>
+          <action dev="luc" type="add" >
+              Added constant and quadratic clock models for GNSS measurements.
+          </action>
+          <action dev="serrof" type="update" issue="1198">
+              Removed redundant code to create FieldOrbit from Orbit.
+          </action>
+          <action dev="serrof" type="update" issue="1201">
+              Changed default PositionAngleType in (Field)NumericalPropagator to ECCENTRIC.
+          </action>
+          <action dev="serrof" type="update" issue="1307">
+              Removed unnecessary calls to (Field)Transform in (Field)ShortTermEncounter2DDefinition.
+          </action>
+          <action dev="serrof" type="add" issue="1288">
+              Added cache for position angle in FieldOrbit when applicable.
+          </action>
+          <action dev="luc" type="fix" issue="1329">
+              Manage clock offset as an additional state in propagators built from SP3 files.
+          </action>
+          <action dev="luc" type="fix">
+              Added TimeStampedDoubleAndDerivative and associated interpolator.
+          </action>
+          <action dev="luc" type="fix" issue="1325">
+              Allow direction-dependent phase centers in inter-satellites measurements.
+          </action>
+          <action dev="alfe" type="add" issue="1215">
+              Create two new EventDetector: LatitudeRangeCrossingDetector and LongitudeRangeCrossingDetector.
+          </action>
+          <action dev="serrof" type="add" issue="1214">
+              Added cache for position angle in Orbit when applicable.
+          </action>
+          <action dev="luc" type="fix" issue="1322">
+              Fixed forbidden SBAS System Time in SP3 files.
+          </action>
+          <action dev="luc" type="fix" issue="1321">
+              Fixed wrong key for Beidou System Time in SP3 files.
+          </action>
+          <action dev="serrof" type="add" issue="1306">
+              Implement resetIntermediateState in (Field)TLEPropagator.
+          </action>
+          <action dev="serrof" type="add" issue="1318">
+              Add default implementation of getPosition in (Field)Propagator.
+          </action>
+          <action dev="serrof" type="add" issue="1259">
+              Add (Field)KinematicTransform.
+          </action>
+          <action dev="luc" type="add" issue="1315">
+              Added support for Walker constellations, including in-orbit spares with shifted position.
+          </action>
+          <action dev="luc" type="update" issue="1314">
+              Fixed wrong parsing of some time systems in SP3 files.
+          </action>
+          <action dev="serrof" type="update">
+              Moved getFieldDate up from FieldTransform to FieldStaticTransform.
+          </action>
+          <action dev="serrof" type="update" issue="1302">
+              Added getStaticInverse to (Field)StaticTransform.
+          </action>
+          <action dev="luc" type="update" issue="1304">
+              Make access to raw albedo and infrared radiation pressure in KnockeRediffusedForceModel public.
+          </action>
+          <action dev="serrof" type="update" issue="1249">
+              Reduce code duplication in (Field)Propagator inheritors.
+          </action>
+          <action dev="evan" type="fix" issue="1300" due-to="Sander Cochran">
+              Fix regression in Ephemeris with interpolationPoints=1.
+          </action>
+          <action dev="luc" type="update">
+              Take azimuthal asymmetry into account in Vienna tropospheric models.
+          </action>
+          <action dev="luc" type="add">
+              Added GlobalPressureTemperature3 model.
+          </action>
+          <action dev="luc" type="add">
+              Added GlobalPressureTemperature2w (i.e. wet) model.
+          </action>
+          <action dev="luc" type="add">
+              Allow to use any GPT grid file (GPT2, GPT2w, GPT3) in GlobalPressureTemperature2 model.
+          </action>
+          <action dev="luc" type="add">
+              Added providers for horizontal gradient.
+          </action>
+          <action dev="luc" type="add">
+              Added Askne-Nordius tropospheric model.
+          </action>
+          <action dev="luc" type="add">
+              Replaced Vienna{One|Three}Model by Vienna{One|Three}.
+          </action>
+          <action dev="luc" type="add">
+              Added ConstantTroposphericModel.
+          </action>
+          <action dev="luc" type="add">
+              Added ChaoMappingFunction for tropospheric mapping function.
+          </action>
+          <action dev="luc" type="add">
+              Added ModifiedHopfieldModel for tropospheric delay.
+          </action>
+          <action dev="luc" type="add">
+              Added CanonicalSaastamoinenModel for tropospheric delay.
+          </action>
+          <action dev="luc" type="update">
+              Replaced SaastamoinenModel by ModifiedSaastamoinenModel for tropospheric delay.
+          </action>
+          <action dev="luc" type="add">
+              Added NBS/NRC steam table model for water vapor pressure.
+          </action>
+          <action dev="luc" type="add">
+              Added Wang1988 model for water vapor pressure.
+          </action>
+          <action dev="luc" type="add">
+              Added CIPM2007 model for water vapor pressure.
+          </action>
+          <action dev="luc" type="add">
+              Added WaterVaporPressureProvider interface.
+          </action>
+          <action dev="luc" type="add">
+              Added HeightDependentPressureTemperatureHumidityConverter for converting weather parameters.
+          </action>
+          <action dev="luc" type="update" issue="1287">
+              Replaced WeatherModel by {Field}PressureTemperatureHumidityProvider.
+          </action>
+          <action dev="luc" type="add" issue="1287">
+              Added {Field}PressureTemperature and {Field}PressureTemperatureHumidity containers.
+          </action>
+          <action dev="luc" type="update" issue="1287">
+              Replaced GlobalPressureTemperature2Model by GlobalPressureTemperature2.
+          </action>
+          <action dev="luc" type="update" issue="1287">
+              Replaced GlobalPressureTemperatureModel by GlobalPressureTemperature.
+          </action>
+          <action dev="luc" type="update" issue="1287">
+              Replaced MappingFunction by TroposphereMappingFunction.
+          </action>
+          <action dev="luc" type="update" issue="1287">
+              Replaced EstimatedTroposphericModel by EstimatedModel.
+          </action>
+          <action dev="luc" type="update" issue="1287">
+              Replaced DiscreteTroposphericModel by TroposphericModel.
+          </action>
+          <action dev="bryan" type="add" issue="1299">
+              Added support for Intelsat's 11 elements propagation.
+          </action>
+          <action dev="luc" type="add" issue="1294">
+              Added NsgfV00Filter to allow parsing some wrong SP3 files.
+          </action>
+          <action dev="serrof" type="add" issue="1260">
+              Started using new square method for Field.
+          </action>
+          <action dev="luc" type="add" issue="1286">
+              Fixed parsing of SP3 files with partly missing standard deviations.
+          </action>
+          <action dev="luc" type="update" issue="1285">
+              Added field versions of unit conversions from and to SI units.
+          </action>
+          <action dev="serrof" type="update" issue="1276">
+              Removed uses of scalar multiply on Field one.
+          </action>
+          <action dev="serrof" type="add" issue="1275">
+              Added utility classes for position angle conversions for (Field) CircularOrbit and EquinoctialOrbit.
+          </action>
+          <action dev="luc" type="add" issue="1278">
+              Fixed exceptions occurring in EOP prediction with ill chosen fitting parameters.
+          </action>
+          <action dev="luc" type="add" due-to="Elisabet Cid Borobia">
+              Added translation of error messages in Catalan language.
+          </action>
+          <action dev="greyskyy" type="add" issue="1295">
+              Added EventDetector implementations for detecting beta angle crossing events.
+          </action>
+      </release>
   <release version="12.0.2" date="15/03/2024"
            description="Version 12.0.2 is a patch release of Orekit.
        It fixes issues related to SP3 files, interpolation, measurements, multi-threading
@@ -114,7 +252,6 @@
       </action>
       <action dev="markrutten" type="fix" issue="1327">
           Removed blank lines in SP3 file generation.
->>>>>>> 3c3ba586
       </action>
       <action dev="luc" type="fix" issue="1322">
           Fixed forbidden SBAS System Time in SP3 files.
@@ -122,155 +259,23 @@
       <action dev="luc" type="fix" issue="1321">
           Fixed wrong key for Beidou System Time in SP3 files.
       </action>
-<<<<<<< HEAD
-      <action dev="serrof" type="add" issue="1306">
-          Implement resetIntermediateState in (Field)TLEPropagator.
-      </action>
-      <action dev="serrof" type="add" issue="1318">
-          Add default implementation of getPosition in (Field)Propagator.
-      </action>
-      <action dev="serrof" type="add" issue="1259">
-          Add (Field)KinematicTransform.
-      </action>
-      <action dev="luc" type="add" issue="1315">
-          Added support for Walker constellations, including in-orbit spares with shifted position.
-      </action>
       <action dev="luc" type="update" issue="1314">
           Fixed wrong parsing of some time systems in SP3 files.
       </action>
-      <action dev="serrof" type="update">
-          Moved getFieldDate up from FieldTransform to FieldStaticTransform.
-      </action>
-      <action dev="serrof" type="update" issue="1302">
-          Added getStaticInverse to (Field)StaticTransform.
-      </action>
-      <action dev="luc" type="update" issue="1304">
-          Make access to raw albedo and infrared radiation pressure in KnockeRediffusedForceModel public.
-      </action>
-      <action dev="serrof" type="update" issue="1249">
-          Reduce code duplication in (Field)Propagator inheritors.
-=======
-      <action dev="luc" type="update" issue="1314">
-          Fixed wrong parsing of some time systems in SP3 files.
-      </action>
       <action dev="markrutten" type="fix" issue="1309">
           Fixed incorrect transmitter location in BistaticRange measurement.
->>>>>>> 3c3ba586
       </action>
       <action dev="evan" type="fix" issue="1300" due-to="Sander Cochran">
           Fix regression in Ephemeris with interpolationPoints=1.
       </action>
-<<<<<<< HEAD
-      <action dev="luc" type="update">
-          Take azimuthal asymmetry into account in Vienna tropospheric models.
-      </action>
-      <action dev="luc" type="add">
-          Added GlobalPressureTemperature3 model.
-      </action>
-      <action dev="luc" type="add">
-          Added GlobalPressureTemperature2w (i.e. wet) model.
-      </action>
-      <action dev="luc" type="add">
-          Allow to use any GPT grid file (GPT2, GPT2w, GPT3) in GlobalPressureTemperature2 model.
-      </action>
-      <action dev="luc" type="add">
-          Added providers for horizontal gradient.
-      </action>
-      <action dev="luc" type="add">
-          Added Askne-Nordius tropospheric model.
-      </action>
-      <action dev="luc" type="add">
-          Replaced Vienna{One|Three}Model by Vienna{One|Three}.
-      </action>
-      <action dev="luc" type="add">
-          Added ConstantTroposphericModel.
-      </action>
-      <action dev="luc" type="add">
-          Added ChaoMappingFunction for tropospheric mapping function.
-      </action>
-      <action dev="luc" type="add">
-          Added ModifiedHopfieldModel for tropospheric delay.
-      </action>
-      <action dev="luc" type="add">
-          Added CanonicalSaastamoinenModel for tropospheric delay.
-      </action>
-      <action dev="luc" type="update">
-          Replaced SaastamoinenModel by ModifiedSaastamoinenModel for tropospheric delay.
-      </action>
-      <action dev="luc" type="add">
-          Added NBS/NRC steam table model for water vapor pressure.
-      </action>
-      <action dev="luc" type="add">
-          Added Wang1988 model for water vapor pressure.
-      </action>
-      <action dev="luc" type="add">
-          Added CIPM2007 model for water vapor pressure.
-      </action>
-      <action dev="luc" type="add">
-          Added WaterVaporPressureProvider interface.
-      </action>
-      <action dev="luc" type="add">
-          Added HeightDependentPressureTemperatureHumidityConverter for converting weather parameters.
-      </action>
-      <action dev="luc" type="update" issue="1287">
-          Replaced WeatherModel by {Field}PressureTemperatureHumidityProvider.
-      </action>
-      <action dev="luc" type="add" issue="1287">
-          Added {Field}PressureTemperature and {Field}PressureTemperatureHumidity containers.
-      </action>
-      <action dev="luc" type="update" issue="1287">
-          Replaced GlobalPressureTemperature2Model by GlobalPressureTemperature2.
-      </action>
-      <action dev="luc" type="update" issue="1287">
-          Replaced GlobalPressureTemperatureModel by GlobalPressureTemperature.
-      </action>
-      <action dev="luc" type="update" issue="1287">
-          Replaced MappingFunction by TroposphereMappingFunction.
-      </action>
-      <action dev="luc" type="update" issue="1287">
-          Replaced EstimatedTroposphericModel by EstimatedModel.
-      </action>
-      <action dev="luc" type="update" issue="1287">
-          Replaced DiscreteTroposphericModel by TroposphericModel.
-      </action>
-      <action dev="bryan" type="add" issue="1299">
-          Added support for Intelsat's 11 elements propagation.
-      </action>
-      <action dev="luc" type="add" issue="1294">
-          Added NsgfV00Filter to allow parsing some wrong SP3 files.
-      </action>
-      <action dev="serrof" type="add" issue="1260">
-          Started using new square method for Field.
-      </action>
-      <action dev="luc" type="add" issue="1286">
-          Fixed parsing of SP3 files with partly missing standard deviations.
-      </action>
-      <action dev="luc" type="update" issue="1285">
-          Added field versions of unit conversions from and to SI units.
-      </action>
-      <action dev="serrof" type="update" issue="1276">
-          Removed uses of scalar multiply on Field one.
-      </action>
-      <action dev="serrof" type="add" issue="1275">
-          Added utility classes for position angle conversions for (Field) CircularOrbit and EquinoctialOrbit.
-      </action>
-      <action dev="luc" type="add" issue="1278">
-          Fixed exceptions occurring in EOP prediction with ill chosen fitting parameters.
-      </action>
-      <action dev="luc" type="add" due-to="Elisabet Cid Borobia">
-          Added translation of error messages in Catalan language.
-      </action>
-      <action dev="greyskyy" type="add" issue="1295">
-          Added EventDetector implementations for detecting beta angle crossing events.
-=======
       <action dev="Christopher Schank " type="fix" issue="1296">
           Fixed loading of UTC (now thread safe).
       </action>
       <action dev="evan" type="fix" issue="986">
           Fix DSST Jacobian setup.
->>>>>>> 3c3ba586
       </action>
   </release>
+
   <release version="12.0.1" date="31/12/2023"
            description="Version 12.0.1 is a patch release of Orekit.
            It fixes several issues related to the Ephemeris class, interpolation and caching behaviours.
