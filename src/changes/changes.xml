--- conflicted
+++ resolved
@@ -21,13 +21,11 @@
   </properties>
   <body>
     <release version="13.1" date="TBD" description="TBD">
-<<<<<<< HEAD
         <action dev="luc" type="add" issue="1704">
             Vastly improved NeQuick models performances.
-=======
+        </action>
         <action dev="serrof" type="add" issue="1702">
             Add TimeInterval interface and some applications.
->>>>>>> d80369da
         </action>
     </release>
     <release version="13.0" date="2025-04-14" description="Orekit 13.0 is a major new release.
