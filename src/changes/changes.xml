--- conflicted
+++ resolved
@@ -21,13 +21,11 @@
   </properties>
   <body>
   <release version="12.0" date="TBD" description="TBD">
-<<<<<<< HEAD
       <action dev="maxime" type="fix" issue="1153">
         Fixed failing tests on Windows in probability of collision package.
-=======
+      </action>
       <action dev="serrof" type="add" issue="1061">
           Added a Field implementation of impulsive maneuvers.
->>>>>>> b248b7ff
       </action>
       <action dev="luc" type="add" issue="1028" due-to="Lucas Girodet">
         Added torque-free attitude mode for general (non-symmetrical) body.
