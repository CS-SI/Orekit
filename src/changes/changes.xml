--- conflicted
+++ resolved
@@ -24,7 +24,6 @@
       <action dev="luc" type="update" issue="1156">
         Moved getBuilder from AbstractScheduler base class to Scheduler interface.
       </action>
-<<<<<<< HEAD
       <action dev="luc" type="fix" issue="1152">
         Fixed ArrayIndexOutOfBoundException in {Field}NeQuickParameters.
       </action>
@@ -39,10 +38,9 @@
       </action>
       <action dev="luc" type="update" issue="1147">
         Allow custom satellite systems in GNSS.
-=======
+      </action>
       <action dev="sebastien" type="update" issue="1154">
         Moved orekit-performance project to official forge and updated CI.
->>>>>>> 02a6955c
       </action>
       <action dev="luc" type="add" issue="1064">
         Allow estimating measurements values without computing derivatives.
