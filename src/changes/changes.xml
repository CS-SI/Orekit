<?xml version="1.0" encoding="UTF-8" ?>
<!-- Copyright 2002-2024 CS GROUP
  Licensed to CS GROUP (CS) under one or more
  contributor license agreements.  See the NOTICE file distributed with
  this work for additional information regarding copyright ownership.
  CS licenses this file to You under the Apache License, Version 2.0
  (the "License"); you may not use this file except in compliance with
  the License.  You may obtain a copy of the License at

    http://www.apache.org/licenses/LICENSE-2.0

  Unless required by applicable law or agreed to in writing, software
  distributed under the License is distributed on an "AS IS" BASIS,
  WITHOUT WARRANTIES OR CONDITIONS OF ANY KIND, either express or implied.
  See the License for the specific language governing permissions and
  limitations under the License.
-->
<document>
  <properties>
    <title>Orekit Changes</title>
  </properties>
  <body>
    <release version="12.1" date="TBD" description="TBD">
<<<<<<< HEAD
      <action dev="luc" type="fix" issue="1356">
        Fixed parsing of Rinex clock files with mixed satellite system.
=======
      <action dev="serrof" type="add" issue="1283">
        Restored previous API for MeasurementBuilder with SpacecraftState.
>>>>>>> 2e7d0763
      </action>
      <action dev="luc" type="fix" issue="1355">
        Added validity range to clock models.
      </action>
      <action dev="luc" type="fix" issue="1354">
        Fixed parsing of SP3 files with missing agency in header.
      </action>
      <action dev="luc" type="add" >
        Added IGSUtils.guessFrame() to retrieve Earth frames with proper
        year and associated IERS conventions.
      </action>
      <action dev="luc" type="fix" issue="1353">
        Fixed parsing of ITR## frames with post-Y2K years on two digits.
      </action>
      <action dev="luc" type="add">
        Allow retrieval of clock model from Rinex clock and SP3 files.
      </action>
      <action dev="luc" type="add" issue="1352">
        Added SampledClockModel.
      </action>
      <action dev="luc" type="add" >
        Added {Field}ClockOffset.
      </action>
      <action dev="serrof" type="add" issue="1345">
          Added J2-only ForceModel for performance.
      </action>
      <action dev="serrof" type="fix" issue="1344">
          Fixed hasNonKeplerianAcceleration in FieldOrbit and improved performance.
      </action>
      <action dev="luc" type="update" issue="1333">
          Deprecated InterSatellitesPhaseAmbiguityModifier, OneWayGNSSPhaseAmbiguityModifier
          and PhaseAmbiguityModifier.
      </action>
      <action dev="luc" type="add" >
          Added AmbiguityDriver and AmbiguityCache.
      </action>
      <action dev="luc" type="update" issue="1343">
          Allow generation of Rinex observation files in receiver clock time scale.
      </action>
      <action dev="luc" type="update" issue="1342">
          Added ClockTimeScale.
      </action>
      <action dev="luc" type="update" issue="1341">
          {get|set}ClkOffset → {get|set}ClockOffsetApplied.
      </action>
      <action dev="serrof" type="add" issue="1336">
          Added getBodyName in body-based attraction models, as well as common abstract class.
      </action>
      <action dev="maxime" type="update" issue="1335">
          Added constructors with orbit type in SmallManeuverAnalyticalModel.
      </action>
      <action dev="serrof" type="add" issue="1258">
          Added get(Un)normalizedC20.
      </action>
      <action dev="luc" type="add" issue="1338">
          Added separate access to original estimation and modifications in estimated measurements.
      </action>
      <action dev="luc" type="add" issue="1332">
          Added InterSatellitesOneWayRangeRate measurements.
      </action>
      <action dev="luc" type="add" >
          Added constant and quadratic clock models for GNSS measurements.
      </action>
      <action dev="serrof" type="update" issue="1198">
          Removed redundant code to create FieldOrbit from Orbit.
      </action>
      <action dev="serrof" type="update" issue="1201">
          Changed default PositionAngleType in (Field)NumericalPropagator to ECCENTRIC.
      </action>
      <action dev="serrof" type="update" issue="1307">
          Removed unnecessary calls to (Field)Transform in (Field)ShortTermEncounter2DDefinition.
      </action>
      <action dev="serrof" type="add" issue="1288">
          Added cache for position angle in FieldOrbit when applicable.
      </action>
      <action dev="luc" type="fix" issue="1329">
          Manage clock offset as an additional state in propagators built from SP3 files.
      </action>
      <action dev="luc" type="fix">
          Added TimeStampedDoubleAndDerivative and associated interpolator.
      </action>
      <action dev="luc" type="fix" issue="1325">
          Allow direction-dependent phase centers in inter-satellites measurements.
      </action>
      <action dev="alfe" type="add" issue="1215">
          Create two new EventDetector: LatitudeRangeCrossingDetector and LongitudeRangeCrossingDetector.
      </action>
      <action dev="serrof" type="add" issue="1214">
          Added cache for position angle in Orbit when applicable.
      </action>
      <action dev="serrof" type="add" issue="1306">
          Implement resetIntermediateState in (Field)TLEPropagator.
      </action>
      <action dev="serrof" type="add" issue="1318">
          Add default implementation of getPosition in (Field)Propagator.
      </action>
      <action dev="serrof" type="add" issue="1259">
          Add (Field)KinematicTransform.
      </action>
      <action dev="luc" type="add" issue="1315">
          Added support for Walker constellations, including in-orbit spares with shifted position.
      </action>
      <action dev="serrof" type="update">
          Moved getFieldDate up from FieldTransform to FieldStaticTransform.
      </action>
      <action dev="serrof" type="update" issue="1302">
          Added getStaticInverse to (Field)StaticTransform.
      </action>
      <action dev="luc" type="update" issue="1304">
          Make access to raw albedo and infrared radiation pressure in KnockeRediffusedForceModel public.
      </action>
      <action dev="serrof" type="update" issue="1249">
          Reduce code duplication in (Field)Propagator inheritors.
      </action>
      <action dev="luc" type="update">
          Take azimuthal asymmetry into account in Vienna tropospheric models.
      </action>
      <action dev="luc" type="add">
          Added GlobalPressureTemperature3 model.
      </action>
      <action dev="luc" type="add">
          Added GlobalPressureTemperature2w (i.e. wet) model.
      </action>
      <action dev="luc" type="add">
          Allow to use any GPT grid file (GPT2, GPT2w, GPT3) in GlobalPressureTemperature2 model.
      </action>
      <action dev="luc" type="add">
          Added providers for horizontal gradient.
      </action>
      <action dev="luc" type="add">
          Added Askne-Nordius tropospheric model.
      </action>
      <action dev="luc" type="add">
          Replaced Vienna{One|Three}Model by Vienna{One|Three}.
      </action>
      <action dev="luc" type="add">
          Added ConstantTroposphericModel.
      </action>
      <action dev="luc" type="add">
          Added ChaoMappingFunction for tropospheric mapping function.
      </action>
      <action dev="luc" type="add">
          Added ModifiedHopfieldModel for tropospheric delay.
      </action>
      <action dev="luc" type="add">
          Added CanonicalSaastamoinenModel for tropospheric delay.
      </action>
      <action dev="luc" type="update">
          Replaced SaastamoinenModel by ModifiedSaastamoinenModel for tropospheric delay.
      </action>
      <action dev="luc" type="add">
          Added NBS/NRC steam table model for water vapor pressure.
      </action>
      <action dev="luc" type="add">
          Added Wang1988 model for water vapor pressure.
      </action>
      <action dev="luc" type="add">
          Added CIPM2007 model for water vapor pressure.
      </action>
      <action dev="luc" type="add">
          Added WaterVaporPressureProvider interface.
      </action>
      <action dev="luc" type="add">
          Added HeightDependentPressureTemperatureHumidityConverter for converting weather parameters.
      </action>
      <action dev="luc" type="update" issue="1287">
          Replaced WeatherModel by {Field}PressureTemperatureHumidityProvider.
      </action>
      <action dev="luc" type="add" issue="1287">
          Added {Field}PressureTemperature and {Field}PressureTemperatureHumidity containers.
      </action>
      <action dev="luc" type="update" issue="1287">
          Replaced GlobalPressureTemperature2Model by GlobalPressureTemperature2.
      </action>
      <action dev="luc" type="update" issue="1287">
          Replaced GlobalPressureTemperatureModel by GlobalPressureTemperature.
      </action>
      <action dev="luc" type="update" issue="1287">
          Replaced MappingFunction by TroposphereMappingFunction.
      </action>
      <action dev="luc" type="update" issue="1287">
          Replaced EstimatedTroposphericModel by EstimatedModel.
      </action>
      <action dev="luc" type="update" issue="1287">
          Replaced DiscreteTroposphericModel by TroposphericModel.
      </action>
      <action dev="bryan" type="add" issue="1299">
          Added support for Intelsat's 11 elements propagation.
      </action>
      <action dev="luc" type="add" issue="1294">
          Added NsgfV00Filter to allow parsing some wrong SP3 files.
      </action>
      <action dev="serrof" type="add" issue="1260">
          Started using new square method for Field.
      </action>
      <action dev="luc" type="add" issue="1286">
          Fixed parsing of SP3 files with partly missing standard deviations.
      </action>
      <action dev="luc" type="update" issue="1285">
          Added field versions of unit conversions from and to SI units.
      </action>
      <action dev="serrof" type="update" issue="1276">
          Removed uses of scalar multiply on Field one.
      </action>
      <action dev="serrof" type="add" issue="1275">
          Added utility classes for position angle conversions for (Field) CircularOrbit and EquinoctialOrbit.
      </action>
      <action dev="luc" type="add" issue="1278">
          Fixed exceptions occurring in EOP prediction with ill chosen fitting parameters.
      </action>
      <action dev="luc" type="add" due-to="Elisabet Cid Borobia">
          Added translation of error messages in Catalan language.
      </action>
      <action dev="greyskyy" type="add" issue="1295">
          Added EventDetector implementations for detecting beta angle crossing events.
      </action>
  </release>
  <release version="12.0.2" date="15/03/2024"
           description="Version 12.0.2 is a patch release of Orekit.
           It fixes issues related to SP3 files, interpolation, measurements, multi-threading
           and DSST jacobian setup. Copyright year has been updated.">
      <action dev="luc" type="fix" issue="1347">
          Change visibility of InertiaAxis and Inertia constructors to public.
      </action>
      <action dev="luc" type="fix" issue="1346">
          Allow Rinex V4 observation files to have either "ANTENNA: DELTA X/Y/Z"
          or "ANTENNA: DELTA H/E/N" header line.
      </action>
      <action dev="luc" type="fix" issue="1328">
          Field versions of Frame.getStaticTransformTo don't allow
          null dates (they never did, but the javadoc wrongly stated this was allowed).
      </action>
      <action dev="markrutten" type="fix" issue="1327">
          Removed blank lines in SP3 file generation.
      </action>
      <action dev="luc" type="fix" issue="1322">
          Fixed forbidden SBAS System Time in SP3 files.
      </action>
      <action dev="luc" type="fix" issue="1321">
          Fixed wrong key for Beidou System Time in SP3 files.
      </action>
      <action dev="luc" type="update" issue="1314">
          Fixed wrong parsing of some time systems in SP3 files.
      </action>
      <action dev="markrutten" type="fix" issue="1309">
          Fixed incorrect transmitter location in BistaticRange measurement.
      </action>
      <action dev="evan" type="fix" issue="1300" due-to="Sander Cochran">
          Fix regression in Ephemeris with interpolationPoints=1.
      </action>
      <action dev="Christopher Schank " type="fix" issue="1296">
          Fixed loading of UTC (now thread safe).
      </action>
      <action dev="evan" type="fix" issue="986">
          Fix DSST Jacobian setup.
      </action>
  </release>
  <release version="12.0.1" date="31/12/2023"
           description="Version 12.0.1 is a patch release of Orekit.
           It fixes several issues related to the Ephemeris class, interpolation and caching behaviours.
           Checkstyle configuration for IntelliJ is added and some javadocs have been updated. Finally, missing
           contributions have been added to the changes.">
      <action dev="luc" type="add" issue="1286">
        Fixed parsing of SP3 files with partly missing standard deviations.
      </action>
      <action dev="maxime" type="update" issue="1280">
        Added missing contributions for 12.0 in changes.xml.
      </action>
      <action dev="luc" type="add" issue="1278">
        Fixed exceptions occurring in EOP prediction with ill chosen fitting parameters.
      </action>
      <action dev="vincent" type="fix" issue="1277">
        Fixed regression in computation speed when using Ephemeris.
      </action>
      <action dev="bryan" type="add" issue="1271">
        Added checkstyle configuration for Intellij in contributing.md.
      </action>
      <action dev="vincent" type="fix" issue="1269">
        Fixed infinite loop when using specific date with CssiSpaceWeatherData.
      </action>
      <action dev="vincent" type="fix" issue="1266">
        SpacecraftStateInterpolator now takes into account the extrapolation threshold given at construction.
      </action>
      <action dev="tmills" type="update" issue="1261">
        Updated JavaDoc for references to the yields method where applicable.
      </action>
      <action dev="maxime" type="fix" issue="1254">
        Fixed bad dates in ephemeris when reset-at-end is set to false.
      </action>
      <action dev="maxime" type="fix" issue="1253">
        Fixed covariance computation with ephemeris propagation.
      </action>
      <action dev="bryan" type="update" issue="1230">
        AberrationModifier shall be used with user defined DataContext.
      </action>
      <action dev="bryan" type="fix" issue="1055">
        Fixed bad caching of the ocean tides model.
      </action>
  </release>
  <release version="12.0" date="2023-11-08"
           description="Orekit 12.0 is a major new release.
           It includes both new features and bug fixes. The main new features
           introduced in 12.0 are: the Zeis model for DSST J2-squared terms, RTCM orbit
           and clock correction messages, new filtering capabilities for CCSDS parsing,
           central body flatness is now taken into account for eclipse detector and solar
           radiation pressure, the static transform for {Field} elements, measurements
           can now be evaluated without derivatives, panel dependent coefficients in BoxAndSolarArraySpacecraft,
           prediction of Earth Orientation Parameters, replacement of TimeInterpolable by
           TimeInterpolator, Gauss Initial Orbit Determination algorithm, a {Field} version
           of StateCovariance  and ImpulseManeuver, a new FDOA measurements model, a new
           API for TLE generation including a new method based on a least squares fitting,
           a writer for CCSDS OCM, a new ssa package containing probability of collision
           computation methods (Laas, Alfano,  Alfriend, Patera, and Chan), blending algorithms
           for orbit and covariance interpolation, a torque-free attitude mode for
           general (non-symmetrical) body, a writer for SP3 files, and support for new
           formats: EOP C04, STK ephemeris files, Rinex 3.05 and 4.0, Rinex 2 navigation
           messages, CCSDS ADM v2, and Sinex Differential Code Bias (DCB).
           See the list below for a full description of the changes.">
      <action dev="theo611 " type="update" issue="1203">
          Added new method addSupportedParameters in AbstractPropagatorBuilder.
      </action>
      <action dev="jasquier" type="add" issue="982">
          Added Gauss angles-only initial orbit determination method.
      </action>
      <action dev="lirw1984" type="update" issue="938">
          Enhanced parsing of CRD files.
      </action>
      <action dev="luc" type="update" issue="1256">
          Limit use of synchronization in LazyLoadedTimeScales.
      </action>
      <action dev="serrof" type="update" issue="1242">
          Removed unused static variables in DTM2000.
      </action>
      <action dev="tmills" type="update" issue="1213">
          Changed "absPva == null" to "isOrbitDefined()" in (Field)SpacecraftState.
      </action>
      <action dev="serrof" type="add" issue="1247">
          Add toStaticTransform to (Field)SpacecraftState.
      </action>
      <action dev="serrof" type="add" issue="1245">
          Introduce individual methods for tracking coordinates in TopocentricFrame.
      </action>
      <action dev="luc" type="fix" issue="1246">
         Allow loading IONEX files from DataSource for Global Ionosphere Model.
      </action>
      <action dev="luc" type="fix" issue="1212">
         Use Ionospĥere Pierce Point in Global Ionosphere Model.
      </action>
      <action dev="luc" type="add" >
         Added getCartesianPoint to TopocentricFrame.
      </action>
      <action dev="serrof" type="fix" issue="1173">
         Fixed wrong uses of AbsoluteDate for Field transformations in Atmosphere and FieldElevationDetector.
      </action>
      <action dev="serrof" type="add" issue="1240">
         Add toStaticTransform to (Field)Transform.
      </action>
      <action dev="luc" type="add" issue="1239">
         Added derivatives to EOP when they are missing in the files.
      </action>
      <action dev="luc" type="add" issue="1238">
         Allow customization of interpolation degree in EOP.
      </action>
      <action dev="luc" type="add" >
         Added support for XML and csv versions of bulletin A, bulletin B and EOP C04.
      </action>
      <action dev="alfe" type="fix"  issue="1233">
          Set InterSatVisibilityDetector global constructor from private to protected.
      </action>
      <action dev="alfe" type="fix"  issue="1231">
          Fix bug on buildBox constructor coefficients order.
      </action>
      <action dev="alfe" type="add" issue="1225">
          Adding {Field}LongitudeCrossingDetector.
      </action>
      <action dev="luc" type="add" issue="1227">
          Added support for CCSDS/SANA geodetic orbital elements.
      </action>
      <action dev="serrof" type="add" issue="1211">
          Added method to create new instance without rates from position-angled based (Field)Orbit, with new Interface.
      </action>
      <action dev="luc" type="add" issue="1229">
          Added {Field}TrackingCoordinates.
      </action>
      <action dev="luc" type="add" issue="1228">
          Added lowestAltitudeIntermediate method to OneAxisEllipsoid.
      </action>
      <action dev="luc" type="fix" issue="1226">
          Fixed Sun radius.
      </action>
      <action dev="serrof" type="add" issue="1217">
          Added getter for resetAtEnd in (Field)AbstractIntegratedIntegrator.
      </action>
      <action dev="luc" type="add" issue="1224">
          Fixed NaN appering in one axis ellipsoid Cartesian to geodetic transform in rare cases.
      </action>
      <action dev="luc" type="add" issue="1222">
          Added configurable skimming altitude to inter-satellite direct view detector.
      </action>
      <action dev="luc" type="add" issue="1223">
          Added wind-up effect for inter-satellites phase measurements.
      </action>
      <action dev="luc" type="add" issue="1219">
          Added builders for OneWayGNSSPhase and OneWayGNSSRange.
      </action>
      <action dev="luc" type="add" issue="1220">
          Use step interpolators for measurements generation requiring time shifts.
      </action>
      <action dev="luc" type="add" issue="1221">
          {Field}OrekitStepInterpolator now implement {Field}PVCoordinatesProvider.
      </action>
      <action dev="bryan" type="add" issue="1216">
          Added Az/El based initial orbit determination.
      </action>
      <action dev="bryan" type="fix" issue="1196">
          Fixed multiple issues in initial orbit determination.
      </action>
      <action dev="serrof" type="update" issue="1210">
          Fixed missing up- and down-stream inheritance of FieldTimeShiftable.
      </action>
      <action dev="serrof" type="update" issue="1209">
          Renamed PositionAngle into PositionAngleType
      </action>
      <action dev="serrof" type="add" issue="1172">
          Added access to integrator's name for (Field)AbstractIntegratedPropagator
      </action>
      <action dev="vincent" type="fix" issue="1205">
        Fixed failing tests after correction of Hipparchus issue 253.
      </action>
      <action dev="vincent" type="update" issue="1169">
        Refactored MarshallSolarActivityFutureEstimation so that it follows the same architecture as CssiSpaceWeatherData
      </action>
      <action dev="vincent" type="fix" issue="1168">
        Fixed Marshall Solar Activity website link in MarshallSolarActivityFutureEstimation javadoc
      </action>
      <action dev="vincent" type="fix" issue="1072">
        Fixed thread interference using CssiSpaceWeatherData and MarshallSolarActivityFutureEstimation
      </action>
      <action dev="vincent" type="update" issue="1195">
        Updated OrbitBlender API and improved javadoc.
      </action>
      <action dev="serrof" type="fix" issue="1197">
        Use of FieldOrbit in gradient converters only when applicable.
      </action>
      <action dev="luc" type="update" >
        Improved (a lot) performance of GNSS attitude models.
      </action>
      <action dev="luc" type="update" >
        Replaced {Field}DerivativeStructure by {Field}UnivariateDerivative2 in GNSS attitude context.
      </action>
      <action dev="serrof" type="add" issue="1194">
        Added ways to create FieldOrbit from Orbit.
      </action>
      <action dev="luc" type="fix" issue="1014" due-to="Li Rongwang">
        Added support for more weird dates in SP3 files.
      </action>
      <action dev="serrof" type="update" issue="1192">
        Cleaned (Field)SpacecraftState and changed default Attitude from LofOffset to FrameAlignedProvider.
      </action>
      <action dev="serrof" type="add" issue="1185">
        Added direct call to (Field)Rotation for AttitudeProviders.
      </action>
      <action dev="luc" type="fix" issue="1191">
        Added SP3CoordinateHermiteInterpolator.
      </action>
      <action dev="luc" type="fix" issue="1049">
        Added SP3Writer.
      </action>
      <action dev="luc" type="fix" issue="1190">
        Revamped SP3 data hierarchy, with header and separated ephemeris segments.
      </action>
      <action dev="luc" type="fix" issue="1187">
        Fixed units in SP3 files.
      </action>
      <action dev="vincent" type="add">
        Added getter for filter in EventSlopeFilter.
      </action>
      <action dev="serrof" type="update">
        Various renaming across maneuvers package.
      </action>
      <action dev="serrof" type="fix" issue="1165">
        Added non-Euclidean norms for mass flow rates of finite-valued burn.
      </action>
      <action dev="maxime" type="update" issue="1167">
        Refactored ForceModel, DSSTForceModel and ParametersDriversProvider.
      </action>
      <action dev="serrof" type="update" issue="1171">
        Removed unnecessary computations (velocity and acceleration) from JPL ephemerides when possible.
      </action>
      <action dev="vincent" type="fix" issue="1108">
        Fixed corruption of GenericTimeStampedCache when propagating from infinity by preventing a propagation to start from infinity
      </action>
      <action dev="luc" type="add" issue="1178">
        Max check interval in events detectors can now depend on current state.
      </action>
      <action dev="bryan" type="update" issue="1182">
        Moved Rinex parsing/writing into files package.
      </action>
      <action dev="serrof" type="fix" issue="1170">
          Fixed wrong calls in Field acceleration for some gravitational force models.
      </action>
      <action dev="markrutten" type="add" issue="1069">
        Added FDOA measurements.
      </action>
      <action dev="bryan" type="add" issue="887">
        Added possibility to freeze gravity field from user defined epoch.
      </action>
      <action dev="luc" type="add" issue="993">
        Added EphemerisOcmWriter and StreamingOcmWriter.
      </action>
      <action dev="luc" type="update">
        Renamed EphemerisWriter → EphemerisOemWriter.
      </action>
      <action dev="bryan" type="fix" issue="859">
        Created a new API for TLE generation allowing user defined setting.
      </action>
      <action dev="luc" type="add" issue="1177">
        Fixed writing of Rinex observation files with empty GLONASS SLOT / FRQ #.
      </action>
      <action dev="luc" type="add" issue="1176">
        Fixed parsing of Rinex observation files with QZSS satellites in SYS / PHASE SHIFT.
      </action>
      <action dev="luc" type="add" issue="1175">
        Fixed parsing of Rinex observation files with continuation lines in SYS / PHASE SHIFT.
      </action>
      <action dev="luc" type="add" issue="1174">
        Added getPropagators to AggregateBoundedPropagator.
      </action>
      <action dev="bryan" type="update" issue="1123">
        Generalized unscented Kalman filter to work with any PropagatorBuilder.
      </action>
      <action dev="maxime" type="update" issue="1151">
        Increased performance of orbit determination when using solar radiation pressure.
      </action>
      <action dev="bryan" type="add" issue="950">
        Added getOrbitType() and getPositionAngle in MatricesHarvester.
      </action>
      <action dev="bryan" type="add" issue="1118">
        Verified that MSAFE data can be loaded from a DataSource.
      </action>
      <action dev="bryan" type="add" issue="1116">
        Allowed loading JB2008 space wheater data from a DataSource.
      </action>
      <action dev="bryan" type="add" issue="1117">
        Allowed loading CSSI space wheater data from a DataSource.
      </action>
      <action dev="bryan" type="fix" issue="1150">
        Fixed wrong validity interval in Sinex files.
      </action>
      <action dev="louis" type="add" issue="893">
        Added support for loading DCB data from Sinex files.
      </action>
      <action dev="vincent" type="fix" issue="1164">
        Classes extending AbstractTimeInterpolator and AbstractFieldTimeInterpolator are now thread safe.
      </action>
      <action dev="vincent" type="update" issue="1144">
        Changed methods computing rotation in LOF to expect date as argument in addition to the PVCoordinates.
      </action>
      <action dev="luc" type="update" issue="1157">
        Improved parallelism in measurements generation.
      </action>
      <action dev="luc" type="update" issue="1156">
        Moved getBuilder from AbstractScheduler base class to Scheduler interface.
      </action>
      <action dev="luc" type="fix" issue="1152">
        Fixed ArrayIndexOutOfBoundException in {Field}NeQuickParameters.
      </action>
      <action dev="luc" type="fix" issue="1134">
        Fixed missing enumerate entries needed for recent antex files.
      </action>
      <action dev="luc" type="update" issue="1150">
        Fixed default validity intervals in Sinex files.
      </action>
      <action dev="luc" type="update" issue="1149">
        Fixed parsing of Sinex files without agency codes.
      </action>
      <action dev="luc" type="update" issue="1147">
        Allow custom satellite systems in GNSS.
      </action>
      <action dev="sebastien" type="update" issue="1154">
        Moved orekit-performance project to official forge and updated CI.
      </action>
      <action dev="luc" type="add" issue="1064">
        Allow estimating measurements values without computing derivatives.
      </action>
      <action dev="maxime" type="fix" issue="1153">
        Fixed failing tests on Windows in probability of collision package.
      </action>
      <action dev="serrof" type="add" issue="1061">
          Added a Field implementation of impulsive maneuvers.
      </action>
      <action dev="luc" type="add" issue="1028" due-to="Lucas Girodet">
        Added torque-free attitude mode for general (non-symmetrical) body.
      </action>
      <action dev="maxime" type="add" issue="1023">
        Forbid Python keywords in method, class, interface and enum names.
      </action>
      <action dev="vincent" type="update" issue="1148">
        Added getName method in LOF interface and moved toOrbitRelativeFrame from LOF to LOFType
      </action>
      <action dev="maxime" type="update" issue="854">
        Moved method AbstractManeuverTriggers.addResetter to interface level, in ManeuverTriggers.
      </action>
      <action dev="vincent" type="update" issue="1143">
        Changed all EventDetector (including field version) complete constructors to protected.
      </action>
      <action dev="bryan" type="add" issue="1107">
        Added constructor of AbsoluteDate using Instant.
      </action>
      <action dev="bryan" type="add" issue="1139">
        Added {Field}TimeStamped#durationFrom({Field}TimeStamped) method.
      </action>
      <action dev="bryan" type="add" issue="1137">
        Allowed creating static BodyFacade with DataContext.
      </action>
      <action dev="vincent" type="update" issue="1136">
        Replace expected LOFType arguments by recently implemented LOF interface in LocalOrbitalFrame, LofOffset,
          TabulatedLofOffset and ThrustDirectionAndAttitudeProvider
      </action>
      <action dev="vincent" type="update" issue="1136">
        Changed Fieldifier to return fielded orbit in the same orbit type as input orbit
      </action>
      <action dev="luc" type="add" issue="1135">
        Parse SITE/ANTENNA block in Sinex files.
      </action>
      <action dev="vincent" type="add" issue="979">
        Added the space situational awareness (ssa) package.
      </action>
      <action dev="vincent" type="fix" issue="1133">
        Cdm metadata now consider that the Earth is the default orbit center if not explicitly defined.
      </action>
      <action dev="vincent" type="add" issue="987">
        Added field version of StateCovariance.
      </action>
      <action dev="luc" type="fix" issue="1130">
        Fixed API inconsistencies in antenna phase center handling.
      </action>
      <action dev="maxime" type="fix" issue="1105">
        Fixed deadlock in threads when successively calling PropagatorsParallelizer.propagate(...).
      </action>
      <action dev="luc" type="remove" issue="1125">
        Removed EventBasedManeuverTriggers, obsoleted by StartStopEventsTriggers since Orekit 11.1.
      </action>
      <action dev="luc" type="add" issue="1126">
        Added FieldBooleanDetector.
      </action>
      <action dev="luc" type="add" issue="1127">
        Added FieldEventEnablingPredicateFilter.
      </action>
      <action dev="luc" type="add" issue="1128">
        Added FieldElevationExtremumDetector.
      </action>
      <action dev="luc" type="add" issue="1129">
        Added FieldEventSlopeFilter.
      </action>
      <action dev="luc" type="add">
        Replaced PhaseCentersPhaseModifier by PhaseCentersPhaseModifier.
      </action>
      <action dev="luc" type="add" issue="1121">
        Replaced PhaseCentersRangeModifier by PhaseCentersRangeModifier.
      </action>
      <action dev="luc" type="add" issue="1124">
        Allow retrieving ground station transforms at date already considering clock offset.
      </action>
      <action dev="luc" type="add" issue="1120">
        Added MultiplexedMeasurementBuilder.
      </action>
      <action dev="vincent" type="update" issue="1114">
        Replaced KeplerianOrbit with CartesianOrbit in Gauss, Lambert and Gibbs IOD.
      </action>
      <action dev="luc" type="add" issue="1113">
        Allow loading ANTEX files from a DataSource.
      </action>
      <action dev="luc" type="add" issue="1115">
        Added stations displacements due to plate tectonics.
      </action>
      <action dev="luc" type="update" issue="1102">
        Fixed wrong decoding of scaled double values.
      </action>
      <action dev="luc" type="update" issue="1111">
        Allow on-the-fly handling of generated measurements.
      </action>
      <action dev="luc" type="update" issue="1110">
        Customize attitude provider when parsing an ephemeris.
      </action>
      <action dev="vincent" type="fix" issue="970">
        Added the equivalent of an "interpolateCovariance" method to the Ephemeris class.
      </action>
      <action dev="vincent" type="fix" issue="1067">
        Replaced TimeInterpolable interface with TimeInterpolator.
      </action>
      <action dev="pascal" type="update" issue="1053">
        Rename InertialProvider into FrameAlignedProvider.
      </action>
      <action dev="serrof" type="add" issue="1089">
        Introduced Enumerate for norm of control vectors, used by impulses.
      </action>
      <action dev="luc" type="add">
        Added HexadecimalSequenceEncodedMessage.
      </action>
      <action dev="luc" type="add">
        Added a truncating filter for line-oriented files.
      </action>
      <action dev="vincent" type="fix" issue="1096">
        Fix null reference frame when parsing CDM using "ITRF" as a reference frame.
      </action>
      <action dev="vincent" type="add" issue="1093">
        Added method to get the CCSDS compatible name of given PocMethodType.
      </action>
      <action dev="vincent" type="fix" issue="1092">
        Fixed typos in parameters name and associated getters when impacted.
      </action>
      <action dev="luc" type="add" issue="1091">
         Added support for old Rinex 2 navigation files.
      </action>
      <action dev="luc" type="add" issue="1088">
         Added piecewise-polynomial thrust model.
      </action>
      <action dev="luc" type="add" issue="1087">
         Accept some slightly invalid Rinex navigation files.
      </action>
      <action dev="luc" type="add" issue="1080">
         Added MultiSatFixedStepHandler.
      </action>
      <action dev="vincent" type="add" issue="1081">
        Added "toOrbitRelativeFrame" method in LOFType enum to allow for a better compatibility between Orekit and CCSDS
        files
        Added new error message when trying to convert LVLH and LVLH_INERTIAL LOFType enum to OrbitRelativeFrame as they use
        a different definition than the one expected in CCSDS files
      </action>
      <action dev="vincent" type="fix" issue="1079">
        Fixed OrbitRelativeFrame enum as some instances were not built using their recently introduced inertial LOFType
        equivalent
      </action>
      <action dev="luc" type="add" issue="1060">
         Added support for CCSDS ADM V2.
      </action>
      <action dev="luc" type="add">
         Added PrecessionFinder to recover precession parameters from
         vector first and second derivatives (used by some CCSDS ADM modes).
      </action>
      <action dev="vincent" type="update" issue="1058">
        Refactored FieldODEIntegratorBuilder interface and its implementing classes
      </action>
      <action dev="luc" type="add" issue="1047">
          Added support for Rinex 4.00 (currently only navigation).
      </action>
      <action dev="luc" type="add" issue="1050">
          Added prediction of Earth Orientation Parameters.
      </action>
      <action dev="luc" type="add" issue="1051">
          Added creation of ITRF from custom Earth Orientation Parameters history.
      </action>
      <action dev="luc" type="update" issue="860">
          Added support for Rinex 3.05 (observation and navigation).
      </action>
      <action dev="luc" type="update">
          Replaced RinexObservationLoader by RinexObservationParser.
      </action>
      <action dev="luc" type="add">
          Allow to write relative dates in CCSDS files, when dates are close enough to a reference.
      </action>
      <action dev="luc" type="update">
          Properly manage known inconsistency between CCSDS and TLE
          concerning units of MEAN_MOTION_DOT and MEAN_MOTION_DDOT.
      </action>
      <action dev="vincent" type="fix" issue="1052">
        Fixed error message when propagating state covariance expressed in LOF. Changed behaviour of
        StateCovarianceMatrixProvider to return the propagated state covariance in same frame/LOF as
        initial state covariance
      </action>
      <action dev="vincent" type="add" issue="1044">
        Added getter for secondaryPVCoordinatesProvider in ExtremumApproachDetector and made computeDeltaPV method public.
      </action>
      <action dev="vincent" type="add" issue="1042">
        Added copy() method in PropagatorBuilder interface.
      </action>
      <action dev="vincent" type="fix" issue="623">
        Improved architecture consistency between propagators and propagator builders
      </action>
      <action dev="qmor" type="fix" issue="1045">
        Fix error TLE serialization when time is close to next day e.g. 23:59:59.999999999 (also for Field version).
      </action>
      <action dev="vincent" type="update" issue="1046">
        Updated getDirection method in ThrustPropulsionModel interface to handle case where thrust vector norm is zero.
      </action>
      <action dev="andrewsgoetz" type="add" issue="1038">
        Added support for STK ephemeris files.
      </action>
      <action dev="luc" type="add" issue="1031">
         Added support for new EOP C04 format published by IERS starting 2023-02-14
      </action>
      <action dev="afossa" type="add" issue="876">
        Added scaling of linear system and allowed different arc duration in multiple shooting.
      </action>
      <action dev="afossa" type="fix" issue="876">
        Avoided computation of inverse of Jacobian, allowed under-determined
        linear systems and fixed sign of epoch partials in multiple shooting.
      </action>
      <action dev="luc" type="add">
         Added DragSensitive.GLOBAL_DRAG_FACTOR as a new global multiplication
         factor that can be applied to all drag coefficients
      </action>
      <action dev="luc" type="add">
         Added RadiationSensitive.GLOBAL_RADIATION_FACTOR as a new global multiplication
         factor that can be applied to all radiation coefficients
      </action>
      <action dev="luc" type="fix" issue="989">
        Added panel dependent coefficients in BoxAndSolarArraySpacecraft.
      </action>
      <action dev="bryan" type="update" issue="1018">
        Improved documentation of glonass propagators.
      </action>
      <action dev="bryan" type="add" issue="1019">
        Added getPropagator() methods for GNSS almanacs and navigation messages.
      </action>
      <action dev="pascal" type="fix" issue="1021">
        Fixed regression introduced in EventEnablingPredicateFilter when fixing issue 1017.
      </action>
      <action dev="luc" type="fix" issue="1020">
        Fixed regression introduced in ImpulseManeuver when fixing issue 1017.
      </action>
      <action dev="luc" type="update" issue="1017">
        Removed generics in EventHandler.
      </action>
      <action dev="luc" type="update" issue="1013">
        Use SI units (i.e. seconds) in GNSSDate.
      </action>
      <action dev="bryan" type="update" issue="1008">
        Removed OrbitDeterminationPropagatorBuilder class.
      </action>
      <action dev="bryan" type="update" issue="1007">
        Removed AbstractKalmanModel and moved functions in KalmanModel.
      </action>
      <action dev="bryan" type="update" issue="899">
        MagneticFieldDetector shall use magnetic field in SI units.
      </action>
      <action dev="bryan" type="update" issue="1003">
        GeoMagneticElements returns magnetic field in SI units.
      </action>
      <action dev="luc" type="add" issue="1001">
        Avoid evaluating derivatives when possible.
      </action>
      <action dev="luc" type="add">
        Added FieldStaticTransform.
      </action>
      <action dev="vincent" type="add" issue="1006">
        Added FieldODEIntegratorBuilder interface and its implementing classes.
      </action>
      <action dev="luc" type="add" issue="1004">
        Removed deprecated methods and classes.
      </action>
      <action dev="luc" type="add" issue="1000">
        Take occulting body flattness into account in solar radiation pressure.
      </action>
      <action dev="luc" type="add" issue="999">
        Added a user-customizable margin to eclipse detectors.
      </action>
      <action dev="luc" type="add" issue="998">
        Take central body flattness into account in FieldEclipseDetector.
      </action>
      <action dev="luc" type="add" issue="991">
        Added filtering capability to CCSDS parsers at token level,
        allowing to fix on fly CCSDS messages.
      </action>
      <action dev="vincent" type="fix" issue="957">
        Removed duplicate exception message for negative mass.
      </action>
      <action dev="julien" type="fix" issue="988">
        Fixed CDM's fields about force model that are set to NO if absent (solar radiation pressure, earth tides, intrack thrust).
      </action>
      <action dev="bryan" type="fix" issue="840">
        Fixed typo in class name of AttitudeEndpoints.
      </action>
      <action dev="bryan" type="fix" issue="841">
        Fixed unsafe cast in CSSISpaceWeatherDataLoader.
      </action>
      <action dev="bryan" type="add" issue="941">
        Added RTCM orbit and clock messages for GPS, GLONASS, and Galileo.
      </action>
      <action dev="luc" type="fix" issue="1002">
        Added adapters in both directions between ExtendedPVCoordinatesProvider and Frame.
      </action>
      <action dev="luc" type="fix" issue="997">
        Fixed longitude crossing detection in stepless propagators.
      </action>
      <action dev="alfe" type="add" issue="995">
        Added attitude provider: BdotPointing.
      </action>
      <action dev="luc" type="fix" issue="994">
        Fixed typo in method name OcmData.getTrajectoryBlocks().
      </action>
      <action dev="luc" type="fix" issue="992">
        Make several OCM sub-components constructors public to allow building an OCM from scratch.
      </action>
      <action dev="bryan" type="add" issue="931">
        Added Zeis model for DSST J2-squared second order terms.
      </action>
      <action dev="vincent" type="add" issue="981">
        Added ability to consider LOFType as pseudo-inertial frame.
      </action>
    </release>
    <release version="11.3.3" date="2023-06-30"
             description="Version 11.3.3 is a patch release of Orekit.
             It fixes several issues related to the semi-analytical propagation using DSST model.
             Specifically, it fixes the propagation using 3x3 geopotential terms. It also fixes
             the osculating propagation using luni-solar perturbation. Finally, it fixes a performance
             issue in tesseral terms when high order values are used.">
      <action dev="maxime" type="fix" issue="1106">
        Improved performances for (Field)DSSTPropagatorTest.
      </action>
      <action dev="maxime" type="fix" issue="672">
        Fixed DSST tesseral force model short period terms update when order of gravity potential is lower or equal to 3.
      </action>
      <action dev="maxime" type="fix" issue="1098">
        Fixed DSST osculating performance issues with high degree and order of geopotential.
      </action>
      <action dev="bryan" type="fix" issue="1100">
        Fixed thread safety issue in CoefficientFactory.
      </action>
      <action dev="bryan" type="fix" issue="1029">
        Fixed crash of DSST during propagation with osculating and 3rd body.
      </action>
    </release>
    <release version="11.3.2" date="2023-02-17"
             description="Version 11.3.2 is a patch release of Orekit.
             It fixes issues related to the measurement covariance used by the Unscented Kalman Filter,
             the theoritical evaluation of angulare Ra-Dec measurements, the epoch used for Glonass
             navigation messages, and the numerical accuracy of the shiftedBy method of cartesian orbits.
             Finally, it includes some improvements in the class documentation">
      <action dev="Jonathan Hood" type="fix" issue="1033">
        Fixed GLONASS parser to set ToC and Date directly to ingested date instead of rounded GPS date.
      </action>
      <action dev="andrewsgoetz" type="fix" issue="1015">
        Fixed numerical issue in CartesianOrbit#shiftedBy().
      </action>
      <action dev="bryan" type="fix" issue="1034" due-to="Dimuthu Jayasingha">
        Fixed convergence of unscented kalman filter by using measurement covariance.
      </action>
      <action dev="bryan" type="add" issue="984">
        Added missing Onsala Space Observatory BLQ file formats.
      </action>
      <action dev="bryan" type="fix" issue="1032">
        Fixed ambiguous propagation type for numerical orbit propagators.
      </action>
      <action dev="bryan" type="fix" issue="977">
        Removed reference to old Orekit mailing list in LocalOrbitalFrame.
      </action>
      <action dev="serrof" type="fix" issue="1026">
          Fixed theoretical evaluation of AngularRaDec when the reference frame is not Earth-centered.
      </action>
      <action dev="serrof" type="fix" issue="980">
      Fixed wrong wrapper in deprecated KeplerianOrbit's and FieldKeplerianOrbit's methods for anomaly conversions.
      </action>
      <action dev="bryan" type="update" issue="1018">
        Improved documentation of glonass propagators.
      </action>
      <action dev="pascal" type="fix" issue="996">
        Fixed HolmesFeatherstoneAttractionModel error with a degree 0 gravity field.
      </action>
    </release>
    <release version="11.3.1" date="2022-12-24"
             description="Version 11.3.1 is a patch release of Orekit.
             It fixes an issue related to the parsing of dates in the Rinex navigation files.
             It also fixes discontinuity issues in the Brouwer-Lyddane orbit propagator.
             Finally, it includes some improvements in the class documentation">
      <action dev="luc" type="fix" issue="1012">
        Fixed JavaDoc in IsotropicRadiationClassicalConvention class.
      </action>
      <action dev="luc" type="fix" issue="1009">
        Fixed week number parsing in Rinex Navigation files.
      </action>
      <action dev="jvalet" type="fix" issue="966">
        Fixed discontinuity issues in Brouwer-Lyddane orbit propagator.
      </action>
      <action dev="vincent" type="update" issue="978">
        Improved documentation of StateCovariance class.
      </action>
    </release>
    <release version="11.3" date="2022-10-25"
             description="Version 11.3 is a minor release of Orekit.
             It includes both new features and bug fixes. New features introduced in 11.3 are:
             the unscented Kalman filter (numerical version), the semi-analytical unscented Kalman filter (DSST version),
             a new PVCoordinatesProvider modelling waypoints on an ellipsoid following a loxodrome (commonly, a rhumb line),
             a new method to compute hyperbolic anomaly based on Gooding and Odell algorithm,
             a new built-in additional state for covariance propagation (linear method based on the state transition matrix computation),
             with a new state covariance object allowing covariance transformation between frames and orbit types,
             the extrapolation of the state covariance matrix using a Keplerian model,
             a new ExtremumApproachDetector for close encounter computation,
             the migration of all JUnit tests from JUnit 4 to JUnit 5,
             the ability to estimate measurement parameters (station position or clock biases) from an ephemeris,
             new methods to convert from/to Orekit frames and CCSDS frames,
             improvements of CCSDS CDM (Collision Data Message) parsers,
             improvements in date handling and aggregate bounded propagators,
             several bug fixes and documentation improvements.
             See the list below for a full description of the changes.">
      <action dev="bryan" type="add" issue="972">
        Added shiftedBy method for covariance matrix.
      </action>
      <action dev="bryan" type="add" issue="971">
        Added new class to handle covariance matrix.
      </action>
      <action dev="luc" type="fix" issue="974">
        Use Véronique Dehant table for station displacements due to tides.
      </action>
      <action dev="luc" type="fix" issue="973">
        Avoid losing last measurements in Kalman filter.
      </action>
      <action dev="gc" type="add" issue="940">
        Accept new fields in CCSDS CDM files.
      </action>
      <action dev="vincent" type="add" issue="964">
        Added covariance transformation between local orbital frames.
      </action>
      <action dev="andrewsgoetz" type="fix" issue="951">
        Moved Keplerian anomaly conversion methods to KeplerianAnomalyUtility
        and FieldKeplerianAnomalyUtility, deprecating the methods in
        KeplerianOrbit and FieldKeplerianOrbit. Incorporated Gooding and Odell
        algorithm for solving the hyperbolic Kepler equation.
      </action>
      <action dev="gaetanpierre" type="add" issue="961">
        Added Unscented Semi-analytical Kalman Estimator.
      </action>
      <action dev="gaetanpierre" type="add" issue="960">
        Added Unscented Kalman Estimator.
      </action>
      <action dev="maxime" type="fix" issue="967">
        Fixed documentation in BulletinAFilesLoader.
      </action>
      <action dev="serrof" type="fix" issue="963">
        Fixed rejection of irregular TDM PATH field.
      </action>
      <action dev="bryan" type="update" issue="726">
        Added ephemeris based estimation.
      </action>
      <action dev="maxime" type="update" issue="955">
        Added method to get measurement types.
      </action>
      <action dev="gc" type="fix" issue="943">
        Improved AbsoluteDate.equals method with management of past and future infinity.
      </action>
      <action dev="bryan" type="add" issue="901">
        Added additional state provider for covariance matrix propagation.
      </action>
      <action dev="vincent" type="update" issue="956">
        Migrated all tests from JUnit4 to JUnit5.
      </action>
      <action dev="vincent" type="add" issue="953">
        Added method to convert to/from an Orekit frame and a CCSDS Frame.
      </action>
      <action dev="vincent" type="add" issue="952">
        Added ExtremumApproachEventDetector.
      </action>
      <action dev="evan" type="add">
        Added constructor to AggregateBoundedPropagator for more control over which
        propagator is used.
      </action>
      <action dev="greyskyy" type="add">
        Added waypoint interpolation of PVCoordinatesProvider.
      </action>
      <action dev="evan" type="add" issue="954">
        Added method to round DateTimeComponents for custom formatting.
      </action>
    </release>
    <release version="11.2.1" date="2022-08-01"
             description="Version 11.2.1 is a patch release of Orekit.
             It fixes issues related to the parsing and writing of CCSDS CDM files.
             It also fixes issues related to date management.
             Finally it includes some improvements in the class documentation">
      <action dev="gc" type="fix" issue="945">
        Fixed documentation issue, RTNCovariance constructor initializes the covariance matrix with NaN.
      </action>
      <action dev="gc" type="fix" issue="944">
        Fixed wrong parsing of Area_DRG and Area_SRP from CDM.
      </action>
      <action dev="gc" type="fix" issue="942">
        Fixed N/A value not recognized for field MANEUVERABLE when parsing CDMs.
      </action>
      <action dev="luc" type="fix" issue="939">
        Fixed negative offset when shifting an AbsoluteDate.
      </action>
      <action dev="luc" type="fix" issue="935">
        Fixed internal error on DateEvent capture events in v11.1.2.
      </action>
    </release>
    <release version="11.2" date="2022-06-20"
             description="Version 11.2 is a minor release of Orekit.
             It includes both new features and bug fixes. New features introduced
             in 11.2 are: the Hatch filter for GNSS measurements smoothing, the parsing
             and writing of CCSDS CDM in both KVN and XML formats, the parsing of SOLFSMY
             and DTC data for JB2008 atmospheric model, the parsing of EOP in Sinex
             files, new measurements for orbit determination: TDOA, bi-static range and
             range rate, support for ITRF 2020 version, the computation of mean orbital
             parameters in the sense of Eckstein-Hechler or Brouwer-Lyddane models. It
             also includes an update of the CCSDS ODM format to latest draft version and an
             improvement of the frame transformation.
             See the list below for a full description of the changes.">
      <action dev="bryan" type="update">
        Added possibility to custom analytical mean parameters conversion.
      </action>
      <action dev="louis" type="add" issue="666">
        Added Hatch filters for smoothing of GNSS measurements.
      </action>
      <action dev="bryan" type="update" issue="895">
        Allowed parsing of SP3 files without EOF key.
      </action>
      <action dev="gc" type="add" issue="790">
        Added writing of velocity record in CPF file writers.
      </action>
      <action dev="bryan" type="update" issue="804">
        Added support for loading EOP from Sinex files.
      </action>
      <action dev="luc" type="fix" issue="936">
        Raised a too stringent convergence threshold in Eackstein-Hechler model.
      </action>
      <action dev="bryan" type="add" issue="932">
        Added a way to compute mean parameters in Brouwer-Lyddane model.
      </action>
      <action dev="markrutten" type="add" issue="922">
        Added bistatic range measurement.
      </action>
      <action dev="luc" type="add" issue="933">
        Added a way to compute mean parameters in Eckstein-Hechler model.
      </action>
      <action dev="luc" type="update" issue="934">
        Updated CCSDS ODM to latest draft version (pink book).
      </action>
      <action dev="luc" type="fix" issue="930">
        Prevents zero max check intervals in maneuvers triggers detectors.
      </action>
       <action dev="luc" type="add">
        Added detection of non-positive max check interval and threshold.
      </action>
      <action dev="luc" type="add" issue="929">
        Allow additional derivatives providers to update main state derivatives.
      </action>
      <action dev="luc" type="fix" issue="928">
        Fixed indexing error when estimating a subset of orbital parameters.
      </action>
      <action dev="luc" type="update" issue="925">
        Don't loose additional derivatives when generating ephemeris.
      </action>
      <action dev="gc" type="fix" issue="889">
        Fixed unexpected behavior of two tests in OrekitMessagesTest.
      </action>
      <action dev="mvanel" type="add" issue="777">
        Added support for parsing and writing CDM files in both KVN and XML formats.
      </action>
      <action dev="luc" type="add" issue="918">
        Added support for ITRF-2020.
      </action>
      <action dev="pascal" type="add" issue="911">
        Added TDOA and bistatic range rate measurements.
      </action>
      <action dev="bryan" type="add" issue="900">
        Added init method in {Field}AdditionalStateProvider.
      </action>
      <action dev="louis" type="add" issue="888">
        Added J2-contribution for relativistic clock correction.
      </action>
      <action dev="evan" type="update">
        Allow creating Geoid without default data context.
      </action>
      <action dev="louis" type="add" issue="759">
        Added data loaders for Space Environment's JB2008 data.
      </action>
      <action dev="bryan" type="add" issue="898">
        Added static method to create a BodyFacade from a CenterName.
      </action>
      <action dev="evan" type="update" issue="903">
        Added Frame.getStaticTransformTo(...) and supporting methods to improve
        performance.
      </action>
    </release>
    <release version="11.1.2" date="2022-04-27"
             description="Version 11.1.2 is a patch release of Orekit.
             It fixes issues related to the parsing and writing of CCSDS and ILRS files.
             It also fixes issues in ECOM2 solar radiation pressure model, event bracketing,
             ephemeris generation, and NTW local orbital frame.
             Finally it includes some improvements in the class documentation">
      <action dev="luc" type="fix" issue="917">
        Fixed missing tags in XML generation by EphemerisWriter.
      </action>
      <action dev="louis" type="fix" issue="886">
        Fixed rollover in CRD parser.
      </action>
      <action dev="louis" type="fix" issue="786">
        Fixed NaNs when constructing Keplerian orbit from PV
        computed from KeplerianOrbit.
      </action>
      <action dev="louis" type="fix" issue="826">
        Fixed ephemeris generation using PropagatorParallelizer.
      </action>
      <action dev="luc" type="fix" issue="921">
        Fixed event bracketing problem induced by numerical noise at end of search interval.
      </action>
      <action dev="luc" type="fix" issue="919">
        Fixed ephemeris generation with several derivatives providers.
      </action>
      <action dev="maxime" type="fix" issue="909">
        Fixed wrong implementation of NTW LOF frame.
      </action>
      <action dev="bryan" type="fix" issue="910">
        Fixed eD and eY equation in ECOM2 model.
      </action>
      <action dev="pascal" type="fix" issue="908">
        Fixed unmanaged comment in OMM.
      </action>
      <action dev="pascal" type="fix" issue="906">
        Fixed unmanaged units in OMM.
      </action>
      <action dev="evan" type="fix" issue="882">
        Fix StreamingOemWriter in ITRF and without optional fields.
      </action>
      <action dev="evan" type="fix" issue="912">
        Fix StreamingOemWriter without acceleration.
      </action>
      <action dev="luc" type="fix" issue="184">
        Fixed non-bracketing issue when RESET_STATE slightly moves an event at the start
        of a step and another regular event happens in the first half of the same step
      </action>
    </release>
    <release version="11.1.1" date="2022-03-17"
             description="Version 11.1.1 is a patch release of Orekit.
             It fixes issues related to the parsing of SP3 and Rinex files. It also takes
             additional derivatives into account in {Field}SpacecraftState.shiftedBy method.
             Finally it includes some improvements in the class documentation">
      <action dev="lars" type="add" issue="896">
        Added Git configuration instructions in contributing guide.
      </action>
      <action dev="lars" type="fix" issue="897">
        Corrected wrong path in release guide.
      </action>
      <action dev="bryan" type="fix" issue="894">
        Fixed dead link in contributing guidelines.
      </action>
      <action dev="bryan" type="fix" issue="698">
        Added missing BDS-3 signal for Rinex 3.04.
      </action>
      <action dev="bryan" type="fixed" issue="892">
        Removed check of not supported keys in RinexLoader.
      </action>
      <action dev="lirw1984" type="update" issue="895">
        Enhanced parsing of SP3 files.
      </action>
      <action dev="luc" type="add" issue="902">
        Take additional derivatives into account in {Field}SpacecraftState.shiftedBy.
      </action>
    </release>
    <release version="11.1" date="2022-02-14"
             description="Version 11.1 is a minor release of Orekit.
             It includes both new features and bug fixes. New features introduced
             in 11.1 are: the estimation of maneuver start/stop time, the Brouwer-Lyddane
             orbit propagation model with Warren Phipps’ correction for the critical
             inclination of 63.4° and the perturbative acceleration due to atmospheric
             drag, the Extended Semi-analytical Kalman Filter, a new API for
             State Transition Matrix and Jacobian matrices computation, orbit
             determination  using analytical propagation models, parsing of ICGEM V2.0 format.
             This release includes important fixes in CCSDS files, TimeSpanMap, and
             display of dates. See the list below for a full description of the changes.">
      <action dev="luc" type="fix" issue="722">
        Prefer values from Bulletin B rather than Bulletin A if both are present
        in rapid data column format. This handling of priority was already in
        place for XML file, but not for column format.
      </action>
      <action dev="luc" type="fix" issue="448">
        Added support for ICGEM V2.0 format for piecewise gravity fields
        that contain discontinuities around major earthquakes, like
        Eigen 6S4 V2.
      </action>
      <action dev="andrewsgoetz" type="add">
        Added Automatic-Module-Name "org.orekit" to JAR manifest to improve usability
        of Orekit by modular Java projects.
      </action>
      <action dev="julie,bryan,maxime" type="add" issue="823">
        Added the Extended Semi-analytical Kalman Filter.
      </action>
      <action dev="luc" type="fix" issue="875">
        Allow empty comments in CCSDS messages
      </action>
      <action dev="luc" type="fix" issue="884">
        Deprecated TimeSpanMap.getTransitions()
      </action>
      <action dev="luc" type="fix" issue="832,885">
        Allow to enter the same transition date in TimeSpanMap several times
      </action>
      <action dev="luc" type="fix" issue="833">
        Added a way to erase all earlier/later transitions when adding an entry
        and added addValidBetween to TimeSpanMap.
      </action>
      <action dev="bryan" type="add">
        Added a new and simpler API for State Transition Matrix and Jacobian
        matrix computation for analytical orbit propagators.
      </action>
      <action dev="bryan" type="fix" issue="878">
        Fixed writing of ITRF frames before 2000 when generating CCSDS files.
      </action>
      <action dev="luc" type="fix" issue="836">
        Use the orbit normalization feature to reduce discontinuities across impulsive maneuvers.
      </action>
      <action dev="luc" type="add">
        Added an orbit normalization feature.
      </action>
      <action dev="evan" type="add" issue="881">
        Add AbsoluteDate.toStringWithoutUtcOffset(TimeScale, int) and
        DateTimeComponents.toStringWithoutUtcOffset(int, int) to emulate
        AbsoluteDate.toString() from Orekit 10.
      </action>
      <action dev="evan" type="fix" issue="880">
        Fix UTC offset in DateTimeComponents.toString(int, int)
      </action>
      <action dev="luc" type="fix" issue="849">
        Added detector to FieldEventHandler.init arguments list.
      </action>
      <action dev="luc" type="fix" issue="837">
        Added getters for raw detectors in event shifter, slope filter and predicate filter.
      </action>
      <action dev="bryan" type="fix" issue="874">
        Fixed initialization of maneuver trigger events when using EventBasedManeuverTriggers.
      </action>
      <action dev="luc" type="fix" issue="872">
        Fixed multiple detection of events when using propagate(start, target) with
        integration-based propagators.
      </action>
      <action dev="bryan" type="add" issue="871">
        Added atmospheric drag effect for Brouwer-Lyddane model.
      </action>
      <action dev="bryan" type="add" issue="869">
        Allowed Brouwer-Lyddane model to work for the critical inclination.
      </action>
      <action dev="bryan" type="fix" issue="867">
        Fixed handling of multiple historical eccentricities for a same station.
      </action>
      <action dev="bryan" type="fix" issue="868">
        Fixed writing of whitespace characters in CPF writer.
      </action>
      <action dev="bryan" type="fix" issue="864">
        Fixed BStar estimation in TLE-based orbit determination.
      </action>
      <action dev="mvanel" type="add" issue="653">
        Added Brouwer-Lyddane orbit propagator.
      </action>
      <action dev="luc" type="add" issue="865">
        Added derivatives with respect to maneuvers start/stop dates
        or median date/duration.
      </action>
      <action dev="luc" type="add" >
        Added observers for maneuvers triggers.
      </action>
      <action dev="luc" type="fix" issue="853">
        Added field-based init method in ForceModel and DSSTForceModel.
      </action>
      <action dev="luc" type="fix" >
        Added ParameterDrivenDateIntervalDetector and FieldParameterDrivenDateIntervalDetector.
      </action>
      <action dev="luc" type="add" >
        Added DateDriver to drive dates using a ParameterDriver.
      </action>
      <action dev="luc" type="fix" issue="848">
        Allow backward propagation in EventBasedManeuverTriggers.
      </action>
      <action dev="luc" type="add" >
        Added IntervalEventTrigger and StartStopEventsTrigger to streamline
        several ways to trigger maneuvers.
      </action>
      <action dev="luc" type="add" >
        When propagating with integrated additional equations, the generated
        spacecraft states now also contain both state and derivatives
        managed by the equations.
      </action>
      <action dev="luc" type="add" >
        Replaced AdditionalEquations by AdditionalDerivativesProvider with
        support for dimension retrieval and yield feature between providers.
      </action>
      <action dev="luc" type="add" issue="856">
        Added a new and simpler API for State Transition Matrix and Jacobian
        matrix computation. This new API is for now only used with NumericalPropagator
        and DSSTPropagator (both in batch least squares and in Kalman filter), but it
        is expected to be generalized to analytical propagators as well when it is
        stabilized.
      </action>
      <action dev="luc" type="add" >
        Added DoubleArrayDictionary and FieldArrayDictionary as replacements
        for HashMap when the number of keys is very small (such as in spacecraft
        states).
      </action>
      <action dev="luc" type="add">
        Manage dependencies between additional states in propagators using a yield
        feature between providers.
      </action>
      <action dev="luc" type="add" >
        SpacecraftState now handle derivatives of additional states.
      </action>
      <action dev="luc" type="add" issue="862">
        PropagatorParallelizer now preserves existing step handlers in the propagators it runs.
      </action>
      <action dev="ShippingEnjoyer" type="add">
        Get rid of StringBuffer for logging without unnecessary synchronization (bias-locking disabled at jdk18)
      </action>
    </release>
    <release version="11.0.2" date="2021-11-24"
             description="Version 11.0.2 is a patch release of Orekit.
             It fixes an important issue related to the handling of indexes
             when building the state transition matrix in multi satellites
             orbit determination. It also fixes bugs in TLE and CRD files.
             Finally it includes an update of the release guide.">
         <action dev="bryan" type="fix" issue="859" due-to="Emmanuel Papanagiotou">
        Allowed custom setting of state to TLE conversion in propagator builder.
      </action>
         <action dev="bryan" type="fix" issue="847">
        Fixed handling of comments in CRD files.
      </action>
         <action dev="bryan" type="fix" issue="851">
        Fixed deserialization of TLE caused by the bStarParameterDriver.
      </action>
         <action dev="bryan" type="fix" issue="850">
        Fixed indexes when build state transition matrix for multi sat Kalman.
      </action>
         <action dev="sdinot" type="update">
        Updated the release guide to remove actions that are no longer required.
      </action>
    </release>
    <release version="11.0.1" date="2021-10-22"
             description="Version 11.0.1 is a patch release of Orekit.
             It fixes an important issue related to the calculation of the relativistic
             clock correction for GNSS measurements. It also fixes bugs in OEM and CPF
             files writing. Finally it includes some improvements in the class documentation">
         <action dev="bryan" type="fix" issue="846">
        Fixed wrong computation of relativistic clock correction for GNSS measurements.
      </action>
         <action dev="bryan" type="fix" issue="845">
        Fixed parsing of Rinex clock files.
      </action>
         <action dev="bryan" type="fix" issue="844">
        Fixed null pointer exception when constructing CPF from coordinates.
      </action>
         <action dev="bryan" type="update" issue="843">
        Improved documentation of solar radiation pressure class to include
        additional information about osculating bodies.
      </action>
         <action dev="sdinot" type="update" issue="842">
        Used the latest version of Maven available in RedHat 8.
      </action>
         <action dev="pascal" type="fix" issue="839">
        Fixed handling of time system in OemWriter.
      </action>
         <action dev="bryan" type="update" issue="838" due-to="Kendra Hale">
        Improved documentation of ImpulseManeuver class.
      </action>
    </release>
    <release version="11.0" date="2021-09-20"
             description="Orekit 11.0 is a major new release.
             It includes both new features and bug fixes. New features introduced
             in 11.0 are: orbit determination using SGP4/SDP4 models, a sequential
             batch least squares estimator using initial covariance and state vector,
             writer and parser for all CCSDS Navigation Data Messages in both KVN
             and XML formats, version 2 of CCSDS Tracking Data Messages, version 3
             of CCSDS Orbit Data Messages, support for Rinex navigation files,
             support for IGS clock correction files, support for IGS real time
             data including both SSR and RTCM messages, NTrip protocole, eclipses
             by Moon in solar radiation pressure force, a new API for analytical
             GNSS orbit propagators, removal of propagation modes, possibility
             to add several step handlers for the same orbit propagation, a new
             event detector for angular separation as seen from the spacecraft.
             See the list below for a full description of the changes.">
         <action dev="bryan" type="update" issue="766" due-to="Gowtham Sivaraman">
        Allowed setting of AttitudeProvider to the BoundedPropagator
        generated via propagation.
      </action>
         <action dev="bryan" type="fix" issue="835">
        Fixed format symbols for year, month, day in DateComponents#toString().
      </action>
         <action dev="thomas" type="fix" issue="668">
        Added a new event detector for angular separation as seen from the spacecraft.
      </action>
      <action dev="maxime" type="fix" issue="829">
        Fixed DataSourceTest.testFileName for Windows users.
      </action>
      <action dev="bryan" type="fix" issue="818">
        Use observed solar flux instead of adjusted in DTM2000 model.
      </action>
      <action dev="evan" type="fix" issue="798">
        Allow DSST event detection when propagating backwards.
      </action>
      <action dev="bryan" type="fix" issue="717" due-to="evan">
        Fixed DSST orbit determination when propagating backwards.
      </action>
      <action dev="evan" type="remove" issue="586">
        Remove InertialProvider.EME2000_ALIGNED, Propagator.DEFAULT_LAW. Use
        InertialProvider.of(Frame).
      </action>
      <action dev="evan" type="update" issue="586">
        Change default attitude provider to be aligned with propagation frame for all
        analytic propagators and GLONASS propagator. Backward incompatible.
      </action>
      <action dev="evan" type="update" issue="586">
        Improve performance of IntertialProvider(Frame)
      </action>
      <action dev="anne-laure" type="update" issue="797">
        Add information if a detector failed during propagation
      </action>
      <action dev="bryan" type="fix" issue="788" due-to="luc">
        Fixed missing call to setMuCreated() in OemParser.
      </action>
      <action dev="evan" type="update" issue="618">
        Fix supportedNames matching in ClasspathCrawler. Backwards incompatible.
      </action>
      <action dev="bryan" type="fix" issue="828">
        Fixed missing file types in SP3Parser.
      </action>
      <action dev="bryan" type="fix" issue="827">
        Fixed time system used in SP3 files.
      </action>
      <action dev="evan" type="fix" issue="685">
        Fix AnalyticalPropagator RESET_STATE when new state is null.
      </action>
      <action dev="bryan" type="fix" issue="803">
        Fixed parsing of clock values in SP3 files.
      </action>
      <action dev="bryan" type="fix" issue="820">
        TLE Jacobians are now calculated in cartesian elements.
      </action>
      <action dev="evan" type="update" issue="825">
        Improve exception messages with two AbsoluteDates by including duration between
        them.
      </action>
      <action dev="evan" type="update" issue="637" due-to="Piotr">
        Add trailing "Z" to AbsoluteDate.toString() to indicate UTC.
        Backwards incompatible.
      </action>
      <action dev="evan" type="update" issue="825">
        In AbsoluteDate.toString() fallback to TAI when no leap seconds are loaded.
      </action>
      <action dev="evan" type="update" issue="591">
        Fix TimeComponents.toString(): correct ISO 8601 with UTC offset, rounding issues.
        Backwards incompatible.
      </action>
      <action dev="evan" type="update" issue="590">
        Fix DateTimeComponents.toString(): correct ISO 8601, leap second, rounding issues.
        Backwards incompatible.
      </action>
      <action dev="evan" type="update" issue="637" due-to="Piotr">
        Fix AbsoluteDate.toString(timeZone) and toString(minutesFromUtc) to include the
        UTC offset when it is zero.
      </action>
      <action dev="evan" type="add">
        Add DateTimeComponents.toString(...) method with correct rounding for user
        specified precision.
      </action>
      <action dev="bryan" type="update" issue="626">
        Used a separate Comparator for sorting integer least square solutions.
      </action>
      <action dev="bryan" type="update" issue="799">
        Used the field-specific value of π.
      </action>
      <action dev="evan" type="update" issue="830" due-to="skyrex">
        Remove step size limitations in analytic propagators. Backwards incompatible.
      </action>
      <action dev="evan" type="fix">
        Fix part of step passed to the step handler twice in analytic propagators with
        event handlers.
      </action>
      <action dev="bryan" type="fix" issue="795" due-to="guylaine">
        Fixed output of NRLMSISE00 for altitude at 32.5 km.
      </action>
      <action dev="luc" type="add" issue="821">
        Added support for CCSDS TDM V2.0.
      </action>
      <action dev="luc" type="add" issue="819">
        Allow data filtering upon loading to be used for explicit loading by applications.
      </action>
      <action dev="julie" type="add" issue="745">
        Added sequential batch least squares estimator.
      </action>
      <action dev="luc" type="add" issue="814" due-to="Valerian">
        Fixed additional states handling in ephemeris generated by analytical propagator.
      </action>
      <action dev="luc" type="add" issue="809">
        Dropped master/slave/ephemeris generation propagation modes, replaced by a
        versatile step handler multiplexer fulfilling all these needs
        simultaneously during a single propagation run
      </action>
      <action dev="luc" type="add" issue="812">
        Dropped master/slave terminology in turn-around and inter-satellite measurements.
      </action>
      <action dev="luc" type="add" issue="813">
        Fixed derivatives with respect to secondary station in turn-around modifiers.
      </action>
      <action dev="luc" type="add" issue="811">
        Allow on-the-fly add/remove/clean for step handlers.
      </action>
      <action dev="luc" type="add" issue="810">
        Merged multiplexers for fixed steps and variable steps.
      </action>
      <action dev="luc" type="fix" issue="808">
        Moved isLast argument in step handler handleStep method to a separate method.
      </action>
      <action dev="luc" type="fix" issue="807">
        Fixed scheduling between calls to step handlers and events handlers.
      </action>
      <action dev="luc" type="fix" issue="806">
        Added restrictStep method to FieldOrekitStepInterpolator interface.
      </action>
      <action dev="bryan" type="fix" issue="801">
        Added getter for meteorological data used in CRD data block.
      </action>
      <action dev="bryan" type="fix" issue="796">
        Fixed writing of line H2 in CPF file header.
      </action>
      <action dev="thomas" type="fix" issue="702">
        Added possibility to take in account several bodies while computing SRP perturbation.
      </action>
      <action dev="bryan" type="update" issue="793">
        Updated SP3File visibility to public.
      </action>
      <action dev="bryan" type="update" issue="784">
        Updated architecture of GNSS orbit propagators.
      </action>
      <action dev="bryan" type="update" issue="782">
        Updated error message of Orekit internal error exception.
      </action>
      <action dev="luc" type="add">
        Added support for reading and writing CCSDS NDM composite messages.
      </action>
      <action dev="afossa" type="fix" issue="781">
        Fixed parsing in buildLine2() method of FieldTLE.
      </action>
      <action dev="luc" type="fix" issue="776">
        Fixed associativity in units parsing.
      </action>
      <action dev="bryan" type="update" issue="773">
        TimeStampedFieldAngularCoordinates now implements FieldTimeStamped.
      </action>
      <action dev="bryan" type="update" issue="774">
        TimeStampedFieldPVCoordinates now implements FieldTimeStamped.
      </action>
      <action dev="nfialton" type="fix" issue="775">
        Fixed NullPointerException in FieldSpacecraftState when orbit is not defined.
      </action>
      <action dev="bryan" type="add" issue="763">
        Added support for RTCM ephemeris messages.
      </action>
      <action dev="bryan" type="add" issue="769">
        Added ionospheric model based on IM201 SSR message.
      </action>
      <action dev="bryan" type="add" issue="763">
        Added support for Ntrip protocol.
      </action>
      <action dev="bryan" type="add" issue="763">
        Added support for IGS SSR messages.
      </action>
      <action dev="afossa" type="fix" issue="772">
        Fixed computation of velocity derivative in FieldNumericalPropagator.Main.addKeplerContribution()
        with superGetOrbitType() == null.
      </action>
      <action dev="luc" type="add" >
        Added AccurateFormatter to output double numbers and dates
        with adaptive number of digits, preserving one ULP accuracy.
      </action>
      <action dev="luc" type="add" >
        Added a units converter.
      </action>
      <action dev="luc" type="update" >
        INCOMPATIBLE CHANGE! Now observations parsed from TDM files are in SI units.
      </action>
      <action dev="luc" type="update" issue="768">
        Allow parsing several variations of ITRF specifications (like itrf-97, ITRF2000, ITRF_2014…).
      </action>
      <action dev="luc" type="add" >
        Added a time scale for drifting on-board clocks.
      </action>
      <action dev="bryan" type="add" issue="523">
        Added support for RINEX 3.X navigation files.
      </action>
      <action dev="bryan" type="update" issue="691">
        Improved consistency between getParametersDrivers() method signatures.
      </action>
      <action dev="andrewsgoetz" type="add" issue="764">
        Added new method to UTCScale which exposes the raw UTC-TAI offset data.
      </action>
      <action dev="bryan" type="fix" issue="670">
        Fixed call to ForceModel.init() in AbstractGaussianContribution class.
      </action>
         <action dev="thomas" type="add" issue="712">
          Added IGS clock file support.
      </action>
      <action dev="bryan" type="update" issue="650">
        Methods computeMeanState() and computeOsculatingState()
        of FieldDSSTPropagator are now statics.
      </action>
      <action dev="bryan" type="update" issue="762">
        TabulatelofOffset now implements BoundedAttitudeProvider.
      </action>
      <action dev="luc" type="update" issue="761">
        TabulateProvider now implements BoundedAttitudeProvider.
      </action>
      <action dev="luc" type="fix" issue="760">
        Fixed reference frame in tabulated attitude provider.
      </action>
      <action dev="luc" type="update" >
          Renamed SINEXLoader into SinexLoader.
      </action>
      <action dev="luc" type="update" >
        Use DataSource in RinexLoader and SinexLoader.
      </action>
      <action dev="luc" type="update" >
        Renamed NamedData into DataSource.
      </action>
      <action dev="luc" type="add" issue="474">
        Added support for CCSDS ODM V3, with the new
        Orbit Comprehensive Message format.
      </action>
      <action dev="luc" type="update">
        Overhauled generic Ephemeris and AttitudeEphemeris writing.
      </action>
      <action dev="luc" type="update">
        Overhauled CCSDS messages handling, both parsing and writing.
      </action>
      <action dev="amir" type="fix" issue="746">
        Fixed combination of measurements using GNSS phase measurements.
      </action>
      <action dev="bryan" type="add" issue="756">
        Added new method signature in IodGooding using AngularRaDec measurement.
      </action>
      <action dev="thomas" type="fix" issue="688">
        Fixed ignored fields from TLE template in TLEPropagatorBuilder.
      </action>
      <action dev="thomas" type="fix" issue="372">
        Added TLE generation.
      </action>
      <action dev="bryan" type="fix" issue="624">
        Allowed dynamic station coordinates when calculating tropospheric delay.
      </action>
      <action dev="bryan" type="update" issue="755">
        Modified IodGooding constructor to be consistent with other IOD methods.
      </action>
      <action dev="bryan" type="add" issue="753">
        Added new method signature in IodLaplace using AngularRaDec measurement.
      </action>
      <action dev="bryan" type="add" issue="752">
        Added new method signature in IodLambert using Position measurement.
      </action>
      <action dev="bryan" type="add" issue="751">
        Added new method signature in IodGibbs using Position measurement.
      </action>
      <action dev="luc" type="fix" issue="749">
        Allow building PVCoordinates and AngularCoordinates (as well as their Field,
        Absolute and TimeStamped variations) to be build from UnivariateDerivative1
        and UnivariateDerivative2 in addition to DerivativeStructure.
      </action>
      <action dev="bryan" type="fix" issue="736">
        Fixed NullPointerException in DSSTTesseral Hansen object.
      </action>
      <action dev="bryan" type="update" issue="601">
          Changed getPVInPZ90() method to private.
      </action>
      <action dev="bryan" type="fix" issue="744">
          Fixed calculation of CR3BP constants.
      </action>
      <action dev="bryan" type="update" issue="743">
          Updated JUnit version to 4.13.1.
      </action>
    </release>
    <release version="10.3.1" date="2021-06-16"
             description="Version 10.3.1 is a patch release of Orekit.
             It fixes one critical bug that could cause potential infinite loops in tesselation
             in very rare cases due to numerical noise.">
      <action dev="luc" type="fix" issue="792">
        Fixed potential infinite loops in tesselation in very rare cases due to numerical noise.
      </action>
    </release>
    <release version="10.3" date="2020-12-21"
             description="Version 10.3 is a minor release of Orekit.
             It includes both new features and bug fixes. New features introduced
             in 10.3 are: relativistic clock correction for range, phase, and range rate
             measurements, piece wise models for empirical forces, one-way GNSS code
             and phase measurements, support for laser ranging data (both CPF and
             CRD formats), Lense-Thirring and De Sitter relativistic corrections to
             satellite acceleration, support for AGI leap second files, new interfaces
             for attitude ephemeris files, Knocke model for Earth's albedo and infrared,
             as well as several other new features. This release includes an important
             fix in DSST orbit determination allowing to used short period Jacobian
             during state transition matrix calculation. It also fixes issues in Kalman
             orbit determination and CCSDS ADM format. See the list below for a full
             description of the changes.">
      <action dev="bryan" type="update" issue="741">
        Updated Hipparchus version to 1.8 and updated code with new functionalities.
      </action>
         <action dev="bryan" type="add" issue="740">
          Added aggregator for bounded attitude providers.
      </action>
         <action dev="thomas" type="add" issue="8">
        Added Knocke's Earth rediffused radiation pressure force model.
      </action>
         <action dev="bryan" type="add" issue="739">
          Allowed initialization of attitude provider from attitude segment.
      </action>
      <action dev="raphael" type="add" issue="705">
        Allowed writing an AEM file from a list of SpacecraftStates.
      </action>
      <action dev="luc" type="add" issue="738">
        Added user-defined max iteration and convergence criterion in SecularAndHarmonic.
      </action>
      <action dev="luc" type="add" issue="737">
        Added loading of AGI LeapSecond.dat files.
      </action>
      <action dev="raphael" type="add" issue="686">
        Allowed user-defined format for ephemeris data lines in
        StreamingAemWriter, AEMWriter, StreamingOemWriter and OEMWriter.
      </action>
         <action dev="bryan" type="fix" issue="683">
          Updated building instructions.
      </action>
         <action dev="bryan" type="add" issue="734">
          Added getters for phase measurement ambiguity driver.
      </action>
         <action dev="bryan" type="fix" issue="696">
          Allowed to configure initial covariance for measurements in Kalman Filter.
      </action>
      <action dev="thomas, bryan" type="add" issue="709">
        Added clock drift contribution to range rate measurements.
      </action>
         <action dev="bryan" type="fix" issue="687">
          Fixed Javadoc of ElevationMask.
      </action>
      <action dev="raphael" type="fix" issue="711">
        Allowed definition of a default interpolation degree in both AEMParser and OEMParser.
      </action>
      <action dev="bryan" type="add" issue="733">
        Added Lense-Thirring and De Sitter relativistic effects.
      </action>
      <action dev="melanisti" type="fix" issue="725">
        Fixed missing measurement parameter in InterSatellitesRange measurement.
      </action>
      <action dev="bryan" type="add" issue="732">
        Added documentation for checkstyle configuration.
      </action>
         <action dev="thomas" type="fix" issue="730">
          Removed useless loop over an empty list
      </action>
      <action dev="luc" type="fix" issue="731">
        Fixed parsing of some ICGEM gravity fields files.
      </action>
      <action dev="raphael" type="fix" issue="720">
          Added support for measurements parameters in UnivariateProcessNoise
      </action>
      <action dev="luc" type="fix" issue="729">
        Fixed wrong handling of RESET-STATE in analytical propagators.
      </action>
      <action dev="luc" type="add" issue="728">
        Allow creating a node detector without an orbit.
      </action>
      <action dev="bryan" type="add" issue="671">
        Added support for laser ranging file formats.
      </action>
      <action dev="clement" type="fix" issue="724">
        Remove range checks in TLE constructor.
      </action>
      <action dev="bryan" type="fix" issue="723">
        Allowed AEM and OEM writers to write header comments.
      </action>
      <action dev="bryan" type="add" issue="719">
        Added one-way GNSS range and phase measurements for LEO satellite
        orbit determination applications.
      </action>
      <action dev="bryan" type="add" issue="716">
        Added piecewise empirical force model.
      </action>
      <action dev="bryan" type="add" >
        Considered a new implementation for empirical forces, to allow piecewise model.
      </action>
      <action dev="bryan" type="add" issue="703">
        Added inter-satellites phase measurement.
      </action>
      <action dev="bryan" type="fix" issue="695">
        Considered covariance matrix from Position measurement in Kalman estimator.
      </action>
      <action dev="bryan" type="fix" issue="718">
        Fixed orbital state used for short periodic Jacobian computation.
      </action>
      <action dev="bryan" type="add" issue="704">
        Allow using user specified velocity error for computing
        tolerance vectors for integrators.
      </action>
      <action dev="bryan" type="add" issue="714">
        Added frequency deviation for range-rate measurements.
      </action>
      <action dev="bryan" type="add" issue="715">
        Added relativistic clock correction for range, phase and
        inter-satellite range measurements.
      </action>
      <action dev="bryan" type="fix" issue="706">
        Fixed missing measurement parameter in inter-satellites range measurement.
      </action>
         <action dev="thomas" type="fix" issue="713">
        Fixed computation of DSST short period Jacobian.
      </action>
      <action dev="luc" type="fix" issue="699">
        Fixed missing measurement parameter in Phase measurement
      </action>
      <action dev="luc" type="fix" issue="701">
        Fixed wrong handling of propagation parameters by Kalman filter in multi-satellite
        context
      </action>
    </release>
    <release version="10.2" date="2020-07-14"
             description="Version 10.2 is a minor release of Orekit.
             It includes both new features and bug fixes. New features introduced
             in 10.2 are: support for CCSDS ADM files, modelling of trajectories
             around Lagrangian points using CR3BP model, a piece wise drag force model,
             a time span tropospheric estimated model, an estimated ionospheric model,
             an improved modelling of the GNSS phase measurement, several bug fixes
             for date functionnalities, a new organization of the maneuvers package,
             a configurable low thrust maneuver model based on detectors,
             support for CSSI space weather data, , as well as several other minor
             features and bug fixes. See the list below for a full description
             of the changes.">
      <action dev="bryan" type="fix" issue="661">
        Fixed visibility of WindUpFactory.
      </action>
      <action dev="bryan" type="update" >
        Increased visibility of setters in CCSDS ADM related classes.
      </action>
      <action dev="clement" type="add" issue="656">
        Added CssiSpaceWeatherLoader which provides three-hourly space weather
        data and implements DTM2000InputParameters and NRLMSISE00InputParameters
      </action>
      <action dev="maxime" type="update" issue="690">
        Increased visibility of setters in CCSDS OEM related classes.
      </action>
      <action dev="bryan" type="update" >
        Improved Orekit performance by using new Hipparchus' differentiation classes.
      </action>
      <action dev="bryan" type="update" issue="682">
        Changed visibility of OrbitType parameter drivers' names to public.
      </action>
      <action dev="evan" type="add" issue="684" due-to="Mikael">
        Fix infinite loop in event detection when a RESET_* event causes two other events
        to occur simultaneously and discontinuously.
      </action>
      <action dev="evan" type="add" issue="684">
        Add FieldFunctionalDetector.
      </action>
      <action dev="mikael" type="add">
        Added a configurable low thrust maneuver based on detectors.
      </action>
      <action dev="bryan" type="fix" issue="605">
        Added support for Rinex C0, L0, S0 and D0 observation types.
      </action>
      <action dev="bryan" type="fix" issue="641">
        Allow Pattern functionalities instead of String.replaceAll() and String.split().
      </action>
      <action dev="evan" type="fix" issue="658">
        Fix invalid hour when using TimeScale(double) or TimeScale(int, double) with a
        value in [86400, 86401]. Treat these values as indicating a leap second.
      </action>
      <action dev="evan" type="add" issue="677">
        Add AbsoluteDate.toStringRfc3339() and DateTimeComponents.toStringRfc3339().
      </action>
      <action dev="evan" type="fix" issue="681">
        Fix AbsoluteDate.getComponents(...) produces invalid times.
      </action>
      <action dev="evan" type="fix" issue="676">
        Fix AbsoluteDate.getComponents(utc) throws "non-existent time 23:59:61".
      </action>
      <action dev="bryan" type="fix" issue="651">
        Improved use of try with resources statement.
      </action>
      <action dev="bryan" type="fix" issue="679" due-to="luc, maxime">
        Improved testRetrogradeOrbit in CircularOrbit and KeplerianOrbit tests.
      </action>
      <action dev="bryan" type="fix" issue="680">
        Allowed ephemeris class to be used with absolute PV coordinates.
      </action>
      <action dev="bryan" type="fix" issue="674">
        Added an exception if eccentricity is negative for keplerian orbit.
      </action>
      <action dev="evan" type="fix" issue="667">
        Fix build on CentOS/RedHat 7.
      </action>
      <action dev="bryan" type="fix" issue="662">
        Fixed forgotten additional state in Ephemeris propagator.
      </action>
      <action dev="evan" type="update">
        Improve error message for TimeStampedCache by including requested date.
      </action>
      <action dev="bryan" type="fix" issue="663">
        Fixed initialization of the triggering event for ImpulseManeuver class.
      </action>
      <action dev="clement" type="fix" issue="664">
        Fix sign of RAAN and PA parameters in TLE constructor if negative, range check most other orbit parameters.
      </action>
      <action dev="bryan" type="add" issue="669">
        Added estimated ionospheric model.
      </action>
      <action dev="bryan" type="add" issue="645">
        Merged phase-measurement branch into develop.
      </action>
      <action dev="bryan" type="add" >
        Added a time span tropospheric estimated model.
      </action>
      <action dev="bryan" type="add" issue="646">
        Merged cr3bp branch into develop.
      </action>
      <action dev="bryan" type="add" issue="660">
        Improved exception handling in IODGibbs.
      </action>
      <action dev="bryan" type="add" issue="647">
        Improved package-info documentation.
      </action>
      <action dev="nick" type="update" >
        Upgrade maven-checkstyle-plugin to 3.1.1.
      </action>
      <action dev="bryan" type="add" issue="657">
        Added multiplexed Orekit fixed step handler.
      </action>
      <action dev="bryan" type="add" issue="655">
        Added support for CCSDS ADM files.
      </action>
      <action dev="maxime" type="add" issue="649">
        Added a piece wise drag force model: TimeSpanDragForce in forces package.
      </action>
      <action dev="yannick" type="fix" issue="654">
        Prevent divergence of Saastomoinen model pathDelay method at low elevation.
      </action>
      <action dev="bryan" type="fix" issue="542">
        Removed duplicated BUILDING.txt file.
      </action>
      <action dev="bryan" type="add" issue="504">
        Allowed Eckstein Hechler propagator to be initialized with a mean orbit.
      </action>
      <action dev="bryan" type="update" issue="644">
        Removed try and catch statements for ParameterDriver initialization.
      </action>
      <action dev="bryan" type="fix" issue="613">
        Allowed DSST propagation in osculating type with event detectors.
      </action>
    </release>
    <release version="10.1" date="2020-02-19"
             description="Version 10.1 is a minor release of Orekit.
             It includes both new features and bug fixes. New features introduced
             in 10.1 are: wind-up effect for phase measurement, NeQuick ionospheric model,
             support for Hatanaka compact RINEX format, methods for the combination
             of GNSS measurements, Laplace method for initial orbit determination,
             a new Field Of View package, comparison methods for absolute dates,
             a new multiplexed measurement, specialized propagators for GNSS constellation,
             default constructors for DSST force models, covariance matrices in OEM writer,
             a new data context implementation, connection with Gitlab CI, improved documentation,
             the migration of the tutorials to a separate sister project, as well as several other minor
             features and bug fixes. See the list below for a full description of the changes.">
      <action dev="ward" type="fix">
        Improve performance of loading CCSDS files.
      </action>
      <action dev="ward" type="fix" issue="639" due-to="qmor">
        In Ellipsoid.pointOnLimb(...) improved numerical stability by cancelling terms.
      </action>
      <action dev="maxime" type="fix" issue="639" due-to="qmor">
        Fixed pointOnLimb method in bodies.Ellipsoid class. Normalized equations should now avoid numerical issues.
      </action>
      <action dev="evan" type="fix" issue="627">
        Fix TimeScalesFactory.getGMST(conventions, simpleEop) always returning the same
        value.
      </action>
      <action dev="evan" type="fix" issue="636">
        Fix UT1 and Earth rotation during a leap second. Was off by 1 second.
      </action>
      <action dev="luc" type="fix" issue="635">
        Fixed inconsistency in constant thrust maneuver acceleration.
      </action>
      <action dev="evan" type="add" >
        Added an annotation and a compiler plugin that generates a warning
        when default context is used without being explicitly annotated.
      </action>
      <action dev="luc" type="fix" issue="632" due-to="Evan Ward">
        Fixed projection to ellipsoid at pole.
      </action>
      <action dev="evan,luc,yannick" type="add" issue="607">
        Add DataContext, a way to load separate sets of EOP, leap seconds, etc.
      </action>
      <action dev="luc" type="fix" issue="630">
        Improve performance of UnixCompressFilter.
      </action>
      <action dev="luc" type="fix" issue="631">
        Improve performance of HatanakaCompressFilter.
      </action>
      <action dev="evan" type="fix" issue="629">
        Improve performance of ZipJarCrawler.
      </action>
      <action dev="bryan" type="add" issue="625">
          Added default constructors for DSSTZonal and DSSTTesseral.
      </action>
      <action dev="bryan" type="add" issue="622">
          Added OrekitException for unknown number of frequencies in ANTEX files.
      </action>
      <action dev="bryan" type="add" issue="621">
          Added OrekitException in the case where IONEX header is corrupted.
      </action>
      <action dev="dylan" type="add" issue="359">
          Added a specific test for issue 359 in BatchLSEstimatorTest.
          The test verifies that a Newtonian attraction is known
          by both the propagator builder and the propagator when
          it is not added explicitly.
      </action>
      <action dev="dylan" type="add" issue="367">
          Added write of covariance matrices in OEMWriter.
      </action>
      <action dev="dylan" type="fix" issue="619">
        Fixed origin transform in CcsdsModifierFrame.
      </action>
      <action dev="bryan" type="add" issue="611">
        Added SBAS orbit propagator.
      </action>
      <action dev="bryan" type="fix" issue="617">
        Fixed null pointer exception in MultiplexedMeasurement.
      </action>
      <action dev="luc" type="fix" issue="575">
        Allow users to provide custom convergence checkers for
        batch least squares orbit determination.
      </action>
      <action dev="luc" type="add" issue="614">
        Added multiplexed measurements.
      </action>
      <action dev="luc" type="fix" issue="616">
        Fixed missed changes updates in ParameterDriversList embedding
        other ParameterDriversList instances.
      </action>
      <action dev="luc" type="update">
        Moved tutorials to a separate sister project.
      </action>
      <action dev="bryan" type="add" due-to="Shiva Iyer">
        Added Laplace method for initial orbit determination.
      </action>
      <action dev="bryan" type="fix" issue="612">
        Fixed DSST orbit determination tutorial.
      </action>
      <action dev="bryan" type="add" issue="610">
        Added IRNSS orbit propagator.
      </action>
      <action dev="bryan" type="add" issue="608">
        Added support for RINEX 3.04 files.
      </action>
      <action dev="gabb" type="fix" issue="533">
        Fixed bugs in the derivatives computation in IodGooding.
        Fixed bugs in IodLambert when there's more than an half revolution
        between start and final position.
      </action>
      <action dev="bryan" type="fix" issue="604">
        Fixed parsing of compact RINEX files with wrong key in header
        produced by some Septentrio receivers.
      </action>
      <action dev="luc" type="fix" issue="603">
        Fixed parsing of compact RINEX files with missing types in header
        produced by some Septentrio receivers.
      </action>
      <action dev="evan" type="fix" issue="589">
        Improve performance of AggregateBoundedPropagator by factor of 2.
      </action>
      <action dev="luc" type="fix" issue="600">
        Fixed parsing of compact RINEX files with many observation types.
      </action>
      <action dev="bryan" type="fix">
        Fixed poor design of GLONASS numerical propagator.
      </action>
      <action dev="luc" type="fix" issue="599">
        Fixed an issue in projection to flat ellipse.
      </action>
      <action dev="bryan" type="fix" issue="598">
        Added lazily addition of Newtonian attraction to the DSST and
        numerical propagator builders.
      </action>
      <action dev="luc" type="add" issue="595">
        Added EllipticalFieldOfView (with two different ways to define the
        ellipticity constraint) that can be used in FieldOfViewDetector,
        GroundFieldOfViewDetector and FootprintOverlapDetector.
      </action>
      <action dev="luc" type="add">
        Fields of view with regular polygonal shape can now be built either
        based on a defining cone inside the Fov and touching it at edges
        middle points, or based on a defining cone outside the Fov and touching
        it at vertices.
      </action>
      <action dev="luc" type="add" issue="594">
        Added CircularFieldOfView that can be used in FieldOfViewDetector,
        GroundFieldOfViewDetector and FootprintOverlapDetector.
      </action>
      <action dev="luc" type="add">
        Set up a general hierarchy for Field Of View with various shapes. At
        start, it includes DoubleDihedraFieldOfView and PolygonalFieldOfView.
      </action>
      <action dev="luc" type="add" issue="592">
        Added FilesListCrawler to load files from an explicit list.
      </action>
      <action dev="evan" type="fix" issue="583">
        Fix AbsoluteDate.compareTo() for future/past infinity.
      </action>
      <action dev="luc" type="fix" issue="588">
        Fixed wrong handling of spacecraft states in multi-satellites orbit determination
        and multi-satellite measurements generation.
      </action>
      <action dev="bryan" type="fix" issue="585">
        Improved contributing guide.
      </action>
      <action dev="petrus" type="fix" issue="570">
        Make FieldOfView.getFootprint public.
      </action>
      <action dev="bryan" type="add">
        Added combination of measurements.
      </action>
      <action dev="bryan" type="fix">
        Fix values of GPS C2D, L2D, D2D and S2D frequencies.
      </action>
      <action dev="bryan" type="add">
        Add Nequick ionospheric model.
      </action>
      <action dev="luc" type="fix" issue="581">
        Fixed spurious empty line insertion during Rinex 2 decompression
        when the number of observations per satellite is a multiple of 5
      </action>
      <action dev="luc" type="fix" issue="580">
        Fixed decompression of very small negative values in Hatanaka
        Compact RINEX format.
      </action>
      <action dev="luc" type="fix" issue="578">
        Orbit determination tutorials (and tests too) now supports compressed
        measurement files (gzip, Unix compress, Hatanaka Compact RINEX).
      </action>
      <action dev="luc" type="fix" issue="579">
        Handle properly special events flags in Hatanaka Compact RINEX format.
      </action>
      <action dev="luc" type="fix" issue="483">
        Reset additional state changed by event handlers and not managed by any
        additional state providers.
      </action>
      <action dev="luc" type="add" issue="472">
        Added support for Hatanaka Compact RINEX format.
      </action>
      <action dev="luc" type="fix" issue="574">
        Cope with input stream readers that keep asking for new bytes after end
        of Unix compressed files has been reached.
      </action>
      <action dev="luc" type="fix" issue="573">
        Added detection of some corrupted Unix-compressed files.
      </action>
      <action dev="bryan" type="fix" issue="572">
        Fixed the Saastamoinen model when station altitude is bigger than 5000.0 meters.
      </action>
      <action dev="luc" type="fix" issue="568">
        Fixed too fast step increase in a bracketing attempt.
      </action>
      <action dev="luc" type="add">
        Added phase measurement builder.
      </action>
      <action dev="luc" type="add">
        Added getWavelength in GNSS Frequency.
      </action>
    </release>
    <release version="10.0" date="2019-06-24"
             description="Orekit 10.0 is a major new release. It includes DSST OD,
             propagation in non-inertial frames, specialized propagators for GNSS
             constellations, a new ionospheric model, modeling for phase measurements, the
             LAMBDA method for phase ambiguity resolution, Shapiro effect for range
             measurements, improved documentation, as well as several other new features
             and bug fixes. This release fixes a security denial of service bug regarding
             itrf-versions.conf present since Orekit 9.2. Some APIs have incompatibly
             changed since the 9.X series including the format of itrf-versions.conf,
             removal of deprecated methods, reorganization of the models package, as well
             as updates to AbstractDetector, AbstractGNSSAttitudeProvider, DragSensitive,
             RadiationSensitive, and ZipJarCrawler. See the list below for a full
             description of the changes.">
      <action dev="evan" type="fix">
        Fix  name of GLONASS G2 frequency.
      </action>
      <action dev="luc" type="fix" >
        Fixed accuracy of dates conversions from java dates.
      </action>
      <action dev="evan" type="fix" issue="566">
        Make ITRFVersionLoader public.
      </action>
      <action dev="bryan" type="fix" issue="564">
        Fixed private argument of getLLimits() abstract method.
      </action>
      <action dev="bryan" type="fix" issue="565">
        Fixed static loading of UTC for GLONASS reference epoch.
      </action>
      <action dev="luc" type="fix" issue="547">
        Added a tile/sampling aiming direction that diverts singularity outside of a
        area of interest. This is mainly useful when sampling areas of interest that
        cover the pole as the pole is singular for classical aiming directions (constant
        azimuth or along track).
      </action>
      <action dev="luc" type="update" >
        Removed latitude limitation in AlongTrackAiming. If latitude is above (resp. below)
        the maximum (resp. minimum) latitude reached by the defining orbit, then aiming
        will be towards East for prograde orbits and towards West for retrograde orbits.
      </action>
      <action dev="bryan" type="fix">
        Fixes broken links on Orekit JavaDoc.
      </action>
       <action dev="pascal" type="fix" issue="558">
        Fixes broken links on Maven site.
      </action>
      <action dev="luc" type="fix" issue="559">
        Take into account changes in MSAFE files names published by NASA.
      </action>
      <action dev="bryan" type="add">
        Add Global Ionosphere Map model.
      </action>
      <action dev="maxime" type="add" issue="554">
        Added propagation in inertial frame.
      </action>
      <action dev="luc" type="fix" issue="557">
        Improved documentation about DatesSelector not being reusable across several
        schedulers during measurements generation.
      </action>
      <action dev="evan" type="fix">
        Fix some possible NPEs in AntexLoader, FieldAngularCoordinates.
      </action>
      <action dev="evan" type="fix">
        Fix locale dependent comparisons in SP3File, TDMParser, and YUMAParser.
      </action>
      <action dev="evan" type="fix">
        Ensure opened streams are closed in ZipJarCrawler, DTM2000, IERSConventions, and
        OceanLoadDeformationCoefficients.
      </action>
      <action dev="bryan" type="add">
        Add DSST Orbit Determination for both Kalman Filter and Batch Least Squares estimator.
      </action>
      <action dev="romaric" type="add">
        Add a events detector based on the geomagnetic field intensity at the satellite altitude
        or at sea level above the satellite, and the associated tests
      </action>
      <action dev="maxime" type="update" issue="549">
        Deleted deprecated methods in EclipseDetector.
      </action>
      <action dev="romaric" type="fix" issue="553">
        Fix the bug of attitude transition with Ephemeris propagator
        by adding a way for the LocalPVProvider to get the attitude at the end of the transition
      </action>
      <action dev="petrus" type="update" issue="518">
        Changing AbstractGNSSAttitudeProvider from public to package-private.
      </action>
      <action dev="romaric" type="fix" issue="551">
        Fix the bug of attitude transition with analytical propagator
        by refreshing the attitude after the events triggering
      </action>
      <action dev="romaric" type="fix" issue="552">
        Fix the bug of attitude transition if a reset occurs during the transition
        by adding margins to the reset of TimeSpanMap to keep the one corresponding to the "after" attitude law.
      </action>
      <action dev="bryan" type="add" issue="522">
        Generalized the GPSPropagator class to handle all GNSS constellations using
        the same algorithm.
      </action>
      <action dev="bryan" type="add" issue="519">
        Added numerical and analytical GLONASS propagators.
      </action>
      <action dev="luc" type="add" >
        Added ambiguity resolution for phase measurements.
        This feature is not complete yet and is considered experimental.
      </action>
      <action dev="bryan" type="update" issue="548">
        Reorganized models package by adding new sub-packages.
      </action>
      <action dev="maxime" type="update" issue="546">
        Updated Hipparchus dependency to version 1.5 in pom.xml file.
      </action>
      <action dev="maxime" type="update" issue="514">
        Deleted unused DerivativeStructure acceleration computation methods.
        In interfaces radiationPressureAcceleration and dragAcceleration, and all their implementations and their tests.
      </action>
      <action dev="evan" type="update" issue="543">
        Change format of itrf-versions.conf to use prefix matching instead of Regular
        Expression matching. All existing itrf-versions.conf files will need to be
        updated. This is to avoid a potential denial of service where a crafted
        itrf-versions.conf could cause the application to hang.
      </action>
      <action dev="evan" type="update" issue="543">
        ZipJarCrawler now uses "!/" to denote the start of the path within the archive
        which matches the convention used by JarURLConnection. ZipJarCrawler used to use
        "!".
      </action>
      <action dev="bryan" type="fix" issue="544" due-to="Josef Probst">
        Fixed endless loop on GPSPropagator and (Field)KeplerianOrbit.
      </action>
      <action dev="maxime" type="add" issue="403">
        Added tests for class UnivariateProcessNoise.
        Working tests for non-Cartesian orbit propagation are still needed.
      </action>
      <action dev="maxime" type="fix" issue="514">
        Deprecated unused DerivativeStructure acceleration computation methods.
        In interfaces radiationPressureAcceleration and dragAcceleration, and all their implementations and their tests.
      </action>
      <action dev="luc" type="add" issue="536">
        Take target radius into account in CircularFieldOfViewDetector and FieldOfViewDetector.
      </action>
      <action dev="maxime" type="fix" issue="539">
        Fixed DTM2000.getDensity method, made it independent of user time zone.
      </action>
      <action dev="luc" type="add" issue="535">
        Take occulting body flattening into account in eclipse detector.
      </action>
      <action dev="maxime" type="fix" issue="538" due-to="Dorian Gegout">
        Fixed default method compareTo in interface ComparableMeasurement.
      </action>
      <action dev="luc" type="add" issue="532">
        Added Shapiro effect modifier for Range and InterSatelliteRange measurements.
      </action>
      <action dev="evan" type="update" issue="389">
        Fix type parametrization of AbstractDetector so that multiple with* methods can be
        called when the type parameter is '?'.
      </action>
      <action dev="evan" type="remove" issue="506">
        Remove EventHandler.Action and FieldEventHandler.Action. Use
        org.hipparchus.ode.events.Action instead.
      </action>
      <action dev="bryan" type="update" issue="527">
        Changed API for magnetic field model to a SI base unit API.
      </action>
      <action dev="evan" type="fix">
        OrekitException preserves the stack trace when formatting the message throws
        another exception.
      </action>
      <action dev="luc" type="remove" issue="530">
        Event detectors, field of view and attitude providers are not serializable anymore.
      </action>
      <action dev="bryan" type="update" issue="526">
        Replaced private class BilinearInterpolatingFunction of Saastamoinen model
        by the one of Hipparchus
      </action>
      <action dev="evan" type="add" issue="507">
        Add Action.RESET_EVENTS to check all detectors for events without recomputing the
        propagation step.
      </action>
      <action dev="evan" type="add" issue="507">
        Add Action.RESET_EVENTS to check all detectors for events without recomputing the
        propagation step.
      </action>
      <action dev="evan" type="add" issue="507">
        Add toString() implementations to SpacecraftState, RecordAndContinue.Event and
        Field versions.
      </action>
      <action dev="evan" type="add" issue="507">
        Add Field version of RecordAndContinue.
      </action>
      <action dev="evan" type="add" issue="507">
        Add Field version of LatitudeCrossingDetector.
      </action>
      <action dev="luc" type="update">
        Removed classes and methods deprecated in the 9.X series.
      </action>
      <action dev="luc" type="fix" issue="528" due-to="Gowtham Sivaraman">
        Fixed parsing of clock in SP3 files.
      </action>
    </release>
    <release version="9.3.1" date="2019-03-16" description="Version 9.3.1 is a minor version of Orekit.
    It fixes an issue with GPS week rollover.">
      <action dev="luc" type="add" issue="534">
        Handle GPS week rollover in GPSDate.
      </action>
    </release>
    <release version="9.3" date="2019-01-25" description="Version 9.3 is a minor version of Orekit.
    It includes both new features and bug fixes. New features introduced in 9.3 are: a new GPSDate class,
    changed OrekitException from checked to unchecked exceptions, parameter drivers scales and reference
    value can be changed, access to Kalman filter internal matrices, position-only measurements in orbit determination,
    support for unofficial versions 2.12 and 2.20 of Rinex files (mainly for spaceborne receivers),
    direct building of appropriate attitude law with eclipses for all GNSS satellite types, inter-satellites
    view detector, measurement generation feature, possibility to use Marshall Solar Activity Future Estimation
    to feed NRL MSISE 2000 atmosphere model, new tropospheric models: Mendes-Pavlis, Vienna 1, Vienna 3, estimated model,
    new mapping functions for tropospheric effect: Global Mapping Function, Niell Mapping Function, Global
    Pression Temperature Models GPT and GPT2, possibility to estimate tropospheric zenith delay,
    clock offset that can be estimated (both for ground station and satellite clocks).">
      <action dev="luc" type="add" issue="516">
        Added a way to manage clock corrections from GPSPropagator.
      </action>
      <action dev="bryan" type="add" issue="498">
        Added several tropospheric models: Mendes-Pavlis, Vienna 1, Vienna 3, estimated model
        where the total zenith delay can be estimated during Orbit Determination.
      </action>
      <action dev="bryan" type="add" issue="498">
        Added Global Mapping Function and Niell Mapping Function to be used with tropospheric
        models.
      </action>
      <action dev="luc" type="add" issue="515">
        Added clock offset parameter at satellites level for orbit determination.
      </action>
      <action dev="luc" type="add" issue="513">
        Added clock offset parameter at ground stations level for orbit determination.
      </action>
      <action dev="bryan" type="add" issue="512">
        Added weather model Global Pressure and Temperature 2.
      </action>
      <action dev="bryan" type="add" issue="511">
        Added weather model Global Pressure and Temperature.
      </action>
      <action dev="luc" type="fix" issue="510">
        Fixed dropped derivatives in TimeStampedFieldPVCoordinates.shiftedBy(dt).
      </action>
      <action dev="luc" type="fix" issue="509">
        Fixed scaling error in ParameterFunction differentiation.
      </action>
      <action dev="luc" type="fix" issue="508">
        Fixed inconsistency leading to inaccuracies in conversions from AbsoluteDate to FieldAbsoluteDate.
      </action>
      <action dev="pascal" type="fix" issue="495">
        The MarshallSolarActivityFutureEstimation class implements
        the NRLMSISE00InputParameters interface.
      </action>
      <action dev="evan" type="fix" issue="486">
        Make FieldTransform.shiftedBy(T) public.
      </action>
      <action dev="evan" type="fix" issue="496">
        Fix JavaDoc for TimeComponents.getSecond().
      </action>
      <action dev="evan" type="update" issue="501">
        Deprecate GFunction in favor of ToDoubleFunction.
      </action>
      <action dev="luc" type="add" issue="494">
        Added a measurements generation feature for use with orbit determination.
        Fixes issue #494
      </action>
      <action dev="luc" type="add">
        Added adapter for event detectors, allowing to wrap existing detector
        while changing their behaviour.
      </action>
      <action dev="luc" type="add">
        Added ground at night detector.
      </action>
      <action dev="luc" type="add">
        Added inter-satellites direct view detector.
      </action>
      <action dev="luc" type="add">
        Added constants defined by IAU 2015 resolution B3 for Sun, Earth and Jupiter.
      </action>
      <action dev="luc" type="add" issue="500">
        Added retrieval of full time span (start time, end time and data) containing
        a specified date in TimeSpanMap.
        Fixes issue #500
      </action>
      <action dev="luc" type="add">
        Added direct building of attitude provider from GNSS satellite type.
      </action>
      <action dev="luc" type="add">
        Added parsing of unofficial versions 2.12 and 2.20 of Rinex files
        (used by some spaceborne receivers like IceSat 1).
      </action>
      <action dev="luc" type="add">
        Added a way to retrieve Rinex header directly from the observations data set.
      </action>
      <action dev="luc" type="add">
        Added position-only measurements in orbit determination.
      </action>
      <action dev="luc" type="fix" issue="491">
        Allow parsing of SP3 files that use non-predefined orbit types.
        Fixes issue #491.
      </action>
      <action dev="maxime" type="add" issue="485">
        Added access to Kalman filter matrices.
        KalmanEstimation interface now has methods returning the physical values of:
        state transition matrix phi, measurement matrix H, innovation matrix S and Kalman gain matrix K.
        The methods are implemented in Model class. A class ModelTest was added to test these values.
        Fixes issue #485
      </action>
      <action dev="luc" type="fix" issue="492" due-to="Lebas">
        Fixed error message for TLE with incorrect checksum.
        Fixes issue #492.
      </action>
      <action dev="maxime" type="fix" issue="490">
        Fixed reference value of parameter drivers updating in Kalman filter.
        When resetting the orbit in the propagator builder, the reference values
        of the drivers are now reset too.
        Fixes issue #490.
      </action>
      <action dev="maxime" type="add" issue="489">
        Made ParameterDriver class fully mutable.
        By adding setters for attributes scale, reference, minimum and maximum values.
        Fixes issue #489.
      </action>
      <action dev="maxime" type="fix" issue="488">
        Fixed method unNormalizeStateVector in Model class of Kalman estimator.
        Previous value did not take into account the reference values of the drivers.
        Fixes issue #488.
      </action>
      <action dev="luc" type="fix" issue="484" due-to="Yannick Jeandroz">
        Changed OrekitException from checked to unchecked exception.
        Most functions do throw such exceptions. As they are unchecked, they are
        not advertised in either `throws` statements in the function signature or
        in the javadoc. So users must consider that as soon as they use any Orekit
        feature, an unchecked `OrekitException` may be thrown. In most cases, users
        will not attempt to recover for this but will only use them to display or
        log a meaningful error message.
        Fixes #484.
      </action>
      <action dev="luc" type="fix" issue="480">
        Added GPSDate class to convert back and forth with AbsoluteDate.
        Fixes #480.
      </action>
      <action dev="evan" type="fix" issue="476">
        Fix generics in EventEnablingPredicateFilter.
        Fixes #476.
      </action>
      <action dev="maxime" type="fix" issue="473">
        Fixed wrong values of radec generated in AngularRaDecMeasurementCreator.
        Fixed wrong values of range rate generated in RangeRateMeasurementCreator.
        Added tests that check the values of measurements for each type of measurement.
        Upgraded precision in Kalman and batch least-squares OD tests that are using range-rate and radec measurements.
        Fixes issue #473.
      </action>
      <action dev="luc" type="fix">
        Derivatives with respect to mass are not computed anymore since several versions,
        some remnants of former computation remained and have now been removed.
      </action>
    </release>
    <release version="9.2" date="2018-05-26" description="Version 9.2 is a minor release of Orekit.
    It introduces several new features and bug fixes. New features introduced in version 9.2 are
    Kalman filter for orbit determination, loading of RINEX files, loading of ANTEX files, loading
    of version d of SP3 files (version a to c were already supported), on-the-fly decompression of .Z
    files, code measurements, phase measurements (but only a very basic implementation for now),
    specific attitude laws (GPS, GLONASS, GALILEO, BEIDOU) with midnight/noon turns, possibility to
    use backward propagation in LS orbit determination, support for any ITRF version, even if EOP
    files do not match the desired version, attitude overriding in constant thrust maneuvers,
    FunctionalDetector, filtering mechanism to insert specific decompression or deciphering algorithms
    during data loading, frames for Lagrange L1 and L2 point for any two related celestial bodies.
    WARNING: phase measurements, GNSS attitude and time-dependent process noise are considered
    experimental features for now, they should not be used yet for operational systems.
    Several bugs have been fixed.">
      <action dev="luc" type="fix">
        Fixed missing eclipse detectors in field version of Solar radiation pressure.
        Fixes issue #366.
      </action>
      <action dev="evan" type="fix">
        Fixed issue where EventHandler.init() was never called.
        Fixes issue #471.
      </action>
      <action dev="luc" type="fix">
        Fixed error in relative humidity units in Marini-Murray tropospheric model.
        Fixes issue #352.
      </action>
      <action dev="luc" type="fix">
        Fixed DSST events detection in the osculating case.
        Fixes issue #398.
      </action>
      <action dev="luc" type="fix">
        Allow several TLE with same date in TLESeries.
        Fixes issue #411.
      </action>
      <action dev="luc" type="fix">
        Fixed compilation problems with JDK 1.8
        Fixes issue #462.
      </action>
      <action dev="luc" type="add" >
        Added specific attitude mode for GNSS satellites: GPS (block IIA, block IIF, block IIF),
        GLONASS, GALILEO, BEIDOU (GEO, IGSO, MEO). This is still considered experimental as there
        are some problems when Sun crosses the orbital plane during a midnight/noon turn maneuver
        (which is a rare event but nevertheless occurs)
      </action>
      <action dev="luc" type="add" >
        Added natural order for observed measurements primarily based on
        chronological order, but with also value comparisons if measurements
        are simultaneous (which occurs a lot in GNSS), and ensuring no
        measurements are lost if stored in SortedSet
      </action>
      <action dev="luc" type="add" due-to="Albert Alcarraz García">
        Added GNSS code measurements
      </action>
      <action dev="luc" type="add" due-to="Albert Alcarraz García">
        Added GNSS phase measurements (very basic implementation for now, not usable as is)
      </action>
      <action dev="luc" type="add" due-to="Albert Alcarraz García">
        Added loading of RINEX observation files (versions 2 and 3)
      </action>
      <action dev="luc" type="fix">
        Fixed compression table reset problem in .Z files
        Fixes issue #450.
      </action>
      <action dev="maxime" type="fix">
        Fixed de-activation of event detection.
        In the propagate(startDate, endDate) function of class "AbstractIntegratedPropagator",
        for dates out of the time interval defined by ]startDate, endDate].
        Fixes issue #449.
      </action>
      <action dev="luc" type="add">
        Added support for loading Unix-compressed files (ending in .Z).
        This file compression algorithm is still widely used in the GNSS
        community (SP3 files, clock files, Klobuchar coefficients...)
        Fixes issue #447.
      </action>
      <action dev="luc" type="add">
        Added a customizable filtering capability in data loading.
        This allows users to insert layers providing features like
        custom decompression algorithms, deciphering, monitoring...
        Fixes issue #446.
      </action>
      <action dev="luc" type="add">
        Allow direct retrieval of rotation part without derivatives from
        LOFType without computing the full transform from inertial frame.
      </action>
      <action dev="maxime" type="fix">
        Added a provider for time-dependent process noise in Kalman estimator.
        This providers allow users to set up realistic models where the process
        noise increases in the along track direction.
        Fixes issue #403.
      </action>
      <action dev="maxime" type="add">
        Increased visibility of attributes in ConstantThrustManeuver class.
        Added getters for all attributes. Also added an attribute name that
        allows the differentiation of the maneuvers, both from a parameter driver
        point of view and from a force model point of view.
        Fixes issue #426.
      </action>
      <action dev="maxime" type="add">
        Increased visibility of attributes in propagator builders.
        By adding getters for all attributes in NumericalPropagatorBuilder
        and AbstractPropagatorBuilder.
        Also made the method findByName in ParameterDriversList public.
        Fixes issue #425.
      </action>
      <action dev="luc" type="fix">
        Ensure the correct ITRF version is used in CCSDS files, regardless
        of the EOP source chosen, defaulting to ITRF-2014.
      </action>
      <action dev="luc" type="fix">
        Split initial covariance matrix and process noise matrix in two
        methods in the covariance matrix provider interface.
      </action>
      <action dev="luc" type="add">
        Added VersionedITRF frame that allow users with needs for very high
        accuracy to specify which ITRF version they want, and stick to it
        regardless of their EOP source.
        Fixes issue #412.
      </action>
      <action dev="luc" type="add">
        Added an itrf-versions.conf configuration file allowing to specify
        which ITRF version each EOP file defines for which date
      </action>
      <action dev="luc" type="add">
        EOP history now contains the ITRF version corresponding to each
        EOP entry on a per date basis
      </action>
      <action dev="luc" type="add">
        Added an ITRFVersion enumerate to simplify conversion between ITRF frames,
        even when no direct Helmert transformation is available
      </action>
      <action dev="luc" type="add">
        Added TransformProviderUtility to reverse or combine TransformProvider instances.
      </action>
      <action dev="luc" type="add">
        Allow attitude overriding during constant-thrust maneuvers.
        Fixes issue #410.
      </action>
      <action dev="luc" type="fix">
        Fixed out-of-sync attitude computation near switch events in AttitudeSequence.
        Fixes issue #404.
      </action>
      <action dev="luc" type="add">
        Added a method to extract sub-ranges from TimeSpanMap instances.
      </action>
      <action dev="luc" type="fix">
        Fixed TLE creation with B* coefficients having single digits like 1.0e-4.
        Fixes issue #388.
      </action>
      <action dev="evan" type="add">
        Add FunctionalDetector.
      </action>
      <action dev="luc" type="add">
        Added handling of IGS ANTEX GNSS antenna models file.
      </action>
      <action dev="luc" type="add">
        Added support for SP3-d files.
      </action>
      <action dev="luc" type="fix">
        Improved SP3 files parsing.
        Some files already operationally produced by IGS Multi-GNSS Experiment (MGEX)
        exceed the maximum number of satellites supported by the regular SP3-c file
        format (which is 85 satellites) and extended the header, without updating the
        format version to SP3-d, which specifically raises the 85 satellites limitation.
        Fixes issue #376.
      </action>
      <action dev="maxime" type="add">
        Allow backward propagation in batch LS orbit determination.
        Fixes issue #375.
      </action>
      <action dev="maxime" type="add">
        Added covariance matrix to PV measurements.
        Fixes issue #374.
      </action>
      <action dev="luc" type="fix">
        Fixed issue when converting very far points (such as Sun center) to geodetic coordinates.
        Fixes issue #373.
      </action>
      <action dev="luc" type="add" >
        Added more conversions between PV coordinates and DerivativeStructure.
        This simplifies for example getting the time derivative of the momentum.
      </action>
      <action dev="maxime" type="fix">
        Fixed weights for angular measurements in W3B orbit determination.
        Fixed in test and tutorial.
        Fixes issue #370.
      </action>
      <action dev="luc" type="add" due-to="Julio Hernanz">
        Added frames for L1 and L2 Lagrange points, for any pair of celestial bodies.
      </action>
    </release>
    <release version="9.1" date="2017-11-26"
             description="Version 9.1 is a minor release of Orekit. It introduces a few new
             features and bug fixes. New features introduced in version 9.1 are some
             frames in OEM parser, retrieval of EOP from frames and ground station displacements
             modelling (both displacements due to tides and displacements due to ocean loading),
             and retrieval of covariance matrix in orbit determination. Several bugs have been fixed.
             Version 9.1 depends on Hipparchus 1.2.">
      <action dev="evan" type="add">
        Added ITRF2005 and ITRF2008 to the frames recognized by OEMParser.
        Fixes issue #361.
      </action>
      <action dev="evan" type="fix">
        Fixed FiniteDifferencePropagatorConverter so that the scale factor is only applied
        once instead of twice.
        Fixes issue #362.
      </action>
      <action dev="maxime" type="fix">
        Fixed derivatives computation in turn-around range ionospheric delay modifier.
        Fixes issue #369.
      </action>
      <action dev="evan" type="fix">
        Disabled XML external resources when parsing rapid XML TDM files.
        Part of issue #368.
      </action>
      <action dev="evan" type="fix">
        Disabled XML external resources when parsing rapid XML EOP files.
        Part of issue #368.
      </action>
      <action dev="evan" type="fix">
        Fixed NPE in OrekitException when localized string is null.
      </action>
      <action dev="luc" type="fix">
        Fixed a singularity error in derivatives for perfectly circular orbits in DSST third body force model.
        Fixes issue #364.
      </action>
      <action dev="luc" type="fix" due-to="Lucian Bărbulescu">
        Fixed an error in array size computation for Hansen coefficients.
        Fixes issue #363.
      </action>
      <action dev="luc" type="add">
        Added a way to retrieve EOP from frames by walking the frames hierarchy tree
        using parent frame links. This allows to retrieve EOP from topocentric frames,
        from Earth frames, from TOD...
      </action>
      <action dev="luc" type="add">
        Take ground stations displacements into account in orbit determination.
        The predefined displacement models are the direct effect of solid tides
        and the indirect effect of ocean loading, but users can add their own models
        too.
      </action>
      <action dev="luc" type="add">
        Added ground stations displacements due to ocean loading as per IERS conventions,
        including all the 342 tides considered in the HARDISP.F program.
        Computation is based on Onsala Space Observatory files in BLQ format.
      </action>
      <action dev="luc" type="add">
        Added ground points displacements due to tides as per IERS conventions.
        We have slightly edited one entry in table 7.3a from IERS 2010 conventions
        to fix a sign error identified by Dr. Hana Krásná from TU Wien (out of phase
        radial term for the P₁ tide, which is -0.07mm in conventions when it should be
        +0.07mm). This implies that our implementation may differ up to 0.14mm from
        other implementations.
      </action>
      <action dev="luc" type="fix">
        Avoid intermixed ChangeForwarder instances calling each other.
        Fixes issue #360.
      </action>
      <action dev="maxime" type="fix">
        Modified the way the propagation parameter drivers are mapped in the
        Jacobian matrix in class "Model".
        Added a test for multi-sat orbit determination with estimated
        propagation parameters (µ and SRP coefficients).
        Fixes issue #354.
      </action>
      <action dev="luc" type="fix">
         Added a convenience method to retrieve covariance matrix in
         physical units in orbit determination.
         Fixes issue #353.
      </action>
      <action dev="luc" type="fix" due-to="Rongwang Li">
         Fixed two errors in Marini-Murray model implementation.
         Fixes issue #352.
      </action>
      <action dev="luc" type="fix">
         Prevent duplicated Newtonian attraction in FieldNumericalPropagator.
         Fixes issue #350.
      </action>
      <action dev="luc" type="fix">
         Copy additional states through impulse maneuvers.
         Fixes issue #349.
      </action>
      <action dev="luc" type="fix">
         Removed unused construction parameters in ShiftingTransformProvider
         and InterpolatingTransformProvider.
         Fixes issue #356.
      </action>
      <action dev="luc" type="fix">
         Fixed wrong inertial frame for Earth retrieved from CelestialBodyFactory.
         Fixes issue #355.
      </action>
      <action dev="luc" type="update">
        Use a git-flow like branching workflow, with a develop branch for bleeding-edge
        development, and master branch for stable published versions.
      </action>
    </release>
    <release version="9.0.1" date="2017-11-01"
            description="Version 9.0.1 is a patch release of Orekit.
            It fixes security issus 368.">
      <action dev="evan" type="fix">
        Disabled XML external resources when parsing rapid XML TDM files.
        Part of issue #368.
      </action>
      <action dev="evan" type="fix">
        Disabled XML external resources when parsing rapid XML EOP files.
        Part of issue #368.
      </action>
    </release>
    <release version="9.0" date="2017-07-26"
             description="Version 9.0 is a major release of Orekit. It introduces several new
             features and bug fixes. New features introduced in version 9.0 are Taylor algebra
             propagation (for high order uncertainties propagation or very fast Monte-Carlo
             studies), multi-satellites orbit determination, parallel multi-satellites propagation,
             parametric accelerations (polynomial and harmonic), turn-around measurements,
             inter-satellite range measurements, rigth ascension/declination measurements,
             Antenna Phase Center measurements modifiers, EOP estimation in precise orbit
             determination, orbit to attitude coupling in partial derivatives, parsing of CCSDS
             Tracking Data Messages, parsing of university of Bern Astronomical Institute files
             for Klobuchar coefficients, ITRF 2014, preservation of non-Keplerian orbits derivatives,
             JB2008 atmosphere model, NRL MSISE 2000 atmosphere model, boolean combination of events
             detectors, ephemeris writer, speed improvements when tens of thousands of measurements
             are used in orbit determination, Danish translations. Several bugs have been fixed.">
     <action dev="luc" type="add">
       Added on-board antenna phase center effect on inter-satellites range measurements.
     </action>
     <action dev="luc" type="add">
       Added on-board antenna phase center effect on turn-around range measurements.
     </action>
     <action dev="luc" type="add">
       Added on-board antenna phase center effect on range measurements.
     </action>
     <action dev="luc" type="update">
       Moved Bias and OutlierFilter classes together with the other estimation modifiers.
     </action>
     <action dev="luc" type="update">
       Forced states derivatives to be dimension 6 rather than either 6 or 7. The
       additional mass was not really useful, it was intended for maneuvers calibration,
       but in fact during maneuver calibration we adjust either flow rate or specific
       impulse but not directly mass itself.
     </action>
      <action dev="luc" type="add">
        Added parametric acceleration force models, where acceleration amplitude is a
        simple parametric function. Acceleration direction is fixed in either inertial
        frame, or spacecraft frame, or in a dedicated attitude frame overriding spacecraft
        attitude. The latter could for example be used to model solar arrays orientation if
        the force is related to solar arrays). Two predefined implementations are provided,
        one for polynomial amplitude and one for harmonic amplitude. Users can add other
        cases at will. This allows for example to model the infamous GPS Y-bias, which is
        thought to be related to a radiator thermal radiation.
      </action>
      <action dev="luc" type="remove">
        Removed obsolete Cunningham and Droziner attraction models. These models have
        been superseded by Holmes-Featherstone attraction model available since 2013
        in Orekit.
      </action>
      <action dev="luc" type="update">
        Take orbit to attitude coupling into account in the partial derivatives for all attitude modes.
        Fixes issue #200.
      </action>
      <action dev="luc" type="update">
        Merged FieldAttitudeProvider into AttitudeProvider.
      </action>
      <action dev="luc" type="update">
        Simplified ForceModel interface. It does not require dedicated methods anymore for
        computing derivatives with respect to either state or parameters.
      </action>
      <action dev="luc" type="remove">
        Removed Jacchia-Bowman 2006 now completely superseded by Jacchia-Bowman 2008.
      </action>
      <action dev="luc" type="update">
        Make Jacchia-Bowman 2008 thread-safe and field-aware.
      </action>
      <action dev="luc" type="update">
        Make NRL MSISE 2000 thread-safe and field-aware.
      </action>
      <action dev="luc" type="update">
        Make DTM2000 thread-safe and field-aware.
      </action>
      <action dev="luc" type="add">
        Added support for ITRF 2014.
        As of mid-2017, depending on the source of EOP, the ITRF retrieved using
        FramesFactory.getITRF will be either ITRF-2014 (if using EOP 14 C04) or
        ITRF-2008 (if using EOP 08 C04, bulletins A, bulletins B, or finals .all).
        If another ITRF is needed, it can be built using HelmertTransformation.
      </action>
      <action dev="luc" type="remove">
        Removed classes and methods deprecated in 8.0.
      </action>
      <action dev="luc" type="add">
        Added coordinates of all intermediate participants in estimated measurements.
        This will allow estimation modifiers to get important vectors (sighting
        directions for example) without recomputing everything from the states.
      </action>
      <action dev="luc" type="add">
        Added a multi-satellites orbit determination feature.
      </action>
      <action dev="luc" type="add">
        Added one-way and two-way inter-satellites range measurements.
      </action>
      <action dev="luc" type="fix" due-to="Glenn Ehrlich">
        Avoid clash with Python reserved keywords and, or and not in BooleanDetector.
      </action>
      <action dev="luc" type="add" due-to="Maxime Journot">
        Added right ascension and declination angular measurements.
      </action>
      <action dev="luc" type="add">
        Added a parallel propagation feature for addressing multi-satellites needs.
        Propagators of different types (analytical, semi-analytical, numerical,
        ephemerides ...) can be mixed at will.
      </action>
      <action dev="luc" type="fix">
        Fixed Gaussian quadrature inconsistent with DSST theory when orbit derivatives are present.
        Fixes issue #345.
      </action>
      <action dev="luc" type="fix">
        Fixed infinite recursion when attempting two orbit determinations in row.
        Fixes issue #347.
      </action>
      <action dev="luc" type="add" due-to="Lars Næsbye Christensen">
        Added Danish translations.
        Fixes issue #346.
      </action>
      <action dev="luc" type="add" >
        Allow estimation of polar motion (offset plus linear drift) and prime meridian
        correction (offset plus linear drift) in orbit determination. This is essentially
        equivalent to add correction to the xp, yp, dtu1 and lod Earth Orientation Parameters.
      </action>
      <action dev="luc" type="add">
        Parameters in orbit determination can be associated with a per-parameter reference date.
      </action>
      <action dev="luc" type="fix">
        Fixed wrong generation of FieldTransforms by time stamped cache, when generation
        happens backward in time.
        Fixes issue #344.
      </action>
      <action dev="luc" type="update">
        Improved computation ground station parameters derivatives
        in orbit determination.
      </action>
      <action dev="luc" type="update" >
        Use automatic differentiation for all orbit determination measurements types.
        This allows simpler evolutions to estimate parameters for which derivatives
        are not straightforward to compute; some of these parameters are needed for
        precise orbit determination.
      </action>
      <action dev="luc" type="add" due-to="Maxime Journot">
        Added parsing of University of Bern Astronomical Institute files for α and β Klobuchar coefficients.
      </action>
      <action dev="luc" type="add" due-to="Maxime Journot">
        Added parsing of CCSDS TDM (Tracking Data Messages) files, both text and XML.
      </action>
      <action dev="luc" type="fix" due-to="Florentin-Alin Butu">
        Fixed lighting ratio in solar radiation pressure for interplanetary trajectories.
      </action>
      <action dev="hank" type="fix">
        Allow small extrapolation before and after ephemeris.
        Fixes issue #261.
      </action>
      <action dev="luc" type="fix">
        Fixed missing attitude in DSST mean/osculating conversions.
        Fixes issue #339.
      </action>
      <action dev="luc" type="fix">
        Optionally take lift component of the drag force into account in BoxAndSolarArraySpacecraft.
        Fixes issue #324.
      </action>
      <action dev="luc" type="fix" due-to="James Schatzman">
        Change visibility of getTargetPV in GroundPointing to public so it can be subclassed by
        users in other packages.
        Fixes issue #341.
      </action>
      <action dev="luc" type="update">
        Deprecated the TLESeries class. The file format used was considered to be too specific and
        the API not really well designed. Users are encouraged to use their own parser for series of TLE.
      </action>
      <action dev="luc" type="fix" due-to="Gavin Eadie">
        Removed dead code in deep SDP4 propagation model.
        Fixes issue #342.
      </action>
      <action dev="luc" type="fix" due-to="Quentin Rhone">
        Added a way to prefix parameters names when estimating several maneuvers
        in one orbit determination.
        Fixes issue #338.
      </action>
      <action dev="luc" type="fix" due-to="Pascal Parraud">
        Removed unneeded reset at end of sample creation in propagators conversion.
        Fixes issue #335.
      </action>
      <action dev="luc" type="fix" due-to="Michiel Zittersteijn">
        Fixed wrong angle wrapping computation in IodLambert.
      </action>
      <action dev="luc" type="fix" due-to="Lucian Barbulescu">
        Fixed boundaries of thrust parameter driver in ConstantThrustManeuver.
        Fixes issue #327.
      </action>
      <action dev="luc" type="fix" due-to="Hao Peng">
        Allow some old version of TLE format to be parsed correctly.
        Fixes issue #330.
      </action>
      <action dev="luc" type="fix" due-to="James Schatzman">
        Fixed ArrayOutOfBoundException appearing when converting dates at past or future infinity
        to string.
        Fixes issue #340.
      </action>
      <action dev="luc" type="fix">
        Extended range of DateComponents to allow the full integer range as days offset
        from J2000.
      </action>
      <action dev="luc" type="fix">
        Prevent NaN appearing in UTC-TAI offsets for dates at past or future infinity.
      </action>
      <action dev="luc" type="fix">
        Prevent central attraction coefficient from being adjusted in TLEPropagatorBuilder,
        as it is specified by the TLE theory.
        Fixes issue #313.
      </action>
      <action dev="luc" type="fix" due-to="Hao Peng">
        Added a flag to prevent resetting initial state at the end of integrating propagators.
        Fixes issue #251.
      </action>
      <action dev="luc" type="fix">
        Tutorials now all rely on orekit-data being in user home folder.
        Fixes issue #245.
      </action>
       <action dev="luc" type="fix">
        Apply delay corresponding to h = 0 when station altitude is below 0 in SaastamoinenModel.
        Fixes issue #202.
      </action>
      <action dev="luc" type="add">
        Added derivatives to orbits computed from non-Keplerian models, and use
        these derivatives when available. This improves shiftedBy() accuracy,
        and as a consequence also the accuracy of EventShifter. As example, when
        comparing shiftedBy and numerical model on a low Earth Sun Synchronous Orbit,
        with a 20x20 gravity field, Sun and Moon third bodies attractions, drag and
        solar radiation pressure, shifted position errors without derivatives are 18m
        after 60s, 72m after 120s, 447m after 300s; 1601m after 600s and 3141m after
        900s, whereas the shifted position errors with derivatives are 1.1m after 60s,
        9.1m after 120s, 140m after 300s; 1067m after 600s and 3307m after 900s.
      </action>
      <action dev="luc" type="fix">
        Preserved non-Keplerian acceleration in spacecraft state when computed from numerical propagator.
        Fixes issue #183.
      </action>
      <action dev="luc" type="fix">
        Fixed accuracy of FieldAbsoluteDate.
        Fixes issue #337.
      </action>
      <action dev="luc" type="fix">
        Fixed eccentricity computation for hyperbolic Cartesian orbits.
        Fixes issue #336.
      </action>
      <action dev="luc" type="fix">
        Fixed an array out of bounds error in DSST zonal short periodics terms.
      </action>
      <action dev="luc" type="fix" due-to="Maxime Journot">
        Fixed a factor two error in tropospheric and ionospheric modifiers.
      </action>
      <action dev="luc" type="add" due-to="Maxime Journot">
        Added turn-around (four-way range) measurements to orbit determination.
      </action>
      <action dev="luc" type="update">
        Updated dependency to Hipparchus 1.1, released on 2017, March 16th.
        Fixes issue #329.
      </action>
      <action dev="evan" type="add">
        Added simple Boolean logic with EventDetectors.
      </action>
      <action dev="luc" type="add">
        Added getGMSTRateFunction to IEEEConventions to compute accurately Earth rotation rate.
      </action>
      <action dev="luc" type="update">
        OneAxisEllipsoid can now transform FieldGeodeticPoint from any field
        and not only DerivativeStructure.
      </action>
      <action dev="luc" type="add">
        Completed field-based Cartesian and angular coordinates with missing
        features that were only in the double based versions.
      </action>
      <action dev="luc" type="update" due-to="Maxime Journot">
        Use DerivativeStructure to compute derivatives for Range measurements.
      </action>
      <action dev="luc" type="update">
        Improved conversion speed from Cartesian coordinates to geodetic coordinates
        by about 15%.
      </action>
      <action dev="evan" type="add">
        Replace OrbitFile interface with EphemerisFile, adding support for multiple
        ephemeris segments and the capability to create a propagator from an ephemeris.
      </action>
      <action dev="hank" type="add">
        Added EphemerisFileWriter interface for serializing EphemerisFiles to external
        file formats, and implemented the OEMWriter for CCSDS OEM file export support.
      </action>
      <action dev="hank" type="add">
        Added OrekitEphemerisFile object for encapsulating propagator outputs into an
        EphemerisFile which can then be exported with EphemerisFileWriter classes.
      </action>
      <action dev="luc" type="fix">
        Fixed thread-safety issues in DTM2000 model.
        Fixes issue #258.
      </action>
      <action dev="pascal" type="add">
        Added JB2008 atmosphere model.
      </action>
      <action dev="pascal" type="add">
        Added NRLMSISE-00 atmosphere model.
      </action>
      <action dev="luc" type="fix" due-to="Hao Peng">
        Fixed outliers configuration parsing in orbit determination tutorial and test.
        Fixes issue #249
      </action>
       <action dev="luc" type="fix" >
        Greatly improved orbit determination speed when a lot of measurements are used
        (several thousands).
      </action>
      <action dev="luc" type="fix" >
        Fixed ant build script to run Junit tests.
        Fixes issue #246.
      </action>
      <action dev="luc" type="update">
        Added a protection against zero scale factors for parameters drivers.
      </action>
      <action dev="evan" type="fix">
        Fix AbsoluteDate.createMJDDate when the time scale is UTC and the date
        is during a leap second.
        Fixes issue #247
      </action>
      <action dev="luc" type="fix" >
        Fixed ant build script to retrieve Hipparchus dependencies correctly.
        Fixes issue #244.
      </action>
    </release>
    <release version="8.0.1" date="2017-11-01"
            description="Version 8.0.1 is a patch release of Orekit.
            It fixes security issus 368.">
      <action dev="evan" type="fix">
        Disabled XML external resources when parsing rapid XML EOP files.
        Part of issue #368.
      </action>
    </release>
    <release version="8.0" date="2016-06-30"
             description="Version 8.0 is a major release of Orekit. It introduces several new
             features and bug fixes as well as a major dependency change. New features introduced
             in version 8.0 are orbit determination, specialized propagator for GPS satellites
             based on SEM or YUMA files, computation of Dilution Of Precision and a new angular
             separation event detector. Several bugs have been fixed. A major change introduced
             with version 8.0 is the switch from Apache Commons Math to Hipparchus as the
             mathematical library, which also implied switching from Java 6 to Java 8.">
      <action dev="luc" type="fix" due-to="Andrea Antolino">
        Improved accuracy of orbits Jacobians.
        Fixes issue #243.
      </action>
      <action dev="luc" type="update">
        Deprecated PropagationException, replaced by OrekitException.
      </action>
      <action dev="evan" type="fix" due-to="Greg Carbott">
        Fix bug in restarting propagation with a ConstantThrustManeuver with an
        updated initial condition.
      </action>
      <action dev="luc" type="fix">
        Fixed a display error for dates less than 0.5ms before a leap second.
      </action>
      <action dev="luc" type="update">
        Use ParameterDriver with scale factor for both orbit determination, conversion,
        and partial derivatives computation when finite differences are needed.
      </action>
      <action dev="luc" type="fix">
        Apply impulse maneuver correctly in backward propagation.
        Fixes issue #241.
      </action>
      <action dev="luc" type="add">
        Added angular separation detector. This is typically used to check separation
        between spacecraft and the Sun as seen from a ground station, to avoid interferences
        or damage.
      </action>
      <action dev="luc" type="update">
        All class and methods that were deprecated in the 7.X series have been removed.
      </action>
      <action dev="luc" type="update">
        Allow ICGEM gravity field reader to parse non-Earth gravity fields.
      </action>
      <action dev="evan" type="add">
        Add methods for a integration step handler to tell if the start/end of the step is
        interpolated due to event detection. Also added ability to add a step handler in
        ephemeris mode.
      </action>
      <action dev="evan" type="fix">
        Switch to a continuous Ap to Kp geomagnetic index conversion.
        Fixes issue #240.
      </action>
      <action dev="pascal" type="add">
        Added computation of Dilution Of Precision (DOP).
      </action>
      <action dev="pascal" type="add">
        Added a specialized propagator for GPS spacecrafts, based on
        SEM or YUMA files.
      </action>
      <action dev="luc" type="update">
        Ported the new Hipparchus event handling algorithm to Orekit.
        This improves robustness in corner cases, typically when different
        event detectors triggers at very close times and one of them
        resets the state such that it affects the other detectors.
      </action>
      <action dev="luc" type="update">
        Simplified step interpolators API, replacing the setDate/getState
        pair with an interpolated state getter taking a date argument.
      </action>
      <action dev="luc" type="update">
        Switched from Apache Commons Math to Hipparchus library.
      </action>
      <action dev="luc" type="add">
        Added an orbit determination feature!
      </action>
      <action dev="evan" type="add">
        Add EventHandler to record all events.
      </action>
      <action dev="evan" type="fix">
        Fix exception during event detection using
        NumericalPropagator.getGeneratedEphemeris() near the start/end date of
        the generated ephemeris.
        Fixes issue #238
      </action>
    </release>
    <release version="7.2.1" date="2017-11-01"
            description="Version 7.2.1 is a patch release of Orekit.
            It fixes security issus 368.">
      <action dev="evan" type="fix">
        Disabled XML external resources when parsing rapid XML EOP files.
        Part of issue #368.
      </action>
    </release>
    <release version="7.2" date="2016-04-05"
             description="Version 7.2 is a minor release of Orekit. It introduces several new
             features and bug fixes. The most important features introduced in version 7.2
             are handling of GLONASS and QZSS time scales, support for local time zones
             according to ISO-8601 standard, and finer tuning of short period terms in
             DSST propagator. Version 7.2 depends on version 3.6.1 of Apache Commons Math,
             which also fixes a bug related to close events detection.">
      <action dev="luc" type="add">
        Added GLONASS and QZSS time scales. These time scales my be used in SP3-c files.
      </action>
      <action dev="luc" type="add">
        Added parsing and displaying of local time according to ISO-8601 standard.
      </action>
      <action dev="luc" type="fix">
        Added some protections against malformed SP3 files.
      </action>
      <action dev="luc" type="fix">
        Fixed Newcomb operators generation in DSST for high degree gravity fields.
        Fixes issue #237
      </action>
      <action dev="luc" type="update">
        Improved tuning of DSST tesseral force models. Users can now tune max degree,
        max eccentricity power and max frequency in mean longitude for short
        period terms, as well as for m-daily terms.
      </action>
      <action dev="luc" type="update">
        Improved tuning of DSST zonal force models. Users can now tune max degree,
        max eccentricity power and max frequency in true longitude for short
        period terms.
      </action>
      <action dev="luc" type="fix">
        Fixed wrong continuous maneuver handling in backward propagation.
        Fixes issue #236
      </action>
    </release>
    <release version="7.1" date="2016-02-07"
             description="Version 7.1 is a minor release of Orekit. It introduces several new
             features and bug fixes. The most important features introduced in version 7.1
             are a lot of new event detectors (field of view based detectors supporting any FoV
             shape, either on ground targetting spacecraft or on spacecraft and targetting
             ground defined zones with any shape, extremum elevation detector, anomaly,
             latitude argument, or longitude argument crossing detectors, either true, mean
             or eccentric, latitude and longitude extremum detectors, latitude and longitude
             crossing detectors), new event filtering capability based on user-provided
             predicate function, ability to customize DSST interpolation grid for short period
             elements, ability to retrieve DSS short periodic coefficients, removed some arbitrary
             limitations in DSST tesseral and zonal contribution, ability to set short period
             degree/order to smaller values than mean elements in DSST, vastly improved
             frames transforms efficiency for various Earth frames, three different types of
             solar radiation pressure coefficients, new tabulated attitudes related to Local
             Orbital Frame, smooth attitude transitions in attitudes sequences, with derivatives
             continuity at both endpoint, ground zone sampling either in tiles or grid with fixed
             or track-based orientation, derivatives handling in geodetic points, parsing of TLE
             with non-unclassified modifiers, support for officiel WMM coefficients from NOAA,
             support for tai-utc.dat file from USNO, tropospheric refraction model following
             Recommendation ITU-R P.834-7, geoid model based on gravity field, and use of the new
             Apache Commons Math rotation API with either Frame transform convention or vector
             operator convention. Numerous bugs were also fixed.
             Version 7.1 depends on version 3.6 of Apache Commons Math.">
      <action dev="thierry" type="add">
        Added tropospheric refraction correction angle following Recommendation ITU-R P.834-7.
      </action>
      <action dev="luc" type="add">
        Added a way to configure max degree/order for short periods separately
        from the mean elements settings in DSST tutorial.
      </action>
      <action dev="luc" type="fix">
        Fixed limitation to degree 12 on zonal short periods, degree/order 8 on
        tesseral short periods, and degree/order 12 for tesseral m-dailies in DSST.
      </action>
      <action dev="luc" type="fix">
        Fixed wrong orbit type in propagator conversion. The type specified by
        user was ignored when computing variable stepsize integrator tolerances.
      </action>
      <action dev="luc" type="add">
        Set up three different implementations of radiation pressure coefficients,
        using either a single reflection coefficient, or a pair of absorption
        and specular reflection coefficients using the classical convention about
        specular reflection, or a pair of absorption and specular reflection
        coefficients using the legacy convention from the 1995 CNES book.
        Fixes issue #170
      </action>
      <action dev="luc" type="fix">
        Fixed wrong latitude normalization in FieldGeodeticPoint.
      </action>
      <action dev="luc" type="fix">
        Fixed blanks handling in CCSDS ODM files.
        Fixes issue #232
      </action>
      <action dev="luc" type="fix">
        Fixed FramesFactory.getNonInterpolatingTransform working only
        in one direction.
        Fixes issue #231
      </action>
      <action dev="evan" type="add">
        Added Field of View based event detector for ground based sensors.
      </action>
      <action dev="luc" type="add">
        Added a getFootprint method to FieldOfView for projecting Field Of View
        to ground, taking limb of ellipsoid into account (including flatness) if
        Field Of View skims over horizon.
      </action>
      <action dev="luc" type="add">
        Added a pointOnLimb method to Ellipsoid for computing points that lie
        on the limb as seen from an external observer.
      </action>
      <action dev="luc" type="add">
        Added an isInside predicate method to Ellipsoid for checking points location.
      </action>
      <action dev="evan" type="fix">
        Support parsing lowercase values in CCSDS orbit data messages.
        Fixes issue #230
      </action>
      <action dev="luc" type="add">
        Added a generic FieldOfViewDetector that can handle any Field Of View shape.
        The DihedralFieldOfViewDetector is deprecated, but the CircularFieldOfViewDetector
        which corresponds to a common case that can be computed more accurately and faster
        than the new generic detector is preserved.
      </action>
      <action dev="luc" type="add">
        Added a FieldOfView class to model Fields Of View with any shape.
      </action>
      <action dev="luc" type="add">
        Added a FootprintOverlapDetector which is triggered when a sensor
        Field Of View (any shape, even split in non-connected parts or
        containing holes) overlaps a geographic zone, which can be non-convex,
        split in different sub-zones, have holes, contain the pole...
        Fixes issue #216
      </action>
      <action dev="luc" type="fix" due-to="Carlos Casas">
        Added a protection against low altitudes in JB2006 model.
        Fixes issue #214
      </action>
      <action dev="luc" type="fix" due-to="Petrus Hyvönen">
        Enlarged access to SGP4 and DeepSDP4 propagators.
        Fixes issue #207
      </action>
      <action dev="luc" type="fix">
        Fixed covariance matrices units when read from CCSDS ODM files. The
        data returned at API level are now consistent with SI units, instead of being
        kilometer-based.
        Fixes issue #217
      </action>
      <action dev="luc" type="fix">
        Fixed DSST ephemeris generation.
        Fixes issue #222
      </action>
      <action dev="luc" type="update">
        Vastly improved DSS short period terms interpolation.
      </action>
      <action dev="luc" type="fix">
        Use new Rotation API from Apache Commons Math 3.6.
        This API allows to use both vector operator convention and frames
        transform convention naturally. This is useful when axis/angles are
        involved, or when composing rotations. This probably fixes one of
        the oldest stumbling blocks for Orekit users.
      </action>
      <action dev="luc" type="fix">
        Fixed state partial derivatives in drag force model.
        Fixes issue #229
      </action>
      <action dev="evan" type="fix">
        Fixed incorrect density in DTM2000 when the input position is not in ECI
        or ECEF.
        Fixes issue #228
      </action>
      <action dev="evan" type="add">
        Added capability to use a single EventHandler with multiple types of
        EventDetectors.
      </action>
      <action dev="luc" type="add" >
        Added a way to customize interpolation grid in DSST, either using a fixed number
        of points or a maximum time gap between points, for each mean elements integration
        step.
      </action>
      <action dev="luc" type="add" >
        Added TabulatedLofOffset for attitudes defined by tabulating rotations between Local Orbital Frame
        and spacecraft frame.
        Fixes issue #227
      </action>
      <action dev="luc" type="fix" >
        Fixed wrong ephemeris generation for analytical propagators with maneuvers.
        Fixes issue #224.
      </action>
       <action dev="luc" type="fix" >
        Fixed date offset by one second for TLE built from their components,
        if a leap second was introduced earlier in the same year.
        Fixes issue #225.
      </action>
      <action dev="luc" type="fix" >
        Allow parsing TLE with non-unclassified modifier.
      </action>
      <action dev="luc" type="add" >
        As a side effect of fixing issue #223, KeplerianPropagator and
        Eckstein-Hechler propagator are now serializable.
      </action>
      <action dev="luc" type="fix" >
        Fixed missing additional states handling in ephemeris propagators
        created from analytical propagators.
      </action>
      <action dev="luc" type="fix" >
        Fixed NPE and serialization issues in ephemeris propagators created
        from analytical propagators.
        Fixes issue #223.
      </action>
      <action dev="luc" type="fix" >
        Fixed time scale issues in JPL ephemerides and IAU pole models.
        The time used for internal computation should be TDB, not TT.
      </action>
      <action dev="luc" type="fix" >
        Fixed an issue with backward propagation on analytical propagator.
        During first step, the analytical interpolator wrongly considered the
        propagation was forward.
      </action>
      <action dev="luc" type="add" >
        Added a way to retrieve short period coefficients from DSST as
        spacecraft state additional parameters. This is mainly intended
        for test and validation purposes.
      </action>
      <action dev="luc" type="fix" >
        Prevent small overshoots of step limits in event detection.
        Fixes issue #218.
      </action>
      <action dev="luc" type="fix" >
        Handle string conversion of dates properly for dates less than 1 millisecond
        before midnight (they should not appear as second 60.0 of previous minute but
        should rather wrap around to next minute).
        Partly fixes issue #218.
      </action>
      <action dev="luc" type="fix" >
        Enforce Lexicographical order in DirectoryCrawler, to ensure reproducible
        loading. Before this changes, some tests could fail in one computer while
        succeeding in another computer as we use a mix of DE-4xx files, some having
        a different EMRAT (81.30056907419062 for DE-431, 81.30056 for DE-405 and DE-406).
      </action>
      <action dev="luc" type="add" >
        Added EventEnablingPredicateFilter to filter event based on an user-provided
        enabling predicate function. This allow for example to dynamically turn some
        events on and off during propagation or to set up some elaborate logic like
        triggering on elevation first time derivative (i.e. one elevation maximum)
        but only when elevation itself is above some threshold.
      </action>
      <action dev="luc" type="update" >
        Renamed EventFilter into EventSlopeFilter.
      </action>
      <action dev="luc" type="add" >
        Added elevation extremum event detector.
      </action>
      <action dev="luc" type="fix" >
        Fixed ellipsoid tessellation with large tolerances.
        Fixes issue #215.
      </action>
      <action dev="evan" type="fix" >
        Fixed numerical precision issues for start/end dates of generated
        ephemerides.
        Fixes issues #210
      </action>
      <action dev="luc" type="add" >
        Added anomaly, latitude argument, or longitude argument crossings detector,
        either true, mean or eccentric.
        Fixes issue #213.
      </action>
      <action dev="luc" type="add" >
        Added latitude and longitude extremum detector.
      </action>
      <action dev="luc" type="add" >
        Added latitude and longitude crossing detector.
      </action>
      <action dev="luc" type="add" >
        Added a way to convert between PVA and geodetic points with time derivatives.
      </action>
      <action dev="luc" type="add" >
        Allow truncation of tiles in ellipsoid tessellation.
      </action>
      <action dev="luc" type="add" >
        Propagator builders can now be configured to accept any orbit types
        and any position angle types in the input flat array.
        Fixes issue #208.
      </action>
      <action dev="luc" type="add" >
        Added smooth attitude transitions in attitudes sequences, with derivatives
        continuity at both endpoints of the transition that can be forced to match
        rotation, rotation rate and rotation acceleration.
        Fixes issue #6.
      </action>
      <action dev="luc" type="fix" >
        Fixed attitudes sequence behavior in backward propagation.
        Fixes issue #206.
      </action>
      <action dev="luc" type="add" >
        Added factory methods to create AbsoluteDate instances from MJD or JD.
        Fixes issue #193.
      </action>
      <action dev="luc" type="fix" due-to="Joris Olympio">
        Fixed wrong attitude switches when an event occurs but the active attitude mode
        is not the one it relates to.
        Fixes issue #190.
      </action>
      <action dev="luc" type="add"  due-to="Joris Olympio">
        Added a way to be notified when attitude switches occur.
        Fixes issue #190.
      </action>
      <action dev="luc" type="fix" >
        Ensure Keplerian propagator uses the specified mu and not only the one from the initial orbit.
        Fixes issue #184.
      </action>
      <action dev="luc" type="update" >
        Improved frames transforms efficiency for various Earth frames.
      </action>
      <action dev="luc" type="fix" >
        Specify inertial frame to compute orbital velocity for ground pointing laws.
        Fixes issue #115.
      </action>
      <action dev="luc" type="fix" >
        Activated two commented-out tests for DTM2000, after ensuring we
        get the same results as the original fortran implementation.
        Fixes issue #204.
      </action>
      <action dev="luc" type="fix" due-to="Javier Martin Avila">
        Fixed resetting of SecularAndHarmonic fitting.
        Fixes issue #205.
      </action>
      <action dev="luc" type="add">
        Added a way to sample a zone on an ellipsoid as grids of inside points.
        Fixes issue #201.
      </action>
      <action dev="luc" type="fix">
        Fixed an event detection problem when two really separate events occur within
        the event detector convergence threshold.
        Fixes issue #203.
      </action>
      <action dev="luc" type="fix">
        Added protections against TLE parameters too large to fit in the format.
        Fixes issue #77.
      </action>
      <action dev="luc" type="fix">
        Allowed slightly malformed TLE to be parsed.
        Fixes issue #196.
      </action>
      <action dev="luc" type="fix">
        Fixed overlapping issue in ellipsoid tessellation, typically for independent
        zones (like islands) close together.
        Fixes issue #195.
      </action>
      <action dev="tn" type="add">
        Added support to load WMM coefficients from the official model file
        provided by NOAA.
      </action>
      <action dev="tn" type="fix">
        Fixed javadoc of method "GeoMagneticField#calculateField(...)":
        the provided altitude is expected to be a height above the WGS84 ellipsoid.
      </action>
      <action dev="luc" type="update">
        Added a simpler interface for creating custom UTC-TAI offsets loaders.
      </action>
      <action dev="luc" type="add">
        Added support for USNO tai-utc.dat file, enabled by default, in
        addition to the legacy support for IERS UTC-TAI.history file
        which is still supported and also enabled by default.
      </action>
      <action dev="luc" type="add">
        Added a way to load TAI-UTC data from Bulletin A. Using this feature
        is however NOT recommended as there are known issues in TAI-UTC data
        in some bulletin A (for example bulletina-xix-001.txt from 2006-01-05
        has a wrong year for last leap second and bulletina-xxi-053.txt from
        2008-12-31 has an off by one value for TAI-UTC on MJD 54832). This
        feature is therefore not enabled by default, and users wishing to
        rely on it should do it carefully and take their own responsibilities.
      </action>
      <action dev="luc" type="add">
        Added ellipsoid tessellation, with tiles either oriented along track
        (ascending or descending) or at constant azimuth.
      </action>
      <action dev="luc" type="fix">
        Added customization of EOP continuity check threshold.
        Fixes issue #194.
      </action>
      <action dev="evan" type="add">
        Added geoid model based on gravity field.
        Fixes issue #192.
      </action>
      <action dev="luc" type="fix">
        Added automatic loading of Marshall Solar Activity Future Estimation data.
        Fixes issue #191.
      </action>
      <action dev="luc" type="update">
        Simplified Cartesian to ellipsoidal coordinates transform and greatly improved its performances.
      </action>
      <action dev="luc" type="fix">
        Fixed target point in BodyCenterPointing attitude.
        Fixes issue #100.
      </action>
    </release>
    <release version="7.0" date="2015-01-11"
             description="Version 7.0 is a major release of Orekit. It introduces several new
             features and bug fixes. New features introduced in version 7.0 are the complete
             DSST semi-analytical propagator with short-periodics terms (only mean elements
             were available in previous version), extension to second order derivatives for
             many models (Cartesian coordinates, angular coordinates, attitude modes, ...),
             bilinear interpolator in Saastamoinen model, attitude overriding during impulsive
             maneuvers, general relativity force model, geographic zone detector, and ecliptic
             frame.
             Several bugs have been fixed. One noteworthy fix concerns an inconsistency in
             Eckstein-Hechler propagator velocity, which leads to a change of the generated
             orbit type.">
      <action dev="hankg" type="add">
        Added bilinear interpolator and use it on Saastamoinen model.
        Implements feature #182.
      </action>
      <action dev="luc" type="update">
        Removed old parts that were deprecated in previous versions.
      </action>
      <action dev="luc" type="update">
        Updated dependency to Apache Commons Math 3.4, released on 2014-12-26.
      </action>
      <action dev="luc" type="fix">
        Fixed null vector normalization when attempting to project to ground a point already on ground.
        Fixes issue #181.
      </action>
      <action dev="luc" type="add" due-to="Lucian Barbulescu">
        Added Romanian localization for error messages.
      </action>
      <action dev="luc" type="fix">
        Fixed velocity inconsistency in orbit generation in Eckstein-Hechler propagator.
        The Eckstein-Hechler propagator now generated Cartesian orbits, with velocity
        computed to be fully consistent with model evolution. A side effect is that
        if users rebuild circular parameters from the generated orbits, they will
        generally not math exactly the input circular parameters (but position will
        match exactly).
        Fixes issue #180.
      </action>
      <action dev="luc" type="fix">
        Improved acceleration output in Eckstein-Hechler model.
      </action>
      <action dev="luc" type="add">
        Added projection of moving point (i.e. position and derivatives too) to
        ground surface.
      </action>
      <action dev="luc" type="add">
        Added a general 3 axes ellipsoid class, including a feature to compute
        any plane section (which result in a 2D ellipse).
      </action>
      <action dev="luc" type="add">
        Added support for IERS bulletin A (rapid service and prediction)
      </action>
      <action dev="tn" type="fix">
        Fixed various issues in geomagnetic fields models:
        GeoMagneticField.getDecimalYear() returned a slightly wrong result: e.g. for 1/1/2005
        returned 2005.0020 instead of 2005.0, GeoMagneticFieldFactory.getModel() returned
        wrong interpolation near models validity endpoints, GeoMagneticField.transformModel(double)
        method did not check year validity. Added more unit tests and adapted existing tests for
        IGRF/WMM with sample values / results as they have changed slightly.
        Fixes issue #178.
      </action>
      <action dev="luc" type="fix" due-to="Patrice Mathieu">
        Fixed closest TLE search. When filtering first from satellite ID and
        then extracting closest date, the returned satellite was sometime wrong.
      </action>
      <action dev="luc" type="add" due-to="Hank Grabowski">
        Allow attitude overriding during impulsive maneuvers.
        Fixes issue #176.
      </action>
      <action dev="evan" type="add">
          Added general relativity force model.
      </action>
      <action dev="luc" type="add" due-to="Ioanna Stypsanelli">
        added Greek localization for error messages.
      </action>
      <action dev="evan" type="fix">
          Fixed incorrect partial derivatives for force models that depend on satellite velocity.
          Fixes #174.
      </action>
      <action dev="evan" type="fix">
          Fixed incorrect parameters set in NumericalPropagatorBuilder.
          Fixes #175.
      </action>
      <action dev="luc" type="update" >
        Significantly reduced size of various serialized objects.
      </action>
      <action dev="luc" type="update" >
        PVCoordinatesProvider now produces time-stamped position-velocities.
      </action>
      <action dev="luc" type="update" >
        Tabulated attitude provider can be built directly from time-stamped angular coordinates
        lists, in addition to attitudes lists.
      </action>
      <action dev="luc" type="add" >
        Added time-stamped versions of position-velocity and angular coordinates.
      </action>
      <action dev="luc" type="fix" due-to="Daniel Aguilar Taboada">
        Fixed wrong rotation interpolation for rotations near π.
        Fixes issue #173.
      </action>
      <action dev="luc" type="update" >
        Updated dependency to Apache Commons Math 3.3.
      </action>
      <action dev="luc" type="update" due-to="Lucian Barbulescu, Nicolas Bernard">
        Added short periodics for DSST propagation.
      </action>
      <action dev="luc" type="add" >
        Added a GeographicZoneDetector event detector for complex geographic zones traversal.
        Fixes issue #163.
      </action>
      <action dev="evan" type="fix">
        Add Ecliptic frame. Agrees with JPL ephemerides to within 0.5 arcsec.
        Issue #166.
      </action>
      <action dev="evan" type="fix">
        Fix cache exception when propagating backwards with an interpolated
        gravity force model.
        Fixes issue #169.
      </action>
      <action dev="luc" type="fix">
        Fixed parsing of dates very far in the future.
        Fixes issue #171.
      </action>
      <action dev="luc" type="fix">
        Trigger an exception when attempting to interpolate attitudes without rotation rate
        using only one data point.
      </action>
      <action dev="evan" type="fix">
        Fixed SpacecraftState date mismatch exception with some attitude providers.
      </action>
      <action dev="luc" type="fix" >
        Fixed wrong scaling in JPL ephemeris when retrieving coordinates in a frame
        that is not the defining frame of the celestial body.
        Fixes issue #165.
      </action>
      <action dev="luc" type="update" due-to="Lucian Barbulescu">
        Prepare generation of either mean or osculating orbits by DSST propagator.
        The short periodics terms are not computed yet, but there is ongoing work
        to add them.
      </action>
      <action dev="luc" type="update" due-to="Lucian Barbulescu">
        Avoid recomputing Chi and Chi^2 in Hansen coefficients for tesseral.
      </action>
      <action dev="luc" type="update" due-to="Nicolas Bernard">
        Added better handling of Hansen kernel computation through use of PolynomialFunction.
      </action>
      <action dev="luc" type="update" due-to="Petre Bazavan">
        Compute Hansen coefficients using linear transformation.
      </action>
      <action dev="luc" type="fix" >
        Fixed a non-bracketing exception in event detection, in some rare cases of noisy g function.
        Fixes issue #160.
      </action>
      <action dev="luc" type="fix" >
        Fixed a missing reset of resonant tesseral terms in DSST propagation.
        Fixes issue #159.
      </action>
      <action dev="luc" type="fix" >
        Improved default max check interval for NodeDetector, so it handles correctly
        highly eccentric orbits.
        Fixes issue #158.
      </action>
    </release>
    <release version="6.1" date="2013-12-13"
             description="Version 6.1 is a minor release of Orekit. It introduces several new
             features and bug fixes. The most important features introduced in version 6.1
             are solid tides force model, including pole tide at user choice, and following
             either IERS 1996, IERS 2003 or IERS 2010 conventions ; ocean tides force model,
             including pole tide at user choice, loading a user provided model ; simultaneous
             support for IERS 1996, 2003 and 2010 for frames definition, which is very
             important to support legacy systems and to convert coordinates between older and
             newer reference systems ; greatly improved accuracy of celestial/terrestrial
             frames transforms (we are now at sub-micro arcsecond level for IERS 2003/2010,
             both with equinox based and Non-Rotating Origin, at a sub-milli arcseconds for
             IERS 1996, both with equinox based and Non-Rotating Origin) ; classical
             equinox-based paradigm and new non-rotating origin paradigm for inertial and
             terrestrial frames are now supported with all IERS conventions ; automatic
             conversion of IERS Earth Orientation Paramters from equinoxial to non-rotating
             paradigm ; support for CCSDS Orbit Data Message ; improved API for events,
             allowing separation of event detection and event handling (the older API is still
             available for compatibility) ; merged all the elevation related events, allowing
             to use both refraction model and antenna mask at the same time if desired ;
             new attitude mode based on interpolation on a table. Numerous bugs were also fixed.
             Version 6.1 depends on version 3.2 of Apache commons math.">
      <action dev="luc" type="fix" >
        Reduced number of calls to the g function in event detectors.
        Fixes issue #108.
      </action>
      <action dev="luc" type="fix" >
        Fixed a spurious backward propagation.
        Fixes issue #107.
      </action>
      <action dev="luc" type="fix" >
        Improved error detection for numerical and DSST propagation for cases
        where user attempts to compute integrator tolerances with an orbit for
        which Jacobian is singular (for example equatorial orbit while using
        Keplerian representation).
        Fixes issue #157.
      </action>
      <action dev="luc" type="add" >
        Added a method to get the number or calls to getNeighbors in the generic time stamped cache,
        to allow performing measurements while tuning the cache.
      </action>
      <action dev="luc" type="add" >
        Added high degree ocean load deformation coefficients computed by Pascal
        Gégout (CNRS / UMR5563 - GET).
      </action>
      <action dev="luc" type="add" >
        Time scales are now serializable.
      </action>
      <action dev="luc" type="add" due-to="Nicolas Bernard">
        Improved DSST tesseral computation efficiency by caching Jacobi polynomials.
      </action>
      <action dev="luc" type="fix" due-to="Daniel Aguilar Taboada">
        Fixed yaw steering attitude law, which didn't project spacecraft velocity correctly.
        Fixes issue #156.
      </action>
      <action dev="luc" type="add" >
        Added a way to set the maximum number of iterations for events detection.
        Fixes issue #155.
      </action>
      <action dev="luc" type="add">
        Added an attitude provider from tabulated attitudes.
        Fixes issue #154.
      </action>
      <action dev="luc" type="add" due-to="Hank Grabowski">
        Improved test coverage.
        Fixes issue #153.
      </action>
      <action dev="luc" type="add" due-to="Hank Grabowski">
        Merged all elevation detectors into one. The new detector supports all
        features from the previous (and now deprecated) ApparentElevationDetector
        and GroundMaskElevationDetector.
        Fixes issue #144.
      </action>
      <action dev="luc" type="add" due-to="Hank Grabowski">
        Added a DetectorEventHandler interface aimed at handling only the
        event occurrence part in propagation. This allows to separate the
        event detection itself (which is declared by the EventDetector interface)
        from the action to perform once the event has been detected. This also
        allows to avoid subclassing of events, which was cumbersome. It also allows
        to share a single handler for several events.
        The previous behavior with eventOccurred declared at detector level and
        subclassing is still available but is deprecated and will be removed in
        the next major release.
      </action>
      <action dev="luc" type="fix" due-to="Christophe Le Bris">
        Fixed an indexing error in Harris-Priester model.
        Fixes issue #152.
      </action>
      <action dev="luc" type="add">
        Added a new force model for ocean tides in numerical propagation, including pole tides.
        Fixes issue #11.
      </action>
      <action dev="luc" type="fix" due-to="Lucian Barbulescu">
        Fixed conversion from position-velocity to Keplerian, when the orbit is
        perfectly equatorial.
        Fixes issue #151.
      </action>
      <action dev="luc" type="add">
        Added a new force model for solid tides in numerical propagation, including pole tides.
        Fixes issue #10.
      </action>
      <action dev="luc" type="add">
        Added a way to select IERS conventions for non-rotating origin
        based ITRF.
      </action>
      <action dev="luc" type="update">
        Greatly improved accuracy of celestial/terrestrial frames transforms.
        We are now at sub-micro arcsecond level for IERS 2003/2010, both with
        equinox based and Non-Rotating Origin, at a sub-milli arcseconds
        for IERS 1996, both with equinox based and Non-Rotating Origin.
      </action>
      <action dev="luc" type="fix">
        Fixed missing nutation correction in Equation Of Equinoxes.
        Fixes issue #150.
      </action>
      <action dev="luc" type="fix">
        Fixed rate for TCB time scale.
      </action>
      <action dev="luc" type="add">
        Added new definition of astronomical unit from IAU-2012 resolution B2.
      </action>
      <action dev="luc" type="fix">
        Fixed Date/Time split problem when date is a few femto-seconds before the end of the day.
        Fixes issue #149.
      </action>
      <action dev="luc" type="fix">
        Fixed overflow problem in TimeComponents.
        Fixes issue #148.
      </action>
      <action dev="luc" type="update">
        Separate parsing from using Poisson series.
      </action>
      <action dev="luc" type="add" due-to="Steven Ports">
        Added support for parsing CCSDS ODM files (OPM, OMM and OEM).
      </action>
      <action dev="luc" type="update">
        Flattened ITRF frames tree so all supported ITRF realizations (2005, 2000, 97, 93) share the same
        parent ITRF2008. Previously, the tree was 2008 &lt;- 2005 &lt;- 2000 &lt;- {93,97} and the reference dates
        for Helmert transforms were all different. We now use the parameters provided at epoch 2000.0 and
        with respect to ITRF2008 at http://itrf.ensg.ign.fr/doc_ITRF/Transfo-ITRF2008_ITRFs.txt.
      </action>
      <action dev="luc" type="fix">
        Fixed azimuth parameter in the TopocentricFrame.pointAtDistance method.
        Fixes issue #145.
      </action>
      <action dev="luc" type="fix"  due-to="Matt Edwards">
        Fixed location of JAVA_EPOCH. As we now take the linear models between UTC and TAI
        that were used between 1961 and 1972, we have to consider the offset that was in
        effect on 1970-01-01 and which was precisely 8.000082s. Fixes issue #142.
      </action>
      <action dev="luc" type="update" >
        Vastly improved performances for Poisson series computations. Poisson series are often
        evaluated several components together (x/y/s in new non-rotating paradigm, ∆ψ/∆ε in old
        equinox paradigm for example). As the components are built from a common model, they
        share many nutation terms. We now evaluate these shared terms only once, as we evaluate
        the components in parallel thanks to a preliminary "compilation" phase performed when
        the Poisson series are set up. This dramatically improves speed: on a test case based
        on x/y/s evaluations over a one year time span without any caching,  we noticed a
        more than two-fold speedup: mean computation time reduced from 6.75 seconds (standard
        deviation 0.49s) to 3.07 seconds (standard deviation 0.04s), so it was a 54.5% reduction
        in mean computation time. At the same time, accuracy was also improved thanks to the
        Møller-Knuth TwoSum algorithm without branching now used for summing all series terms.
      </action>
      <action dev="luc" type="fix" >
        When UT1 time scale is used, it is now possible to choose which Earth Orientation
        Parameters history to use (formerly, only EOP compatible with IAU-2000/2006 was
        used, even for systems relying only on older conventions).
      </action>
      <action dev="luc" type="add" >
        Added Greenwich Mean Sidereal Time and Greenwich Apparent Sidereal Time
        to all supported IERS conventions (i.e. IERS 1996, IERS 2003 and IERS 2010).
      </action>
      <action dev="luc" type="add" >
        Classical equinox-based paradigm and new non-rotating origin paradigm for
        inertial and terrestrial frames are now supported with all IERS conventions.
        This means it is now possible to use MOD/TOD/GTOD with the recent precession/nutation
        models from recent conventions, and it is also possible to use CIRF/TIRF/ITRF with
        the older precession nutation models from ancient conventions. Of course, all these
        conventions and frames can be used at the same time, which is very important to
        support legacy systems and to convert coordinates between older and newer reference
        systems.
      </action>
      <action dev="luc" type="add" >
        Added IERS 1996 in the list of supported IERS conventions.
      </action>
      <action dev="luc" type="add" >
        Added factory methods to compute arbitrary Julian Epochs (J1900.0, J2000.0 ...)
        and Besselian Epochs (B1900.0, B1950.0 ...) that are used as reference dates
        in some models and frames.
      </action>
      <action dev="luc" type="fix" >
        Fixed non-bracketing exception while converting Cartesian points very close to equator into geodetic
        coordinates. Fixes issue #141.
      </action>
      <action dev="evan" type="add" >
        Added getAngularVelocity() to PVCoordinates.
      </action>
      <action dev="luc" type="add" >
        Added back serialization for some ephemerides produced by integration-based propagators.
        The ephemerides produced by NumericalPropagator are always serializable, and the ones
        produced by DSSTPropagator may be serializable or not depending on the force models used.
      </action>
      <action dev="luc" type="fix" >
        Fixed missing events detection when two events occurred at exactly the same time using an analytical
        propagator (like generated ephemerides for example). Fixes issue #138.
      </action>
      <action dev="luc" type="fix" >
        Fixed data loading from zip/jar. A more streamlined architecture has been set up, and each zip entry
        now uses its own input stream. Closing the stream triggers the switch to the next entry, and duplicate
        close are handled gracefully. Fixes issue #139.
      </action>
      <action dev="luc" type="fix" >
        Improved event bracketing by backporting changes made in Apache Commons Math (may fix issues #110
        and #136, but we cannot be sure as neither issues were reproducible even before this change...).
      </action>
      <action dev="luc" type="fix" >
        Fixed GTOD and Veis frame that did apply UT1-UTC correction when they should not (fixes issue #131).
      </action>
      <action dev="luc" type="fix" >
        Completely rewrote conversion from Cartesian to geodetic coordinates to improve
        numerical stability for very far points (typically when computing coordinates
        of Sun). Fixes issue #137.
      </action>
    </release>
    <release version="6.0" date="2013-04-23"
             description="Version 6.0 is a major release of Orekit. It introduces several new
             features and bug fixes. Several incompatibilities with respect to previous
             versions 5.x have been introduced. Users are strongly advised to upgrade to this
             version. The major features introduced in version 6.0 are the inclusion of the DSST
             semi-analytical propagator, an improved propagator architecture where all propagators
             can use events and step handlers, much better and faster gravity field force model,
             Jacobians availability for all force models, converters between different propagation
             models (which can be used to convert between mean and osculating elements), thread
             safety for many parts (mainly frames, but still excluding propagators) while still
             preserving caching for performances even in multi-threaded environments, time-dependent
             gravity fields, support for IERS 2010 conventions, support for INPOP and all DExxx
             ephemerides, new frames, new time scales, support for user-defined states in spacecraft
             state, availability of additional states in events, interpolators for many components
             like position-velocity, spacecraft state and attitude allowing to compute high order
             derivatives if desired, filtering of events, orphan frames, magnetic fields models,
             SP3 files support, visibility circles, support for Marshall Solar Activity Future
             Estimation of solar activity. Numerous bugs were also fixed. Version 6.0 now depends
             on version 3.2 of Apache commons math.">
      <action dev="pascal" type="fix" >
        Fixed conversion of mean anomaly to hyperbolic eccentric anomaly (fixes issue #135).
      </action>
      <action dev="luc" type="add" >
        Extracted fundamental nutation arguments from CIRF frame. This allows both reuse of
        the arguments for other computations (typically tides), and also allows to use
        convention-dependent arguments (they are similar for IERS conventions 2003 and 2010,
        but have changed before and may change in the future).
      </action>
      <action dev="luc" type="fix" >
        Fixed event g function correction when starting exactly at 0 with a backward
        propagation (fixes issue #125).
      </action>
      <action dev="luc" type="update" >
        Error messages properties are now loaded directly in UTF-8.
      </action>
      <action dev="luc" type="add" >
        Added a way to know which tide system is used in gravity fields (zero-tide,
        tide-free or unknown).
      </action>
      <action dev="luc" type="add" >
        Added orphan frame, i.e. trees that are not yet connected to the main
        frame tree but attached later on. This allows building frame trees
        from leaf to root. This change fixes feature request #98.
      </action>
      <action dev="luc" type="add" >
        Added a way to filter only increasing or decreasing events. The filtering
        occurs a priori, i.e. the filtered out events do not trigger a search.
        Only the interesting events are searched for and contribute to computation
        time. This change fixes feature request #104.
      </action>
      <action dev="pascal" type="add" >
        Added a semianalytical propagator based on the Draper Semianalytic
        Satellite Theory. The DSST accounts for all significant perturbations
        (central body including tesseral harmonics, third-body, drag, solar
        radiation pressure) and is applicable to all orbit classes.
        To begin with, only mean elements propagation is available.
      </action>
      <action dev="evan" type="update" >
        Greatly improved performance of time-stamped caches for data that is
        read only once (like UTC leap seconds history or EOP).
      </action>
      <action dev="luc" type="add" >
        Additional states can now be used in events. Note that waiting for the
        fix for issue MATH-965 in Apache Commons Math to be been officially
        published, a workaround has been used in Orekit. This workaround
        implies that events that should be triggered based on additional equations
        for integration-based propagator will be less accurate on the first step
        (full accuracy is recovered once the first step is accepted).
        So in these corner cases, users are advised to start propagation at least
        one step before the first event (or to use a version of Apache Commons Math
        that includes the fix, which has been added to the development version as
        of r1465654). This change fixes feature request #134.
      </action>
      <action dev="luc" type="add" >
        AdditionalStateProviders can now be used for all propagators, not
        only analytical ones. Note that when both state providers and
        additional differential equations are used in an integration-based
        propagator, they must used different states names. A state can only
        be handled by one type at a time, either already integrated or
        integrated by the propagator (fixes feature request #133).
      </action>
      <action dev="luc" type="add" >
        Added a way to store user data into SpacecraftState. User data are
        simply double arrays associated to a name. They are handled properly
        by interpolation, event handlers, ephemerides and adapter propagators.
        Note that since SpacecraftState instances are immutable, adding states
        generates a new instance, using a fluent API principle (fixes feature request #132).
      </action>
      <action dev="luc" type="add" >
        Added a way to retrieve all additional states at once from a step interpolator.
      </action>
      <action dev="luc" type="fix" >
        Fixed wrong orientation for ICRF and all IAU pole and prime meridians
        (a few tens milli-arcseconds). This error mainly induced an error in
        celestial bodies directions, including the Sun which is used in many
        places in Orekit (fixes bug #130).
      </action>
      <action dev="luc" type="add" >
        Added support for IERS conventions 2010. Note that Orekit still also
        support conventions 2003 in addition to conventions 2010. However, as
        IERS does not provide anymore data to link TIRF 2003 with ITRF, ITRF
        based on 2003 convention is not available. ITRF can only be based on
        either 2010 conventions for CIO-based paradigm or on 1996 conventions
        for equinox-based paradigm.
      </action>
      <action dev="luc" type="add" >
        Atmosphere models now provide their central body frame.
      </action>
      <action dev="luc" type="add" >
        Added versions of angular coordinates and position-velocity that use
        any field instead of double (classes FieldAngularCoordinates and
        FieldPVCoordinates). This allows to compute derivatives of these quantities
        with respect to any number of variables and to any order (using DerivativeStructure
        for the field elements), or to compute at arbitrary precision (using Dfp for
        the field elements). Regular transforms as produced by frames
        handle these objects properly and compute partial derivatives for them.
      </action>
      <action dev="luc" type="update" >
        Converted Cunningham and Droziner force models to use the API of the new
        partial derivatives framework, despite they STILL USE finite differences.
        These two force models are now considered obsolete, they have been
        largely superseded by the Holmes-Featherstone model, which can be used
        for much larger degrees (Cunnigham and Droziner use un-normalized
        equations and coefficients which underflow at about degree 90), which
        already provides analytical derivatives, and which is twice faster. It
        was therefore considered a waste of time to develop analytical derivatives
        for them. As a consequence, they use finite differences to compute their
        derivatives, which adds another huge slow down factor when derivatives are
        requested. So users are strongly recommended to avoid these models when
        partial derivatives are desired...
      </action>
      <action dev="luc" type="add" >
        Added analytical computation of partial derivatives for third-body
        attraction.
      </action>
      <action dev="luc" type="add" >
        Added analytical computation of partial derivatives for constant
        thrust maneuvers.
      </action>
      <action dev="luc" type="update" >
        Converted Newtonian force model to use the new partial derivatives
        framework.
      </action>
      <action dev="luc" type="update" >
        Converted Holmes-Featherstone force model to use the new partial derivatives
        framework.
      </action>
      <action dev="luc" type="add" >
        Added analytical computation of partial derivatives for surface forces
        (drag and radiation pressure) for all supported spacecraft body shapes.
      </action>
      <action dev="luc" type="update" >
        Streamlined the force models partial derivatives computation for numerical
        propagation. It is now far simpler to compute analytically the derivatives
        with respect to state and with respect to force models specific parameters,
        thanks to the new Apache Commons Math differentiation framework.
      </action>
      <action dev="luc" type="add" >
        Added a new force model for central body gravity field, based on Holmes and Featherstone
        algorithms. This model is a great improvement over Cunningham and Droziner models. It
        allows much higher degrees (it uses normalized coefficients and carefully crafted
        recursions to avoid overflows and underflows). It computes analytically all partial
        derivatives and hence can be used to compute accurate state transition matrices. It is
        also much faster than the other models (for example a 10 days propagation of a low Earth
        orbit with a 1cm tolerance setting and a 69x69 gravity field was about 45% faster with
        Holmes and Featherstone than with Cunningham).
      </action>
      <action dev="luc" type="fix" >
        Improved gravity field un-normalization to allow higher degrees/order with Cunningham and
        Droziner models. Formerly, the coefficients computation underflowed for square fields
        degree = order = 85, and for non-square fields at degree = 130 for order = 40. Now square
        fields can go slightly higher (degree = order = 89) and non-square fields can go much
        higher (degree = 393 for order = 63 for example). Attempts to use un-normalization past
        the underflow limit now raises an exception.
      </action>
      <action dev="luc" type="update" >
        Updated Orekit to version 3.1.1 of Apache Commons Math.
      </action>
      <action dev="luc" type="add" >
        Added support for time-dependent gravity fields. All recent gravity
        fields include time-dependent coefficients (linear trends and pulsations
        at several different periods). They are now properly handled by Orekit.
        For comparison purposes, it is still possible to retrieve only the constant
        part of a field even if the file contains time-dependent coefficients too.
      </action>
      <action dev="luc" type="update" >
        Added a way to speed up parsing and reduce memory consumption when
        loading gravity fields. Now the user can specify the maximal degree
        and order before reading the file.
      </action>
      <action dev="luc" type="fix" >
        The EGM gravity field reader did not complain when files with missing
        coefficients were provided, even when asked to complain.
      </action>
      <action dev="luc" type="fix" >
        Fixed serialization of all predefined frames. This fix implied
        also fixing serialization of celestial bodies as the predefined
        ICRF frame relies on them. Note for both types of objects, only
        some meta-data are really serialized in such a way that at
        deserialization time we retrieve singletons. So the serialized
        data are small (less than 500 bytes) and exchanging many time
        these objects in a distributed application does not imply anymore
        lots of duplication.
      </action>
      <action dev="tn" type="fix" due-to="Yannick Tanguy">
        Throw an exception if the conversion of mean anomaly to hyperbolic
        eccentric anomaly does not converge in KeplerianOrbit (fixes bug #114).
      </action>
      <action dev="luc" type="fix" due-to="Evan Ward">
        Removed weak hash maps in frames (fixes bug #122).
      </action>
        <action dev="luc" type="fix" due-to="Bruno Revelin">
        Improved documentation of interpolation methods (fixes bug #123).
      </action>
      <action dev="tn" type="fix" due-to="Evan Ward">
        Make TIRF2000Provider class thread-safe (fixes bug #118).
      </action>
      <action dev="tn" type="fix" due-to="Christophe Le Bris">
        Correct spelling of the inner class QuadratureComputation (fixes bug #120).
      </action>
      <action dev="tn" type="fix" due-to="Evan Ward">
        Remove unnecessary synchronization in UT1Scale (fixes bug #119).
      </action>
      <action dev="tn" type="fix" due-to="Carlos Casas">
        Clear caches in CelestialBodyFactory when removing CelestialBodyLoaders
        (fixes bug #106).
      </action>
      <action dev="tn" type="fix" due-to="Yannick Tanguy">
        Fix loading of JPL ephemerides files with overlapping periods
        (fixes bug #113).
      </action>
      <action dev="tn" type="fix" due-to="Simon Billemont">
        Prevent initialization exception in UTCScale in case no user-defined
        offsets are provided. (fixes bug #111).
      </action>
      <action dev="luc" type="fix" due-to="Evan Ward">
        Improved performance by caching EME2000 frame in AbstractCelestialBody
        (fixes bug #116).
      </action>
      <action dev="tn" type="fix" due-to="Evan Ward">
        Make TidalCorrections class thread-safe by using the new TimeStampedCache.
        (fixes bug #117).
      </action>
      <action dev="tn" type="fix" due-to="Evan Ward">
        Convert position entries contained in SP3 files to meters instead of km
        (fixes bug #112).
      </action>
      <action dev="luc" type="add" >
        Added support for version 2011 of ICGEM gravity field format. Orekit
        still ignore the time-dependent part of these fields, though.
      </action>
      <action dev="luc" type="update" >
        Greatly simplified CelestialBodyLoader interface, now it is not related
        to DataLoader anymore (which implies users can more easily provide
        analytical models instead of the JPL/IMCCE ephemerides if they want)
      </action>
      <action dev="luc" type="fix" >
        Use the new thread-safe caches and the new Hermite interpolation feature on
        Transform, Earth Orientation Parameters, JPL/IMCCE ephemerides, UTC-TAI
        history and Ephemeris to remove thread-safety issues in all classes using
        cache (fixes #3).
      </action>
      <action dev="luc" type="add" >
        Added Hermite interpolation features for position-velocity coordinates,
        angular coordinates, orbits, attitudes, spacecraft states and transforms.
        Hermite interpolation matches sample points value and optionally first derivative.
      </action>
      <action dev="luc" type="add" >
        Added an AngularCoordinates as an angular counterpart to PVCoordinates.
      </action>
      <action dev="luc" type="add" >
        Transform now implements both TimeStamped and TimeShiftable. Note that this change
        implied adding an AbsoluteDate parameter to all transform constructors, so this
        is a backward incompatible change.
      </action>
      <action dev="luc" type="fix" >
        Fixed wrong transform for 3D lines (fixes bug #101).
      </action>
      <action dev="luc" type="add" >
        Upgraded support of CCSDS Unsegmented Time Code (CUC) to version 4 of the
        standard published in November 2010 (fixes bug #91), this includes support for
        an extended preamble field and longer time codes.
      </action>
      <action dev="luc" type="add" due-to="Francesco Rocca">
        Added a way to build TLE propagators with attitude providers and mass (fixes bug #84).
      </action>
      <action dev="luc" type="fix" >
        Fixed numerical stability errors for high order gravity field in Cunningham model (fixes bug #97).
      </action>
      <action dev="luc" type="fix" due-to="Yannick Tanguy">
        Fixed an error in radiation pressure for BoxAndSolarArraySpacecraft (fixes bug #92).
      </action>
      <action dev="thomas" type="add">
        Added models for tropospheric delay and geomagnetic field.
      </action>
      <action dev="luc" type="update">
        The existing general mechanism for shifting objects in time has been
        formalized as a parameterized interface implemented by AbsoluteDate, Attitude,
        Orbit, PVCoordinates and SpacecraftState.
      </action>
      <action dev="luc" type="update">
        Time scales are not serializable anymore (this induced problems for the UTC scale
        and its caching feature).
      </action>
      <action dev="luc" type="fix">
        Fixed TLE propagation in deep space when inclination is exactly 0 (fixes bug #88).
      </action>
      <action dev="pascal" type="add" due-to="Francesco Rocca">
        Added a package for spacecraft states to propagators conversion extending an
        original contribution for TLE (Orbit Converter for Two-Lines Elements) to all
        propagators.
      </action>
      <action dev="luc" type="fix">
        Improved testing of error messages.
      </action>
      <action dev="luc" type="fix">
        Removed too stringent test on trajectory in TLE propagator (fixes bug #86).
      </action>
      <action dev="thomas" type="fix">
          Set the initial state for a TLEPropagator (fixes bug #85).
      </action>
      <action dev="luc" type="update">
        Improved testing of error messages.
      </action>
      <action dev="luc" type="update">
        Updated IAU poles for celestial bodies according to the 2009 report and the
        2011 erratum from the IAU/IAG Working Group on Cartographic Coordinates and
        Rotational Elements of the Planets and Satellites (WGCCRE).
      </action>
      <action dev="luc" type="update">
        Removed code deprecated before 5.0.
      </action>
      <action dev="thomas" type="add">
        Added support for more recent JPL DExxx and INPOP ephemerides files (fixes feature #23).
      </action>
      <action dev="luc" type="fix">
        Fixed formatting of very small values in TLE lines (fixes bug #77).
      </action>
      <action dev="thomas" type="fix">
        Fixed formatting of TLE epoch (fixes bug #74).
      </action>
      <action dev="thomas" type="fix">
        Fixed performance issues when using the singleton UTCScale instance from
        multiple threads. Use a prototype pattern instead (fixes bug #33).
      </action>
      <action dev="luc" type="add">
        Added J2 effect on small maneuvers model.
      </action>
      <action dev="luc" type="fix">
        Fixed attitudeProvider field masking in IntegratedEphemeris.
      </action>
      <action dev="luc" type="add">
        Added a tutorial to compute Earth phased, Sun synchronous orbits.
      </action>
      <action dev="luc" type="add">
        Added a fitter for osculating parameters, allowing conversion to mean parameters.
      </action>
      <action dev="luc" type="update">
        Made Greenwich mean and apparent sidereal time publicly visible in GTOD frame.
      </action>
      <action dev="luc" type="update">
        Made equation of equinoxes sidereal time publicly visible in TOD frame.
      </action>
      <action dev="thomas" type="update">
        Added more german translations for error messages.
      </action>
      <action dev="luc" type="fix">
        Allow ClasspathCrawler and ZipJarCrawler data providers to work in
        OSGi environments by providing an explicit class loader (fixes bug #54).
      </action>
      <action dev="luc" type="update">
        Improved the small maneuvers analytical model to compute orbit Jacobian
        with respect to maneuver parameters.
      </action>
      <action dev="luc" type="fix">
        Force impulse maneuver to preserve orbit type and orbit frame.
      </action>
      <action dev="thomas" type="add">
        Added sp3 file parser.
      </action>
      <action dev="luc" type="add">
        Added a method to compute frames transforms Jacobians in the Transform class.
      </action>
      <action dev="luc" type="fix">
        Fixed a problem with propagation over null or negative ranges.
      </action>
      <action dev="luc" type="add">
        Added a multiplexer for step handlers.
      </action>
      <action dev="luc" type="add">
        Added init methods to step handlers and event handlers.
      </action>
      <action dev="luc" type="add">
        Added an adapter propagator that can add small maneuvers to any propagator, including
        ephemeris based ones.
      </action>
      <action dev="luc" type="add">
        Added an analytical model for the effect at date t1 of a small maneuver performed at date t0.
      </action>
      <action dev="luc" type="fix">
        Fixed a missing reinitialization of start date when state was reset in numerical propagator.
      </action>
      <action dev="luc" type="update">
        Added detection of attempts to create hyperbolic orbits as circular or equinoctial
        instances.
      </action>
      <action dev="pascal" type="fix">
        Fixed potential numerical failure in lightning ratio computation.
      </action>
      <action dev="luc" type="update">
        Simplified construction of atmosphere models, the Earth fixed frame is already present
        in the body shape, there was no need to pass a separate argument for it.
      </action>
      <action dev="pascal" type="add">
        Added Harris-Priester atmosphere model.
      </action>
      <action dev="luc" type="update">
        Changed the return value of eventOccurred method from an int to an enumerate.
      </action>
      <action dev="pascal" type="fix">
        Fixed frame for TLEPropagator (fixes bug #31).
      </action>
      <action dev="luc" type="add">
        Added getters/setters for impulse maneuvers.
      </action>
      <action dev="luc" type="add">
        Added getters/setters for attitude provider in all orbit propagators.
      </action>
      <action dev="luc" type="add">
        Added a method to compute visibility circles in TopocentricFrame.
      </action>
      <action dev="luc" type="add">
        Added an equinox-based version of ITRF.
      </action>
      <action dev="luc" type="add">
        Added getters for thrust, Isp and flow rate in constant thrust maneuvers.
      </action>
      <action dev="luc" type="add">
        Allow use of any supported Local Orbital Frames as the reference frame
        for LofOffset attitude modes.
      </action>
      <action dev="luc" type="add">
        Added support for LVLH, VVLH and VNC local orbital frames.
      </action>
      <action dev="luc" type="fix">
        Fixed a performance bug implying that some frames reloaded all EOP history files
        each time a transform was computed (fixes bug #26).
      </action>
      <action dev="luc" type="add" >
        Added support for columns-based IERS Rapid Data and Prediction files (finals.daily, finals.data
        and finals.all), the XML version was already supported since a few months
      </action>
      <action dev="luc" type="fix" >
        Fixed numerical issue in eccentricity computation (fixes bug #25)
      </action>
      <action dev="luc" type="update" >
        Changed step handling of abstract propagators, now they use a single step
        equal to the duration of the propagation in all cases except when a fixed step
        is requested in master mode. Previously, they arbitrarily used on hundredth of
        the Keplerian period as the step size, hence performing many steps even if not
        strictly required
      </action>
      <action dev="luc" type="add" >
        Added propagation of Jacobians matrices in circular, Keplerian and equinoctial
        parameters, using either true, eccentric or mean position angles. Formerly,
        propagation of Jacobians matrices was possible only in Cartesian parameters
      </action>
      <action dev="luc" type="add" >
        Added a way to propagate additional state along with orbit in abstract
        propagators, as an analytical counterpart to the additional equations that
        can be integrated by numerical propagators
      </action>
      <action dev="luc" type="fix" >
        Fixed missing partial derivatives data in ephemerides produced by a numerical
        propagator despite it was set up to computed them (fixes bug #16)
      </action>
      <action dev="luc" type="fix" >
        Added a new much simpler way to log events occurrences all at once (or
        only a subset of the events if desired)
      </action>
      <action dev="pascal" type="add" >
        Added alternative default name for ICGEM files
      </action>
      <action dev="pascal" type="fix" >
        Fixed EventState reset on propagation direction change (fixes bug #19)
      </action>
      <action dev="luc" type="fix" >
        Fixed Jacobianizer so it can handle force models that do change the spacecraft mass,
        like ConstantThrustManeuver (fixes bug #18)
      </action>
      <action dev="luc" type="add" >
        Added Jacobians between orbital parameters and Cartesian parameters for all orbits
        types (including hyperbolic orbits), all angles types (mean, eccentric, true) and in
        both directions
      </action>
      <action dev="luc" type="update" >
        Replaced the integers parameters used in orbit constructors (MEAN_ANOMALY, ECCENTRIC_ANOMALY ...)
        by a new PositionAngle enumerate for better value safety. The old public constants and the
        corresponding constructors are still available but are deprecated
      </action>
      <action dev="luc" type="fix" >
        Fixed ephemeris generation in numerical propagation. After getEphemeris has been
        called,  later calls to the numerical propagator did reset the already computed
        and returned ephemeris (fixes bug #14)
      </action>
      <action dev="luc" type="add" due-to="Bruno Revelin">
        Added support for the Marshall Solar Activity Future Estimation files
      </action>
      <action dev="luc" type="fix">
        TLEPropagator now implements the Propagator interface, and hence can benefit from all
        events detection and mode handling features (fixes features request #4)
      </action>
      <action dev="luc" type="update">
        improved events detection robustness, by decoupling events handling from adaptive step
        sizes in numerical integrators and  (fix contributed to Apache Commons Math) and from
        classical propagation in analytical and tabulated propagators. This implies the events
        will NOT reduce integration step sizes anymore, thus also increasing speed and in corner
        cases reducing local precision at event occurrence, reducing max step size is often
        sufficient to compensate for this drawback
      </action>
      <action dev="v&#233;ronique" type="add" >
        all propagators, including analytical ones or tabulated ones can now be used for
        event detection. Of course for tabulated propagators, setting up an event that
        would try to reset the state triggers an error when the event occurs
      </action>
      <action dev="v&#233;ronique" type="add" >
        propagation can now be done between two dates, regardless of the date of the initial state
      </action>
      <action dev="v&#233;ronique" type="add" >
        attitude can be specified either using a date only thanks to a new AttitudeLaw interface
        or using a date, a position-velocity provider and a frame (which can be any frame) thanks
        to a new AttitudeProvider interface, wrappers have been added to convert between the two
        interfaces. A side effect of this change is that LofOffset constructor now needs a reference
        to an inertial reference frame, otherwise the attitude woud be wrong if a non-inertial frame
        were passed to getAttitude, due to velocity composition (the computed LOF would not really
        be a LOF)
      </action>
      <action dev="luc" type="update">
        the notion of quasi-inertial frames has been renamed as pseudo-inertial because
        quasi-inertial has a precise relativistic meaning that is not considered here. We
        only consider these frames to be suitable for Newtonian mechanics.
      </action>
      <action dev="luc" type="update">
        the equinox based frames have been renamed to more standard names (MOD, and GTOD
        instead of MEME, and PEF). The implementation of TEME was also wrong (it was
        really a TOD), so now there are both a TOD with a proper name and a TEME with a
        proper implementation.
      </action>
      <action dev="luc" type="update">
        celestial bodies now provide both an inertially oriented body centered
        frame and a body oriented body centered frame, the bodies managed by
        CelestialBodyFactory use the IAU poles and prime meridian definitions
        to build the two frames
      </action>
      <action dev="luc" type="add">
        added the ICRF frame at the solar system barycenter
      </action>
      <action dev="luc" type="add">
        added the ITRF93, ITRF97, ITRF2000 and ITRF2008 frames (previously, only
        the ITRF2005 frame was available)
      </action>
      <action dev="luc" type="add">
        added a getPoint method to TopocentricFrame
      </action>
      <action dev="luc" type="add">
        added the Galileo System Time Scales and the Galileo start epoch.
      </action>
      <action dev="luc" type="add">
        added the UT1, TCB and GMST time scales used in CCSDS Orbit Data Messages
      </action>
      <action dev="luc" type="fix">
        fixed an error when parsing a date occurring during a leap second introduction
      </action>
      <action dev="luc" type="fix">
        fixed a dut1 interpolation error for the day just before a leap second introduction
      </action>
      <action dev="luc" type="fix">
        fixed an error in JPL ephemerides: they are in TDB time scale
      </action>
      <action dev="luc" type="fix">
        fixed an error in date creation/parsing for UTC dates which occur during a
        leap second
      </action>
      <action dev="luc" type="fix">
        fixed UTC time scale between 1961-01-01 and 1971-12-31 ; in this time range
        the offset between UTC and TAI was piecewise linear
      </action>
      <action dev="luc" type="add">
        added an enumerate for specifying months in dates and for simplifying parsing
        of some data files
      </action>
      <action dev="luc" type="add">
        completed support for CCSDS Time Code Format (CCSDS 301.0-B-3) ; now in addition
        to ASCII Calendar Segmented Time Code which has been supported for a while,
        Orekit also supports CCSDS Unsegmented Time Code (CUC), CCSDS Day Segmented
        Time Code (CDS) and CCSDS Calendar Segmented Time Code (CCS)
      </action>
      <action dev="luc" type="add">
        added a freeze method to the Frame and Transform classes, in order to build fixed
        frames from moving ones, this is useful for example to build a launch frame
        at launcher inertial navigation system reset time, or to build an equinox-based
        frame at a specific epoch
      </action>
      <action dev="luc" type="fix">
        fixed an out of memory error when lots of temporary frames were created in loops
        and discarded
      </action>
      <action dev="luc" type="update">
        use the new FastMath class from commons-math instead of the standard java.util.Math
        class for increased accuracy and speed
      </action>
      <action dev="luc" type="add">
        added support for the new bulletinB data published by Paris-Meudon observatory
        for IAU-1980 precession-nutation model (IERS has ceased publishing bulletinB
        files for both IAU-1980 precession-nutation model and IAU-2000
        precession-nutation model as of early 2010).
      </action>
      <action dev="luc" type="add">
        added support for the new XML files containing both bulletinA and bulletinB data
        published by IERS (both the finals and daily files are supported).
      </action>
      <action dev="luc" type="update">
        Orekit now depends on at least version 3.0 of Apache commons-math
      </action>
      <action dev="luc" type="add">
        added a way to list what data have been loaded through DataProvidersManager
      </action>
      <action dev="luc" type="add">
        PropagationException can now be created directly from OrekitException, thus simplifying
        wrapping lower Orekit errors in step handlers
      </action>
      <action dev="luc" type="update">
        improved exception propagation from low level java runtime and Apache commons-math libraries
        preserving initial error stack trace
      </action>
      <action dev="luc" type="update">
        changed exception localization framework to simplify messages handling
      </action>
      <action dev="luc" type="fix">
        greatly improved AbsoluteDate accuracy by shifting epoch when needed and separating
        long/double computations to avoid too large offsets and numerical cancellations, it is
        now possible to still have an absolute date accurate to about 1.0e-13s after shifting
        it 10000 times by 0.1s steps
      </action>
      <action dev="luc" type="fix">
        fixed an error in TopocentricFrame.getPVCoordinates: the coordinates returned were not the
        coordinates of the topocentric frame origin with respect to the specified frame, but were the
        coordinates of the specified frame origin with respect to the topocentric frame.
      </action>
      <action dev="luc" type="fix">
        fixed an errors in data loading in tutorials when one of the path in the classpath
        contained a space
      </action>
      <action dev="luc" type="fix">
        improved CelestialBodyPointed attitude mode: the spin now correctly includes
        the coupling effect of the phasing reference
      </action>
      <action dev="luc" type="fix">
        fixed an error in SpinStabilized attitude mode: the spin was reversed
        with respect to the specification
      </action>
      <action dev="pascal" type="add">
        added a GroundMaskElevationDetector dealing with local physical mask for visibility
      </action>
      <action dev="pascal" type="add">
        added an ApparentElevationDetector taking refraction into account in a terrestrial
        environment
      </action>
      <action dev="pascal" type="update">
        enhanced DateDetector behaviour to allow adding new event dates on the fly
      </action>
      <action dev="pascal" type="fix" due-to="Derek Surka">
        fixed an error in FramesFactory when getting ITRF2005 and TIRF2000 frames:
        ignoreTidalEffects was handled wrong.
      </action>
      <action dev="luc" type="update" >
        removed serialization of some cached data in frames
      </action>
      <action dev="luc" type="fix" >
        fixed deserialization problems of frame singletons, they were not unique any more
      </action>
      <action dev="v&#233;ronique" type="add" >
        numerical propagation can now be done either using Cartesian parameters, circular
        parameters, equinoctial parameters, or Keplerian parameters (elliptical or hyperbolic)
        and using mean, eccentric or true position angles for the parameters where it is relevant.
        So there are now 10 possible configurations for state vector. This allows propagation
        of any kind of trajectories, including hyperbolic orbits used for interplanetary missions,
        or atmospheric re-entry trajectories
      </action>
      <action dev="v&#233;ronique" type="update" >
        completely revamped the partial derivatives matrices computation using the additional
        equations mechanism
      </action>
      <action dev="v&#233;ronique" type="add" >
        added a mechanism to integrate user-supplied additional equations alongside with
        orbital parameters during numerical propagation
      </action>
      <action dev="luc" type="update">
        use A. W. Odell and R. H. Gooding (1986) fast and robust solver for Kepler equation
      </action>
      <action dev="luc" type="add">
        keplerian and cartesian orbits now support hyperbolic orbits (i.e. eccentricity greater
        than 1, and in this case negative semi major axis by convention)
      </action>
      <action dev="luc" type="fix">
        fixed an error in LofOffset attitude mode: the computed attitude was reversed
        with respect to the specification
      </action>
      <action dev="luc" type="add">
        added an AttitudesSequence class which can handle several laws, only one of
        which being active at any time. The active law changes as switch events are
        triggered. This can be used for example to alternate between daylight attitude mode
        and eclipse attitude mode, or between normal observing mode and special modes
        for ground contact or maneuvers.
      </action>
      <action dev="pascal" type="fix" due-to="Bruno Revelin">
        fixed an error when crawling a classpath or a directory a zip file was found.
        This might lead to select an inappropriate data provider.
      </action>
    </release>
    <release version="5.0.3" date="2011-07-12"
             description="version 5.0.3 is a bug-fix release.">
      <action dev="luc" type="fix">
        Fixed a performance bug implying that some frames reloaded all EOP history files
        each time a transform was computed  (fixes bug #26).
      </action>
      <action dev="luc" type="fix">
        Fixed a parsing bug in IERS Rapid Data and Prediction files for dates between 2000 and 2009.
      </action>
    </release>
    <release version="5.0.2" date="2011-07-11"
             description="version 5.0.2 is an interim release of Orekit with support for IERS
                          Rapid Data and Prediction files.">
      <action dev="luc" type="update">
        Added support for IERS Rapid Data and Prediction files finals.all, finals.data and finals.daily,
        for both IAU-1980 and IAU-2000 and with both columns and XML formats.
      </action>
    </release>
    <release version="5.0.1" date="2011-04-15"
             description="version 5.0.1 is a minor release of Orekit without any functional changes.
             The differences with respect to 5.0 are only related to packaging and deployement to
             maven central. There are NO bug fixes and NO evolutions.">
      <action dev="luc" type="update">
        updated packaging to allow deployment to maven central.
      </action>
    </release>
    <release version="5.0" date="2010-05-06"
             description="version 5.0 is a major release of Orekit. It introduces several new
             features and bug fixes. Some slight incompatibilities with respect to previous
             versions have been introduced, but they should be easy to overcome to users. Users
             are strongly advised to upgrade to this version. The major points introduced in version
             5.0 are a very general PVCoordinatesProvider interface, a new shiftedBy method allowing
             many time-dependent instances (AbsoluteDate, Orbit, PVCoordinates, Attitude and SpacecraftState)
             to be slightly shifted in time using simple evolution models (keplerian for orbit, fixed
             angular rate for attitude, fixed translation for position/velocity), a redesign of the
             attitude interfaces and an experimental (read subject to change) numerical propagator
             able to compute jacobians of the state with respect to both initial state and force
             models parameters. Version 5.0 now depends on version 2.1 of Apache commons math.">
      <action dev="pascal" type="add">
        a new experimental numerical propagator has been added, in addition to computing
        the spacecraft state at target time, it also computes the partial derivatives of
        this state with respect to the initial state (one jacobian) and with respect to
        models parameters (another jacobian). The jacobians are integrated alongside with
        the state, using variational equations for better accuracy and numerical robustness.
        This will help further implementation of orbit determination or optimization
        algorithms. This code is still considered to be experimental as of 5.0 and the API
        could change in the future.
      </action>
      <action dev="luc" type="add">
        a new SpacecraftFrame class has been added, taking into account orbit and
        attitude thanks to an underlying propagator. This allows to see the spacecraft just
        as another known geometrical object automatically handled and connected to all
        other frames. For an instantaneous view, Transform instances can also be built
        directly by SpacecraftState instances.
      </action>
      <action dev="luc" type="add">
        frames can now be flagged as quasi-inertial or not; only quasi-inertial frames
        are suitable for defining orbits
      </action>
      <action dev="luc" type="add">
        the Topocentric frame now provides a way to retrieve the body shape on which the
        frame is defined
      </action>
      <action dev="pascal" type="update">
        changed the way Veis 1950 frame is constructed.
        Now, its parent is the PEF frame with no EOP corrections applied.
      </action>
      <action dev="luc" type="fix" due-to="John Pritchard">
        fixed a parameters inversion in Earth Orientation Parameters for IAU-1980 models.
        The error could introduce up to a few meters error in position during transformations
        between TEME and MEME
      </action>
      <action dev="luc" type="add" >
        factories have been introduced for handling all data formats. Their default configuration
        correspond to the legacy formats used in previous versions (IERS format for UTC-TAI, EOPC04
        and bulletins B for Earth Orientation Parameters, JPL format for celestial bodies ...).
        Users can now add support for their own formats if they want (for example if they prefer
        using bulletins A instead of EOPC04 and bulletins B, or if they have their own gravity
        field format ...). Consequences of these changes are that the SolarSystemBody and
        the PotentialReaderFactory classes have been deprecated (replaced by CelestialBodyFactory and
        GravityFieldFactory) and that TimeScalesFactory and FramesFactory have been extended. All these
        factories follow the same generic pattern.
      </action>
      <action dev="luc" type="fix" >
        improved thread safety (however, Orekit is still NOT completely thread-safe).
      </action>
      <action dev="luc" type="add" >
        the loaders for gravity fields now can optionally allow missing coefficients (they will be
        replaced by 0.0 except c[0][0] which will be replaced by 1.0).
      </action>
      <action dev="luc" type="fix" >
        the loader for gravity fields in the ICGEM format now support empty lines in the file
        (there is for example one blank line at the end of the file in the orekit-data zip archive).
      </action>
      <action dev="luc" type="add" >
        added support for the GRGS gravity field files formats.
      </action>
      <action dev="luc" type="add" >
        added a way to list the available satellite numbers in TLE files.
      </action>
      <action dev="luc" type="update" >
        improved TLE elements loading. Now TLE lines are loaded using the standard data loading
        mechanism (thus allowing loading from disk files, network, classpath ...), they can
        contain TLE for several objects in one file, and they may contain some non-TLE lines
        if desired.
      </action>
      <action dev="v&#233;ronique" type="add" >
        a new PVCoordinatesProvider interface has been created on top of several existing classes
        and interfaces (orbit propagator, celestial bodies, some moving frames ...). This is a
        major generalization that allows to use either satellites or celestial bodies in many
        algorithms (attitude pointing target, eclipses and field of view events ...)
      </action>
      <action dev="luc" type="fix" >
        improved numerical propagator efficiency when used from an outside loop: the initial
        state is automatically set to the last state at propagation end, thus allowing to
        restart from here without recomputing everything
      </action>
      <action dev="luc" type="add" >
        added a reset feature in all propagators, allowing to reuse an already configured
        propagator for several different orbits
      </action>
      <action dev="luc" type="fix" >
        fixed a mode handling error in NumericalPropagator: when a propagator was reused
        with a new mode setting, the previous step handlers were still used in addition to
        the new ones instead of replacing them
      </action>
      <action dev="luc" type="fix" >
        fixed an interpolation error for orbits crossing the -PI/+PI singularity between
        entries in the Ephemeris class
      </action>
      <action dev="luc" type="update" >
        KeplerianPropagator now preserve orbits types
      </action>
      <action dev="luc" type="add" >
        AbsoluteDate, Orbit, PVCoordinates, Attitude and SpacecraftState instances can now all
        be slightly shifted in time using simple evolution models (keplerian for orbit, fixed
        angular rate for attitude, fixed translation for position/velocity). This is not a
        replacement for proper propagation but is useful for known simple motions or small
        time shifts or when coarse accuracy is sufficient
      </action>
      <action dev="luc" type="fix" >
        changed AttitudeLaw.getState signature to use complete orbit. This is an incompatible
        change introduced to fix a major bug in spin computation for some attitude laws. The laws
        for which orientation depends on satellite velocity have a spin vector that depends on
        acceleration. This can be computed only if complete orbit is available. This change
        should be simple to handle from a users point of view, as the caller generally already
        has the orbit available and attitude laws implementations can retrieve all the former
        parameters (date, position/velocity, frame) directly from orbit.
      </action>
      <action dev="luc" type="fix" >
        fixed spin rate computation errors in almost all attitude modes
      </action>
      <action dev="luc" type="add" >
        added a new simple linear attitude mode: FixedRate
      </action>
      <action dev="luc" type="fix" >
        fixed an error in event detection: when two events were very close (for example a very
        short ground station visibility), the second one may be ignored despite the first one
        was detected.
      </action>
      <action dev="luc" type="fix" >
        fixed corner cases in event detection during orbit propagation, sometimes
        an already detected and handled event prevented the propagator to go further in time.
      </action>
      <action dev="luc" type="add" >
        added an EventShifter wrapper allowing to slightly shift raw events in time. This is useful
        for example to switch an attitude mode from solar pointing to something else a few minutes
        before eclipse entry and going back to solar pointing mode a few minutes after eclipse exit.
      </action>
      <action dev="pascal" type="add">
        added a new AlignmentDetector.
      </action>
      <action dev="pascal" type="add" >
        added a new EclipseDetector handling either umbra or penumbra entry and exit events.
      </action>
      <action dev="v&#233;ronique" type="add" >
        added new CircularFieldOfViewDetector and DihedralFieldOfViewDetector handling
        field of view entry and exit events for any type of target.
      </action>
      <action dev="luc" type="add" >
        added an experimental implementation of a BoxAndSolarArray spacecraft model considering a convex
        body (either parallelepipedic or defined by a set of facets) and a rotating solar array, for
        accurate modeling of surface forces with attitude. Beware that this class is still considered
        experimental, so use it with care!
      </action>
      <action dev="luc" type="update" >
        completely changed the RadiationSensitive and DragSensitive interfaces to be more comprehensive
        and handle properly lift and side force effects when used with non-symmetric spacecrafts/flux geometry
      </action>
      <action dev="luc" type="fix" due-to="Christelle Blandin">
        fixed denormalization of gravity field coefficients, the last coefficient
        was not initialized
      </action>
      <action dev="luc" type="add" >
        added a relative constructor and a getMomentum method to PVCoordinates
      </action>
      <action dev="luc" type="add">
        added a special implementation improving performances for the frequent case of identity transform
      </action>
      <action dev="luc" type="fix">
        fixed forgotten radians to degrees conversions for inclination and RAAN in CircularOrbit.toString()
      </action>
      <action dev="luc" type="add">
        added a Constants interface including a few useful physical constants.
      </action>
      <action dev="luc" type="add">
        added a way to build date components from week components (this can be used
        for scheduled operations with week-related periods)
      </action>
      <action dev="luc" type="add">
        added string parsing features for dates and times components supporting ISO-8601 formats
      </action>
      <action dev="luc" type="add">
        Orekit is now packaged as an OSGi bundle
      </action>
      <action dev="pascal" type="add">
        added some pieces of an UML model for the library (available in the source distribution)
      </action>
      <action dev="luc" type="update" >
        updated error message localization to be more consistent with Java exception. Now getMessage
        returns a non-localized message and only getLocalizedMessage returns a message localized for
        the platform default locale. A new getMessage(Locale) method has also been added to
        retrieve the message in any desired locale, not only the platform default one. The messages
        are also built and translated only when needed, so if an exception is triggered and
        never displayed, the message will never be built.
      </action>
    </release>
    <release version="4.1" date="2009-08-18"
             description="version 4.1 is an upgrade bringing some new features and fixing a
             few bugs. The equinox-based frames family with IAU1980 precession-nutation
             models that are still used by many legacy systems are now supported. This
             simplifies interoperability with legacy systems and helps migrating from this
             old frames family to the new CIO-based ones that is supported by orekit since its
             first versions. The data loading mechanism used to retrieve IERS data (Earth
             Orientation Parameters, UTC-TAI history) and JPL ephemerides is now also used
             to retrieve gravity potential files. This mechanism has also been vastly improved
             to support new use cases (loading from disk, from classpath, from network delegating
             loading to an external library ...). Another change is the addition of the TDB
             time scale. Some minor incompatibilities have been introduced but they are easy
             to solve for users, the explanations are provided in detailed changes report.">
      <action dev="aude" type="add" >
        added TDB time scale
      </action>
      <action dev="luc" type="update" >
        the RadiationSensitive and DragForce interfaces now have an
        additional SpacecraftState parameter in all their get methods.
        This allows to implement models that take into account solar
        arrays rotation. Note that this changes breaks compatibility
        for users that did add their own implementations, but it is
        simple to deal with (simply add one parameter in the signature
        and ignore it) so its was considered acceptable.
       </action>
      <action dev="luc" type="add" due-to="James Housden">
        added german localization for error messages
      </action>
      <action dev="luc" type="update">
        added a feature allowing all tests to clear the already built reference
        objects (frames, time scales, solar system bodies ...) between each tests,
        thus removing the need to launch tests in separate JVMS. This allows to
        launch all tests directly from eclipse, and this speeds up maven tests by
        a factor 4 at least
      </action>
      <action dev="luc" type="update">
        set up a custom ant build independent from the maven 2 build
      </action>
      <action dev="luc" type="update">
        changed all tests from Junit 3 to Junit 4
      </action>
      <action dev="thierry" type="fix">
        fixed accuracy of PEF frame
      </action>
      <action dev="luc" type="fix" due-to="Aude Privat">
        fixed configuration problems on Windows systems
      </action>
      <action dev="luc" type="fix" due-to="Sébastien Herbinière">
        fixed a reversed sign in solar radiation pressure
      </action>
      <action dev="pascal" type="update" >
        Orekit supports the two different naming patterns for bulletins B provided by IERS
        on http://www.iers.org/ and http://hpiers.obspm.fr/eop-pc/.
      </action>
      <action dev="luc" type="update" >
        the predefined times scales (TAI, UTC ...) are now built using a factory. The various
        XXXScale.getInstance() methods defined in each predefined time scales classes
        are still available, but have been deprecated and will be removed in the future,
        they are replaced by TimeScalesFactory.getXXX().
      </action>
      <action dev="pascal" type="update" >
        the Frame class was split into a FramesFactory class, dealing with the predefined
        reference frames, and a Frame class for the creation of new frames and the navigation
        through any frames tree. The Frame.getXXX() methods for the predefined reference
        frames are still available, but have been deprecated and will be removed in the future,
        they are replaced by FramesFactory.getXXX().
      </action>
      <action dev="pascal" type="add" >
        3 new predefined reference frames have been added in Orekit : MEME, TEME and PEF. They
        implement the classical paradigm of equinox-based transformations including the IAU-76
        precession model, the IAU-80 nutation model and the IAU-82 sidereal time model, with
        the capability to apply the nutation corrections provided by IERS through the EOP data
        files for better agreement with the IAU 2000 precession-nutation model.
      </action>
      <action dev="luc" type="update" >
        the ChronologicalComparator class is not a singleton anymore, this didn't really make sense
      </action>
      <action dev="luc" type="fix" >
        fixed a state reset error: orbital state changed by event detectors like
        ImpulseManeuver were overwritten by other event detectors
      </action>
      <action dev="luc" type="fix" >
        fixed stop date of abstract propagators (Keplerian and Eckstein-Heschler). They used to
        stop at the first event after target date when an event detector was set up, instead of
        stopping at the target date
      </action>
      <action dev="luc" type="fix" >
        the gravity coefficients for solar system bodies are now extracted from JPL files headers
      </action>
      <action dev="luc" type="update" >
        the eventOccurred method in EventDetector interface and its various implementations
        has an additional parameter specifying if the switching function increases or
        decreases at event time. This allows simpler events identification has many switching
        functions have two switches (start/end, raising/setting, entry/exit ...). Note that
        this changes breaks compatibility for users that did implement their own events, but
        it is simple to deal with (simply add one parameter in the signature and ignore it)
        so its was considered acceptable.
      </action>
      <action dev="luc" type="fix" due-to="Christophe Pipo">
        fixed an error occurring when DE406 JPL ephemerides were loaded before DE405 ones
      </action>
      <action dev="luc" type="fix" due-to="Sébastien Herbinière">
        fixed an error in EGM potential file loader
      </action>
      <action dev="luc" type="update">
        trigger exceptions when no data can be loaded
      </action>
      <action dev="luc" type="update">
        remove predefined leap seconds, they are not useful anymore since other
        parts of the library do need configuration data (solar system bodies) and
        since data configuration has been vastly improved
      </action>
      <action dev="luc" type="add" >
        added support for the ICGEM format for gravity fields
      </action>
      <action dev="luc" type="update" >
        load gravity potential data using the same mechanism already used for Earth
        Orientation Parameters, UTC-TAI history and JPL ephemerides files
      </action>
      <action dev="luc" type="add" due-to="quinput and Kai Ruhl">
        re-activated a way to load data from the classpath using a
        data provider plugin.
      </action>
      <action dev="luc" type="add">
        added a way to load data directly from network (either
        locally or through a proxy server) using a data provider plugin.
      </action>
      <action dev="luc" type="add">
        added a small plugin-like mechanism to delegate data loading to a
        user-provided mechanism, thus enabling smooth integration in existing
        systems.
      </action>
      <action dev="luc" type="update">
        updated to latest version of commons-math.
      </action>
      <action dev="luc" type="add" due-to="Silvia Ríos Bergantiños">
        added galician localization for error messages.
      </action>
      <action dev="luc" type="fix" due-to="Guylaine Prat">
        improved javadoc comments in orbit classes.
      </action>
      <action dev="pascal" type="add">
        tidal corrections are now available for ITRF and TIRF frames. Both frames are
        provided in two versions, the standard one with tidal corrections and a stripped
        down one without tidal corrections. A cache/interpolation mechanism is used to
        keep the computation cost of tidal correction to a minimum. With this mechanism,
        the penalty to use tidal correction is slightly above 20% in run time for a
        transformation between GCRF and ITRF. A raw implementation without this mechanism
        would lead to a 550% penalty, or even a 1100% penalty if TIRF and ITRF parts were
        computed independently.
      </action>
    </release>
    <release version="4.0" date="2008-10-13"
             description="major upgrade with new features (GCRF and ITRF2005 frames, DE 405
             and DE 406 ephemerides support, improved and greatly simplified date/time support,
             vastly improved data configuration with zip files support, new tutorials, improved
             performances, more tests and all identified bugs fixed, new translation files for
             italian, spanish and norse.">
      <action dev="pascal" type="fix">
        The ephemeris produced by numerical propagator now checks date validity in
        propagate method.
      </action>
      <action dev="luc" type="fix">
        The EME2000/J2000 frame was slightly mis-oriented (about 20 milli arcseconds).
        It really was the GCRF frame. This has been fixed and now both the GCRF and
        the EME2000/J2000 are available.
      </action>
      <action dev="luc" type="fix">
        Dates in UTC within leap seconds are now displayed correctly (i.e. a 61st
        second is added to the minute).
      </action>
      <action dev="luc" type="fix" due-to="quinput">
        Fixed an overflow error in AbsoluteDate that generated an exception when any
        attempts was made to print dates far away like AbsoluteDate.JULIAN_EPOCH or
        AbsoluteDate.MODIFIED_JULIAN_EPOCH.
      </action>
      <action dev="luc" type="fix">
        Changed test configuration to always use a new JVM for each test. This prevents
        some false positive to be generated.
      </action>
      <action dev="luc" type="update">
        The GeodeticPoint constructor arguments has been reordered to reflect more
        traditional usage, latitude coming before longitude.
      </action>
      <action dev="luc" type="update">
        The low accuracy Sun model based on Newcomb theory and the Moon model based
        on Brown theory have been withdrawn as they are superseded by the support of JPL
        DE 405 binary ephemerides files.
      </action>
      <action dev="luc" type="update">
        The ThirdBody abstract class has been removed and its specific method
        getMu has been moved up into CelestialBody interface and
        renamed getGM.
      </action>
      <action dev="luc" type="update">
        Improved external data configuration. The java property is now called
        orekit.data.path and is a colon or semicolon separated path containing
        directories or zip archives, themselves containing embedded directories
        or zip archives and data files. This allows easy roll-out of system-wide
        configuration data that individual users can override by prepending their
        own data trees in front of the path. This also allows simple configuration
        since many data files can be stored in easy to handle zip archives.
      </action>
      <action dev="luc" type="update">
        Renamed the iers package into data, as it is not IERS specific anymore. Some
        classes where also moved out of the package and into the frame and time
        package and their visibility reduced to package only. This improves decoupling
        and reduces clutter on users by limiting the number of visible classes.
      </action>
      <action dev="luc" type="update">
        The performance of IAU-2000 precession-nutation model computation has been
        tremendously improved, using a combined caching and interpolation approach. The
        simplified model (which was quite inaccurate in version 3.1) has therefore been
        removed as it was not needed anymore.
      </action>
      <action dev="luc" type="update">
        The ITRF 2005 frame is now supported instead of the older ITRF 2000 frame. The
        Earth Orientation Parameters data handling classes have been updated to match
        this change and read the new file format provided by IERS.
      </action>
      <action dev="luc" type="update">
        The J2000 frame has been renamed as EME2000 as this name seems to be more
        widely accepted and reduces confusion with the J2000.0 epoch. The
        Frame.getJ2000() method is still available, but has been deprecated
        and will be removed in the future.
      </action>
      <action dev="luc" type="update">
        Changed TimeScale from base abstract class to interface only.
      </action>
      <action dev="luc" type="update">
        Renamed some classes for better understanding: ChunkedDate is now DateComponents,
        ChunkedTime is now TimeComponents, ChunksPair is now DateTimeComponents. The
        getChunks method from AbsoluteDate as also been renamed into getComponents accordingly.
      </action>
      <action dev="pascal" type="add">
        Added new tutorials.
      </action>
      <action dev="luc" type="add">
        Added predefined local orbital frames: the (t, n, w) frame aligned with velocity
        and the (q, s, w) frame aligned with position.
      </action>
      <action dev="luc" type="add">
        Added a predefined detector for altitude crossing events.
      </action>
      <action dev="luc" type="add">
        Added methods to get zenith, nadir, north, south, east and west direction for
        any GeodeticPoint.
      </action>
      <action dev="luc" type="add" due-to="Silvia Ríos Bergantiños">
        Added spanish localization for error messages.
      </action>
      <action dev="luc" type="add" due-to="Espen Bjørntvedt">
        Added norse localization for error messages.
      </action>
      <action dev="luc" type="add" due-to="Francesco Coccoluto">
        Added italian localization for error messages.
      </action>
      <action dev="luc" type="add" due-to="Derek Surka">
        Added support for mean motion first and second derivatives fields in TLE.
      </action>
      <action dev="luc" type="add" >
        Added a way to rebuild the two lines of TLE instances.
      </action>
      <action dev="luc" type="add" due-to="Derek Surka">
        Added constructor from already parsed elements for TLE.
      </action>
      <action dev="luc" type="add">
        Added a method to retrieve a body-centered inertial frame to the
        CelestialBody interface. As a consequence, thirteen new frames are
        predefined: Sun, Moon, planets and barycenters provided by JPL binary
        ephemerides.
      </action>
      <action dev="luc" type="add">
        Support for the JPL DE 405 and DE 406 binary ephemerides files has been added
        and a factory class SolarSystemBody uses these files to provide implementations
        of the CelestialBody interface for Sun, Moon, the eight solar system
        planets,the Pluto dwarf planet as well as the solar system barycenter and Earth-Moon
        barycenter points.
      </action>
      <action dev="luc" type="add">
        The CelestialBody interface now provides velocity as well as position.
      </action>
      <action dev="luc" type="add">
        A getCalls() method has been added to the NumericalPropagator class to count the
        number of calls to the differential equations computation method. This helps
        tuning the underlying integrator settings in order to improve performances.
      </action>
      <action dev="luc" type="add">
        A lot more classes and interfaces are now serializable, to help users embed
        instance in their own serializable classes.
      </action>
      <action dev="luc" type="add">
        Added predefined leap seconds to allow proper turn-key use of the library
        even without an already configured environment. All known leap seconds at
        time of writing (2008) are predefined, from 1972-01-01 to 2009-01-01 (the
        last one has been announced in Bulletin C 36 on 2008-07-04 and is not yet
        present in the UTC-TAI.history published file)
      </action>
      <action dev="luc" type="add">
        Improved user-friendliness of the time-scales by changing methods parameters
        types to more easily understandable ones.
      </action>
      <action dev="luc" type="add">
        Improved user-friendliness of the AbsoluteDate class by adding several
        new constructors and methods for common cases. It is in particular now possible
        to use offsets within a time scale, for example to build a date given as a
        fractional number of days since a reference date in UTC, explicitly ignoring
        intermediate leap seconds.
      </action>
      <action dev="luc" type="add">
        Improved the class handling date/time components: added a constructor to allow building
        from an offset with respect to a reference epoch, implemented Comparable interface and
        added equals and hashCode methods.
      </action>
      <action dev="luc" type="add">
        Improved the class handling date components: added a constructor to allow building
        from any reference epoch, not only J2000.0 (thus simplifying use of modified julian day),
        added getMJD() method, added several constants JULIAN_EPOCH, MODIFIED_JULIAN_EPOCH,
        FIFTIES_EPOCH, GPS_EPOCH, J2000_EPOCH and JAVA_EPOCH.
      </action>
      <action dev="luc" type="add">
        Added a new time scale: GPSScale.
      </action>
      <action dev="luc" type="add">
        Added the changes page to the generated site.
      </action>
    </release>
    <release version="3.1" date="2008-07-16"
             description="This release is the first public release of Orekit."/>
  </body>
</document><|MERGE_RESOLUTION|>--- conflicted
+++ resolved
@@ -21,13 +21,11 @@
   </properties>
   <body>
     <release version="12.1" date="TBD" description="TBD">
-<<<<<<< HEAD
       <action dev="luc" type="fix" issue="1356">
         Fixed parsing of Rinex clock files with mixed satellite system.
-=======
+      </action>
       <action dev="serrof" type="add" issue="1283">
         Restored previous API for MeasurementBuilder with SpacecraftState.
->>>>>>> 2e7d0763
       </action>
       <action dev="luc" type="fix" issue="1355">
         Added validity range to clock models.
