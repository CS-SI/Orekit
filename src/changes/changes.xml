<?xml version="1.0" encoding="UTF-8" ?>
<!-- Copyright 2002-2020 CS Group
  Licensed to CS Group (CS) under one or more
  contributor license agreements.  See the NOTICE file distributed with
  this work for additional information regarding copyright ownership.
  CS licenses this file to You under the Apache License, Version 2.0
  (the "License"); you may not use this file except in compliance with
  the License.  You may obtain a copy of the License at

    http://www.apache.org/licenses/LICENSE-2.0

  Unless required by applicable law or agreed to in writing, software
  distributed under the License is distributed on an "AS IS" BASIS,
  WITHOUT WARRANTIES OR CONDITIONS OF ANY KIND, either express or implied.
  See the License for the specific language governing permissions and
  limitations under the License.
-->
<document>
  <properties>
    <title>Orekit Changes</title>
  </properties>
  <body>
    <release version="10.2" date="TBD" description="TBD">
<<<<<<< HEAD
      <action dev="evan" type="fix" issue="681">
        Fix AbsoluteDate.getComponents(...) produces invalid times.
      </action>
      <action dev="evan" type="fix" issue="676">
        Fix AbsoluteDate.getComponents(utc) throws "non-existent time 23:59:61".
=======
      <action dev="bryan" type="fix" issue="651">
        Improved use of try with resources statement.
      </action>
      <action dev="bryan" type="fix" issue="679" due-to="luc, maxime">
        Improved testRetrogradeOrbit in CircularOrbit and KeplerianOrbit tests.
>>>>>>> f1bd088c
      </action>
      <action dev="bryan" type="fix" issue="680">
        Allowed ephemeris class to be used with absolute PV coordinates.
      </action>
      <action dev="bryan" type="fix" issue="674">
        Added an exception if eccentricity is negative for keplerian orbit.
      </action>
      <action dev="evan" type="fix" issue="667">
        Fix build on CentOS/RedHat 7.
      </action>
      <action dev="bryan" type="fix" issue="662">
        Fixed forgotten additional state in Ephemeris propagator.
      </action>
      <action dev="evan" type="update">
        Improve error message for TimeStampedCache by including requested date.
      </action>
      <action dev="bryan" type="fix" issue="663">
        Fixed initialization of the triggering event for ImpulseManeuver class.
      </action>
      <action dev="clement" type="fix" issue="664">
        Fix sign of RAAN and PA parameters in TLE constructor if negative, range check most other orbit parameters.
      </action>
      <action dev="bryan" type="add" issue="669">
        Added estimated ionospheric model.
      </action>
      <action dev="bryan" type="add" issue="645">
        Merged phase-measurement branch into develop.
      </action>
      <action dev="bryan" type="add" >
        Added a time span tropospheric estimated model.
      </action>
      <action dev="bryan" type="add" issue="646">
        Merged cr3bp branch into develop.
      </action>
      <action dev="bryan" type="add" issue="660">
        Improved exception handling in IODGibbs.
      </action>
      <action dev="bryan" type="add" issue="647">
        Improved package-info documentation.
      </action>
      <action dev="nick" type="update" >
        Upgrade maven-checkstyle-plugin to 3.1.1.
      </action>
      <action dev="bryan" type="add" issue="657">
        Added multiplexed Orekit fixed step handler.
      </action>
      <action dev="bryan" type="add" issue="655">
        Added support for CCSDS ADM files.
      </action>
      <action dev="maxime" type="add" issue="649">
        Added a piece wise drag force model: TimeSpanDragForce in forces package.
      </action>
      <action dev="yannick" type="fix" issue="654">
        Prevent divergence of Saastomoinen model pathDelay method at low elevation.
      </action>
      <action dev="bryan" type="fix" issue="542">
        Removed duplicated BUILDING.txt file.
      </action>
      <action dev="bryan" type="add" issue="504">
        Allowed Eckstein Hechler propagator to be initialized with a mean orbit.
      </action>
      <action dev="bryan" type="update" issue="644">
        Removed try and catch statements for ParameterDriver initialization.
      </action>
      <action dev="bryan" type="fix" issue="613">
        Allowed DSST propagation in osculating type with event detectors.
      </action>
    </release>
    <release version="10.1" date="2020-02-19"
             description="Version 10.1 is a minor release of Orekit.
             It includes both new features and bug fixes. New features introduced
             in 10.1 are: wind-up effect for phase measurement, NeQuick ionospheric model,
             support for Hatanaka compact RINEX format, methods for the combination
             of GNSS measurements, Laplace method for initial orbit determination,
             a new Field Of View package, comparison methods for absolute dates,
             a new multiplexed measurement, specialized propagators for GNSS constellation,
             default constructors for DSST force models, covariance matrices in OEM writer,
             a new data context implementation, connection with Gitlab CI, improved documentation,
             the migration of the tutorials to a separate sister project, as well as several other minor
             features and bug fixes. See the list below for a full description of the changes.">
      <action dev="ward" type="fix">
        Improve performance of loading CCSDS files.
      </action>
      <action dev="ward" type="fix" issue="639" due-to="qmor">
        In Ellipsoid.pointOnLimb(...) improved numerical stability by cancelling terms.
      </action>
      <action dev="maxime" type="fix" issue="639" due-to="qmor">
        Fixed pointOnLimb method in bodies.Ellipsoid class. Normalized equations should now avoid numerical issues.
      </action>
      <action dev="evan" type="fix" issue="627">
        Fix TimeScalesFactory.getGMST(conventions, simpleEop) always returning the same
        value.
      </action>
      <action dev="evan" type="fix" issue="636">
        Fix UT1 and Earth rotation during a leap second. Was off by 1 second.
      </action>
      <action dev="luc" type="fix" issue="635">
        Fixed inconsistency in constant thrust maneuver acceleration.
      </action>
      <action dev="evan" type="add" >
        Added an annotation and a compiler plugin that generates a warning
        when default context is used without being explicitly annotated.
      </action>
      <action dev="luc" type="fix" issue="632" due-to="Evan Ward">
        Fixed projection to ellipsoid at pole.
      </action>
      <action dev="evan,luc,yannick" type="add" issue="607">
        Add DataContext, a way to load separate sets of EOP, leap seconds, etc.
      </action>
      <action dev="luc" type="fix" issue="630">
        Improve performance of UnixCompressFilter.
      </action>
      <action dev="luc" type="fix" issue="631">
        Improve performance of HatanakaCompressFilter.
      </action>
      <action dev="evan" type="fix" issue="629">
        Improve performance of ZipJarCrawler.
      </action>
      <action dev="bryan" type="add" issue="625">
      	Added default constructors for DSSTZonal and DSSTTesseral. 
      </action>   
      <action dev="bryan" type="add" issue="622">
      	Added OrekitException for unknown number of frequencies in ANTEX files. 
      </action>
      <action dev="bryan" type="add" issue="621">
      	Added OrekitException in the case where IONEX header is corrupted. 
      </action>
      <action dev="dylan" type="add" issue="359">
      	Added a specific test for issue 359 in BatchLSEstimatorTest.
      	The test verifies that a Newtonian attraction is known
      	by both the propagator builder and the propagator when
      	it is not added explicitly.
      </action>
      <action dev="dylan" type="add" issue="367">
      	Added write of covariance matrices in OEMWriter.
      </action>
      <action dev="dylan" type="fix" issue="619">
        Fixed origin transform in CcsdsModifierFrame.
      </action>
      <action dev="bryan" type="add" issue="611">
        Added SBAS orbit propagator.
      </action>
      <action dev="bryan" type="fix" issue="617">
        Fixed null pointer exception in MultiplexedMeasurement.
      </action>
      <action dev="luc" type="fix" issue="575">
        Allow users to provide custom convergence checkers for
        batch least squares orbit determination.
      </action>
      <action dev="luc" type="add" issue="614">
        Added multiplexed measurements.
      </action>
      <action dev="luc" type="fix" issue="616">
        Fixed missed changes updates in ParameterDriversList embedding
        other ParameterDriversList instances.
      </action>
      <action dev="luc" type="update">
        Moved tutorials to a separate sister project.
      </action>
      <action dev="bryan" type="add" due-to="Shiva Iyer">
        Added Laplace method for initial orbit determination.
      </action>
      <action dev="bryan" type="fix" issue="612">
        Fixed DSST orbit determination tutorial.
      </action>
      <action dev="bryan" type="add" issue="610">
        Added IRNSS orbit propagator.
      </action>
      <action dev="bryan" type="add" issue="608">
        Added support for RINEX 3.04 files.
      </action>
      <action dev="gabb" type="fix" issue="533">
        Fixed bugs in the derivatives computation in IodGooding.
        Fixed bugs in IodLambert when there's more than an half revolution
        between start and final position.
      </action>
      <action dev="bryan" type="fix" issue="604">
        Fixed parsing of compact RINEX files with wrong key in header
        produced by some Septentrio receivers.
      </action>
      <action dev="luc" type="fix" issue="603">
        Fixed parsing of compact RINEX files with missing types in header
        produced by some Septentrio receivers.
      </action>
      <action dev="evan" type="fix" issue="589">
        Improve performance of AggregateBoundedPropagator by factor of 2.
      </action>
      <action dev="luc" type="fix" issue="600">
        Fixed parsing of compact RINEX files with many observation types.
      </action>
      <action dev="bryan" type="fix">
        Fixed poor design of GLONASS numerical propagator.
      </action>
      <action dev="luc" type="fix" issue="599">
        Fixed an issue in projection to flat ellipse.
      </action>
      <action dev="bryan" type="fix" issue="598">
        Added lazily addition of Newtonian attraction to the DSST and
        numerical propagator builders.
      </action>
      <action dev="luc" type="add" issue="595">
        Added EllipticalFieldOfView (with two different ways to define the
        ellipticity constraint) that can be used in FieldOfViewDetector,
        GroundFieldOfViewDetector and FootprintOverlapDetector.
      </action>
      <action dev="luc" type="add">
        Fields of view with regular polygonal shape can now be built either
        based on a defining cone inside the Fov and touching it at edges
        middle points, or based on a defining cone outside the Fov and touching
        it at vertices.
      </action>
      <action dev="luc" type="add" issue="594">
        Added CircularFieldOfView that can be used in FieldOfViewDetector,
        GroundFieldOfViewDetector and FootprintOverlapDetector.
      </action>
      <action dev="luc" type="add">
        Set up a general hierarchy for Field Of View with various shapes. At
        start, it includes DoubleDihedraFieldOfView and PolygonalFieldOfView.
      </action>
      <action dev="luc" type="add" issue="592">
        Added FilesListCrawler to load files from an explicit list.
      </action>
      <action dev="evan" type="fix" issue="583">
        Fix AbsoluteDate.compareTo() for future/past infinity.
      </action>
      <action dev="luc" type="fix" issue="588">
        Fixed wrong handling of spacecraft states in multi-satellites orbit determination
        and multi-satellite measurements generation.
      </action>
      <action dev="bryan" type="fix" issue="585">
        Improved contributing guide.
      </action>
      <action dev="petrus" type="fix" issue="570">
        Make FieldOfView.getFootprint public.
      </action>
      <action dev="bryan" type="add">
        Added combination of measurements.
      </action>
      <action dev="bryan" type="fix">
        Fix values of GPS C2D, L2D, D2D and S2D frequencies.
      </action>
      <action dev="bryan" type="add">
        Add Nequick ionospheric model.
      </action>
      <action dev="luc" type="fix" issue="581">
        Fixed spurious empty line insertion during Rinex 2 decompression
        when the number of observations per satellite is a multiple of 5
      </action>
      <action dev="luc" type="fix" issue="580">
        Fixed decompression of very small negative values in Hatanaka
        Compact RINEX format.
      </action>
      <action dev="luc" type="fix" issue="578">
        Orbit determination tutorials (and tests too) now supports compressed
        measurement files (gzip, Unix compress, Hatanaka Compact RINEX).
      </action>
      <action dev="luc" type="fix" issue="579">
        Handle properly special events flags in Hatanaka Compact RINEX format.
      </action>
      <action dev="luc" type="fix" issue="483">
        Reset additional state changed by event handlers and not managed by any
        additional state providers.
      </action>
      <action dev="luc" type="add" issue="472">
        Added support for Hatanaka Compact RINEX format.
      </action>
      <action dev="luc" type="fix" issue="574">
        Cope with input stream readers that keep asking for new bytes after end
        of Unix compressed files has been reached.
      </action>
      <action dev="luc" type="fix" issue="573">
        Added detection of some corrupted Unix-compressed files.
      </action>
      <action dev="bryan" type="fix" issue="572">
        Fixed the Saastamoinen model when station altitude is bigger than 5000.0 meters.
      </action>
      <action dev="luc" type="fix" issue="568">
        Fixed too fast step increase in a bracketing attempt.
      </action>
      <action dev="luc" type="add">
        Added phase measurement builder.
      </action>
      <action dev="luc" type="add">
        Added getWavelength in GNSS Frequency.
      </action>
    </release>
    <release version="10.0" date="2019-06-24"
             description="Orekit 10.0 is a major new release. It includes DSST OD,
             propagation in non-inertial frames, specialized propagators for GNSS
             constellations, a new ionospheric model, modeling for phase measurements, the
             LAMBDA method for phase ambiguity resolution, Shapiro effect for range
             measurements, improved documentation, as well as several other new features
             and bug fixes. This release fixes a security denial of service bug regarding
             itrf-versions.conf present since Orekit 9.2. Some APIs have incompatibly
             changed since the 9.X series including the format of itrf-versions.conf,
             removal of deprecated methods, reorganization of the models package, as well
             as updates to AbstractDetector, AbstractGNSSAttitudeProvider, DragSensitive,
             RadiationSensitive, and ZipJarCrawler. See the list below for a full
             description of the changes.">
      <action dev="evan" type="fix">
        Fix  name of GLONASS G2 frequency.
      </action>
      <action dev="luc" type="fix" >
        Fixed accuracy of dates conversions from java dates.
      </action>
      <action dev="evan" type="fix" issue="566">
        Make ITRFVersionLoader public.
      </action>
      <action dev="bryan" type="fix" issue="564">
        Fixed private argument of getLLimits() abstract method.
      </action>
      <action dev="bryan" type="fix" issue="565">
        Fixed static loading of UTC for GLONASS reference epoch.
      </action>
      <action dev="luc" type="fix" issue="547">
        Added a tile/sampling aiming direction that diverts singularity outside of a
        area of interest. This is mainly useful when sampling areas of interest that
        cover the pole as the pole is singular for classical aiming directions (constant
        azimuth or along track).
      </action>
      <action dev="luc" type="update" >
        Removed latitude limitation in AlongTrackAiming. If latitude is above (resp. below)
        the maximum (resp. minimum) latitude reached by the defining orbit, then aiming
        will be towards East for prograde orbits and towards West for retrograde orbits.
      </action>
      <action dev="bryan" type="fix">
        Fixes broken links on Orekit JavaDoc.
      </action>
       <action dev="pascal" type="fix" issue="558">
        Fixes broken links on Maven site.
      </action>
      <action dev="luc" type="fix" issue="559">
        Take into account changes in MSAFE files names published by NASA.
      </action>
      <action dev="bryan" type="add">
        Add Global Ionosphere Map model.
      </action>
      <action dev="maxime" type="add" issue="554">
        Added propagation in inertial frame.
      </action>
      <action dev="luc" type="fix" issue="557">
        Improved documentation about DatesSelector not being reusable across several
        schedulers during measurements generation.
      </action>
      <action dev="evan" type="fix">
        Fix some possible NPEs in AntexLoader, FieldAngularCoordinates.
      </action>
      <action dev="evan" type="fix">
        Fix locale dependent comparisons in SP3File, TDMParser, and YUMAParser.
      </action>
      <action dev="evan" type="fix">
        Ensure opened streams are closed in ZipJarCrawler, DTM2000, IERSConventions, and
        OceanLoadDeformationCoefficients.
      </action>
      <action dev="bryan" type="add">
        Add DSST Orbit Determination for both Kalman Filter and Batch Least Squares estimator.
      </action>
      <action dev="romaric" type="add">
        Add a events detector based on the geomagnetic field intensity at the satellite altitude
        or at sea level above the satellite, and the associated tests
      </action>
      <action dev="maxime" type="update" issue="549">
        Deleted deprecated methods in EclipseDetector.
      </action>
      <action dev="romaric" type="fix" issue="553">
        Fix the bug of attitude transition with Ephemeris propagator
        by adding a way for the LocalPVProvider to get the attitude at the end of the transition
      </action>
      <action dev="petrus" type="update" issue="518">
        Changing AbstractGNSSAttitudeProvider from public to package-private.
      </action>
      <action dev="romaric" type="fix" issue="551">
        Fix the bug of attitude transition with analytical propagator 
        by refreshing the attitude after the events triggering
      </action>
      <action dev="romaric" type="fix" issue="552">
        Fix the bug of attitude transition if a reset occurs during the transition
        by adding margins to the reset of TimeSpanMap to keep the one corresponding to the "after" attitude law.
      </action>
      <action dev="bryan" type="add" issue="522">
        Generalized the GPSPropagator class to handle all GNSS constellations using
        the same algorithm.
      </action>
      <action dev="bryan" type="add" issue="519">
        Added numerical and analytical GLONASS propagators.
      </action>
      <action dev="luc" type="add" >
        Added ambiguity resolution for phase measurements.
        This feature is not complete yet and is considered experimental.
      </action>
      <action dev="bryan" type="update" issue="548">
        Reorganized models package by adding new sub-packages.
      </action>
      <action dev="maxime" type="update" issue="546">
        Updated Hipparchus dependency to version 1.5 in pom.xml file.
      </action>
      <action dev="maxime" type="update" issue="514">
        Deleted unused DerivativeStructure acceleration computation methods.
        In interfaces radiationPressureAcceleration and dragAcceleration, and all their implementations and their tests.
      </action>
      <action dev="evan" type="update" issue="543">
        Change format of itrf-versions.conf to use prefix matching instead of Regular
        Expression matching. All existing itrf-versions.conf files will need to be
        updated. This is to avoid a potential denial of service where a crafted
        itrf-versions.conf could cause the application to hang.
      </action>
      <action dev="evan" type="update" issue="543">
        ZipJarCrawler now uses "!/" to denote the start of the path within the archive
        which matches the convention used by JarURLConnection. ZipJarCrawler used to use
        "!".
      </action>
      <action dev="bryan" type="fix" issue="544" due-to="Josef Probst">
        Fixed endless loop on GPSPropagator and (Field)KeplerianOrbit.
      </action>
      <action dev="maxime" type="add" issue="403">
        Added tests for class UnivariateProcessNoise.
        Working tests for non-Cartesian orbit propagation are still needed.
      </action>
      <action dev="maxime" type="fix" issue="514">
        Deprecated unused DerivativeStructure acceleration computation methods.
        In interfaces radiationPressureAcceleration and dragAcceleration, and all their implementations and their tests. 
      </action>
      <action dev="luc" type="add" issue="536">
        Take target radius into account in CircularFieldOfViewDetector and FieldOfViewDetector.
      </action>
      <action dev="maxime" type="fix" issue="539">
        Fixed DTM2000.getDensity method, made it independent of user time zone.
      </action>
      <action dev="luc" type="add" issue="535">
        Take occulting body flattening into account in eclipse detector.
      </action>
      <action dev="maxime" type="fix" issue="538" due-to="Dorian Gegout">
        Fixed default method compareTo in interface ComparableMeasurement.
      </action>
      <action dev="luc" type="add" issue="532">
        Added Shapiro effect modifier for Range and InterSatelliteRange measurements.
      </action>
      <action dev="evan" type="update" issue="389">
        Fix type parametrization of AbstractDetector so that multiple with* methods can be
        called when the type parameter is '?'.
      </action>
      <action dev="evan" type="remove" issue="506">
        Remove EventHandler.Action and FieldEventHandler.Action. Use
        org.hipparchus.ode.events.Action instead.
      </action>
      <action dev="bryan" type="update" issue="527">
        Changed API for magnetic field model to a SI base unit API.
      </action>
      <action dev="evan" type="fix">
        OrekitException preserves the stack trace when formatting the message throws
        another exception.
      </action>
      <action dev="luc" type="remove" issue="530">
        Event detectors, field of view and attitude providers are not serializable anymore.
      </action>
      <action dev="bryan" type="update" issue="526">
        Replaced private class BilinearInterpolatingFunction of Saastamoinen model
        by the one of Hipparchus
      </action>
      <action dev="evan" type="add" issue="507">
        Add Action.RESET_EVENTS to check all detectors for events without recomputing the
        propagation step.
      </action>
      <action dev="evan" type="add" issue="507">
        Add Action.RESET_EVENTS to check all detectors for events without recomputing the
        propagation step.
      </action>
      <action dev="evan" type="add" issue="507">
        Add toString() implementations to SpacecraftState, RecordAndContinue.Event and
        Field versions.
      </action>
      <action dev="evan" type="add" issue="507">
        Add Field version of RecordAndContinue.
      </action>
      <action dev="evan" type="add" issue="507">
        Add Field version of LatitudeCrossingDetector.
      </action>
      <action dev="luc" type="update">
        Removed classes and methods deprecated in the 9.X series.
      </action>
      <action dev="luc" type="fix" issue="528" due-to="Gowtham Sivaraman">
        Fixed parsing of clock in SP3 files.
      </action>
    </release>
    <release version="9.3.1" date="2019-03-16" description="Version 9.3.1 is a minor version of Orekit.
    It fixes an issue with GPS week rollover.">
      <action dev="luc" type="add" issue="534">
        Handle GPS week rollover in GPSDate.
      </action>
    </release>
    <release version="9.3" date="2019-01-25" description="Version 9.3 is a minor version of Orekit.
    It includes both new features and bug fixes. New features introduced in 9.3 are: a new GPSDate class,
    changed OrekitException from checked to unchecked exceptions, parameter drivers scales and reference
    value can be changed, access to Kalman filter internal matrices, position-only measurements in orbit determination,
    support for unofficial versions 2.12 and 2.20 of Rinex files (mainly for spaceborne receivers),
    direct building of appropriate attitude law with eclipses for all GNSS satellite types, inter-satellites
    view detector, measurement generation feature, possibility fo use Marshall Solar Activity Future Estimation
    to feed NRL MSISE 2000 atmosphere model, new tropospheric models: Mendes-Pavlis, Vienna 1, Vienna 3, estimated model,
    new mapping functions for tropospheric effect: Global Mapping Function, Niell Mapping Function, Global
    Pression Temperature Models GPT and GPT2, possibility to estimate tropospheric zenith delay,
    clock offset that can be estimated (both for ground station and satellite clocks).">
      <action dev="luc" type="add" issue="516">
        Added a way to manage clock corrections from GPSPropagator.
      </action>
      <action dev="bryan" type="add" issue="498">
        Added several tropospheric models: Mendes-Pavlis, Vienna 1, Vienna 3, estimated model
        where the total zenith delay can be estimated during Orbit Determination.
      </action>
      <action dev="bryan" type="add" issue="498">
        Added Global Mapping Function and Niell Mapping Function to be used with tropospheric
        models.
      </action>
      <action dev="luc" type="add" issue="515">
        Added clock offset parameter at satellites level for orbit determination.
      </action>
      <action dev="luc" type="add" issue="513">
        Added clock offset parameter at ground stations level for orbit determination.
      </action>
      <action dev="bryan" type="add" issue="512">
        Added weather model Global Pressure and Temperature 2.
      </action>
      <action dev="bryan" type="add" issue="511">
        Added weather model Global Pressure and Temperature.
      </action>
      <action dev="luc" type="fix" issue="510">
        Fixed dropped derivatives in TimeStampedFieldPVCoordinates.shiftedBy(dt).
      </action>
      <action dev="luc" type="fix" issue="509">
        Fixed scaling error in ParameterFunction differentiation.
      </action>
      <action dev="luc" type="fix" issue="508">
        Fixed inconsistency leading to inaccuracies in conversions from AbsoluteDate to FieldAbsoluteDate.
      </action>
      <action dev="pascal" type="fix" issue="495">
        The MarshallSolarActivityFutureEstimation class implements
        the NRLMSISE00InputParameters interface.
      </action>
      <action dev="evan" type="fix" issue="486">
        Make FieldTransform.shiftedBy(T) public.
      </action>
      <action dev="evan" type="fix" issue="496">
        Fix JavaDoc for TimeComponents.getSecond().
      </action>
      <action dev="evan" type="update" issue="501">
        Deprecate GFunction in favor of ToDoubleFunction.
      </action>
      <action dev="luc" type="add" issue="494">
        Added a measurements generation feature for use with orbit determination.
        Fixes issue #494
      </action>
      <action dev="luc" type="add">
        Added adapter for event detectors, allowing to wrap existing detector
        while changing their behaviour.
      </action>
      <action dev="luc" type="add">
        Added ground at night detector.
      </action>
      <action dev="luc" type="add">
        Added inter-satellites direct view detector.
      </action>
      <action dev="luc" type="add">
        Added constants defined by IAU 2015 resolution B3 for Sun, Earth and Jupiter.
      </action>
      <action dev="luc" type="add" issue="500">
        Added retrieval of full time span (start time, end time and data) containing
        a specified date in TimeSpanMap.
        Fixes issue #500
      </action>
      <action dev="luc" type="add">
        Added direct building of attitude provider from GNSS satellite type.
      </action>
      <action dev="luc" type="add">
        Added parsing of unofficial versions 2.12 and 2.20 of Rinex files
        (used by some spaceborne receivers like IceSat 1).
      </action>
      <action dev="luc" type="add">
        Added a way to retrieve Rinex header directly from the observations data set.
      </action>
      <action dev="luc" type="add">
        Added position-only measurements in orbit determination.
      </action>
      <action dev="luc" type="fix" issue="491">
        Allow parsing of SP3 files that use non-predefined orbit types.
        Fixes issue #491.
      </action>
	  <action dev="maxime" type="add" issue="485">
        Added access to Kalman filter matrices.
		KalmanEstimation interface now has methods returning the physical values of:
		state transition matrix phi, measurement matrix H, innovation matrix S and Kalman gain matrix K.
		The methods are implemented in Model class. A class ModelTest was added to test these values.
		Fixes issue #485
      </action>
      <action dev="luc" type="fix" issue="492" due-to="Lebas">
        Fixed error message for TLE with incorrect checksum.
        Fixes issue #492.
      </action>
      <action dev="maxime" type="fix" issue="490">
        Fixed reference value of parameter drivers updating in Kalman filter. 
        When resetting the orbit in the propagator builder, the reference values
        of the drivers are now reset too.
        Fixes issue #490.
      </action>
      <action dev="maxime" type="add" issue="489">
        Made ParameterDriver class fully mutable.
        By adding setters for attributes scale, reference, minimum and maximum values.
        Fixes issue #489.
      </action>
      <action dev="maxime" type="fix" issue="488">
        Fixed method unNormalizeStateVector in Model class of Kalman estimator.
        Previous value did not take into account the reference values of the drivers.
        Fixes issue #488.
      </action>
      <action dev="luc" type="fix" issue="484" due-to="Yannick Jeandroz">
        Changed OrekitException from checked to unchecked exception.
        Most functions do throw such exceptions. As they are unchecked, they are
        not advertised in either `throws` statements in the function signature or
        in the javadoc. So users must consider that as soon as they use any Orekit
        feature, an unchecked `OrekitException` may be thrown. In most cases, users
        will not attempt to recover for this but will only use them to display or
        log a meaningful error message.
        Fixes #484.
      </action>
      <action dev="luc" type="fix" issue="480">
        Added GPSDate class to convert back and forth with AbsoluteDate.
        Fixes #480.
      </action>
      <action dev="evan" type="fix" issue="476">
        Fix generics in EventEnablingPredicateFilter.
        Fixes #476.
      </action>
      <action dev="maxime" type="fix" issue="473">
        Fixed wrong values of radec generated in AngularRaDecMeasurementCreator.
        Fixed wrong values of range rate generated in RangeRateMeasurementCreator.
        Added tests that check the values of measurements for each type of measurement.
        Upgraded precision in Kalman and batch least-squares OD tests that are using range-rate and radec measurements.
        Fixes issue #473.
      </action>
      <action dev="luc" type="fix">
        Derivatives with respect to mass are not computed anymore since several versions,
        some remnants of former computation remained and have now been removed.
      </action>
    </release>
    <release version="9.2" date="2018-05-26" description="Version 9.2 is a minor release of Orekit.
    It introduces several new features and bug fixes. New features introduced in version 9.2 are
    Kalman filter for orbit determination, loading of RINEX files, loading of ANTEX files, loading
    of version d of SP3 files (version a to c were already supported), on-the-fly decompression of .Z
    files, code measurements, phase measurements (but only a very basic implementation for now),
    specific attitude laws (GPS, GLONASS, GALILEO, BEIDOU) with midnight/noon turns, possibility to
    use backward propagation in LS orbit determination, support for any ITRF version, even if EOP
    files do not match the desired version, attitude overriding in constant thrust maneuvers,
    FunctionalDetector, filtering mechanism to insert specific decompression or deciphering algorithms
    during data loading, frames for Lagrange L1 and L2 point for any two related celestial bodies.
    WARNING: phase measurements, GNSS attitude and time-dependent process noise are considered
    experimental features for now, they should not be used yet for operational systems.
    Several bugs have been fixed.">
      <action dev="luc" type="fix">
        Fixed missing eclipse detectors in field version of Solar radiation pressure.
        Fixes issue #366.
      </action>
      <action dev="evan" type="fix">
        Fixed issue where EventHandler.init() was never called.
        Fixes issue #471.
      </action>
      <action dev="luc" type="fix">
        Fixed error in relative humidity units in Marini-Murray tropospheric model.
        Fixes issue #352.
      </action>
      <action dev="luc" type="fix">
        Fixed DSST events detection in the osculating case.
        Fixes issue #398.
      </action>
      <action dev="luc" type="fix">
        Allow several TLE with same date in TLESeries.
        Fixes issue #411.
      </action>
      <action dev="luc" type="fix">
        Fixed compilation problems with JDK 1.8
        Fixes issue #462.
      </action>
      <action dev="luc" type="add" >
        Added specific attitude mode for GNSS satellites: GPS (block IIA, block IIF, block IIF),
        GLONASS, GALILEO, BEIDOU (GEO, IGSO, MEO). This is still considered experimental as there
        are some problems when Sun crosses the orbital plane during a midnight/noon turn maneuver
        (which is a rare event but nevertheless occurs)
      </action>
      <action dev="luc" type="add" >
        Added natural order for observed measurements primarily based on
        chronological order, but with also value comparisons if measurements
        are simultaneous (which occurs a lot in GNSS), and ensuring no
        measurements are lost if stored in SortedSet
      </action>
      <action dev="luc" type="add" due-to="Albert Alcarraz García">
        Added GNSS code measurements
      </action>
      <action dev="luc" type="add" due-to="Albert Alcarraz García">
        Added GNSS phase measurements (very basic implementation for now, not usable as is)
      </action>
      <action dev="luc" type="add" due-to="Albert Alcarraz García">
        Added loading of RINEX observation files (versions 2 and 3)
      </action>
      <action dev="luc" type="fix">
        Fixed compression table reset problem in .Z files
        Fixes issue #450.
      </action>
      <action dev="maxime" type="fix">
        Fixed de-activation of event detection.
        In the propagate(startDate, endDate) function of class "AbstractIntegratedPropagator",
        for dates out of the time interval defined by ]startDate, endDate].
        Fixes issue #449.
      </action>
      <action dev="luc" type="add">
        Added support for loading Unix-compressed files (ending in .Z).
        This file compression algorithm is still widely used in the GNSS
        community (SP3 files, clock files, Klobuchar coefficients...)
        Fixes issue #447.
      </action>
      <action dev="luc" type="add">
        Added a customizable filtering capability in data loading.
        This allows users to insert layers providing features like
        custom decompression algorithms, deciphering, monitoring...
        Fixes issue #446.
      </action>
      <action dev="luc" type="add">
        Allow direct retrieval of rotation part without derivatives from
        LOFType without computing the full transform from inertial frame.
      </action>
      <action dev="maxime" type="fix">
        Added a provider for time-dependent process noise in Kalman estimator.
        This providers allow users to set up realistic models where the process
        noise increases in the along track direction.
        Fixes issue #403.
      </action>
      <action dev="maxime" type="add">
        Increased visibility of attributes in ConstantThrustManeuver class.
        Added getters for all attributes. Also added an attribute name that
        allows the differentiation of the maneuvers, both from a parameter driver
        point of view and from a force model point of view.
        Fixes issue #426.
      </action>
      <action dev="maxime" type="add">
        Increased visibility of attributes in propagator builders.
        By adding getters for all attributes in NumericalPropagatorBuilder
        and AbstractPropagatorBuilder.
        Also made the method findByName in ParameterDriversList public.
        Fixes issue #425.
      </action>
      <action dev="luc" type="fix">
        Ensure the correct ITRF version is used in CCSDS files, regardless
        of the EOP source chosen, defaulting to ITRF-2014.
      </action>
      <action dev="luc" type="fix">
        Split initial covariance matrix and process noise matrix in two
        methods in the covariance matrix provider interface.
      </action>
      <action dev="luc" type="add">
        Added VersionedITRF frame that allow users with needs for very high
        accuracy to specify which ITRF version they want, and stick to it
        regardless of their EOP source.
        Fixes issue #412.
      </action>
      <action dev="luc" type="add">
        Added an itrf-versions.conf configuration file allowing to specify
        which ITRF version each EOP file defines for which date
      </action>
      <action dev="luc" type="add">
        EOP history now contains the ITRF version corresponding to each
        EOP entry on a per date basis
      </action>
      <action dev="luc" type="add">
        Added an ITRFVersion enumerate to simplify conversion between ITRF frames,
        even when no direct Helmert transformation is available
      </action>
      <action dev="luc" type="add">
        Added TransformProviderUtility to reverse or combine TransformProvider instances.
      </action>
      <action dev="luc" type="add">
        Allow attitude overriding during constant-thrust maneuvers.
        Fixes issue #410.
      </action>
      <action dev="luc" type="fix">
        Fixed out-of-sync attitude computation near switch events in AttitudeSequence.
        Fixes issue #404.
      </action>
      <action dev="luc" type="add">
        Added a method to extract sub-ranges from TimeSpanMap instances.
      </action>
      <action dev="luc" type="fix">
        Fixed TLE creation with B* coefficients having single digits like 1.0e-4.
        Fixes issue #388.
      </action>
      <action dev="evan" type="add">
        Add FunctionalDetector.
      </action>
      <action dev="luc" type="add">
        Added handling of IGS ANTEX GNSS antenna models file.
      </action>
      <action dev="luc" type="add">
        Added support for SP3-d files.
      </action>
      <action dev="luc" type="fix">
        Improved SP3 files parsing.
        Some files already operationally produced by IGS Multi-GNSS Experiment (MGEX)
        exceed the maximum number of satellites supported by the regular SP3-c file
        format (which is 85 satellites) and extended the header, without updating the
        format version to SP3-d, which specifically raises the 85 satellites limitation.
        Fixes issue #376.
      </action>
      <action dev="maxime" type="add">
        Allow backward propagation in batch LS orbit determination.
        Fixes issue #375.
      </action>
      <action dev="maxime" type="add">
        Added covariance matrix to PV measurements.
        Fixes issue #374.
      </action>
      <action dev="luc" type="fix">
        Fixed issue when converting very far points (such as Sun center) to geodetic coordinates.
        Fixes issue #373.
      </action>
      <action dev="luc" type="add" >
        Added more conversions between PV coordinates and DerivativeStructure.
        This simplifies for example getting the time derivative of the momentum.
      </action>
      <action dev="maxime" type="fix">
        Fixed weights for angular measurements in W3B orbit determination.
        Fixed in test and tutorial.
        Fixes issue #370.
      </action>
      <action dev="luc" type="add" due-to="Julio Hernanz">
        Added frames for L1 and L2 Lagrange points, for any pair of celestial bodies.
      </action>
    </release>
    <release version="9.1" date="2017-11-26"
             description="Version 9.1 is a minor release of Orekit. It introduces a few new
             features and bug fixes. New features introduced in version 9.1 are some
             frames in OEM parser, retrieval of EOP from frames and ground station displacements
             modelling (both displacements due to tides and displacements due to ocean loading),
             and retrieval of covariance matrix in orbit determination. Several bugs have been fixed.
             Version 9.1 depends on Hipparchus 1.2.">
      <action dev="evan" type="add">
        Added ITRF2005 and ITRF2008 to the frames recognized by OEMParser.
        Fixes issue #361.
      </action>
      <action dev="evan" type="fix">
        Fixed FiniteDifferencePropagatorConverter so that the scale factor is only applied
        once instead of twice.
        Fixes issue #362.
      </action>
      <action dev="maxime" type="fix">
        Fixed derivatives computation in turn-around range ionospheric delay modifier.
        Fixes issue #369.
      </action>
      <action dev="evan" type="fix">
        Disabled XML external resources when parsing rapid XML TDM files.
        Part of issue #368.
      </action>
      <action dev="evan" type="fix">
        Disabled XML external resources when parsing rapid XML EOP files.
        Part of issue #368.
      </action>
      <action dev="evan" type="fix">
        Fixed NPE in OrekitException when localized string is null.
      </action>
      <action dev="luc" type="fix">
        Fixed a singularity error in derivatives for perfectly circular orbits in DSST third body force model.
        Fixes issue #364.
      </action>
      <action dev="luc" type="fix" due-to="Lucian Bărbulescu">
        Fixed an error in array size computation for Hansen coefficients.
        Fixes issue #363.
      </action>
      <action dev="luc" type="add">
        Added a way to retrieve EOP from frames by walking the frames hierarchy tree
        using parent frame links. This allows to retrieve EOP from topocentric frames,
        from Earth frames, from TOD...
      </action>
      <action dev="luc" type="add">
        Take ground stations displacements into account in orbit determination.
        The predefined displacement models are the direct effect of solid tides
        and the indirect effect of ocean loading, but users can add their own models
        too.
      </action>
      <action dev="luc" type="add">
        Added ground stations displacements due to ocean loading as per IERS conventions,
        including all the 342 tides considered in the HARDISP.F program.
        Computation is based on Onsala Space Observatory files in BLQ format.
      </action>
      <action dev="luc" type="add">
        Added ground points displacements due to tides as per IERS conventions.
        We have slightly edited one entry in table 7.3a from IERS 2010 conventions
        to fix a sign error identified by Dr. Hana Krásná from TU Wien (out of phase
        radial term for the P₁ tide, which is -0.07mm in conventions when it should be
        +0.07mm). This implies that our implementation may differ up to 0.14mm from
        other implementations.
      </action>
      <action dev="luc" type="fix">
        Avoid intermixed ChangeForwarder instances calling each other.
        Fixes issue #360.
      </action>
      <action dev="maxime" type="fix">
        Modified the way the propagation parameter drivers are mapped in the
        Jacobian matrix in class "Model".
        Added a test for multi-sat orbit determination with estimated
        propagation parameters (µ and SRP coefficients).
        Fixes issue #354.
      </action>
      <action dev="luc" type="fix">
         Added a convenience method to retrieve covariance matrix in
         physical units in orbit determination.
         Fixes issue #353.
      </action>
      <action dev="luc" type="fix" due-to="Rongwang Li">
         Fixed two errors in Marini-Murray model implementation.
         Fixes issue #352.
      </action>
      <action dev="luc" type="fix">
         Prevent duplicated Newtonian attraction in FieldNumericalPropagator.
         Fixes issue #350.
      </action>
      <action dev="luc" type="fix">
         Copy additional states through impulse maneuvers.
         Fixes issue #349.
      </action>
      <action dev="luc" type="fix">
         Removed unused construction parameters in ShiftingTransformProvider
         and InterpolatingTransformProvider.
         Fixes issue #356.
      </action>
      <action dev="luc" type="fix">
         Fixed wrong inertial frame for Earth retrieved from CelestialBodyFactory.
         Fixes issue #355.
      </action>
      <action dev="luc" type="update">
        Use a git-flow like branching workflow, with a develop branch for bleeding-edge
        development, and master branch for stable published versions.
      </action>
    </release>
    <release version="9.0.1" date="2017-11-01"
            description="Version 9.0.1 is a patch release of Orekit.
            It fixes security issus 368.">
      <action dev="evan" type="fix">
        Disabled XML external resources when parsing rapid XML TDM files.
        Part of issue #368.
      </action>
      <action dev="evan" type="fix">
        Disabled XML external resources when parsing rapid XML EOP files.
        Part of issue #368.
      </action>
    </release>
    <release version="9.0" date="2017-07-26"
             description="Version 9.0 is a major release of Orekit. It introduces several new
             features and bug fixes. New features introduced in version 9.0 are Taylor algebra
             propagation (for high order uncertainties propagation or very fast Monte-Carlo
             studies), multi-satellites orbit determination, parallel multi-satellites propagation,
             parametric accelerations (polynomial and harmonic), turn-around measurements,
             inter-satellite range measurements, rigth ascension/declination measurements,
             Antenna Phase Center measurements modifiers, EOP estimation in precise orbit
             determination, orbit to attitude coupling in partial derivatives, parsing of CCSDS
             Tracking Data Messages, parsing of university of Bern Astronomical Institute files
             for Klobuchar coefficients, ITRF 2014, preservation of non-Keplerian orbits derivatives,
             JB2008 atmosphere model, NRL MSISE 2000 atmosphere model, boolean combination of events
             detectors, ephemeris writer, speed improvements when tens of thousands of measurements
             are used in orbit determination, Danish translations. Several bugs have been fixed.">
     <action dev="luc" type="add">
       Added on-board antenna phase center effect on inter-satellites range measurements.
     </action>
     <action dev="luc" type="add">
       Added on-board antenna phase center effect on turn-around range measurements.
     </action>
     <action dev="luc" type="add">
       Added on-board antenna phase center effect on range measurements.
     </action>
     <action dev="luc" type="update">
       Moved Bias and OutlierFilter classes together with the other estimation modifiers.
     </action>
     <action dev="luc" type="update">
       Forced states derivatives to be dimension 6 rather than either 6 or 7. The
       additional mass was not really useful, it was intended for maneuvers calibration,
       but in fact during maneuver calibration we adjust either flow rate or specific
       impulse but not directly mass itself. 
     </action>
      <action dev="luc" type="add">
        Added parametric acceleration force models, where acceleration amplitude is a
        simple parametric function. Acceleration direction is fixed in either inertial
        frame, or spacecraft frame, or in a dedicated attitude frame overriding spacecraft
        attitude. The latter could for example be used to model solar arrays orientation if
        the force is related to solar arrays). Two predefined implementations are provided,
        one for polynomial amplitude and one for harmonic amplitude. Users can add other
        cases at will. This allows for example to model the infamous GPS Y-bias, which is
        thought to be related to a radiator thermal radiation.
      </action>
      <action dev="luc" type="remove">
        Removed obsolete Cunningham and Droziner attraction models. These models have
        been superseded by Holmes-Featherstone attraction model available since 2013
        in Orekit.
      </action>
      <action dev="luc" type="update">
        Take orbit to attitude coupling into account in the partial derivatives for all attitude modes.
        Fixes issue #200.
      </action>
      <action dev="luc" type="update">
        Merged FieldAttitudeProvider into AttitudeProvider.
      </action>
      <action dev="luc" type="update">
        Simplified ForceModel interface. It does not require dedicated methods anymore for
        computing derivatives with respect to either state or parameters.
      </action>
      <action dev="luc" type="remove">
        Removed Jacchia-Bowman 2006 now completely superseded by Jacchia-Bowman 2008.
      </action>
      <action dev="luc" type="update">
        Make Jacchia-Bowman 2008 thread-safe and field-aware.
      </action>
      <action dev="luc" type="update">
        Make NRL MSISE 2000 thread-safe and field-aware.
      </action>
      <action dev="luc" type="update">
        Make DTM2000 thread-safe and field-aware.
      </action>
      <action dev="luc" type="add">
        Added support for ITRF 2014.
        As of mid-2017, depending on the source of EOP, the ITRF retrieved using
        FramesFactory.getITRF will be either ITRF-2014 (if using EOP 14 C04) or
        ITRF-2008 (if using EOP 08 C04, bulletins A, bulletins B, or finals .all).
        If another ITRF is needed, it can be built using HelmertTransformation.
      </action>
      <action dev="luc" type="remove">
        Removed classes and methods deprecated in 8.0.
      </action>
      <action dev="luc" type="add">
        Added coordinates of all intermediate participants in estimated measurements.
        This will allow estimation modifiers to get important vectors (sighting
        directions for example) without recomputing everything from the states.
      </action>
      <action dev="luc" type="add">
        Added a multi-satellites orbit determination feature.
      </action>
      <action dev="luc" type="add">
        Added one-way and two-way inter-satellites range measurements.
      </action>
      <action dev="luc" type="fix" due-to="Glenn Ehrlich">
        Avoid clash with Python reserved keywords and, or and not in BooleanDetector.
      </action>
      <action dev="luc" type="add" due-to="Maxime Journot">
        Added right ascension and declination angular measurements.
      </action>
      <action dev="luc" type="add">
        Added a parallel propagation feature for addressing multi-satellites needs.
        Propagators of different types (analytical, semi-analytical, numerical,
        ephemerides ...) can be mixed at will.
      </action>
      <action dev="luc" type="fix">
        Fixed Gaussian quadrature inconsistent with DSST theory when orbit derivatives are present.
        Fixes issue #345.
      </action>
      <action dev="luc" type="fix">
        Fixed infinite recursion when attempting two orbit determinations in row.
        Fixes issue #347.
      </action>
      <action dev="luc" type="add" due-to="Lars Næsbye Christensen">
        Added Danish translations.
        Fixes issue #346.
      </action>
      <action dev="luc" type="add" >
        Allow estimation of polar motion (offset plus linear drift) and prime meridian
        correction (offset plus linear drift) in orbit determination. This is essentially
        equivalent to add correction to the xp, yp, dtu1 and lod Earth Orientation Parameters.
      </action>
      <action dev="luc" type="add">
        Parameters in orbit determination can be associated with a per-parameter reference date.
      </action>
      <action dev="luc" type="fix">
        Fixed wrong generation of FieldTransforms by time stamped cache, when generation
        happens backward in time.
        Fixes issue #344.
      </action>
      <action dev="luc" type="update">
        Improved computation ground station parameters derivatives
        in orbit determination.
      </action>
      <action dev="luc" type="update" >
        Use automatic differentiation for all orbit determination measurements types.
        This allows simpler evolutions to estimate parameters for which derivatives
        are not straightforward to compute; some of these parameters are needed for
        precise orbit determination.
      </action>
      <action dev="luc" type="add" due-to="Maxime Journot">
        Added parsing of University of Bern Astronomical Institute files for α and β Klobuchar coefficients.
      </action>
      <action dev="luc" type="add" due-to="Maxime Journot">
        Added parsing of CCSDS TDM (Tracking Data Messages) files, both text and XML.
      </action>
      <action dev="luc" type="fix" due-to="Florentin-Alin Butu">
        Fixed lighting ratio in solar radiation pressure for interplanetary trajectories.
      </action>
      <action dev="hank" type="fix">
        Allow small extrapolation before and after ephemeris.
        Fixes issue #261.
      </action>
      <action dev="luc" type="fix">
        Fixed missing attitude in DSST mean/osculating conversions.
        Fixes issue #339.
      </action>
      <action dev="luc" type="fix">
        Optionally take lift component of the drag force into account in BoxAndSolarArraySpacecraft.
        Fixes issue #324.
      </action>
      <action dev="luc" type="fix" due-to="James Schatzman">
        Change visibility of getTargetPV in GroundPointing to public so it can be subclassed by
        users in other packages.
        Fixes issue #341.
      </action>
      <action dev="luc" type="update">
        Deprecated the TLESeries class. The file format used was considered to be too specific and
        the API not really well designed. Users are encouraged to use their own parser for series of TLE.
      </action>
      <action dev="luc" type="fix" due-to="Gavin Eadie">
        Removed dead code in deep SDP4 propagation model.
        Fixes issue #342.
      </action>
      <action dev="luc" type="fix" due-to="Quentin Rhone">
        Added a way to prefix parameters names when estimating several maneuvers
        in one orbit determination.
        Fixes issue #338.
      </action>
      <action dev="luc" type="fix" due-to="Pascal Parraud">
        Removed unneeded reset at end of sample creation in propagators conversion.
        Fixes issue #335.
      </action>
      <action dev="luc" type="fix" due-to="Michiel Zittersteijn">
        Fixed wrong angle wrapping computation in IodLambert.
      </action>
      <action dev="luc" type="fix" due-to="Lucian Barbulescu">
        Fixed boundaries of thrust parameter driver in ConstantThrustManeuver.
        Fixes issue #327.
      </action>
      <action dev="luc" type="fix" due-to="Hao Peng">
        Allow some old version of TLE format to be parsed correctly.
        Fixes issue #330.
      </action>
      <action dev="luc" type="fix" due-to="James Schatzman">
        Fixed ArrayOutOfBoundException appearing when converting dates at past or future infinity
        to string.
        Fixes issue #340.
      </action>
      <action dev="luc" type="fix">
        Extended range of DateComponents to allow the full integer range as days offset
        from J2000.
      </action>
      <action dev="luc" type="fix">
        Prevent NaN appearing in UTC-TAI offsets for dates at past or future infinity.
      </action>
      <action dev="luc" type="fix">
        Prevent central attraction coefficient from being adjusted in TLEPropagatorBuilder,
        as it is specified by the TLE theory.
        Fixes issue #313.
      </action>
      <action dev="luc" type="fix" due-to="Hao Peng">
        Added a flag to prevent resetting initial state at the end of integrating propagators.
        Fixes issue #251.
      </action>
      <action dev="luc" type="fix">
        Tutorials now all rely on orekit-data being in user home folder.
        Fixes issue #245.
      </action>
       <action dev="luc" type="fix">
        Apply delay corresponding to h = 0 when station altitude is below 0 in SaastamoinenModel.
        Fixes issue #202.
      </action>
      <action dev="luc" type="add">
        Added derivatives to orbits computed from non-Keplerian models, and use
        these derivatives when available. This improves shiftedBy() accuracy,
        and as a consequence also the accuracy of EventShifter. As example, when
        comparing shiftedBy and numerical model on a low Earth Sun Synchronous Orbit,
        with a 20x20 gravity field, Sun and Moon third bodies attractions, drag and
        solar radiation pressure, shifted position errors without derivatives are 18m
        after 60s, 72m after 120s, 447m after 300s; 1601m after 600s and 3141m after
        900s, whereas the shifted position errors with derivatives are 1.1m after 60s,
        9.1m after 120s, 140m after 300s; 1067m after 600s and 3307m after 900s.
      </action>
      <action dev="luc" type="fix">
        Preserved non-Keplerian acceleration in spacecraft state when computed from numerical propagator.
        Fixes issue #183.
      </action>
      <action dev="luc" type="fix">
        Fixed accuracy of FieldAbsoluteDate.
        Fixes issue #337.
      </action>
      <action dev="luc" type="fix">
        Fixed eccentricity computation for hyperbolic Cartesian orbits.
        Fixes issue #336.
      </action>
      <action dev="luc" type="fix">
        Fixed an array out of bounds error in DSST zonal short periodics terms.
      </action>
      <action dev="luc" type="fix" due-to="Maxime Journot">
        Fixed a factor two error in tropospheric and ionospheric modifiers.
      </action>
      <action dev="luc" type="add" due-to="Maxime Journot">
        Added turn-around (four-way range) measurements to orbit determination.
      </action>
      <action dev="luc" type="update">
        Updated dependency to Hipparchus 1.1, released on 2017, March 16th.
        Fixes issue #329.
      </action>
      <action dev="evan" type="add">
        Added simple Boolean logic with EventDetectors.
      </action>
      <action dev="luc" type="add">
        Added getGMSTRateFunction to IEEEConventions to compute accurately Earth rotation rate.
      </action>
      <action dev="luc" type="update">
        OneAxisEllipsoid can now transform FieldGeodeticPoint from any field
        and not only DerivativeStructure.
      </action>
      <action dev="luc" type="add">
        Completed field-based Cartesian and angular coordinates with missing
        features that were only in the double based versions.
      </action>
      <action dev="luc" type="update" due-to="Maxime Journot">
        Use DerivativeStructure to compute derivatives for Range measurements.
      </action>
      <action dev="luc" type="update">
        Improved conversion speed from Cartesian coordinates to geodetic coordinates
        by about 15%.
      </action>
      <action dev="evan" type="add">
        Replace OrbitFile interface with EphemerisFile, adding support for multiple
        ephemeris segments and the capability to create a propagator from an ephemeris.
      </action>
      <action dev="hank" type="add">
        Added EphemerisFileWriter interface for serializing EphemerisFiles to external
        file formats, and implemented the OEMWriter for CCSDS OEM file export support.
      </action>
      <action dev="hank" type="add">
        Added OrekitEphemerisFile object for encapsulating propagator outputs into an 
        EphemerisFile which can then be exported with EphemerisFileWriter classes.
      </action>
      <action dev="luc" type="fix">
        Fixed thread-safety issues in DTM2000 model.
        Fixes issue #258.
      </action>
      <action dev="pascal" type="add">
        Added JB2008 atmosphere model.
      </action>
      <action dev="pascal" type="add">
        Added NRLMSISE-00 atmosphere model.
      </action>
      <action dev="luc" type="fix" due-to="Hao Peng">
        Fixed outliers configuration parsing in orbit determination tutorial and test.
        Fixes issue #249
      </action>
       <action dev="luc" type="fix" >
        Greatly improved orbit determination speed when a lot of measurements are used
        (several thousands).
      </action>
      <action dev="luc" type="fix" >
        Fixed ant build script to run Junit tests.
        Fixes issue #246.
      </action>
      <action dev="luc" type="update">
        Added a protection against zero scale factors for parameters drivers.
      </action>
      <action dev="evan" type="fix">
        Fix AbsoluteDate.createMJDDate when the time scale is UTC and the date
        is during a leap second.
        Fixes issue #247
      </action>
      <action dev="luc" type="fix" >
        Fixed ant build script to retrieve Hipparchus dependencies correctly.
        Fixes issue #244.
      </action>
    </release>
    <release version="8.0.1" date="2017-11-01"
            description="Version 8.0.1 is a patch release of Orekit.
            It fixes security issus 368.">
      <action dev="evan" type="fix">
        Disabled XML external resources when parsing rapid XML EOP files.
        Part of issue #368.
      </action>
    </release>
    <release version="8.0" date="2016-06-30"
             description="Version 8.0 is a major release of Orekit. It introduces several new
             features and bug fixes as well as a major dependency change. New features introduced
             in version 8.0 are orbit determination, specialized propagator for GPS satellites
             based on SEM or YUMA files, computation of Dilution Of Precision and a new angular
             separation event detector. Several bugs have been fixed. A major change introduced
             with version 8.0 is the switch from Apache Commons Math to Hipparchus as the
             mathematical library, which also implied switching from Java 6 to Java 8.">
      <action dev="luc" type="fix" due-to="Andrea Antolino">
        Improved accuracy of orbits Jacobians.
        Fixes issue #243.
      </action>
      <action dev="luc" type="update">
        Deprecated PropagationException, replaced by OrekitException.
      </action>
      <action dev="evan" type="fix" due-to="Greg Carbott">
        Fix bug in restarting propagation with a ConstantThrustManeuver with an
        updated initial condition.
      </action>
      <action dev="luc" type="fix">
        Fixed a display error for dates less than 0.5ms before a leap second.
      </action>
      <action dev="luc" type="update">
        Use ParameterDriver with scale factor for both orbit determination, conversion,
        and partial derivatives computation when finite differences are needed.
      </action>
      <action dev="luc" type="fix">
        Apply impulse maneuver correctly in backward propagation.
        Fixes issue #241.
      </action>
      <action dev="luc" type="add">
        Added angular separation detector. This is typically used to check separation
        between spacecraft and the Sun as seen from a ground station, to avoid interferences
        or damage.
      </action>
      <action dev="luc" type="update">
        All class and methods that were deprecated in the 7.X series have been removed.
      </action>
      <action dev="luc" type="update">
        Allow ICGEM gravity field reader to parse non-Earth gravity fields.
      </action>
      <action dev="evan" type="add">
        Add methods for a integration step handler to tell if the start/end of the step is
        interpolated due to event detection. Also added ability to add a step handler in
        ephemeris mode.
      </action>
      <action dev="evan" type="fix">
        Switch to a continuous Ap to Kp geomagnetic index conversion.
        Fixes issue #240.
      </action>
      <action dev="pascal" type="add">
        Added computation of Dilution Of Precision (DOP).
      </action>
      <action dev="pascal" type="add">
        Added a specialized propagator for GPS spacecrafts, based on
        SEM or YUMA files.
      </action>
      <action dev="luc" type="update">
        Ported the new Hipparchus event handling algorithm to Orekit.
        This improves robustness in corner cases, typically when different
        event detectors triggers at very close times and one of them
        resets the state such that it affects the other detectors.
      </action>
      <action dev="luc" type="update">
        Simplified step interpolators API, replacing the setDate/getState
        pair with an interpolated state getter taking a date argument.
      </action>
      <action dev="luc" type="update">
        Switched from Apache Commons Math to Hipparchus library.
      </action>
      <action dev="luc" type="add">
        Added an orbit determination feature!
      </action>
      <action dev="evan" type="add">
        Add EventHandler to record all events.
      </action>
      <action dev="evan" type="fix">
        Fix exception during event detection using
        NumericalPropagator.getGeneratedEphemeris() near the start/end date of
        the generated ephemeris.
        Fixes issue #238
      </action>
    </release>
    <release version="7.2.1" date="2017-11-01"
            description="Version 7.2.1 is a patch release of Orekit.
            It fixes security issus 368.">
      <action dev="evan" type="fix">
        Disabled XML external resources when parsing rapid XML EOP files.
        Part of issue #368.
      </action>
    </release>
    <release version="7.2" date="2016-04-05"
             description="Version 7.2 is a minor release of Orekit. It introduces several new
             features and bug fixes. The most important features introduced in version 7.2
             are handling of GLONASS and QZSS time scales, support for local time zones
             according to ISO-8601 standard, and finer tuning of short period terms in
             DSST propagator. Version 7.2 depends on version 3.6.1 of Apache Commons Math,
             which also fixes a bug related to close events detection.">
      <action dev="luc" type="add">
        Added GLONASS and QZSS time scales. These time scales my be used in SP3-c files.
      </action>
      <action dev="luc" type="add">
        Added parsing and displaying of local time according to ISO-8601 standard.
      </action>
      <action dev="luc" type="fix">
        Added some protections against malformed SP3 files.
      </action>
      <action dev="luc" type="fix">
        Fixed Newcomb operators generation in DSST for high degree gravity fields.
        Fixes issue #237
      </action>
      <action dev="luc" type="update">
        Improved tuning of DSST tesseral force models. Users can now tune max degree,
        max eccentricity power and max frequency in mean longitude for short
        period terms, as well as for m-daily terms.
      </action>
      <action dev="luc" type="update">
        Improved tuning of DSST zonal force models. Users can now tune max degree,
        max eccentricity power and max frequency in true longitude for short
        period terms.
      </action>
      <action dev="luc" type="fix">
        Fixed wrong continuous maneuver handling in backward propagation.
        Fixes issue #236
      </action>
    </release>
    <release version="7.1" date="2016-02-07"
             description="Version 7.1 is a minor release of Orekit. It introduces several new
             features and bug fixes. The most important features introduced in version 7.1
             are a lot of new event detectors (field of view based detectors supporting any FoV
             shape, either on ground targetting spacecraft or on spacecraft and targetting
             ground defined zones with any shape, extremum elevation detector, anomaly,
             latitude argument, or longitude argument crossing detectors, either true, mean
             or eccentric, latitude and longitude extremum detectors, latitude and longitude
             crossing detectors), new event filtering capability based on user-provided
             predicate function, ability to customize DSST interpolation grid for short period
             elements, ability to retrieve DSS short periodic coefficients, removed some arbitrary
             limitations in DSST tesseral and zonal contribution, ability to set short period
             degree/order to smaller values than mean elements in DSST, vastly improved
             frames transforms efficiency for various Earth frames, three different types of
             solar radiation pressure coefficients, new tabulated attitudes related to Local
             Orbital Frame, smooth attitude transitions in attitudes sequences, with derivatives
             continuity at both endpoint, ground zone sampling either in tiles or grid with fixed
             or track-based orientation, derivatives handling in geodetic points, parsing of TLE
             with non-unclassified modifiers, support for officiel WMM coefficients from NOAA,
             support for tai-utc.dat file from USNO, tropospheric refraction model following
             Recommendation ITU-R P.834-7, geoid model based on gravity field, and use of the new
             Apache Commons Math rotation API with either Frame transform convention or vector
             operator convention. Numerous bugs were also fixed.
             Version 7.1 depends on version 3.6 of Apache Commons Math.">
      <action dev="thierry" type="add">
        Added tropospheric refraction correction angle following Recommendation ITU-R P.834-7.
      </action>
      <action dev="luc" type="add">
        Added a way to configure max degree/order for short periods separately
        from the mean elements settings in DSST tutorial.
      </action>
      <action dev="luc" type="fix">
        Fixed limitation to degree 12 on zonal short periods, degree/order 8 on
        tesseral short periods, and degree/order 12 for tesseral m-dailies in DSST.
      </action>
      <action dev="luc" type="fix">
        Fixed wrong orbit type in propagator conversion. The type specified by
        user was ignored when computing variable stepsize integrator tolerances.
      </action>
      <action dev="luc" type="add">
        Set up three different implementations of radiation pressure coefficients,
        using either a single reflection coefficient, or a pair of absorption
        and specular reflection coefficients using the classical convention about
        specular reflection, or a pair of absorption and specular reflection
        coefficients using the legacy convention from the 1995 CNES book.
        Fixes issue #170
      </action>
      <action dev="luc" type="fix">
        Fixed wrong latitude normalization in FieldGeodeticPoint.
      </action>
      <action dev="luc" type="fix">
        Fixed blanks handling in CCSDS ODM files.
        Fixes issue #232
      </action>
      <action dev="luc" type="fix">
        Fixed FramesFactory.getNonInterpolatingTransform working only
        in one direction.
        Fixes issue #231
      </action>
      <action dev="evan" type="add">
        Added Field of View based event detector for ground based sensors.
      </action>
      <action dev="luc" type="add">
        Added a getFootprint method to FieldOfView for projecting Field Of View
        to ground, taking limb of ellipsoid into account (including flatness) if
        Field Of View skims over horizon.
      </action>
      <action dev="luc" type="add">
        Added a pointOnLimb method to Ellipsoid for computing points that lie
        on the limb as seen from an external observer.
      </action>
      <action dev="luc" type="add">
        Added an isInside predicate method to Ellipsoid for checking points location.
      </action>
      <action dev="evan" type="fix">
        Support parsing lowercase values in CCSDS orbit data messages.
        Fixes issue #230
      </action>
      <action dev="luc" type="add">
        Added a generic FieldOfViewDetector that can handle any Field Of View shape.
        The DihedralFieldOfViewDetector is deprecated, but the CircularFieldOfViewDetector
        which corresponds to a common case that can be computed more accurately and faster
        than the new generic detector is preserved.
      </action>
      <action dev="luc" type="add">
        Added a FieldOfView class to model Fields Of View with any shape.
      </action>
      <action dev="luc" type="add">
        Added a FootprintOverlapDetector which is triggered when a sensor
        Field Of View (any shape, even split in non-connected parts or
        containing holes) overlaps a geographic zone, which can be non-convex,
        split in different sub-zones, have holes, contain the pole...
        Fixes issue #216
      </action>
      <action dev="luc" type="fix" due-to="Carlos Casas">
        Added a protection against low altitudes in JB2006 model.
        Fixes issue #214
      </action>
      <action dev="luc" type="fix" due-to="Petrus Hyvönen">
        Enlarged access to SGP4 and DeepSDP4 propagators.
        Fixes issue #207
      </action>
      <action dev="luc" type="fix">
        Fixed covariance matrices units when read from CCSDS ODM files. The
        data returned at API level are now consistent with SI units, instead of being
        kilometer-based.
        Fixes issue #217
      </action>
      <action dev="luc" type="fix">
        Fixed DSST ephemeris generation.
        Fixes issue #222
      </action>
      <action dev="luc" type="update">
        Vastly improved DSS short period terms interpolation.
      </action>
      <action dev="luc" type="fix">
        Use new Rotation API from Apache Commons Math 3.6.
        This API allows to use both vector operator convention and frames
        transform convention naturally. This is useful when axis/angles are
        involved, or when composing rotations. This probably fixes one of
        the oldest stumbling blocks for Orekit users.
      </action>
      <action dev="luc" type="fix">
        Fixed state partial derivatives in drag force model.
        Fixes issue #229
      </action>
      <action dev="evan" type="fix">
        Fixed incorrect density in DTM2000 when the input position is not in ECI
        or ECEF.
        Fixes issue #228
      </action>
      <action dev="evan" type="add">
        Added capability to use a single EventHandler with multiple types of
        EventDetectors.
      </action>
      <action dev="luc" type="add" >
        Added a way to customize interpolation grid in DSST, either using a fixed number
        of points or a maximum time gap between points, for each mean elements integration
        step.
      </action>
      <action dev="luc" type="add" >
        Added TabulatedLofOffset for attitudes defined by tabulating rotations between Local Orbital Frame
        and spacecraft frame.
        Fixes issue #227
      </action>
      <action dev="luc" type="fix" >
        Fixed wrong ephemeris generation for analytical propagators with maneuvers.
        Fixes issue #224.
      </action>
       <action dev="luc" type="fix" >
        Fixed date offset by one second for TLE built from their components,
        if a leap second was introduced earlier in the same year.
        Fixes issue #225.
      </action>
      <action dev="luc" type="fix" >
        Allow parsing TLE with non-unclassified modifier.
      </action>
      <action dev="luc" type="add" >
        As a side effect of fixing issue #223, KeplerianPropagator and
        Eckstein-Hechler propagator are now serializable.
      </action>
      <action dev="luc" type="fix" >
        Fixed missing additional states handling in ephemeris propagators
        created from analytical propagators.
      </action>
      <action dev="luc" type="fix" >
        Fixed NPE and serialization issues in ephemeris propagators created
        from analytical propagators.
        Fixes issue #223.
      </action>
      <action dev="luc" type="fix" >
        Fixed time scale issues in JPL ephemerides and IAU pole models.
        The time used for internal computation should be TDB, not TT.
      </action>
      <action dev="luc" type="fix" >
        Fixed an issue with backward propagation on analytical propagator.
        During first step, the analytical interpolator wrongly considered the
        propagation was forward.
      </action>
      <action dev="luc" type="add" >
        Added a way to retrieve short period coefficients from DSST as
        spacecraft state additional parameters. This is mainly intended
        for test and validation purposes.
      </action>
      <action dev="luc" type="fix" >
        Prevent small overshoots of step limits in event detection.
        Fixes issue #218.
      </action>
      <action dev="luc" type="fix" >
        Handle string conversion of dates properly for dates less than 1 millisecond
        before midnight (they should not appear as second 60.0 of previous minute but
        should rather wrap around to next minute).
        Partly fixes issue #218.
      </action>
      <action dev="luc" type="fix" >
        Enforce Lexicographical order in DirectoryCrawler, to ensure reproducible
        loading. Before this changes, some tests could fail in one computer while
        succeeding in another computer as we use a mix of DE-4xx files, some having
        a different EMRAT (81.30056907419062 for DE-431, 81.30056 for DE-405 and DE-406).
      </action>
      <action dev="luc" type="add" >
        Added EventEnablingPredicateFilter to filter event based on an user-provided
        enabling predicate function. This allow for example to dynamically turn some
        events on and off during propagation or to set up some elaborate logic like
        triggering on elevation first time derivative (i.e. one elevation maximum)
        but only when elevation itself is above some threshold.
      </action>
      <action dev="luc" type="update" >
        Renamed EventFilter into EventSlopeFilter.
      </action>
      <action dev="luc" type="add" >
        Added elevation extremum event detector.
      </action>
      <action dev="luc" type="fix" >
        Fixed ellipsoid tessellation with large tolerances.
        Fixes issue #215.
      </action>
      <action dev="evan" type="fix" >
        Fixed numerical precision issues for start/end dates of generated
        ephemerides.
        Fixes issues #210
      </action>
      <action dev="luc" type="add" >
        Added anomaly, latitude argument, or longitude argument crossings detector,
        either true, mean or eccentric.
        Fixes issue #213.
      </action>
      <action dev="luc" type="add" >
        Added latitude and longitude extremum detector.
      </action>
      <action dev="luc" type="add" >
        Added latitude and longitude crossing detector.
      </action>
      <action dev="luc" type="add" >
        Added a way to convert between PVA and geodetic points with time derivatives.
      </action>
      <action dev="luc" type="add" >
        Allow truncation of tiles in ellipsoid tessellation.
      </action>
      <action dev="luc" type="add" >
        Propagator builders can now be configured to accept any orbit types
        and any position angle types in the input flat array.
        Fixes issue #208.
      </action>
      <action dev="luc" type="add" >
        Added smooth attitude transitions in attitudes sequences, with derivatives
        continuity at both endpoints of the transition that can be forced to match
        rotation, rotation rate and rotation acceleration.
        Fixes issue #6.
      </action>
      <action dev="luc" type="fix" >
        Fixed attitudes sequence behavior in backward propagation.
        Fixes issue #206.
      </action>
      <action dev="luc" type="add" >
        Added factory methods to create AbsoluteDate instances from MJD or JD.
        Fixes issue #193.
      </action>
      <action dev="luc" type="fix" due-to="Joris Olympio">
        Fixed wrong attitude switches when an event occurs but the active attitude mode
        is not the one it relates to.
        Fixes issue #190.
      </action>
      <action dev="luc" type="add"  due-to="Joris Olympio">
        Added a way to be notified when attitude switches occur.
        Fixes issue #190.
      </action>
      <action dev="luc" type="fix" >
        Ensure Keplerian propagator uses the specified mu and not only the one from the initial orbit.
        Fixes issue #184.
      </action>
      <action dev="luc" type="update" >
        Improved frames transforms efficiency for various Earth frames.
      </action>
      <action dev="luc" type="fix" >
        Specify inertial frame to compute orbital velocity for ground pointing laws.
        Fixes issue #115.
      </action>
      <action dev="luc" type="fix" >
        Activated two commented-out tests for DTM2000, after ensuring we
        get the same results as the original fortran implementation.
        Fixes issue #204.
      </action>
      <action dev="luc" type="fix" due-to="Javier Martin Avila">
        Fixed resetting of SecularAndHarmonic fitting.
        Fixes issue #205.
      </action>
      <action dev="luc" type="add">
        Added a way to sample a zone on an ellipsoid as grids of inside points.
        Fixes issue #201.
      </action>
      <action dev="luc" type="fix">
        Fixed an event detection problem when two really separate events occur within
        the event detector convergence threshold.
        Fixes issue #203.
      </action>
      <action dev="luc" type="fix">
        Added protections against TLE parameters too large to fit in the format.
        Fixes issue #77.
      </action>
      <action dev="luc" type="fix">
        Allowed slightly malformed TLE to be parsed.
        Fixes issue #196.
      </action>
      <action dev="luc" type="fix">
        Fixed overlapping issue in ellipsoid tessellation, typically for independent
        zones (like islands) close together.
        Fixes issue #195.
      </action>
      <action dev="tn" type="add">
        Added support to load WMM coefficients from the official model file
        provided by NOAA.
      </action>
      <action dev="tn" type="fix">
        Fixed javadoc of method "GeoMagneticField#calculateField(...)": 
        the provided altitude is expected to be a height above the WGS84 ellipsoid.
      </action>
      <action dev="luc" type="update">
        Added a simpler interface for creating custom UTC-TAI offsets loaders.
      </action>
      <action dev="luc" type="add">
        Added support for USNO tai-utc.dat file, enabled by default, in
        addition to the legacy support for IERS UTC-TAI.history file
        which is still supported and also enabled by default.
      </action>
      <action dev="luc" type="add">
        Added a way to load TAI-UTC data from Bulletin A. Using this feature
        is however NOT recommended as there are known issues in TAI-UTC data
        in some bulletin A (for example bulletina-xix-001.txt from 2006-01-05
        has a wrong year for last leap second and bulletina-xxi-053.txt from
        2008-12-31 has an off by one value for TAI-UTC on MJD 54832). This
        feature is therefore not enabled by default, and users wishing to
        rely on it should do it carefully and take their own responsibilities.
      </action>
      <action dev="luc" type="add">
        Added ellipsoid tessellation, with tiles either oriented along track
        (ascending or descending) or at constant azimuth.
      </action>
      <action dev="luc" type="fix">
        Added customization of EOP continuity check threshold.
        Fixes issue #194.
      </action>
      <action dev="evan" type="add">
        Added geoid model based on gravity field.
        Fixes issue #192.
      </action>
      <action dev="luc" type="fix">
        Added automatic loading of Marshall Solar Activity Future Estimation data.
        Fixes issue #191.
      </action>
      <action dev="luc" type="update">
        Simplified Cartesian to ellipsoidal coordinates transform and greatly improved its performances.
      </action>
      <action dev="luc" type="fix">
        Fixed target point in BodyCenterPointing attitude.
        Fixes issue #100.
      </action>
    </release>
    <release version="7.0" date="2015-01-11"
             description="Version 7.0 is a major release of Orekit. It introduces several new
             features and bug fixes. New features introduced in version 7.0 are the complete
             DSST semi-analytical propagator with short-periodics terms (only mean elements
             were available in previous version), extension to second order derivatives for
             many models (Cartesian coordinates, angular coordinates, attitude modes, ...),
             bilinear interpolator in Saastamoinen model, attitude overriding during impulsive
             maneuvers, general relativity force model, geographic zone detector, and ecliptic
             frame.
             Several bugs have been fixed. One noteworthy fix concerns an inconsistency in
             Eckstein-Hechler propagator velocity, which leads to a change of the generated
             orbit type.">
      <action dev="hankg" type="add">
        Added bilinear interpolator and use it on Saastamoinen model.
        Implements feature #182.
      </action>
      <action dev="luc" type="update">
        Removed old parts that were deprecated in previous versions.
      </action>
      <action dev="luc" type="update">
        Updated dependency to Apache Commons Math 3.4, released on 2014-12-26.
      </action>
      <action dev="luc" type="fix">
        Fixed null vector normalization when attempting to project to ground a point already on ground.
        Fixes issue #181.
      </action>
      <action dev="luc" type="add" due-to="Lucian Barbulescu">
        Added Romanian localization for error messages.
      </action>
      <action dev="luc" type="fix">
        Fixed velocity inconsistency in orbit generation in Eckstein-Hechler propagator.
        The Eckstein-Hechler propagator now generated Cartesian orbits, with velocity
        computed to be fully consistent with model evolution. A side effect is that
        if users rebuild circular parameters from the generated orbits, they will
        generally not math exactly the input circular parameters (but position will
        match exactly).
        Fixes issue #180.
      </action>
      <action dev="luc" type="fix">
        Improved acceleration output in Eckstein-Hechler model.
      </action>
      <action dev="luc" type="add">
        Added projection of moving point (i.e. position and derivatives too) to
        ground surface.
      </action>
      <action dev="luc" type="add">
        Added a general 3 axes ellipsoid class, including a feature to compute
        any plane section (which result in a 2D ellipse).
      </action>
      <action dev="luc" type="add">
        Added support for IERS bulletin A (rapid service and prediction)
      </action>
      <action dev="tn" type="fix">
        Fixed various issues in geomagnetic fields models:
        GeoMagneticField.getDecimalYear() returned a slightly wrong result: e.g. for 1/1/2005
        returned 2005.0020 instead of 2005.0, GeoMagneticFieldFactory.getModel() returned
        wrong interpolation near models validity endpoints, GeoMagneticField.transformModel(double)
        method did not check year validity. Added more unit tests and adapted existing tests for
        IGRF/WMM with sample values / results as they have changed slightly.
        Fixes issue #178.
      </action>
      <action dev="luc" type="fix" due-to="Patrice Mathieu">
        Fixed closest TLE search. When filtering first from satellite ID and
        then extracting closest date, the returned satellite was sometime wrong.
      </action>
      <action dev="luc" type="add" due-to="Hank Grabowski">
        Allow attitude overriding during impulsive maneuvers.
        Fixes issue #176.  
      </action>
      <action dev="evan" type="add">
          Added general relativity force model.
      </action>
      <action dev="luc" type="add" due-to="Ioanna Stypsanelli">
        added Greek localization for error messages.
      </action>
      <action dev="evan" type="fix">
          Fixed incorrect partial derivatives for force models that depend on satellite velocity.
          Fixes #174.
      </action>
      <action dev="evan" type="fix">
          Fixed incorrect parameters set in NumericalPropagatorBuilder.
          Fixes #175.
      </action>
      <action dev="luc" type="update" >
        Significantly reduced size of various serialized objects.
      </action>
      <action dev="luc" type="update" >
        PVCoordinatesProvider now produces time-stamped position-velocities.
      </action>
      <action dev="luc" type="update" >
        Tabulated attitude provider can be built directly from time-stamped angular coordinates
        lists, in addition to attitudes lists.
      </action>
      <action dev="luc" type="add" >
        Added time-stamped versions of position-velocity and angular coordinates.
      </action>
      <action dev="luc" type="fix" due-to="Daniel Aguilar Taboada">
        Fixed wrong rotation interpolation for rotations near π.
        Fixes issue #173.
      </action>
      <action dev="luc" type="update" >
        Updated dependency to Apache Commons Math 3.3.
      </action>
      <action dev="luc" type="update" due-to="Lucian Barbulescu, Nicolas Bernard">
        Added short periodics for DSST propagation.
      </action>
      <action dev="luc" type="add" >
        Added a GeographicZoneDetector event detector for complex geographic zones traversal.
        Fixes issue #163.
      </action>
      <action dev="evan" type="fix">
        Add Ecliptic frame. Agrees with JPL ephemerides to within 0.5 arcsec.
        Issue #166.
      </action>
      <action dev="evan" type="fix">
        Fix cache exception when propagating backwards with an interpolated
        gravity force model.
        Fixes issue #169.
      </action>
      <action dev="luc" type="fix">
        Fixed parsing of dates very far in the future.
        Fixes issue #171.
      </action>
      <action dev="luc" type="fix">
        Trigger an exception when attempting to interpolate attitudes without rotation rate
        using only one data point.
      </action>
      <action dev="evan" type="fix">
        Fixed SpacecraftState date mismatch exception with some attitude providers.
      </action>
      <action dev="luc" type="fix" >
        Fixed wrong scaling in JPL ephemeris when retrieving coordinates in a frame
        that is not the defining frame of the celestial body.
        Fixes issue #165.
      </action>
      <action dev="luc" type="update" due-to="Lucian Barbulescu">
        Prepare generation of either mean or osculating orbits by DSST propagator.
        The short periodics terms are not computed yet, but there is ongoing work
        to add them.
      </action>
      <action dev="luc" type="update" due-to="Lucian Barbulescu">
        Avoid recomputing Chi and Chi^2 in Hansen coefficients for tesseral.
      </action>
      <action dev="luc" type="update" due-to="Nicolas Bernard">
        Added better handling of Hansen kernel computation through use of PolynomialFunction.
      </action>
      <action dev="luc" type="update" due-to="Petre Bazavan">
        Compute Hansen coefficients using linear transformation.
      </action>
      <action dev="luc" type="fix" >
        Fixed a non-bracketing exception in event detection, in some rare cases of noisy g function.
        Fixes issue #160.
      </action>
      <action dev="luc" type="fix" >
        Fixed a missing reset of resonant tesseral terms in DSST propagation.
        Fixes issue #159.
      </action>
      <action dev="luc" type="fix" >
        Improved default max check interval for NodeDetector, so it handles correctly
        highly eccentric orbits.
        Fixes issue #158.
      </action>
    </release>
    <release version="6.1" date="2013-12-13"
             description="Version 6.1 is a minor release of Orekit. It introduces several new
             features and bug fixes. The most important features introduced in version 6.1
             are solid tides force model, including pole tide at user choice, and following
             either IERS 1996, IERS 2003 or IERS 2010 conventions ; ocean tides force model,
             including pole tide at user choice, loading a user provided model ; simultaneous
             support for IERS 1996, 2003 and 2010 for frames definition, which is very
             important to support legacy systems and to convert coordinates between older and
             newer reference systems ; greatly improved accuracy of celestial/terrestrial
             frames transforms (we are now at sub-micro arcsecond level for IERS 2003/2010,
             both with equinox based and Non-Rotating Origin, at a sub-milli arcseconds for
             IERS 1996, both with equinox based and Non-Rotating Origin) ; classical
             equinox-based paradigm and new non-rotating origin paradigm for inertial and
             terrestrial frames are now supported with all IERS conventions ; automatic
             conversion of IERS Earth Orientation Paramters from equinoxial to non-rotating
             paradigm ; support for CCSDS Orbit Data Message ; improved API for events,
             allowing separation of event detection and event handling (the older API is still
             available for compatibility) ; merged all the elevation related events, allowing
             to use both refraction model and antenna mask at the same time if desired ;
             new attitude mode based on interpolation on a table. Numerous bugs were also fixed.
             Version 6.1 depends on version 3.2 of Apache commons math.">
      <action dev="luc" type="fix" >
        Reduced number of calls to the g function in event detectors.
        Fixes issue #108.
      </action>
      <action dev="luc" type="fix" >
        Fixed a spurious backward propagation.
        Fixes issue #107.
      </action>
      <action dev="luc" type="fix" >
        Improved error detection for numerical and DSST propagation for cases
        where user attempts to compute integrator tolerances with an orbit for
        which Jacobian is singular (for example equatorial orbit while using
        Keplerian representation).
        Fixes issue #157.
      </action>
      <action dev="luc" type="add" >
        Added a method to get the number or calls to getNeighbors in the generic time stamped cache,
        to allow performing measurements while tuning the cache.
      </action>
      <action dev="luc" type="add" >
        Added high degree ocean load deformation coefficients computed by Pascal
        Gégout (CNRS / UMR5563 - GET).
      </action>
      <action dev="luc" type="add" >
        Time scales are now serializable.
      </action>
      <action dev="luc" type="add" due-to="Nicolas Bernard">
        Improved DSST tesseral computation efficiency by caching Jacobi polynomials.
      </action>
      <action dev="luc" type="fix" due-to="Daniel Aguilar Taboada">
        Fixed yaw steering attitude law, which didn't project spacecraft velocity correctly.
        Fixes issue #156.
      </action>
      <action dev="luc" type="add" >
        Added a way to set the maximum number of iterations for events detection.
        Fixes issue #155.
      </action>
      <action dev="luc" type="add">
        Added an attitude provider from tabulated attitudes.
        Fixes issue #154.
      </action>
      <action dev="luc" type="add" due-to="Hank Grabowski">
        Improved test coverage.
        Fixes issue #153.
      </action>
      <action dev="luc" type="add" due-to="Hank Grabowski">
        Merged all elevation detectors into one. The new detector supports all
        features from the previous (and now deprecated) ApparentElevationDetector
        and GroundMaskElevationDetector.
        Fixes issue #144.  
      </action>
      <action dev="luc" type="add" due-to="Hank Grabowski">
        Added a DetectorEventHandler interface aimed at handling only the
        event occurrence part in propagation. This allows to separate the
        event detection itself (which is declared by the EventDetector interface)
        from the action to perform once the event has been detected. This also
        allows to avoid subclassing of events, which was cumbersome. It also allows
        to share a single handler for several events.
        The previous behavior with eventOccurred declared at detector level and
        subclassing is still available but is deprecated and will be removed in
        the next major release.
      </action>
      <action dev="luc" type="fix" due-to="Christophe Le Bris">
        Fixed an indexing error in Harris-Priester model.
        Fixes issue #152.
      </action>
      <action dev="luc" type="add">
        Added a new force model for ocean tides in numerical propagation, including pole tides.
        Fixes issue #11.
      </action>
      <action dev="luc" type="fix" due-to="Lucian Barbulescu">
        Fixed conversion from position-velocity to Keplerian, when the orbit is
        perfectly equatorial.
        Fixes issue #151.
      </action>
      <action dev="luc" type="add">
        Added a new force model for solid tides in numerical propagation, including pole tides.
        Fixes issue #10.
      </action>
      <action dev="luc" type="add">
        Added a way to select IERS conventions for non-rotating origin
        based ITRF.
      </action>
      <action dev="luc" type="update">
        Greatly improved accuracy of celestial/terrestrial frames transforms.
        We are now at sub-micro arcsecond level for IERS 2003/2010, both with
        equinox based and Non-Rotating Origin, at a sub-milli arcseconds
        for IERS 1996, both with equinox based and Non-Rotating Origin.
      </action>
      <action dev="luc" type="fix">
        Fixed missing nutation correction in Equation Of Equinoxes.
        Fixes issue #150.
      </action>
      <action dev="luc" type="fix">
        Fixed rate for TCB time scale.
      </action>
      <action dev="luc" type="add">
        Added new definition of astronomical unit from IAU-2012 resolution B2.
      </action>
      <action dev="luc" type="fix">
        Fixed Date/Time split problem when date is a few femto-seconds before the end of the day.
        Fixes issue #149.
      </action>
      <action dev="luc" type="fix">
        Fixed overflow problem in TimeComponents.
        Fixes issue #148.
      </action>
      <action dev="luc" type="update">
        Separate parsing from using Poisson series.
      </action>
      <action dev="luc" type="add" due-to="Steven Ports">
        Added support for parsing CCSDS ODM files (OPM, OMM and OEM).
      </action>
      <action dev="luc" type="update">
        Flattened ITRF frames tree so all supported ITRF realizations (2005, 2000, 97, 93) share the same
        parent ITRF2008. Previously, the tree was 2008 &lt;- 2005 &lt;- 2000 &lt;- {93,97} and the reference dates
        for Helmert transforms were all different. We now use the parameters provided at epoch 2000.0 and
        with respect to ITRF2008 at http://itrf.ensg.ign.fr/doc_ITRF/Transfo-ITRF2008_ITRFs.txt.
      </action>
      <action dev="luc" type="fix">
        Fixed azimuth parameter in the TopocentricFrame.pointAtDistance method.
        Fixes issue #145.
      </action>
      <action dev="luc" type="fix"  due-to="Matt Edwards">
        Fixed location of JAVA_EPOCH. As we now take the linear models between UTC and TAI
        that were used between 1961 and 1972, we have to consider the offset that was in
        effect on 1970-01-01 and which was precisely 8.000082s. Fixes issue #142.
      </action>
      <action dev="luc" type="update" >
        Vastly improved performances for Poisson series computations. Poisson series are often
        evaluated several components together (x/y/s in new non-rotating paradigm, ∆ψ/∆ε in old
        equinox paradigm for example). As the components are built from a common model, they
        share many nutation terms. We now evaluate these shared terms only once, as we evaluate
        the components in parallel thanks to a preliminary "compilation" phase performed when
        the Poisson series are set up. This dramatically improves speed: on a test case based
        on x/y/s evaluations over a one year time span without any caching,  we noticed a
        more than two-fold speedup: mean computation time reduced from 6.75 seconds (standard
        deviation 0.49s) to 3.07 seconds (standard deviation 0.04s), so it was a 54.5% reduction
        in mean computation time. At the same time, accuracy was also improved thanks to the
        Møller-Knuth TwoSum algorithm without branching now used for summing all series terms.
      </action>
      <action dev="luc" type="fix" >
        When UT1 time scale is used, it is now possible to choose which Earth Orientation
        Parameters history to use (formerly, only EOP compatible with IAU-2000/2006 was
        used, even for systems relying only on older conventions).
      </action>
      <action dev="luc" type="add" >
        Added Greenwich Mean Sidereal Time and Greenwich Apparent Sidereal Time
        to all supported IERS conventions (i.e. IERS 1996, IERS 2003 and IERS 2010).
      </action>
      <action dev="luc" type="add" >
        Classical equinox-based paradigm and new non-rotating origin paradigm for
        inertial and terrestrial frames are now supported with all IERS conventions.
        This means it is now possible to use MOD/TOD/GTOD with the recent precession/nutation
        models from recent conventions, and it is also possible to use CIRF/TIRF/ITRF with
        the older precession nutation models from ancient conventions. Of course, all these
        conventions and frames can be used at the same time, which is very important to
        support legacy systems and to convert coordinates between older and newer reference
        systems.
      </action>
      <action dev="luc" type="add" >
        Added IERS 1996 in the list of supported IERS conventions.
      </action>
      <action dev="luc" type="add" >
        Added factory methods to compute arbitrary Julian Epochs (J1900.0, J2000.0 ...)
        and Besselian Epochs (B1900.0, B1950.0 ...) that are used as reference dates
        in some models and frames.
      </action>
      <action dev="luc" type="fix" >
        Fixed non-bracketing exception while converting Cartesian points very close to equator into geodetic
        coordinates. Fixes issue #141.
      </action>
      <action dev="evan" type="add" >
        Added getAngularVelocity() to PVCoordinates.
      </action>
      <action dev="luc" type="add" >
        Added back serialization for some ephemerides produced by integration-based propagators.
        The ephemerides produced by NumericalPropagator are always serializable, and the ones
        produced by DSSTPropagator may be serializable or not depending on the force models used.
      </action>
      <action dev="luc" type="fix" >
        Fixed missing events detection when two events occurred at exactly the same time using an analytical
        propagator (like generated ephemerides for example). Fixes issue #138.
      </action>
      <action dev="luc" type="fix" >
        Fixed data loading from zip/jar. A more streamlined architecture has been set up, and each zip entry
        now uses its own input stream. Closing the stream triggers the switch to the next entry, and duplicate
        close are handled gracefully. Fixes issue #139.
      </action>
      <action dev="luc" type="fix" >
        Improved event bracketing by backporting changes made in Apache Commons Math (may fix issues #110
        and #136, but we cannot be sure as neither issues were reproducible even before this change...).
      </action>
      <action dev="luc" type="fix" >
        Fixed GTOD and Veis frame that did apply UT1-UTC correction when they should not (fixes issue #131).
      </action>
      <action dev="luc" type="fix" >
        Completely rewrote conversion from Cartesian to geodetic coordinates to improve
        numerical stability for very far points (typically when computing coordinates
        of Sun). Fixes issue #137.
      </action>
    </release>
    <release version="6.0" date="2013-04-23"
             description="Version 6.0 is a major release of Orekit. It introduces several new
             features and bug fixes. Several incompatibilities with respect to previous
             versions 5.x have been introduced. Users are strongly advised to upgrade to this
             version. The major features introduced in version 6.0 are the inclusion of the DSST
             semi-analytical propagator, an improved propagator architecture where all propagators
             can use events and step handlers, much better and faster gravity field force model,
             Jacobians availability for all force models, converters between different propagation
             models (which can be used to convert between mean and osculating elements), thread
             safety for many parts (mainly frames, but still excluding propagators) while still
             preserving caching for performances even in multi-threaded environments, time-dependent
             gravity fields, support for IERS 2010 conventions, support for INPOP and all DExxx
             ephemerides, new frames, new time scales, support for user-defined states in spacecraft
             state, availability of additional states in events, interpolators for many components
             like position-velocity, spacecraft state and attitude allowing to compute high order
             derivatives if desired, filtering of events, orphan frames, magnetic fields models,
             SP3 files support, visibility circles, support for Marshall Solar Activity Future
             Estimation of solar activity. Numerous bugs were also fixed. Version 6.0 now depends
             on version 3.2 of Apache commons math.">
      <action dev="pascal" type="fix" >
        Fixed conversion of mean anomaly to hyperbolic eccentric anomaly (fixes issue #135).
      </action>
      <action dev="luc" type="add" >
        Extracted fundamental nutation arguments from CIRF frame. This allows both reuse of
        the arguments for other computations (typically tides), and also allows to use
        convention-dependent arguments (they are similar for IERS conventions 2003 and 2010,
        but have changed before and may change in the future).
      </action>
      <action dev="luc" type="fix" >
        Fixed event g function correction when starting exactly at 0 with a backward
        propagation (fixes issue #125).
      </action>
      <action dev="luc" type="update" >
        Error messages properties are now loaded directly in UTF-8.
      </action>
      <action dev="luc" type="add" >
        Added a way to know which tide system is used in gravity fields (zero-tide,
        tide-free or unknown).
      </action>
      <action dev="luc" type="add" >
        Added orphan frame, i.e. trees that are not yet connected to the main
        frame tree but attached later on. This allows building frame trees
        from leaf to root. This change fixes feature request #98.
      </action>
      <action dev="luc" type="add" >
        Added a way to filter only increasing or decreasing events. The filtering
        occurs a priori, i.e. the filtered out events do not trigger a search.
        Only the interesting events are searched for and contribute to computation
        time. This change fixes feature request #104.
      </action>
      <action dev="pascal" type="add" >
        Added a semianalytical propagator based on the Draper Semianalytic
        Satellite Theory. The DSST accounts for all significant perturbations
        (central body including tesseral harmonics, third-body, drag, solar
        radiation pressure) and is applicable to all orbit classes.
        To begin with, only mean elements propagation is available.
      </action>
      <action dev="evan" type="update" >
        Greatly improved performance of time-stamped caches for data that is
        read only once (like UTC leap seconds history or EOP).
      </action>
      <action dev="luc" type="add" >
        Additional states can now be used in events. Note that waiting for the
        fix for issue MATH-965 in Apache Commons Math to be been officially
        published, a workaround has been used in Orekit. This workaround
        implies that events that should be triggered based on additional equations
        for integration-based propagator will be less accurate on the first step
        (full accuracy is recovered once the first step is accepted).
        So in these corner cases, users are advised to start propagation at least
        one step before the first event (or to use a version of Apache Commons Math
        that includes the fix, which has been added to the development version as
        of r1465654). This change fixes feature request #134.
      </action>
      <action dev="luc" type="add" >
        AdditionalStateProviders can now be used for all propagators, not
        only analytical ones. Note that when both state providers and
        additional differential equations are used in an integration-based
        propagator, they must used different states names. A state can only
        be handled by one type at a time, either already integrated or
        integrated by the propagator (fixes feature request #133).
      </action>
      <action dev="luc" type="add" >
        Added a way to store user data into SpacecraftState. User data are
        simply double arrays associated to a name. They are handled properly
        by interpolation, event handlers, ephemerides and adapter propagators.
        Note that since SpacecraftState instances are immutable, adding states
        generates a new instance, using a fluent API principle (fixes feature request #132).
      </action>
      <action dev="luc" type="add" >
        Added a way to retrieve all additional states at once from a step interpolator.
      </action>
      <action dev="luc" type="fix" >
        Fixed wrong orientation for ICRF and all IAU pole and prime meridians
        (a few tens milli-arcseconds). This error mainly induced an error in
        celestial bodies directions, including the Sun which is used in many
        places in Orekit (fixes bug #130).
      </action>
      <action dev="luc" type="add" >
        Added support for IERS conventions 2010. Note that Orekit still also
        support conventions 2003 in addition to conventions 2010. However, as
        IERS does not provide anymore data to link TIRF 2003 with ITRF, ITRF
        based on 2003 convention is not available. ITRF can only be based on
        either 2010 conventions for CIO-based paradigm or on 1996 conventions
        for equinox-based paradigm. 
      </action>
      <action dev="luc" type="add" >
        Atmosphere models now provide their central body frame.
      </action>
      <action dev="luc" type="add" >
        Added versions of angular coordinates and position-velocity that use
        any field instead of double (classes FieldAngularCoordinates and
        FieldPVCoordinates). This allows to compute derivatives of these quantities
        with respect to any number of variables and to any order (using DerivativeStructure
        for the field elements), or to compute at arbitrary precision (using Dfp for
        the field elements). Regular transforms as produced by frames
        handle these objects properly and compute partial derivatives for them.
      </action>
      <action dev="luc" type="update" >
        Converted Cunningham and Droziner force models to use the API of the new
        partial derivatives framework, despite they STILL USE finite differences.
        These two force models are now considered obsolete, they have been
        largely superseded by the Holmes-Featherstone model, which can be used
        for much larger degrees (Cunnigham and Droziner use un-normalized
        equations and coefficients which underflow at about degree 90), which
        already provides analytical derivatives, and which is twice faster. It
        was therefore considered a waste of time to develop analytical derivatives
        for them. As a consequence, they use finite differences to compute their
        derivatives, which adds another huge slow down factor when derivatives are
        requested. So users are strongly recommended to avoid these models when
        partial derivatives are desired...
      </action>
      <action dev="luc" type="add" >
        Added analytical computation of partial derivatives for third-body
        attraction.
      </action>
      <action dev="luc" type="add" >
        Added analytical computation of partial derivatives for constant
        thrust maneuvers.
      </action>
      <action dev="luc" type="update" >
        Converted Newtonian force model to use the new partial derivatives
        framework.
      </action>
      <action dev="luc" type="update" >
        Converted Holmes-Featherstone force model to use the new partial derivatives
        framework.
      </action>
      <action dev="luc" type="add" >
        Added analytical computation of partial derivatives for surface forces
        (drag and radiation pressure) for all supported spacecraft body shapes.
      </action>
      <action dev="luc" type="update" >
        Streamlined the force models partial derivatives computation for numerical
        propagation. It is now far simpler to compute analytically the derivatives
        with respect to state and with respect to force models specific parameters,
        thanks to the new Apache Commons Math differentiation framework. 
      </action>
      <action dev="luc" type="add" >
        Added a new force model for central body gravity field, based on Holmes and Featherstone
        algorithms. This model is a great improvement over Cunningham and Droziner models. It
        allows much higher degrees (it uses normalized coefficients and carefully crafted
        recursions to avoid overflows and underflows). It computes analytically all partial
        derivatives and hence can be used to compute accurate state transition matrices. It is
        also much faster than the other models (for example a 10 days propagation of a low Earth
        orbit with a 1cm tolerance setting and a 69x69 gravity field was about 45% faster with
        Holmes and Featherstone than with Cunningham).
      </action>
      <action dev="luc" type="fix" >
        Improved gravity field un-normalization to allow higher degrees/order with Cunningham and
        Droziner models. Formerly, the coefficients computation underflowed for square fields
        degree = order = 85, and for non-square fields at degree = 130 for order = 40. Now square
        fields can go slightly higher (degree = order = 89) and non-square fields can go much
        higher (degree = 393 for order = 63 for example). Attempts to use un-normalization past
        the underflow limit now raises an exception.
      </action>
      <action dev="luc" type="update" >
        Updated Orekit to version 3.1.1 of Apache Commons Math.
      </action>
      <action dev="luc" type="add" >
        Added support for time-dependent gravity fields. All recent gravity
        fields include time-dependent coefficients (linear trends and pulsations
        at several different periods). They are now properly handled by Orekit.
        For comparison purposes, it is still possible to retrieve only the constant
        part of a field even if the file contains time-dependent coefficients too.
      </action>
      <action dev="luc" type="update" >
        Added a way to speed up parsing and reduce memory consumption when
        loading gravity fields. Now the user can specify the maximal degree
        and order before reading the file.
      </action>
      <action dev="luc" type="fix" >
        The EGM gravity field reader did not complain when files with missing
        coefficients were provided, even when asked to complain.
      </action>
      <action dev="luc" type="fix" >
        Fixed serialization of all predefined frames. This fix implied
        also fixing serialization of celestial bodies as the predefined
        ICRF frame relies on them. Note for both types of objects, only
        some meta-data are really serialized in such a way that at
        deserialization time we retrieve singletons. So the serialized
        data are small (less than 500 bytes) and exchanging many time
        these objects in a distributed application does not imply anymore
        lots of duplication.
      </action>
      <action dev="tn" type="fix" due-to="Yannick Tanguy">
        Throw an exception if the conversion of mean anomaly to hyperbolic
        eccentric anomaly does not converge in KeplerianOrbit (fixes bug #114).
      </action>
      <action dev="luc" type="fix" due-to="Evan Ward">
        Removed weak hash maps in frames (fixes bug #122).
      </action>
        <action dev="luc" type="fix" due-to="Bruno Revelin">
        Improved documentation of interpolation methods (fixes bug #123).
      </action>
      <action dev="tn" type="fix" due-to="Evan Ward">
        Make TIRF2000Provider class thread-safe (fixes bug #118).
      </action>
      <action dev="tn" type="fix" due-to="Christophe Le Bris">
        Correct spelling of the inner class QuadratureComputation (fixes bug #120).
      </action>
      <action dev="tn" type="fix" due-to="Evan Ward">
        Remove unnecessary synchronization in UT1Scale (fixes bug #119).
      </action>
      <action dev="tn" type="fix" due-to="Carlos Casas">
        Clear caches in CelestialBodyFactory when removing CelestialBodyLoaders
        (fixes bug #106).
      </action>
      <action dev="tn" type="fix" due-to="Yannick Tanguy">
        Fix loading of JPL ephemerides files with overlapping periods
        (fixes bug #113).
      </action>
      <action dev="tn" type="fix" due-to="Simon Billemont">
        Prevent initialization exception in UTCScale in case no user-defined
        offsets are provided. (fixes bug #111).
      </action>
      <action dev="luc" type="fix" due-to="Evan Ward">
        Improved performance by caching EME2000 frame in AbstractCelestialBody
        (fixes bug #116).
      </action>
      <action dev="tn" type="fix" due-to="Evan Ward">
        Make TidalCorrections class thread-safe by using the new TimeStampedCache. 
        (fixes bug #117).
      </action>
      <action dev="tn" type="fix" due-to="Evan Ward">
        Convert position entries contained in SP3 files to meters instead of km
        (fixes bug #112).
      </action>
      <action dev="luc" type="add" >
        Added support for version 2011 of ICGEM gravity field format. Orekit
        still ignore the time-dependent part of these fields, though.
      </action>
      <action dev="luc" type="update" >
        Greatly simplified CelestialBodyLoader interface, now it is not related
        to DataLoader anymore (which implies users can more easily provide
        analytical models instead of the JPL/IMCCE ephemerides if they want)
      </action>
      <action dev="luc" type="fix" >
        Use the new thread-safe caches and the new Hermite interpolation feature on
        Transform, Earth Orientation Parameters, JPL/IMCCE ephemerides, UTC-TAI
        history and Ephemeris to remove thread-safety issues in all classes using
        cache (fixes #3).
      </action>
      <action dev="luc" type="add" >
        Added Hermite interpolation features for position-velocity coordinates,
        angular coordinates, orbits, attitudes, spacecraft states and transforms.
        Hermite interpolation matches sample points value and optionally first derivative.
      </action>
      <action dev="luc" type="add" >
        Added an AngularCoordinates as an angular counterpart to PVCoordinates.
      </action>
      <action dev="luc" type="add" >
        Transform now implements both TimeStamped and TimeShiftable. Note that this change
        implied adding an AbsoluteDate parameter to all transform constructors, so this
        is a backward incompatible change.
      </action>
      <action dev="luc" type="fix" >
        Fixed wrong transform for 3D lines (fixes bug #101).
      </action>
      <action dev="luc" type="add" >
        Upgraded support of CCSDS Unsegmented Time Code (CUC) to version 4 of the
        standard published in November 2010 (fixes bug #91), this includes support for
        an extended preamble field and longer time codes.
      </action>
      <action dev="luc" type="add" due-to="Francesco Rocca">
        Added a way to build TLE propagators with attitude providers and mass (fixes bug #84).
      </action>
      <action dev="luc" type="fix" >
        Fixed numerical stability errors for high order gravity field in Cunningham model (fixes bug #97).
      </action>
      <action dev="luc" type="fix" due-to="Yannick Tanguy">
        Fixed an error in radiation pressure for BoxAndSolarArraySpacecraft (fixes bug #92).
      </action>
      <action dev="thomas" type="add">
        Added models for tropospheric delay and geomagnetic field.
      </action>
      <action dev="luc" type="update">
        The existing general mechanism for shifting objects in time has been
        formalized as a parameterized interface implemented by AbsoluteDate, Attitude,
        Orbit, PVCoordinates and SpacecraftState.
      </action>
      <action dev="luc" type="update">
        Time scales are not serializable anymore (this induced problems for the UTC scale
        and its caching feature).
      </action>
      <action dev="luc" type="fix">
        Fixed TLE propagation in deep space when inclination is exactly 0 (fixes bug #88).
      </action>
      <action dev="pascal" type="add" due-to="Francesco Rocca">
        Added a package for spacecraft states to propagators conversion extending an
        original contribution for TLE (Orbit Converter for Two-Lines Elements) to all
        propagators.
      </action>
      <action dev="luc" type="fix">
        Improved testing of error messages.
      </action>
      <action dev="luc" type="fix">
        Removed too stringent test on trajectory in TLE propagator (fixes bug #86).
      </action>      
      <action dev="thomas" type="fix">
      	Set the initial state for a TLEPropagator (fixes bug #85).
      </action>
      <action dev="luc" type="update">
        Improved testing of error messages.
      </action>
      <action dev="luc" type="update">
        Updated IAU poles for celestial bodies according to the 2009 report and the
        2011 erratum from the IAU/IAG Working Group on Cartographic Coordinates and
        Rotational Elements of the Planets and Satellites (WGCCRE).
      </action>
      <action dev="luc" type="update">
        Removed code deprecated before 5.0.
      </action>
      <action dev="thomas" type="add">
        Added support for more recent JPL DExxx and INPOP ephemerides files (fixes feature #23).
      </action>
      <action dev="luc" type="fix">
        Fixed formatting of very small values in TLE lines (fixes bug #77).
      </action>
      <action dev="thomas" type="fix">
        Fixed formatting of TLE epoch (fixes bug #74).
      </action>
      <action dev="thomas" type="fix">
        Fixed performance issues when using the singleton UTCScale instance from
        multiple threads. Use a prototype pattern instead (fixes bug #33).
      </action>
      <action dev="luc" type="add">
        Added J2 effect on small maneuvers model.
      </action>
      <action dev="luc" type="fix">
        Fixed attitudeProvider field masking in IntegratedEphemeris.
      </action>
      <action dev="luc" type="add">
        Added a tutorial to compute Earth phased, Sun synchronous orbits.
      </action>
      <action dev="luc" type="add">
        Added a fitter for osculating parameters, allowing conversion to mean parameters.
      </action>
      <action dev="luc" type="update">
        Made Greenwich mean and apparent sidereal time publicly visible in GTOD frame.
      </action>
      <action dev="luc" type="update">
        Made equation of equinoxes sidereal time publicly visible in TOD frame.
      </action>
      <action dev="thomas" type="update">
        Added more german translations for error messages.
      </action>
      <action dev="luc" type="fix">
        Allow ClasspathCrawler and ZipJarCrawler data providers to work in
        OSGi environments by providing an explicit class loader (fixes bug #54).
      </action>
      <action dev="luc" type="update">
        Improved the small maneuvers analytical model to compute orbit Jacobian
        with respect to maneuver parameters.
      </action>
      <action dev="luc" type="fix">
        Force impulse maneuver to preserve orbit type and orbit frame.
      </action>
      <action dev="thomas" type="add">
        Added sp3 file parser.
      </action>
      <action dev="luc" type="add">
        Added a method to compute frames transforms Jacobians in the Transform class.
      </action>
      <action dev="luc" type="fix">
        Fixed a problem with propagation over null or negative ranges.
      </action>
      <action dev="luc" type="add">
        Added a multiplexer for step handlers.
      </action>
      <action dev="luc" type="add">
        Added init methods to step handlers and event handlers.
      </action>
      <action dev="luc" type="add">
        Added an adapter propagator that can add small maneuvers to any propagator, including
        ephemeris based ones.
      </action>
      <action dev="luc" type="add">
        Added an analytical model for the effect at date t1 of a small maneuver performed at date t0.
      </action>
      <action dev="luc" type="fix">
        Fixed a missing reinitialization of start date when state was reset in numerical propagator.
      </action>
      <action dev="luc" type="update">
        Added detection of attempts to create hyperbolic orbits as circular or equinoctial
        instances.
      </action>
      <action dev="pascal" type="fix">
        Fixed potential numerical failure in lightning ratio computation.
      </action>
      <action dev="luc" type="update">
        Simplified construction of atmosphere models, the Earth fixed frame is already present
        in the body shape, there was no need to pass a separate argument for it.
      </action>
      <action dev="pascal" type="add">
        Added Harris-Priester atmosphere model.
      </action>
      <action dev="luc" type="update">
        Changed the return value of eventOccurred method from an int to an enumerate.
      </action>
      <action dev="pascal" type="fix">
        Fixed frame for TLEPropagator (fixes bug #31).
      </action>
      <action dev="luc" type="add">
        Added getters/setters for impulse maneuvers.
      </action>
      <action dev="luc" type="add">
        Added getters/setters for attitude provider in all orbit propagators.
      </action>
      <action dev="luc" type="add">
        Added a method to compute visibility circles in TopocentricFrame.
      </action>
      <action dev="luc" type="add">
        Added an equinox-based version of ITRF.
      </action>
      <action dev="luc" type="add">
        Added getters for thrust, Isp and flow rate in constant thrust maneuvers.
      </action>
      <action dev="luc" type="add">
        Allow use of any supported Local Orbital Frames as the reference frame
        for LofOffset attitude modes.
      </action>
      <action dev="luc" type="add">
        Added support for LVLH, VVLH and VNC local orbital frames.
      </action>
      <action dev="luc" type="fix">
        Fixed a performance bug implying that some frames reloaded all EOP history files
        each time a transform was computed (fixes bug #26).
      </action>
      <action dev="luc" type="add" >
        Added support for columns-based IERS Rapid Data and Prediction files (finals.daily, finals.data
        and finals.all), the XML version was already supported since a few months
      </action>
      <action dev="luc" type="fix" >
        Fixed numerical issue in eccentricity computation (fixes bug #25)
      </action>
      <action dev="luc" type="update" >
        Changed step handling of abstract propagators, now they use a single step
        equal to the duration of the propagation in all cases except when a fixed step
        is requested in master mode. Previously, they arbitrarily used on hundredth of
        the Keplerian period as the step size, hence performing many steps even if not
        strictly required
      </action>
      <action dev="luc" type="add" >
        Added propagation of Jacobians matrices in circular, Keplerian and equinoctial
        parameters, using either true, eccentric or mean position angles. Formerly,
        propagation of Jacobians matrices was possible only in Cartesian parameters
      </action>
      <action dev="luc" type="add" >
        Added a way to propagate additional state along with orbit in abstract
        propagators, as an analytical counterpart to the additional equations that
        can be integrated by numerical propagators
      </action>
      <action dev="luc" type="fix" >
        Fixed missing partial derivatives data in ephemerides produced by a numerical
        propagator despite it was set up to computed them (fixes bug #16)
      </action>
      <action dev="luc" type="fix" >
        Added a new much simpler way to log events occurrences all at once (or
        only a subset of the events if desired)
      </action>
      <action dev="pascal" type="add" >
        Added alternative default name for ICGEM files
      </action>
      <action dev="pascal" type="fix" >
        Fixed EventState reset on propagation direction change (fixes bug #19)
      </action>
      <action dev="luc" type="fix" >
        Fixed Jacobianizer so it can handle force models that do change the spacecraft mass,
        like ConstantThrustManeuver (fixes bug #18)
      </action>
      <action dev="luc" type="add" >
        Added Jacobians between orbital parameters and Cartesian parameters for all orbits
        types (including hyperbolic orbits), all angles types (mean, eccentric, true) and in
        both directions
      </action>
      <action dev="luc" type="update" >
        Replaced the integers parameters used in orbit constructors (MEAN_ANOMALY, ECCENTRIC_ANOMALY ...)
        by a new PositionAngle enumerate for better value safety. The old public constants and the
        corresponding constructors are still available but are deprecated
      </action>
      <action dev="luc" type="fix" >
        Fixed ephemeris generation in numerical propagation. After getEphemeris has been
        called,  later calls to the numerical propagator did reset the already computed
        and returned ephemeris (fixes bug #14)
      </action>
      <action dev="luc" type="add" due-to="Bruno Revelin">
        Added support for the Marshall Solar Activity Future Estimation files
      </action>
      <action dev="luc" type="fix">
        TLEPropagator now implements the Propagator interface, and hence can benefit from all
        events detection and mode handling features (fixes features request #4)
      </action>
      <action dev="luc" type="update">
        improved events detection robustness, by decoupling events handling from adaptive step
        sizes in numerical integrators and  (fix contributed to Apache Commons Math) and from
        classical propagation in analytical and tabulated propagators. This implies the events
        will NOT reduce integration step sizes anymore, thus also increasing speed and in corner
        cases reducing local precision at event occurrence, reducing max step size is often
        sufficient to compensate for this drawback
      </action>
      <action dev="v&#233;ronique" type="add" >
        all propagators, including analytical ones or tabulated ones can now be used for
        event detection. Of course for tabulated propagators, setting up an event that
        would try to reset the state triggers an error when the event occurs
      </action>
      <action dev="v&#233;ronique" type="add" >
        propagation can now be done between two dates, regardless of the date of the initial state
      </action>
      <action dev="v&#233;ronique" type="add" >
        attitude can be specified either using a date only thanks to a new AttitudeLaw interface
        or using a date, a position-velocity provider and a frame (which can be any frame) thanks
        to a new AttitudeProvider interface, wrappers have been added to convert between the two
        interfaces. A side effect of this change is that LofOffset constructor now needs a reference
        to an inertial reference frame, otherwise the attitude woud be wrong if a non-inertial frame
        were passed to getAttitude, due to velocity composition (the computed LOF would not really
        be a LOF)
      </action>
      <action dev="luc" type="update">
        the notion of quasi-inertial frames has been renamed as pseudo-inertial because
        quasi-inertial has a precise relativistic meaning that is not considered here. We
        only consider these frames to be suitable for Newtonian mechanics.
      </action>
      <action dev="luc" type="update">
        the equinox based frames have been renamed to more standard names (MOD, and GTOD
        instead of MEME, and PEF). The implementation of TEME was also wrong (it was
        really a TOD), so now there are both a TOD with a proper name and a TEME with a
        proper implementation.
      </action>
      <action dev="luc" type="update">
        celestial bodies now provide both an inertially oriented body centered
        frame and a body oriented body centered frame, the bodies managed by
        CelestialBodyFactory use the IAU poles and prime meridian definitions
        to build the two frames
      </action>
      <action dev="luc" type="add">
        added the ICRF frame at the solar system barycenter
      </action>
      <action dev="luc" type="add">
        added the ITRF93, ITRF97, ITRF2000 and ITRF2008 frames (previously, only
        the ITRF2005 frame was available)
      </action>
      <action dev="luc" type="add">
        added a getPoint method to TopocentricFrame
      </action>
      <action dev="luc" type="add">
        added the Galileo System Time Scales and the Galileo start epoch.
      </action>
      <action dev="luc" type="add">
        added the UT1, TCB and GMST time scales used in CCSDS Orbit Data Messages
      </action>
      <action dev="luc" type="fix">
        fixed an error when parsing a date occurring during a leap second introduction
      </action>
      <action dev="luc" type="fix">
        fixed a dut1 interpolation error for the day just before a leap second introduction
      </action>
      <action dev="luc" type="fix">
        fixed an error in JPL ephemerides: they are in TDB time scale
      </action>
      <action dev="luc" type="fix">
        fixed an error in date creation/parsing for UTC dates which occur during a
        leap second
      </action>
      <action dev="luc" type="fix">
        fixed UTC time scale between 1961-01-01 and 1971-12-31 ; in this time range
        the offset between UTC and TAI was piecewise linear
      </action>
      <action dev="luc" type="add">
        added an enumerate for specifying months in dates and for simplifying parsing
        of some data files
      </action>
      <action dev="luc" type="add">
        completed support for CCSDS Time Code Format (CCSDS 301.0-B-3) ; now in addition
        to ASCII Calendar Segmented Time Code which has been supported for a while,
        Orekit also supports CCSDS Unsegmented Time Code (CUC), CCSDS Day Segmented
        Time Code (CDS) and CCSDS Calendar Segmented Time Code (CCS)
      </action>
      <action dev="luc" type="add">
        added a freeze method to the Frame and Transform classes, in order to build fixed
        frames from moving ones, this is useful for example to build a launch frame
        at launcher inertial navigation system reset time, or to build an equinox-based
        frame at a specific epoch
      </action>
      <action dev="luc" type="fix">
        fixed an out of memory error when lots of temporary frames were created in loops
        and discarded
      </action>
      <action dev="luc" type="update">
        use the new FastMath class from commons-math instead of the standard java.util.Math
        class for increased accuracy and speed
      </action>
      <action dev="luc" type="add">
        added support for the new bulletinB data published by Paris-Meudon observatory
        for IAU-1980 precession-nutation model (IERS has ceased publishing bulletinB
        files for both IAU-1980 precession-nutation model and IAU-2000
        precession-nutation model as of early 2010).
      </action>
      <action dev="luc" type="add">
        added support for the new XML files containing both bulletinA and bulletinB data
        published by IERS (both the finals and daily files are supported).
      </action>
      <action dev="luc" type="update">
        Orekit now depends on at least version 3.0 of Apache commons-math
      </action>
      <action dev="luc" type="add">
        added a way to list what data have been loaded through DataProvidersManager
      </action>
      <action dev="luc" type="add">
        PropagationException can now be created directly from OrekitException, thus simplifying
        wrapping lower Orekit errors in step handlers
      </action>
      <action dev="luc" type="update">
        improved exception propagation from low level java runtime and Apache commons-math libraries
        preserving initial error stack trace
      </action>
      <action dev="luc" type="update">
        changed exception localization framework to simplify messages handling
      </action>
      <action dev="luc" type="fix">
        greatly improved AbsoluteDate accuracy by shifting epoch when needed and separating
        long/double computations to avoid too large offsets and numerical cancellations, it is
        now possible to still have an absolute date accurate to about 1.0e-13s after shifting
        it 10000 times by 0.1s steps
      </action>
      <action dev="luc" type="fix">
        fixed an error in TopocentricFrame.getPVCoordinates: the coordinates returned were not the
        coordinates of the topocentric frame origin with respect to the specified frame, but were the
        coordinates of the specified frame origin with respect to the topocentric frame.
      </action>
      <action dev="luc" type="fix">
        fixed an errors in data loading in tutorials when one of the path in the classpath
        contained a space
      </action>
      <action dev="luc" type="fix">
        improved CelestialBodyPointed attitude mode: the spin now correctly includes
        the coupling effect of the phasing reference
      </action>
      <action dev="luc" type="fix">
        fixed an error in SpinStabilized attitude mode: the spin was reversed
        with respect to the specification
      </action>
      <action dev="pascal" type="add">
        added a GroundMaskElevationDetector dealing with local physical mask for visibility
      </action>
      <action dev="pascal" type="add">
        added an ApparentElevationDetector taking refraction into account in a terrestrial
        environment
      </action>
      <action dev="pascal" type="update">
        enhanced DateDetector behaviour to allow adding new event dates on the fly
      </action>
      <action dev="pascal" type="fix" due-to="Derek Surka">
        fixed an error in FramesFactory when getting ITRF2005 and TIRF2000 frames:
        ignoreTidalEffects was handled wrong.
      </action>
      <action dev="luc" type="update" >
        removed serialization of some cached data in frames
      </action>
      <action dev="luc" type="fix" >
        fixed deserialization problems of frame singletons, they were not unique any more
      </action>
      <action dev="v&#233;ronique" type="add" >
        numerical propagation can now be done either using Cartesian parameters, circular
        parameters, equinoctial parameters, or Keplerian parameters (elliptical or hyperbolic)
        and using mean, eccentric or true position angles for the parameters where it is relevant.
        So there are now 10 possible configurations for state vector. This allows propagation
        of any kind of trajectories, including hyperbolic orbits used for interplanetary missions,
        or atmospheric re-entry trajectories
      </action>
      <action dev="v&#233;ronique" type="update" >
        completely revamped the partial derivatives matrices computation using the additional
        equations mechanism
      </action>
      <action dev="v&#233;ronique" type="add" >
        added a mechanism to integrate user-supplied additional equations alongside with
        orbital parameters during numerical propagation
      </action>
      <action dev="luc" type="update">
        use A. W. Odell and R. H. Gooding (1986) fast and robust solver for Kepler equation
      </action>
      <action dev="luc" type="add">
        keplerian and cartesian orbits now support hyperbolic orbits (i.e. eccentricity greater
        than 1, and in this case negative semi major axis by convention)
      </action>
      <action dev="luc" type="fix">
        fixed an error in LofOffset attitude mode: the computed attitude was reversed
        with respect to the specification
      </action>
      <action dev="luc" type="add">
        added an AttitudesSequence class which can handle several laws, only one of
        which being active at any time. The active law changes as switch events are
        triggered. This can be used for example to alternate between daylight attitude mode
        and eclipse attitude mode, or between normal observing mode and special modes
        for ground contact or maneuvers.
      </action>
      <action dev="pascal" type="fix" due-to="Bruno Revelin">
        fixed an error when crawling a classpath or a directory a zip file was found.
        This might lead to select an inappropriate data provider.
      </action>
    </release>
    <release version="5.0.3" date="2011-07-12"
             description="version 5.0.3 is a bug-fix release.">
      <action dev="luc" type="fix">
        Fixed a performance bug implying that some frames reloaded all EOP history files
        each time a transform was computed  (fixes bug #26).
      </action>
      <action dev="luc" type="fix">
        Fixed a parsing bug in IERS Rapid Data and Prediction files for dates between 2000 and 2009.
      </action>
    </release>
    <release version="5.0.2" date="2011-07-11"
             description="version 5.0.2 is an interim release of Orekit with support for IERS
                          Rapid Data and Prediction files.">
      <action dev="luc" type="update">
        Added support for IERS Rapid Data and Prediction files finals.all, finals.data and finals.daily,
        for both IAU-1980 and IAU-2000 and with both columns and XML formats.
      </action>
    </release>
    <release version="5.0.1" date="2011-04-15"
             description="version 5.0.1 is a minor release of Orekit without any functional changes.
             The differences with respect to 5.0 are only related to packaging and deployement to
             maven central. There are NO bug fixes and NO evolutions.">
      <action dev="luc" type="update">
        updated packaging to allow deployment to maven central.
      </action>
    </release>
    <release version="5.0" date="2010-05-06"
             description="version 5.0 is a major release of Orekit. It introduces several new
             features and bug fixes. Some slight incompatibilities with respect to previous
             versions have been introduced, but they should be easy to overcome to users. Users
             are strongly advised to upgrade to this version. The major points introduced in version
             5.0 are a very general PVCoordinatesProvider interface, a new shiftedBy method allowing
             many time-dependent instances (AbsoluteDate, Orbit, PVCoordinates, Attitude and SpacecraftState)
             to be slightly shifted in time using simple evolution models (keplerian for orbit, fixed
             angular rate for attitude, fixed translation for position/velocity), a redesign of the
             attitude interfaces and an experimental (read subject to change) numerical propagator
             able to compute jacobians of the state with respect to both initial state and force
             models parameters. Version 5.0 now depends on version 2.1 of Apache commons math.">
      <action dev="pascal" type="add">
        a new experimental numerical propagator has been added, in addition to computing
        the spacecraft state at target time, it also computes the partial derivatives of
        this state with respect to the initial state (one jacobian) and with respect to
        models parameters (another jacobian). The jacobians are integrated alongside with
        the state, using variational equations for better accuracy and numerical robustness.
        This will help further implementation of orbit determination or optimization
        algorithms. This code is still considered to be experimental as of 5.0 and the API
        could change in the future.
      </action>
      <action dev="luc" type="add">
        a new SpacecraftFrame class has been added, taking into account orbit and
        attitude thanks to an underlying propagator. This allows to see the spacecraft just
        as another known geometrical object automatically handled and connected to all
        other frames. For an instantaneous view, Transform instances can also be built
        directly by SpacecraftState instances.
      </action>
      <action dev="luc" type="add">
        frames can now be flagged as quasi-inertial or not; only quasi-inertial frames
        are suitable for defining orbits
      </action>
      <action dev="luc" type="add">
        the Topocentric frame now provides a way to retrieve the body shape on which the
        frame is defined
      </action>
      <action dev="pascal" type="update">
        changed the way Veis 1950 frame is constructed.
        Now, its parent is the PEF frame with no EOP corrections applied.
      </action>
      <action dev="luc" type="fix" due-to="John Pritchard">
        fixed a parameters inversion in Earth Orientation Parameters for IAU-1980 models.
        The error could introduce up to a few meters error in position during transformations
        between TEME and MEME
      </action>
      <action dev="luc" type="add" >
        factories have been introduced for handling all data formats. Their default configuration
        correspond to the legacy formats used in previous versions (IERS format for UTC-TAI, EOPC04
        and bulletins B for Earth Orientation Parameters, JPL format for celestial bodies ...).
        Users can now add support for their own formats if they want (for example if they prefer
        using bulletins A instead of EOPC04 and bulletins B, or if they have their own gravity
        field format ...). Consequences of these changes are that the SolarSystemBody and
        the PotentialReaderFactory classes have been deprecated (replaced by CelestialBodyFactory and
        GravityFieldFactory) and that TimeScalesFactory and FramesFactory have been extended. All these
        factories follow the same generic pattern.
      </action>
      <action dev="luc" type="fix" >
        improved thread safety (however, Orekit is still NOT completely thread-safe).
      </action>
      <action dev="luc" type="add" >
        the loaders for gravity fields now can optionally allow missing coefficients (they will be
        replaced by 0.0 except c[0][0] which will be replaced by 1.0).
      </action>
      <action dev="luc" type="fix" >
        the loader for gravity fields in the ICGEM format now support empty lines in the file
        (there is for example one blank line at the end of the file in the orekit-data zip archive).
      </action>
      <action dev="luc" type="add" >
        added support for the GRGS gravity field files formats.
      </action>
      <action dev="luc" type="add" >
        added a way to list the available satellite numbers in TLE files.
      </action>
      <action dev="luc" type="update" >
        improved TLE elements loading. Now TLE lines are loaded using the standard data loading
        mechanism (thus allowing loading from disk files, network, classpath ...), they can
        contain TLE for several objects in one file, and they may contain some non-TLE lines
        if desired.
      </action>
      <action dev="v&#233;ronique" type="add" >
        a new PVCoordinatesProvider interface has been created on top of several existing classes
        and interfaces (orbit propagator, celestial bodies, some moving frames ...). This is a
        major generalization that allows to use either satellites or celestial bodies in many
        algorithms (attitude pointing target, eclipses and field of view events ...)
      </action>
      <action dev="luc" type="fix" >
        improved numerical propagator efficiency when used from an outside loop: the initial
        state is automatically set to the last state at propagation end, thus allowing to
        restart from here without recomputing everything
      </action>
      <action dev="luc" type="add" >
        added a reset feature in all propagators, allowing to reuse an already configured
        propagator for several different orbits
      </action>
      <action dev="luc" type="fix" >
        fixed a mode handling error in NumericalPropagator: when a propagator was reused
        with a new mode setting, the previous step handlers were still used in addition to
        the new ones instead of replacing them
      </action>
      <action dev="luc" type="fix" >
        fixed an interpolation error for orbits crossing the -PI/+PI singularity between
        entries in the Ephemeris class
      </action>
      <action dev="luc" type="update" >
        KeplerianPropagator now preserve orbits types
      </action>
      <action dev="luc" type="add" >
        AbsoluteDate, Orbit, PVCoordinates, Attitude and SpacecraftState instances can now all
        be slightly shifted in time using simple evolution models (keplerian for orbit, fixed
        angular rate for attitude, fixed translation for position/velocity). This is not a
        replacement for proper propagation but is useful for known simple motions or small
        time shifts or when coarse accuracy is sufficient
      </action>
      <action dev="luc" type="fix" >
        changed AttitudeLaw.getState signature to use complete orbit. This is an incompatible
        change introduced to fix a major bug in spin computation for some attitude laws. The laws
        for which orientation depends on satellite velocity have a spin vector that depends on
        acceleration. This can be computed only if complete orbit is available. This change
        should be simple to handle from a users point of view, as the caller generally already
        has the orbit available and attitude laws implementations can retrieve all the former
        parameters (date, position/velocity, frame) directly from orbit.
      </action>
      <action dev="luc" type="fix" >
        fixed spin rate computation errors in almost all attitude modes
      </action>
      <action dev="luc" type="add" >
        added a new simple linear attitude mode: FixedRate
      </action>
      <action dev="luc" type="fix" >
        fixed an error in event detection: when two events were very close (for example a very
        short ground station visibility), the second one may be ignored despite the first one
        was detected.
      </action>
      <action dev="luc" type="fix" >
        fixed corner cases in event detection during orbit propagation, sometimes
        an already detected and handled event prevented the propagator to go further in time.
      </action>
      <action dev="luc" type="add" >
        added an EventShifter wrapper allowing to slightly shift raw events in time. This is useful
        for example to switch an attitude mode from solar pointing to something else a few minutes
        before eclipse entry and going back to solar pointing mode a few minutes after eclipse exit.
      </action>
      <action dev="pascal" type="add">
        added a new AlignmentDetector.
      </action>
      <action dev="pascal" type="add" >
        added a new EclipseDetector handling either umbra or penumbra entry and exit events.
      </action>
      <action dev="v&#233;ronique" type="add" >
        added new CircularFieldOfViewDetector and DihedralFieldOfViewDetector handling
        field of view entry and exit events for any type of target.
      </action>
      <action dev="luc" type="add" >
        added an experimental implementation of a BoxAndSolarArray spacecraft model considering a convex
        body (either parallelepipedic or defined by a set of facets) and a rotating solar array, for
        accurate modeling of surface forces with attitude. Beware that this class is still considered
        experimental, so use it with care!
      </action>
      <action dev="luc" type="update" >
        completely changed the RadiationSensitive and DragSensitive interfaces to be more comprehensive
        and handle properly lift and side force effects when used with non-symmetric spacecrafts/flux geometry
      </action>
      <action dev="luc" type="fix" due-to="Christelle Blandin">
        fixed denormalization of gravity field coefficients, the last coefficient
        was not initialized
      </action>
      <action dev="luc" type="add" >
        added a relative constructor and a getMomentum method to PVCoordinates
      </action>
      <action dev="luc" type="add">
        added a special implementation improving performances for the frequent case of identity transform
      </action>
      <action dev="luc" type="fix">
        fixed forgotten radians to degrees conversions for inclination and RAAN in CircularOrbit.toString()
      </action>
      <action dev="luc" type="add">
        added a Constants interface including a few useful physical constants.
      </action>
      <action dev="luc" type="add">
        added a way to build date components from week components (this can be used
        for scheduled operations with week-related periods)
      </action>
      <action dev="luc" type="add">
        added string parsing features for dates and times components supporting ISO-8601 formats
      </action>
      <action dev="luc" type="add">
        Orekit is now packaged as an OSGi bundle
      </action>
      <action dev="pascal" type="add">
        added some pieces of an UML model for the library (available in the source distribution)
      </action>
      <action dev="luc" type="update" >
        updated error message localization to be more consistent with Java exception. Now getMessage
        returns a non-localized message and only getLocalizedMessage returns a message localized for
        the platform default locale. A new getMessage(Locale) method has also been added to
        retrieve the message in any desired locale, not only the platform default one. The messages
        are also built and translated only when needed, so if an exception is triggered and
        never displayed, the message will never be built.
      </action>
    </release>
    <release version="4.1" date="2009-08-18"
             description="version 4.1 is an upgrade bringing some new features and fixing a
             few bugs. The equinox-based frames family with IAU1980 precession-nutation
             models that are still used by many legacy systems are now supported. This
             simplifies interoperability with legacy systems and helps migrating from this
             old frames family to the new CIO-based ones that is supported by orekit since its
             first versions. The data loading mechanism used to retrieve IERS data (Earth
             Orientation Parameters, UTC-TAI history) and JPL ephemerides is now also used
             to retrieve gravity potential files. This mechanism has also been vastly improved
             to support new use cases (loading from disk, from classpath, from network delegating
             loading to an external library ...). Another change is the addition of the TDB
             time scale. Some minor incompatibilities have been introduced but they are easy
             to solve for users, the explanations are provided in detailed changes report.">
      <action dev="aude" type="add" >
        added TDB time scale
      </action>
      <action dev="luc" type="update" >
        the RadiationSensitive and DragForce interfaces now have an
        additional SpacecraftState parameter in all their get methods.
        This allows to implement models that take into account solar
        arrays rotation. Note that this changes breaks compatibility
        for users that did add their own implementations, but it is
        simple to deal with (simply add one parameter in the signature
        and ignore it) so its was considered acceptable.
       </action>
      <action dev="luc" type="add" due-to="James Housden">
        added german localization for error messages
      </action>
      <action dev="luc" type="update">
        added a feature allowing all tests to clear the already built reference
        objects (frames, time scales, solar system bodies ...) between each tests,
        thus removing the need to launch tests in separate JVMS. This allows to
        launch all tests directly from eclipse, and this speeds up maven tests by
        a factor 4 at least
      </action>
      <action dev="luc" type="update">
        set up a custom ant build independent from the maven 2 build
      </action>
      <action dev="luc" type="update">
        changed all tests from Junit 3 to Junit 4
      </action>
      <action dev="thierry" type="fix">
        fixed accuracy of PEF frame
      </action>
      <action dev="luc" type="fix" due-to="Aude Privat">
        fixed configuration problems on Windows systems
      </action>
      <action dev="luc" type="fix" due-to="Sébastien Herbinière">
        fixed a reversed sign in solar radiation pressure
      </action>
      <action dev="pascal" type="update" >
        Orekit supports the two different naming patterns for bulletins B provided by IERS
        on http://www.iers.org/ and http://hpiers.obspm.fr/eop-pc/.
      </action>
      <action dev="luc" type="update" >
        the predefined times scales (TAI, UTC ...) are now built using a factory. The various
        XXXScale.getInstance() methods defined in each predefined time scales classes
        are still available, but have been deprecated and will be removed in the future,
        they are replaced by TimeScalesFactory.getXXX().
      </action>
      <action dev="pascal" type="update" >
        the Frame class was split into a FramesFactory class, dealing with the predefined
        reference frames, and a Frame class for the creation of new frames and the navigation
        through any frames tree. The Frame.getXXX() methods for the predefined reference
        frames are still available, but have been deprecated and will be removed in the future,
        they are replaced by FramesFactory.getXXX().
      </action>
      <action dev="pascal" type="add" >
        3 new predefined reference frames have been added in Orekit : MEME, TEME and PEF. They
        implement the classical paradigm of equinox-based transformations including the IAU-76
        precession model, the IAU-80 nutation model and the IAU-82 sidereal time model, with
        the capability to apply the nutation corrections provided by IERS through the EOP data
        files for better agreement with the IAU 2000 precession-nutation model.
      </action>
      <action dev="luc" type="update" >
        the ChronologicalComparator class is not a singleton anymore, this didn't really make sense
      </action>
      <action dev="luc" type="fix" >
        fixed a state reset error: orbital state changed by event detectors like
        ImpulseManeuver were overwritten by other event detectors
      </action>
      <action dev="luc" type="fix" >
        fixed stop date of abstract propagators (Keplerian and Eckstein-Heschler). They used to
        stop at the first event after target date when an event detector was set up, instead of
        stopping at the target date
      </action>
      <action dev="luc" type="fix" >
        the gravity coefficients for solar system bodies are now extracted from JPL files headers
      </action>
      <action dev="luc" type="update" >
        the eventOccurred method in EventDetector interface and its various implementations
        has an additional parameter specifying if the switching function increases or
        decreases at event time. This allows simpler events identification has many switching
        functions have two switches (start/end, raising/setting, entry/exit ...). Note that
        this changes breaks compatibility for users that did implement their own events, but
        it is simple to deal with (simply add one parameter in the signature and ignore it)
        so its was considered acceptable.
      </action>
      <action dev="luc" type="fix" due-to="Christophe Pipo">
        fixed an error occurring when DE406 JPL ephemerides were loaded before DE405 ones
      </action>
      <action dev="luc" type="fix" due-to="Sébastien Herbinière">
        fixed an error in EGM potential file loader
      </action>
      <action dev="luc" type="update">
        trigger exceptions when no data can be loaded
      </action>
      <action dev="luc" type="update">
        remove predefined leap seconds, they are not useful anymore since other
        parts of the library do need configuration data (solar system bodies) and
        since data configuration has been vastly improved
      </action>
      <action dev="luc" type="add" >
        added support for the ICGEM format for gravity fields
      </action>
      <action dev="luc" type="update" >
        load gravity potential data using the same mechanism already used for Earth
        Orientation Parameters, UTC-TAI history and JPL ephemerides files
      </action>
      <action dev="luc" type="add" due-to="quinput and Kai Ruhl">
        re-activated a way to load data from the classpath using a
        data provider plugin.
      </action>
      <action dev="luc" type="add">
        added a way to load data directly from network (either
        locally or through a proxy server) using a data provider plugin.
      </action>
      <action dev="luc" type="add">
        added a small plugin-like mechanism to delegate data loading to a
        user-provided mechanism, thus enabling smooth integration in existing
        systems.
      </action>
      <action dev="luc" type="update">
        updated to latest version of commons-math.
      </action>
      <action dev="luc" type="add" due-to="Silvia Ríos Bergantiños">
        added galician localization for error messages.
      </action>
      <action dev="luc" type="fix" due-to="Guylaine Prat">
        improved javadoc comments in orbit classes.
      </action>
      <action dev="pascal" type="add">
        tidal corrections are now available for ITRF and TIRF frames. Both frames are
        provided in two versions, the standard one with tidal corrections and a stripped
        down one without tidal corrections. A cache/interpolation mechanism is used to
        keep the computation cost of tidal correction to a minimum. With this mechanism,
        the penalty to use tidal correction is slightly above 20% in run time for a
        transformation between GCRF and ITRF. A raw implementation without this mechanism
        would lead to a 550% penalty, or even a 1100% penalty if TIRF and ITRF parts were
        computed independently.
      </action>
    </release>
    <release version="4.0" date="2008-10-13"
             description="major upgrade with new features (GCRF and ITRF2005 frames, DE 405
             and DE 406 ephemerides support, improved and greatly simplified date/time support,
             vastly improved data configuration with zip files support, new tutorials, improved
             performances, more tests and all identified bugs fixed, new translation files for
             italian, spanish and norse.">
      <action dev="pascal" type="fix">
        The ephemeris produced by numerical propagator now checks date validity in
        propagate method.
      </action>
      <action dev="luc" type="fix">
        The EME2000/J2000 frame was slightly mis-oriented (about 20 milli arcseconds).
        It really was the GCRF frame. This has been fixed and now both the GCRF and
        the EME2000/J2000 are available.
      </action>
      <action dev="luc" type="fix">
        Dates in UTC within leap seconds are now displayed correctly (i.e. a 61st
        second is added to the minute).
      </action>
      <action dev="luc" type="fix" due-to="quinput">
        Fixed an overflow error in AbsoluteDate that generated an exception when any
        attempts was made to print dates far away like AbsoluteDate.JULIAN_EPOCH or
        AbsoluteDate.MODIFIED_JULIAN_EPOCH.
      </action>
      <action dev="luc" type="fix">
        Changed test configuration to always use a new JVM for each test. This prevents
        some false positive to be generated.
      </action>
      <action dev="luc" type="update">
        The GeodeticPoint constructor arguments has been reordered to reflect more
        traditional usage, latitude coming before longitude.
      </action>
      <action dev="luc" type="update">
        The low accuracy Sun model based on Newcomb theory and the Moon model based
        on Brown theory have been withdrawn as they are superseded by the support of JPL
        DE 405 binary ephemerides files.
      </action>
      <action dev="luc" type="update">
        The ThirdBody abstract class has been removed and its specific method
        getMu has been moved up into CelestialBody interface and
        renamed getGM.
      </action>
      <action dev="luc" type="update">
        Improved external data configuration. The java property is now called
        orekit.data.path and is a colon or semicolon separated path containing
        directories or zip archives, themselves containing embedded directories
        or zip archives and data files. This allows easy roll-out of system-wide
        configuration data that individual users can override by prepending their
        own data trees in front of the path. This also allows simple configuration
        since many data files can be stored in easy to handle zip archives.
      </action>
      <action dev="luc" type="update">
        Renamed the iers package into data, as it is not IERS specific anymore. Some
        classes where also moved out of the package and into the frame and time
        package and their visibility reduced to package only. This improves decoupling
        and reduces clutter on users by limiting the number of visible classes.
      </action>
      <action dev="luc" type="update">
        The performance of IAU-2000 precession-nutation model computation has been
        tremendously improved, using a combined caching and interpolation approach. The
        simplified model (which was quite inaccurate in version 3.1) has therefore been
        removed as it was not needed anymore.
      </action>
      <action dev="luc" type="update">
        The ITRF 2005 frame is now supported instead of the older ITRF 2000 frame. The
        Earth Orientation Parameters data handling classes have been updated to match
        this change and read the new file format provided by IERS.
      </action>
      <action dev="luc" type="update">
        The J2000 frame has been renamed as EME2000 as this name seems to be more
        widely accepted and reduces confusion with the J2000.0 epoch. The
        Frame.getJ2000() method is still available, but has been deprecated
        and will be removed in the future.
      </action>
      <action dev="luc" type="update">
        Changed TimeScale from base abstract class to interface only.
      </action>
      <action dev="luc" type="update">
        Renamed some classes for better understanding: ChunkedDate is now DateComponents,
        ChunkedTime is now TimeComponents, ChunksPair is now DateTimeComponents. The
        getChunks method from AbsoluteDate as also been renamed into getComponents accordingly.
      </action>
      <action dev="pascal" type="add">
        Added new tutorials.
      </action>
      <action dev="luc" type="add">
        Added predefined local orbital frames: the (t, n, w) frame aligned with velocity
        and the (q, s, w) frame aligned with position.
      </action>
      <action dev="luc" type="add">
        Added a predefined detector for altitude crossing events.
      </action>
      <action dev="luc" type="add">
        Added methods to get zenith, nadir, north, south, east and west direction for
        any GeodeticPoint.
      </action>
      <action dev="luc" type="add" due-to="Silvia Ríos Bergantiños">
        Added spanish localization for error messages.
      </action>
      <action dev="luc" type="add" due-to="Espen Bjørntvedt">
        Added norse localization for error messages.
      </action>
      <action dev="luc" type="add" due-to="Francesco Coccoluto">
        Added italian localization for error messages.
      </action>
      <action dev="luc" type="add" due-to="Derek Surka">
        Added support for mean motion first and second derivatives fields in TLE.
      </action>
      <action dev="luc" type="add" >
        Added a way to rebuild the two lines of TLE instances.
      </action>
      <action dev="luc" type="add" due-to="Derek Surka">
        Added constructor from already parsed elements for TLE.
      </action>
      <action dev="luc" type="add">
        Added a method to retrieve a body-centered inertial frame to the
        CelestialBody interface. As a consequence, thirteen new frames are
        predefined: Sun, Moon, planets and barycenters provided by JPL binary
        ephemerides.
      </action>
      <action dev="luc" type="add">
        Support for the JPL DE 405 and DE 406 binary ephemerides files has been added
        and a factory class SolarSystemBody uses these files to provide implementations
        of the CelestialBody interface for Sun, Moon, the eight solar system
        planets,the Pluto dwarf planet as well as the solar system barycenter and Earth-Moon
        barycenter points.
      </action>
      <action dev="luc" type="add">
        The CelestialBody interface now provides velocity as well as position.
      </action>
      <action dev="luc" type="add">
        A getCalls() method has been added to the NumericalPropagator class to count the
        number of calls to the differential equations computation method. This helps
        tuning the underlying integrator settings in order to improve performances.
      </action>
      <action dev="luc" type="add">
        A lot more classes and interfaces are now serializable, to help users embed
        instance in their own serializable classes.
      </action>
      <action dev="luc" type="add">
        Added predefined leap seconds to allow proper turn-key use of the library
        even without an already configured environment. All known leap seconds at
        time of writing (2008) are predefined, from 1972-01-01 to 2009-01-01 (the
        last one has been announced in Bulletin C 36 on 2008-07-04 and is not yet
        present in the UTC-TAI.history published file)
      </action>
      <action dev="luc" type="add">
        Improved user-friendliness of the time-scales by changing methods parameters
        types to more easily understandable ones.
      </action>
      <action dev="luc" type="add">
        Improved user-friendliness of the AbsoluteDate class by adding several
        new constructors and methods for common cases. It is in particular now possible
        to use offsets within a time scale, for example to build a date given as a
        fractional number of days since a reference date in UTC, explicitly ignoring
        intermediate leap seconds.
      </action>
      <action dev="luc" type="add">
        Improved the class handling date/time components: added a constructor to allow building
        from an offset with respect to a reference epoch, implemented Comparable interface and
        added equals and hashCode methods.
      </action>
      <action dev="luc" type="add">
        Improved the class handling date components: added a constructor to allow building
        from any reference epoch, not only J2000.0 (thus simplifying use of modified julian day),
        added getMJD() method, added several constants JULIAN_EPOCH, MODIFIED_JULIAN_EPOCH,
        FIFTIES_EPOCH, GPS_EPOCH, J2000_EPOCH and JAVA_EPOCH.
      </action>
      <action dev="luc" type="add">
        Added a new time scale: GPSScale.
      </action>
      <action dev="luc" type="add">
        Added the changes page to the generated site.
      </action>
    </release>
    <release version="3.1" date="2008-07-16"
             description="This release is the first public release of Orekit."/>
  </body>
</document><|MERGE_RESOLUTION|>--- conflicted
+++ resolved
@@ -21,19 +21,17 @@
   </properties>
   <body>
     <release version="10.2" date="TBD" description="TBD">
-<<<<<<< HEAD
       <action dev="evan" type="fix" issue="681">
         Fix AbsoluteDate.getComponents(...) produces invalid times.
       </action>
       <action dev="evan" type="fix" issue="676">
         Fix AbsoluteDate.getComponents(utc) throws "non-existent time 23:59:61".
-=======
+      </action>
       <action dev="bryan" type="fix" issue="651">
         Improved use of try with resources statement.
       </action>
       <action dev="bryan" type="fix" issue="679" due-to="luc, maxime">
         Improved testRetrogradeOrbit in CircularOrbit and KeplerianOrbit tests.
->>>>>>> f1bd088c
       </action>
       <action dev="bryan" type="fix" issue="680">
         Allowed ephemeris class to be used with absolute PV coordinates.
