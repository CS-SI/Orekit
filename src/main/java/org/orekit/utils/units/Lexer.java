--- conflicted
+++ resolved
@@ -110,12 +110,7 @@
             ++current;
         }
         if (current > start) {
-<<<<<<< HEAD
             return emit(current, TokenType.IDENTIFIER, 0, 1);
-=======
-            final String identifier = unitSpecification.subSequence(start, current).toString();
-            return emit(current, TokenType.PREFIXED_UNIT, PrefixedUnit.valueOf(identifier), 0, 1);
->>>>>>> 4b384b92
         }
 
         // look for power
@@ -123,31 +118,19 @@
             unitSpecification.charAt(start)     == '*' &&
             unitSpecification.charAt(start + 1) == '*') {
             // power indicator as **
-<<<<<<< HEAD
             return emit(start + 2, TokenType.POWER, 0, 1);
         } else if (unitSpecification.charAt(start) == '^') {
             // power indicator as ^
             return emit(start + 1, TokenType.POWER, 0, 1);
-=======
-            return emit(start + 2, TokenType.POWER, null, 0, 1);
-        } else if (unitSpecification.charAt(start) == '^') {
-            // power indicator as ^
-            return emit(start + 1, TokenType.POWER, null, 0, 1);
->>>>>>> 4b384b92
         } else if (convertSuperscript(start) != ' ' &&
                    last != null &&
                    last.getType() != TokenType.POWER) {
             // virtual power indicator as we switch to superscript characters
-<<<<<<< HEAD
             return emit(start, TokenType.POWER, 0, 1);
-=======
-            return emit(start, TokenType.POWER, null, 0, 1);
->>>>>>> 4b384b92
         }
 
         // look for one character tokens
         if (unitSpecification.charAt(start) == '*') {
-<<<<<<< HEAD
             return emit(start + 1, TokenType.MULTIPLICATION, 0, 1);
         } else if (unitSpecification.charAt(start) == '×') {
             return emit(start + 1, TokenType.MULTIPLICATION, 0, 1);
@@ -163,23 +146,6 @@
             return emit(start + 1, TokenType.CLOSE, 0, 1);
         } else if (unitSpecification.charAt(start) == '√') {
             return emit(start + 1, TokenType.SQUARE_ROOT, 0, 1);
-=======
-            return emit(start + 1, TokenType.MULTIPLICATION, null, 0, 1);
-        } else if (unitSpecification.charAt(start) == '×') {
-            return emit(start + 1, TokenType.MULTIPLICATION, null, 0, 1);
-        } else if (unitSpecification.charAt(start) == '.') {
-            return emit(start + 1, TokenType.MULTIPLICATION, null, 0, 1);
-        } else if (unitSpecification.charAt(start) == '/') {
-            return emit(start + 1, TokenType.DIVISION, null, 0, 1);
-        } else if (unitSpecification.charAt(start) == '⁄') {
-            return emit(start + 1, TokenType.DIVISION, null, 0, 1);
-        } else if (unitSpecification.charAt(start) == '(') {
-            return emit(start + 1, TokenType.OPEN, null, 0, 1);
-        } else if (unitSpecification.charAt(start) == ')') {
-            return emit(start + 1, TokenType.CLOSE, null, 0, 1);
-        } else if (unitSpecification.charAt(start) == '√') {
-            return emit(start + 1, TokenType.SQUARE_ROOT, null, 0, 1);
->>>>>>> 4b384b92
         }
 
         // look for special case "0.5" (used by CCSDS for square roots)
@@ -188,16 +154,11 @@
              unitSpecification.charAt(start + 1) == '.' &&
              unitSpecification.charAt(start + 2) == '5') {
             // ½ written as decimal number
-<<<<<<< HEAD
             return emit(start + 3, TokenType.FRACTION, 1, 2);
-=======
-            return emit(start + 3, TokenType.FRACTION, null, 1, 2);
->>>>>>> 4b384b92
         }
 
         // look for unicode fractions
         if (unitSpecification.charAt(start) == '¼') {
-<<<<<<< HEAD
             return emit(start + 1, TokenType.FRACTION, 1, 4);
         } else if (unitSpecification.charAt(start) == '½') {
             return emit(start + 1, TokenType.FRACTION, 1, 2);
@@ -233,43 +194,6 @@
             return emit(start + 1, TokenType.FRACTION, 5, 8);
         } else if (unitSpecification.charAt(start) == '⅞') {
             return emit(start + 1, TokenType.FRACTION, 7, 8);
-=======
-            return emit(start + 1, TokenType.FRACTION, null, 1, 4);
-        } else if (unitSpecification.charAt(start) == '½') {
-            return emit(start + 1, TokenType.FRACTION, null, 1, 2);
-        } else if (unitSpecification.charAt(start) == '¾') {
-            return emit(start + 1, TokenType.FRACTION, null, 3, 4);
-        } else if (unitSpecification.charAt(start) == '⅐') {
-            return emit(start + 1, TokenType.FRACTION, null, 1, 7);
-        } else if (unitSpecification.charAt(start) == '⅑') {
-            return emit(start + 1, TokenType.FRACTION, null, 1, 9);
-        } else if (unitSpecification.charAt(start) == '⅒') {
-            return emit(start + 1, TokenType.FRACTION, null, 1, 10);
-        } else if (unitSpecification.charAt(start) == '⅓') {
-            return emit(start + 1, TokenType.FRACTION, null, 1, 3);
-        } else if (unitSpecification.charAt(start) == '⅔') {
-            return emit(start + 1, TokenType.FRACTION, null, 2, 3);
-        } else if (unitSpecification.charAt(start) == '⅕') {
-            return emit(start + 1, TokenType.FRACTION, null, 1, 5);
-        } else if (unitSpecification.charAt(start) == '⅖') {
-            return emit(start + 1, TokenType.FRACTION, null, 2, 5);
-        } else if (unitSpecification.charAt(start) == '⅗') {
-            return emit(start + 1, TokenType.FRACTION, null, 3, 5);
-        } else if (unitSpecification.charAt(start) == '⅘') {
-            return emit(start + 1, TokenType.FRACTION, null, 4, 5);
-        } else if (unitSpecification.charAt(start) == '⅙') {
-            return emit(start + 1, TokenType.FRACTION, null, 1, 6);
-        } else if (unitSpecification.charAt(start) == '⅚') {
-            return emit(start + 1, TokenType.FRACTION, null, 5, 6);
-        } else if (unitSpecification.charAt(start) == '⅛') {
-            return emit(start + 1, TokenType.FRACTION, null, 1, 8);
-        } else if (unitSpecification.charAt(start) == '⅜') {
-            return emit(start + 1, TokenType.FRACTION, null, 3, 8);
-        } else if (unitSpecification.charAt(start) == '⅝') {
-            return emit(start + 1, TokenType.FRACTION, null, 5, 8);
-        } else if (unitSpecification.charAt(start) == '⅞') {
-            return emit(start + 1, TokenType.FRACTION, null, 7, 8);
->>>>>>> 4b384b92
         }
 
         // it must be an integer, either as regular character or as superscript
@@ -304,11 +228,7 @@
         }
         if (current > numberStart) {
             // there were some digits
-<<<<<<< HEAD
             return emit(current, TokenType.INTEGER, sign * value, 1);
-=======
-            return emit(current, TokenType.INTEGER, null, sign * value, 1);
->>>>>>> 4b384b92
         }
 
         throw generateException();
@@ -325,28 +245,15 @@
     /** Emit one token.
      * @param after index after token
      * @param type token type
-<<<<<<< HEAD
-=======
-     * @param unit prefixed unit value
->>>>>>> 4b384b92
      * @param numerator value of the token numerator
      * @param denominator value of the token denominator
      * @return new token
      */
-<<<<<<< HEAD
     private Token emit(final int after, final TokenType type, final int numerator, final int denominator) {
         final CharSequence subString = unitSpecification.subSequence(start, after);
         start      = after;
         nextToLast = last;
         last       = new Token(subString, type, numerator,
-=======
-    private Token emit(final int after, final TokenType type, final PrefixedUnit unit,
-                       final int numerator, final int denominator) {
-        final CharSequence subString = unitSpecification.subSequence(start, after);
-        start      = after;
-        nextToLast = last;
-        last       = new Token(subString, type, unit, numerator,
->>>>>>> 4b384b92
                                denominator == 1 ? null : new Fraction(numerator, denominator));
         return last;
     }
