--- conflicted
+++ resolved
@@ -42,16 +42,10 @@
      * @param name name of the time scale
      * @param offset offset from TAI
      */
-<<<<<<< HEAD
     protected ConstantOffsetTimeScale(final String name, final SplitTime offset) {
         this.name          = name;
         this.offset        = offset;
         this.negatedOffset = offset.negate();
-=======
-    public ConstantOffsetTimeScale(final String name, final double offset) {
-        this.name   = name;
-        this.offset = offset;
->>>>>>> 8b2a4542
     }
 
     /** {@inheritDoc} */
