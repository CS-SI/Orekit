/* Copyright 2002-2024 CS GROUP
 * Licensed to CS GROUP (CS) under one or more
 * contributor license agreements.  See the NOTICE file distributed with
 * this work for additional information regarding copyright ownership.
 * CS licenses this file to You under the Apache License, Version 2.0
 * (the "License"); you may not use this file except in compliance with
 * the License.  You may obtain a copy of the License at
 *
 *   http://www.apache.org/licenses/LICENSE-2.0
 *
 * Unless required by applicable law or agreed to in writing, software
 * distributed under the License is distributed on an "AS IS" BASIS,
 * WITHOUT WARRANTIES OR CONDITIONS OF ANY KIND, either express or implied.
 * See the License for the specific language governing permissions and
 * limitations under the License.
 */
package org.orekit.time;

import java.io.Serializable;
import java.time.Instant;
import java.time.LocalDateTime;
import java.time.ZoneOffset;
import java.time.format.DateTimeFormatter;
import java.util.Date;
import java.util.TimeZone;

import java.util.concurrent.TimeUnit;
import org.hipparchus.util.FastMath;
import org.hipparchus.util.MathUtils;
import org.hipparchus.util.MathUtils.SumAndResidual;
import org.orekit.annotation.DefaultDataContext;
import org.orekit.data.DataContext;
import org.orekit.errors.OrekitIllegalArgumentException;
import org.orekit.utils.Constants;


/** This class represents a specific instant in time.

 * <p>Instances of this class are considered to be absolute in the sense
 * that each one represent the occurrence of some event and can be compared
 * to other instances or located in <em>any</em> {@link TimeScale time scale}. In
 * other words the different locations of an event with respect to two different
 * time scales (say {@link TAIScale TAI} and {@link UTCScale UTC} for example) are
 * simply different perspective related to a single object. Only one
 * <code>AbsoluteDate</code> instance is needed, both representations being available
 * from this single instance by specifying the time scales as parameter when calling
 * the ad-hoc methods.</p>
 *
 * <p>Since an instance is not bound to a specific time-scale, all methods related
 * to the location of the date within some time scale require to provide the time
 * scale as an argument. It is therefore possible to define a date in one time scale
 * and to use it in another one. An example of such use is to read a date from a file
 * in UTC and write it in another file in TAI. This can be done as follows:</p>
 * <pre>
 *   DateTimeComponents utcComponents = readNextDate();
 *   AbsoluteDate date = new AbsoluteDate(utcComponents, TimeScalesFactory.getUTC());
 *   writeNextDate(date.getComponents(TimeScalesFactory.getTAI()));
 * </pre>
 *
 * <p>Two complementary views are available:</p>
 * <ul>
 *   <li><p>location view (mainly for input/output or conversions)</p>
 *   <p>locations represent the coordinate of one event with respect to a
 *   {@link TimeScale time scale}. The related methods are {@link
 *   #AbsoluteDate(DateComponents, TimeComponents, TimeScale)}, {@link
 *   #AbsoluteDate(int, int, int, int, int, double, TimeScale)}, {@link
 *   #AbsoluteDate(int, int, int, TimeScale)}, {@link #AbsoluteDate(Date,
 *   TimeScale)}, {@link #parseCCSDSCalendarSegmentedTimeCode(byte, byte[])},
 *   {@link #toDate(TimeScale)}, {@link #toString(TimeScale) toString(timeScale)},
 *   {@link #toString()}, and {@link #timeScalesOffset}.</p>
 *   </li>
 *   <li><p>offset view (mainly for physical computation)</p>
 *   <p>offsets represent either the flow of time between two events
 *   (two instances of the class) or durations. They are counted in seconds,
 *   are continuous and could be measured using only a virtually perfect stopwatch.
 *   The related methods are {@link #AbsoluteDate(AbsoluteDate, double)},
 *   {@link #parseCCSDSUnsegmentedTimeCode(byte, byte, byte[], AbsoluteDate)},
 *   {@link #parseCCSDSDaySegmentedTimeCode(byte, byte[], DateComponents)},
 *   {@link #durationFrom(AbsoluteDate)}, {@link #compareTo(AbsoluteDate)}, {@link #equals(Object)}
 *   and {@link #hashCode()}.</p>
 *   </li>
 * </ul>
 * <p>
 * A few reference epochs which are commonly used in space systems have been defined. These
 * epochs can be used as the basis for offset computation. The supported epochs are:
 * {@link #JULIAN_EPOCH}, {@link #MODIFIED_JULIAN_EPOCH}, {@link #FIFTIES_EPOCH},
 * {@link #CCSDS_EPOCH}, {@link #GALILEO_EPOCH}, {@link #GPS_EPOCH}, {@link #QZSS_EPOCH}
 * {@link #J2000_EPOCH}, {@link #JAVA_EPOCH}.
 * There are also two factory methods {@link #createJulianEpoch(double)}
 * and {@link #createBesselianEpoch(double)} that can be used to compute other reference
 * epochs like J1900.0 or B1950.0.
 * In addition to these reference epochs, two other constants are defined for convenience:
 * {@link #PAST_INFINITY} and {@link #FUTURE_INFINITY}, which can be used either as dummy
 * dates when a date is not yet initialized, or for initialization of loops searching for
 * a min or max date.
 * </p>
 * <p>
 * Instances of the <code>AbsoluteDate</code> class are guaranteed to be immutable.
 * </p>
 * @author Luc Maisonobe
 * @author Evan Ward
 * @see TimeScale
 * @see TimeStamped
 * @see ChronologicalComparator
 */
public class AbsoluteDate
    implements TimeStamped, TimeShiftable<AbsoluteDate>, Comparable<AbsoluteDate>, Serializable {

    /** Reference epoch for julian dates: -4712-01-01T12:00:00 Terrestrial Time.
     * <p>Both <code>java.util.Date</code> and {@link DateComponents} classes
     * follow the astronomical conventions and consider a year 0 between
     * years -1 and +1, hence this reference date lies in year -4712 and not
     * in year -4713 as can be seen in other documents or programs that obey
     * a different convention (for example the <code>convcal</code> utility).</p>
     *
     * <p>This constant uses the {@link DataContext#getDefault() default data context}.
     *
     * @see TimeScales#getJulianEpoch()
     */
    @DefaultDataContext
    public static final AbsoluteDate JULIAN_EPOCH =
            DataContext.getDefault().getTimeScales().getJulianEpoch();

    /** Reference epoch for modified julian dates: 1858-11-17T00:00:00 Terrestrial Time.
     *
     * <p>This constant uses the {@link DataContext#getDefault() default data context}.
     *
     * @see TimeScales#getModifiedJulianEpoch()
     */
    @DefaultDataContext
    public static final AbsoluteDate MODIFIED_JULIAN_EPOCH =
            DataContext.getDefault().getTimeScales().getModifiedJulianEpoch();

    /** Reference epoch for 1950 dates: 1950-01-01T00:00:00 Terrestrial Time.
     *
     * <p>This constant uses the {@link DataContext#getDefault() default data context}.
     *
     * @see TimeScales#getFiftiesEpoch()
     */
    @DefaultDataContext
    public static final AbsoluteDate FIFTIES_EPOCH =
            DataContext.getDefault().getTimeScales().getFiftiesEpoch();

    /** Reference epoch for CCSDS Time Code Format (CCSDS 301.0-B-4):
     * 1958-01-01T00:00:00 International Atomic Time (<em>not</em> UTC).
     *
     * <p>This constant uses the {@link DataContext#getDefault() default data context}.
     *
     * @see TimeScales#getCcsdsEpoch()
     */
    @DefaultDataContext
    public static final AbsoluteDate CCSDS_EPOCH =
            DataContext.getDefault().getTimeScales().getCcsdsEpoch();

    /** Reference epoch for Galileo System Time: 1999-08-22T00:00:00 GST.
     *
     * <p>This constant uses the {@link DataContext#getDefault() default data context}.
     *
     * @see TimeScales#getGalileoEpoch()
     */
    @DefaultDataContext
    public static final AbsoluteDate GALILEO_EPOCH =
            DataContext.getDefault().getTimeScales().getGalileoEpoch();

    /** Reference epoch for GPS weeks: 1980-01-06T00:00:00 GPS time.
     *
     * <p>This constant uses the {@link DataContext#getDefault() default data context}.
     *
     * @see TimeScales#getGpsEpoch()
     */
    @DefaultDataContext
    public static final AbsoluteDate GPS_EPOCH =
            DataContext.getDefault().getTimeScales().getGpsEpoch();

    /** Reference epoch for QZSS weeks: 1980-01-06T00:00:00 QZSS time.
     *
     * <p>This constant uses the {@link DataContext#getDefault() default data context}.
     *
     * @see TimeScales#getQzssEpoch()
     */
    @DefaultDataContext
    public static final AbsoluteDate QZSS_EPOCH =
            DataContext.getDefault().getTimeScales().getQzssEpoch();

    /** Reference epoch for IRNSS weeks: 1999-08-22T00:00:00 IRNSS time.
     *
     * <p>This constant uses the {@link DataContext#getDefault() default data context}.
     *
     * @see TimeScales#getIrnssEpoch()
     */
    @DefaultDataContext
    public static final AbsoluteDate IRNSS_EPOCH =
            DataContext.getDefault().getTimeScales().getIrnssEpoch();

    /** Reference epoch for BeiDou weeks: 2006-01-01T00:00:00 UTC.
     *
     * <p>This constant uses the {@link DataContext#getDefault() default data context}.
     *
     * @see TimeScales#getBeidouEpoch()
     */
    @DefaultDataContext
    public static final AbsoluteDate BEIDOU_EPOCH =
            DataContext.getDefault().getTimeScales().getBeidouEpoch();

    /** Reference epoch for GLONASS four-year interval number: 1996-01-01T00:00:00 GLONASS time.
     * <p>By convention, TGLONASS = UTC + 3 hours.</p>
     *
     * <p>This constant uses the {@link DataContext#getDefault() default data context}.
     *
     * @see TimeScales#getGlonassEpoch()
     */
    @DefaultDataContext
    public static final AbsoluteDate GLONASS_EPOCH =
            DataContext.getDefault().getTimeScales().getGlonassEpoch();

    /** J2000.0 Reference epoch: 2000-01-01T12:00:00 Terrestrial Time (<em>not</em> UTC).
     *
     * <p>This constant uses the {@link DataContext#getDefault() default data context}.
     *
     * @see #createJulianEpoch(double)
     * @see #createBesselianEpoch(double)
     * @see TimeScales#getJ2000Epoch()
     */
    @DefaultDataContext
    public static final AbsoluteDate J2000_EPOCH = // TODO
            DataContext.getDefault().getTimeScales().getJ2000Epoch();

    /** Java Reference epoch: 1970-01-01T00:00:00 Universal Time Coordinate.
     * <p>
     * Between 1968-02-01 and 1972-01-01, UTC-TAI = 4.213 170 0s + (MJD - 39 126) x 0.002 592s.
     * As on 1970-01-01 MJD = 40587, UTC-TAI = 8.000082s
     * </p>
     *
     * <p>This constant uses the {@link DataContext#getDefault() default data context}.
     *
     * @see TimeScales#getJavaEpoch()
     */
    @DefaultDataContext
    public static final AbsoluteDate JAVA_EPOCH =
            DataContext.getDefault().getTimeScales().getJavaEpoch();

    /**
     * An arbitrary finite date. Uses when a non-null date is needed but its value doesn't
     * matter.
     */
    public static final AbsoluteDate ARBITRARY_EPOCH = new AbsoluteDate(0, 0);

    /** Dummy date at infinity in the past direction.
     * @see TimeScales#getPastInfinity()
     */
    public static final AbsoluteDate PAST_INFINITY = ARBITRARY_EPOCH.shiftedBy(Double.NEGATIVE_INFINITY);

    /** Dummy date at infinity in the future direction.
     * @see TimeScales#getFutureInfinity()
     */
    public static final AbsoluteDate FUTURE_INFINITY = ARBITRARY_EPOCH.shiftedBy(Double.POSITIVE_INFINITY);

    /** Serializable UID. */
    private static final long serialVersionUID = 20190728L;

    /** Shift for offset. */
    private static final int SHIFT = 62;

    /** Offset mask. */
    private static final long MASK = (0x1L << SHIFT) - 1;

    /** Reference epoch in seconds from 2000-01-01T12:00:00 TAI.
     * <p>Beware, it is not {@link #J2000_EPOCH} since it is in TAI and not in TT.</p> */
    private final long epoch;

    /** Offset from the reference epoch in units of 2^-SHIFT seconds (about 0.217 attoseconds, 2.17 10⁻¹⁹s).
     * Negative values denote dates at infinity.
     */
    private final long offset;

    /** Create an instance with a default value ({@link #J2000_EPOCH}).
     *
     * <p>This constructor uses the {@link DataContext#getDefault() default data context}.
     *
     * @see #AbsoluteDate(DateTimeComponents, TimeScale)
     */
    @DefaultDataContext
    public AbsoluteDate() {
        epoch  = J2000_EPOCH.epoch;
        offset = J2000_EPOCH.offset;
    }

    /** Build an instance from a location (parsed from a string) in a {@link TimeScale time scale}.
     * <p>
     * The supported formats for location are mainly the ones defined in ISO-8601 standard,
     * the exact subset is explained in {@link DateTimeComponents#parseDateTime(String)},
     * {@link DateComponents#parseDate(String)} and {@link TimeComponents#parseTime(String)}.
     * </p>
     * <p>
     * As CCSDS ASCII calendar segmented time code is a trimmed down version of ISO-8601,
     * it is also supported by this constructor.
     * </p>
     * @param location location in the time scale, must be in a supported format
     * @param timeScale time scale
     * @exception IllegalArgumentException if location string is not in a supported format
     */
    public AbsoluteDate(final String location, final TimeScale timeScale) {
        this(DateTimeComponents.parseDateTime(location), timeScale);
    }

    /** Build an instance from a location in a {@link TimeScale time scale}.
     * @param location location in the time scale
     * @param timeScale time scale
     */
    public AbsoluteDate(final DateTimeComponents location, final TimeScale timeScale) {
        this(location.getDate(), location.getTime(), timeScale);
    }

    /** Build an instance from a location in a {@link TimeScale time scale}.
     * @param date date location in the time scale
     * @param time time location in the time scale
     * @param timeScale time scale
     */
    public AbsoluteDate(final DateComponents date, final TimeComponents time,
                        final TimeScale timeScale) {

        final double seconds  = time.getSecond();
        final double tsOffset = timeScale.offsetToTAI(date, time);

<<<<<<< HEAD
        final double tiSeconds = FastMath.floor(seconds);
        final long   tiSub     = FastMath.round(FastMath.scalb(seconds - tiSeconds, SHIFT));
        final double tsSeconds = FastMath.floor(tsOffset);
        final long   tsSub     = FastMath.round(FastMath.scalb(tsOffset - tsSeconds, SHIFT));
        final long   sumSub    = tiSub + tsSub;

        offset = sumSub & MASK;
        epoch  = 60l * ((date.getJ2000Day() * 24l + time.getHour()) * 60l +
                        time.getMinute() - time.getMinutesFromUTC() - 720l) +
                 (long) (tiSeconds + tsSeconds) + (sumSub >>> SHIFT);
=======
        // Use 2Sum for high precision.
        final SumAndResidual sumAndResidual = MathUtils.twoSum(seconds, tsOffset);
        final long dl = (long) FastMath.floor(sumAndResidual.getSum());
        final double regularOffset = (sumAndResidual.getSum() - dl) + sumAndResidual.getResidual();

        if (regularOffset >= 0) {
            // regular case, the offset is between 0.0 and 1.0
            offset = regularOffset;
            epoch  = 60L * ((date.getJ2000Day() * 24L + time.getHour()) * 60L +
                            time.getMinute() - time.getMinutesFromUTC() - 720L) + dl;
        } else {
            // very rare case, the offset is just before a whole second
            // we will loose some bits of accuracy when adding 1 second
            // but this will ensure the offset remains in the [0.0; 1.0] interval
            offset = 1.0 + regularOffset;
            epoch  = 60L * ((date.getJ2000Day() * 24L + time.getHour()) * 60L +
                            time.getMinute() - time.getMinutesFromUTC() - 720L) + dl - 1;
        }
>>>>>>> b29891ef

    }

    /** Build an instance from a location in a {@link TimeScale time scale}.
     * @param year year number (may be 0 or negative for BC years)
     * @param month month number from 1 to 12
     * @param day day number from 1 to 31
     * @param hour hour number from 0 to 23
     * @param minute minute number from 0 to 59
     * @param second second number from 0.0 to 60.0 (excluded)
     * @param timeScale time scale
     * @exception IllegalArgumentException if inconsistent arguments
     * are given (parameters out of range)
     */
    public AbsoluteDate(final int year, final int month, final int day,
                        final int hour, final int minute, final double second,
                        final TimeScale timeScale) throws IllegalArgumentException {
        this(new DateComponents(year, month, day), new TimeComponents(hour, minute, second), timeScale);
    }

    /** Build an instance from a location in a {@link TimeScale time scale}.
     * @param year year number (may be 0 or negative for BC years)
     * @param month month enumerate
     * @param day day number from 1 to 31
     * @param hour hour number from 0 to 23
     * @param minute minute number from 0 to 59
     * @param second second number from 0.0 to 60.0 (excluded)
     * @param timeScale time scale
     * @exception IllegalArgumentException if inconsistent arguments
     * are given (parameters out of range)
     */
    public AbsoluteDate(final int year, final Month month, final int day,
                        final int hour, final int minute, final double second,
                        final TimeScale timeScale) throws IllegalArgumentException {
        this(new DateComponents(year, month, day), new TimeComponents(hour, minute, second), timeScale);
    }

    /** Build an instance from a location in a {@link TimeScale time scale}.
     * <p>The hour is set to 00:00:00.000.</p>
     * @param date date location in the time scale
     * @param timeScale time scale
     * @exception IllegalArgumentException if inconsistent arguments
     * are given (parameters out of range)
     */
    public AbsoluteDate(final DateComponents date, final TimeScale timeScale)
        throws IllegalArgumentException {
        this(date, TimeComponents.H00, timeScale);
    }

    /** Build an instance from a location in a {@link TimeScale time scale}.
     * <p>The hour is set to 00:00:00.000.</p>
     * @param year year number (may be 0 or negative for BC years)
     * @param month month number from 1 to 12
     * @param day day number from 1 to 31
     * @param timeScale time scale
     * @exception IllegalArgumentException if inconsistent arguments
     * are given (parameters out of range)
     */
    public AbsoluteDate(final int year, final int month, final int day,
                        final TimeScale timeScale) throws IllegalArgumentException {
        this(new DateComponents(year, month, day), TimeComponents.H00, timeScale);
    }

    /** Build an instance from a location in a {@link TimeScale time scale}.
     * <p>The hour is set to 00:00:00.000.</p>
     * @param year year number (may be 0 or negative for BC years)
     * @param month month enumerate
     * @param day day number from 1 to 31
     * @param timeScale time scale
     * @exception IllegalArgumentException if inconsistent arguments
     * are given (parameters out of range)
     */
    public AbsoluteDate(final int year, final Month month, final int day,
                        final TimeScale timeScale) throws IllegalArgumentException {
        this(new DateComponents(year, month, day), TimeComponents.H00, timeScale);
    }

    /** Build an instance from a location in a {@link TimeScale time scale}.
     * @param location location in the time scale
     * @param timeScale time scale
     */
    public AbsoluteDate(final Date location, final TimeScale timeScale) {
        this(new DateComponents(DateComponents.JAVA_EPOCH,
                                (int) (location.getTime() / 86400000L)),
                                 millisToTimeComponents((int) (location.getTime() % 86400000L)),
             timeScale);
    }

    /** Build an instance from an {@link Instant instant} in utc time scale.
     * @param instant instant in the time scale
     * @since 12.1
     */
    @DefaultDataContext
    public AbsoluteDate(final Instant instant) {
        this(instant, TimeScalesFactory.getUTC());
    }

    /** Build an instance from an {@link Instant instant} in the {@link UTCScale time scale}.
     * @param instant instant in the time scale
     * @param utcScale utc time scale
     * @since 12.1
     */
    public AbsoluteDate(final Instant instant, final UTCScale utcScale) {
        this(new DateComponents(DateComponents.JAVA_EPOCH,
                (int) (instant.getEpochSecond() / 86400L)),
            instantToTimeComponents(instant),
            utcScale);
    }

    /** Build an instance from an elapsed duration since to another instant.
     * <p>It is important to note that the elapsed duration is <em>not</em>
     * the difference between two readings on a time scale. As an example,
     * the duration between the two instants leading to the readings
     * 2005-12-31T23:59:59 and 2006-01-01T00:00:00 in the {@link UTCScale UTC}
     * time scale is <em>not</em> 1 second, but a stop watch would have measured
     * an elapsed duration of 2 seconds between these two instances because a leap
     * second was introduced at the end of 2005 in this time scale.</p>
     * <p>This constructor is the reverse of the {@link #durationFrom(AbsoluteDate)}
     * method.</p>
     * @param since start instant of the measured duration
     * @param elapsedDuration physically elapsed duration from the <code>since</code>
     * instant, as measured in a regular time scale
     * @see #durationFrom(AbsoluteDate)
     */
    public AbsoluteDate(final AbsoluteDate since, final double elapsedDuration) {
<<<<<<< HEAD
        if (since.offset < 0) {
            // date was already at infinity
            offset = since.offset;
            epoch  = since.epoch;
        } else if (Double.isInfinite(elapsedDuration)) {
            // date at infinity
            offset = -1L;
            epoch  = (elapsedDuration < 0) ? Long.MIN_VALUE : Long.MAX_VALUE;
        } else {
            // regular offset
            double dSeconds = FastMath.rint(elapsedDuration);
            long   sumSub   = since.offset +
                              FastMath.round(FastMath.scalb(elapsedDuration - dSeconds, SHIFT));
            if (sumSub < 0) {
                dSeconds -= 1.0;
                sumSub   += 0x1L << SHIFT;
            }
            offset = sumSub & MASK;
            epoch  = since.epoch  + (long) dSeconds + (sumSub >>> SHIFT);
=======
        // Use 2Sum for high precision.
        final SumAndResidual sumAndResidual = MathUtils.twoSum(since.offset, elapsedDuration);
        if (Double.isInfinite(sumAndResidual.getSum())) {
            offset = sumAndResidual.getSum();
            epoch  = (sumAndResidual.getSum() < 0) ? Long.MIN_VALUE : Long.MAX_VALUE;
        } else {
            final long dl = (long) FastMath.floor(sumAndResidual.getSum());
            final double regularOffset = (sumAndResidual.getSum() - dl) + sumAndResidual.getResidual();
            if (regularOffset >= 0) {
                // regular case, the offset is between 0.0 and 1.0
                offset = regularOffset;
                epoch  = since.epoch + dl;
            } else {
                // very rare case, the offset is just before a whole second
                // we will loose some bits of accuracy when adding 1 second
                // but this will ensure the offset remains in the [0.0; 1.0] interval
                offset = 1.0 + regularOffset;
                epoch  = since.epoch + dl - 1;
            }
        }
    }

    /** Build an instance from an elapsed duration since to another instant.
     * <p>It is important to note that the elapsed duration is <em>not</em>
     * the difference between two readings on a time scale. As an example,
     * the duration between the two instants leading to the readings
     * 2005-12-31T23:59:59 and 2006-01-01T00:00:00 in the {@link UTCScale UTC}
     * time scale is <em>not</em> 1 second, but a stop watch would have measured
     * an elapsed duration of 2 seconds between these two instances because a leap
     * second was introduced at the end of 2005 in this time scale.</p>
     * <p>This constructor is the reverse of the {@link #durationFrom(AbsoluteDate, TimeUnit)}
     * method.</p>
     * @param since start instant of the measured duration
     * @param elapsedDuration physically elapsed duration from the <code>since</code>
     * instant, as measured in a regular time scale
     * @param timeUnit {@link TimeUnit} of the elapsedDuration
     * @see #durationFrom(AbsoluteDate, TimeUnit)
     * @since 12.1
     */
    public AbsoluteDate(final AbsoluteDate since, final long elapsedDuration, final TimeUnit timeUnit) {
        final long elapsedDurationNanoseconds = TimeUnit.NANOSECONDS.convert(elapsedDuration, timeUnit);
        final long deltaEpoch = elapsedDurationNanoseconds / TimeUnit.SECONDS.toNanos(1);
        final double deltaOffset = (elapsedDurationNanoseconds - (deltaEpoch * TimeUnit.SECONDS.toNanos(1))) / (double) TimeUnit.SECONDS.toNanos(1);
        final double newOffset = since.offset + deltaOffset;
        if (newOffset >= 1.0) {
            // newOffset is in [1.0, 2.0]
            epoch = since.epoch + deltaEpoch + 1L;
            offset = newOffset - 1.0;
        } else if (newOffset < 0) {
            epoch = since.epoch + deltaEpoch - 1L;
            offset = 1.0 + newOffset;
        } else {
            epoch = since.epoch + deltaEpoch;
            offset = newOffset;
>>>>>>> b29891ef
        }
    }

    /** Build an instance from an apparent clock offset with respect to another
     * instant <em>in the perspective of a specific {@link TimeScale time scale}</em>.
     * <p>It is important to note that the apparent clock offset <em>is</em> the
     * difference between two readings on a time scale and <em>not</em> an elapsed
     * duration. As an example, the apparent clock offset between the two instants
     * leading to the readings 2005-12-31T23:59:59 and 2006-01-01T00:00:00 in the
     * {@link UTCScale UTC} time scale is 1 second, but the elapsed duration is 2
     * seconds because a leap second has been introduced at the end of 2005 in this
     * time scale.</p>
     * <p>This constructor is the reverse of the {@link #offsetFrom(AbsoluteDate,
     * TimeScale)} method.</p>
     * @param reference reference instant
     * @param apparentOffset apparent clock offset from the reference instant
     * (difference between two readings in the specified time scale)
     * @param timeScale time scale with respect to which the offset is defined
     * @see #offsetFrom(AbsoluteDate, TimeScale)
     */
    public AbsoluteDate(final AbsoluteDate reference, final double apparentOffset,
                        final TimeScale timeScale) {
        this(new DateTimeComponents(reference.getComponents(timeScale), apparentOffset),
             timeScale);
    }

    /** Build a date from its internal components.
     * <p>
     * This method is reserved for internal used (for example by {@link FieldAbsoluteDate}).
     * </p>
     * @param epoch reference epoch in seconds from 2000-01-01T12:00:00 TAI.
     * (beware, it is not {@link #J2000_EPOCH} since it is in TAI and not in TT)
     * @param offset offset from the reference epoch in seconds (must be
     * between 0.0 included and 1.0 excluded)
     * @since 9.0
     */
    AbsoluteDate(final long epoch, final double offset) {
        this.epoch  = epoch;
        this.offset = FastMath.round(FastMath.scalb(offset, SHIFT));
    }

    /** Extract time components from a number of milliseconds within the day.
     * @param millisInDay number of milliseconds within the day
     * @return time components
     */
    private static TimeComponents millisToTimeComponents(final int millisInDay) {
        return new TimeComponents(millisInDay / 1000, 0.001 * (millisInDay % 1000));
    }

    /** Extract time components from an instant within the day.
     * @param instant instant to extract the number of seconds within the day
     * @return time components
     */
    private static TimeComponents instantToTimeComponents(final Instant instant) {
        final int secInDay = (int) (instant.getEpochSecond() % 86400L);
        return new TimeComponents(secInDay, 1.0e-9 * instant.getNano());
    }

    /** Get the reference epoch in seconds from 2000-01-01T12:00:00 TAI.
     * <p>
     * This method is reserved for internal used (for example by {@link FieldAbsoluteDate}).
     * </p>
     * <p>
     * Beware, it is not {@link #J2000_EPOCH} since it is in TAI and not in TT.
     * </p>
     * @return reference epoch in seconds from 2000-01-01T12:00:00 TAI
     * @since 9.0
     */
    long getEpoch() {
        return epoch;
    }

    /** Get the offset from the reference epoch in seconds.
     * <p>
     * This method is reserved for internal used (for example by {@link FieldAbsoluteDate}).
     * </p>
     * @return offset from the reference epoch in seconds
     * @since 9.0
     */
    double getOffset() {
        return FastMath.scalb((double) offset, -SHIFT);
    }

    /** Build an instance from a CCSDS Unsegmented Time Code (CUC).
     * <p>
     * CCSDS Unsegmented Time Code is defined in the blue book:
     * CCSDS Time Code Format (CCSDS 301.0-B-4) published in November 2010
     * </p>
     * <p>
     * If the date to be parsed is formatted using version 3 of the standard
     * (CCSDS 301.0-B-3 published in 2002) or if the extension of the preamble
     * field introduced in version 4 of the standard is not used, then the
     * {@code preambleField2} parameter can be set to 0.
     * </p>
     *
     * <p>This method uses the {@link DataContext#getDefault() default data context} if
     * the CCSDS epoch is used.
     *
     * @param preambleField1 first byte of the field specifying the format, often
     * not transmitted in data interfaces, as it is constant for a given data interface
     * @param preambleField2 second byte of the field specifying the format
     * (added in revision 4 of the CCSDS standard in 2010), often not transmitted in data
     * interfaces, as it is constant for a given data interface (value ignored if presence
     * not signaled in {@code preambleField1})
     * @param timeField byte array containing the time code
     * @param agencyDefinedEpoch reference epoch, ignored if the preamble field
     * specifies the {@link #CCSDS_EPOCH CCSDS reference epoch} is used (and hence
     * may be null in this case)
     * @return an instance corresponding to the specified date
     * @see #parseCCSDSUnsegmentedTimeCode(byte, byte, byte[], AbsoluteDate, AbsoluteDate)
     */
    @DefaultDataContext
    public static AbsoluteDate parseCCSDSUnsegmentedTimeCode(final byte preambleField1,
                                                             final byte preambleField2,
                                                             final byte[] timeField,
                                                             final AbsoluteDate agencyDefinedEpoch) {
        return parseCCSDSUnsegmentedTimeCode(preambleField1, preambleField2, timeField,
                agencyDefinedEpoch,
                DataContext.getDefault().getTimeScales().getCcsdsEpoch());
    }

    /**
     * Build an instance from a CCSDS Unsegmented Time Code (CUC).
     * <p>
     * CCSDS Unsegmented Time Code is defined in the blue book: CCSDS Time Code Format
     * (CCSDS 301.0-B-4) published in November 2010
     * </p>
     * <p>
     * If the date to be parsed is formatted using version 3 of the standard (CCSDS
     * 301.0-B-3 published in 2002) or if the extension of the preamble field introduced
     * in version 4 of the standard is not used, then the {@code preambleField2} parameter
     * can be set to 0.
     * </p>
     *
     * @param preambleField1     first byte of the field specifying the format, often not
     *                           transmitted in data interfaces, as it is constant for a
     *                           given data interface
     * @param preambleField2     second byte of the field specifying the format (added in
     *                           revision 4 of the CCSDS standard in 2010), often not
     *                           transmitted in data interfaces, as it is constant for a
     *                           given data interface (value ignored if presence not
     *                           signaled in {@code preambleField1})
     * @param timeField          byte array containing the time code
     * @param agencyDefinedEpoch reference epoch, ignored if the preamble field specifies
     *                           the {@link #CCSDS_EPOCH CCSDS reference epoch} is used
     *                           (and hence may be null in this case)
     * @param ccsdsEpoch         reference epoch, ignored if the preamble field specifies
     *                           the agency epoch is used.
     * @return an instance corresponding to the specified date
     * @since 10.1
     */
    public static AbsoluteDate parseCCSDSUnsegmentedTimeCode(
            final byte preambleField1,
            final byte preambleField2,
            final byte[] timeField,
            final AbsoluteDate agencyDefinedEpoch,
            final AbsoluteDate ccsdsEpoch) {
        final CcsdsUnsegmentedTimeCode<AbsoluteDate> timeCode =
            new CcsdsUnsegmentedTimeCode<>(preambleField1, preambleField2, timeField,
                                           agencyDefinedEpoch, ccsdsEpoch);
        return new AbsoluteDate(timeCode.getEpoch(), timeCode.getSeconds()).
               shiftedBy(timeCode.getSubSecond());

    }

    /** Build an instance from a CCSDS Day Segmented Time Code (CDS).
     * <p>
     * CCSDS Day Segmented Time Code is defined in the blue book:
     * CCSDS Time Code Format (CCSDS 301.0-B-4) published in November 2010
     * </p>
     *
     * <p>This method uses the {@link DataContext#getDefault() default data context}.
     *
     * @param preambleField field specifying the format, often not transmitted in
     * data interfaces, as it is constant for a given data interface
     * @param timeField byte array containing the time code
     * @param agencyDefinedEpoch reference epoch, ignored if the preamble field
     * specifies the {@link #CCSDS_EPOCH CCSDS reference epoch} is used (and hence
     * may be null in this case)
     * @return an instance corresponding to the specified date
     * @see #parseCCSDSDaySegmentedTimeCode(byte, byte[], DateComponents, TimeScale)
     */
    @DefaultDataContext
    public static AbsoluteDate parseCCSDSDaySegmentedTimeCode(final byte preambleField, final byte[] timeField,
                                                              final DateComponents agencyDefinedEpoch) {
        return parseCCSDSDaySegmentedTimeCode(preambleField, timeField,
                agencyDefinedEpoch, DataContext.getDefault().getTimeScales().getUTC());
    }

    /** Build an instance from a CCSDS Day Segmented Time Code (CDS).
     * <p>
     * CCSDS Day Segmented Time Code is defined in the blue book:
     * CCSDS Time Code Format (CCSDS 301.0-B-4) published in November 2010
     * </p>
     * @param preambleField field specifying the format, often not transmitted in
     * data interfaces, as it is constant for a given data interface
     * @param timeField byte array containing the time code
     * @param agencyDefinedEpoch reference epoch, ignored if the preamble field
     * specifies the {@link #CCSDS_EPOCH CCSDS reference epoch} is used (and hence
     * may be null in this case)
     * @param utc      time scale used to compute date and time components.
     * @return an instance corresponding to the specified date
     * @since 10.1
     */
    public static AbsoluteDate parseCCSDSDaySegmentedTimeCode(final byte preambleField,
                                                              final byte[] timeField,
                                                              final DateComponents agencyDefinedEpoch,
                                                              final TimeScale utc) {

        final CcsdsSegmentedTimeCode timeCode = new CcsdsSegmentedTimeCode(preambleField, timeField,
                                                                           agencyDefinedEpoch);
        return new AbsoluteDate(timeCode.getDate(), timeCode.getTime(), utc).
               shiftedBy(timeCode.getSubSecond());
    }

    /** Build an instance from a CCSDS Calendar Segmented Time Code (CCS).
     * <p>
     * CCSDS Calendar Segmented Time Code is defined in the blue book:
     * CCSDS Time Code Format (CCSDS 301.0-B-4) published in November 2010
     * </p>
     *
     * <p>This method uses the {@link DataContext#getDefault() default data context}.
     *
     * @param preambleField field specifying the format, often not transmitted in
     * data interfaces, as it is constant for a given data interface
     * @param timeField byte array containing the time code
     * @return an instance corresponding to the specified date
     * @see #parseCCSDSCalendarSegmentedTimeCode(byte, byte[], TimeScale)
     */
    @DefaultDataContext
    public static AbsoluteDate parseCCSDSCalendarSegmentedTimeCode(final byte preambleField, final byte[] timeField) {
        return parseCCSDSCalendarSegmentedTimeCode(preambleField, timeField,
                DataContext.getDefault().getTimeScales().getUTC());
    }

    /** Build an instance from a CCSDS Calendar Segmented Time Code (CCS).
     * <p>
     * CCSDS Calendar Segmented Time Code is defined in the blue book:
     * CCSDS Time Code Format (CCSDS 301.0-B-4) published in November 2010
     * </p>
     * @param preambleField field specifying the format, often not transmitted in
     * data interfaces, as it is constant for a given data interface
     * @param timeField byte array containing the time code
     * @param utc      time scale used to compute date and time components.
     * @return an instance corresponding to the specified date
     * @since 10.1
     */
    public static AbsoluteDate parseCCSDSCalendarSegmentedTimeCode(final byte preambleField,
                                                                   final byte[] timeField,
                                                                   final TimeScale utc) {
        final CcsdsSegmentedTimeCode timeCode = new CcsdsSegmentedTimeCode(preambleField, timeField);
        return new AbsoluteDate(timeCode.getDate(), timeCode.getTime(), utc).
               shiftedBy(timeCode.getSubSecond());
    }

    /** Build an instance corresponding to a Julian Day date.
     * @param jd Julian day
     * @param secondsSinceNoon seconds in the Julian day
     * (BEWARE, Julian days start at noon, so 0.0 is noon)
     * @param timeScale time scale in which the seconds in day are defined
     * @return a new instant
     */
    public static AbsoluteDate createJDDate(final int jd, final double secondsSinceNoon,
                                            final TimeScale timeScale) {
        return new AbsoluteDate(new DateComponents(DateComponents.JULIAN_EPOCH, jd),
                TimeComponents.H12, timeScale).shiftedBy(secondsSinceNoon);
    }

    /** Build an instance corresponding to a Julian Day date.
     * <p>
     * This function should be preferred to {@link #createMJDDate(int, double, TimeScale)} when the target time scale
     * has a non-constant offset with respect to TAI.
     * <p>
     * The idea is to introduce a pivot time scale that is close to the target time scale but has a constant bias with TAI.
     * <p>
     * For example, to get a date from an MJD in TDB time scale, it's advised to use the TT time scale
     * as a pivot scale. TT is very close to TDB and has constant offset to TAI.
     * @param jd Julian day
     * @param secondsSinceNoon seconds in the Julian day
     * (BEWARE, Julian days start at noon, so 0.0 is noon)
     * @param timeScale timescale in which the seconds in day are defined
     * @param pivotTimeScale pivot timescale used as intermediate timescale
     * @return a new instant
     */
    public static AbsoluteDate createJDDate(final int jd, final double secondsSinceNoon,
                                            final TimeScale timeScale,
                                            final TimeScale pivotTimeScale) {
        // Get the date in pivot timescale
        final AbsoluteDate dateInPivotTimeScale = createJDDate(jd, secondsSinceNoon, pivotTimeScale);

        // Compare offsets to TAI of the two time scales
        final double offsetFromTAI = timeScale.offsetFromTAI(dateInPivotTimeScale) -  pivotTimeScale.offsetFromTAI(dateInPivotTimeScale);

        // Return date in desired timescale
        return dateInPivotTimeScale.shiftedBy(-offsetFromTAI);
    }

    /** Build an instance corresponding to a Modified Julian Day date.
     * @param mjd modified Julian day
     * @param secondsInDay seconds in the day
     * @param timeScale time scale in which the seconds in day are defined
     * @return a new instant
     * @exception OrekitIllegalArgumentException if seconds number is out of range
     */
    public static AbsoluteDate createMJDDate(final int mjd, final double secondsInDay,
                                             final TimeScale timeScale)
        throws OrekitIllegalArgumentException {
        final DateComponents dc = new DateComponents(DateComponents.MODIFIED_JULIAN_EPOCH, mjd);
        final TimeComponents tc;
        if (secondsInDay >= Constants.JULIAN_DAY) {
            // check we are really allowed to use this number of seconds
            final int    secondsA = 86399; // 23:59:59, i.e. 59s in the last minute of the day
            final double secondsB = secondsInDay - secondsA;
            final TimeComponents safeTC = new TimeComponents(secondsA, 0.0);
            final AbsoluteDate safeDate = new AbsoluteDate(dc, safeTC, timeScale);
            if (timeScale.minuteDuration(safeDate) > 59 + secondsB) {
                // we are within the last minute of the day, the number of seconds is OK
                return safeDate.shiftedBy(secondsB);
            } else {
                // let TimeComponents trigger an OrekitIllegalArgumentException
                // for the wrong number of seconds
                tc = new TimeComponents(secondsA, secondsB);
            }
        } else {
            tc = new TimeComponents(secondsInDay);
        }

        // create the date
        return new AbsoluteDate(dc, tc, timeScale);

    }

    /** Build an instance corresponding to a Julian Epoch (JE).
     * <p>According to Lieske paper: <a
     * href="http://articles.adsabs.harvard.edu/cgi-bin/nph-iarticle_query?1979A%26A....73..282L&amp;defaultprint=YES&amp;filetype=.pdf.">
     * Precession Matrix Based on IAU (1976) System of Astronomical Constants</a>, Astronomy and Astrophysics,
     * vol. 73, no. 3, Mar. 1979, p. 282-284, Julian Epoch is related to Julian Ephemeris Date as:</p>
     * <pre>
     * JE = 2000.0 + (JED - 2451545.0) / 365.25
     * </pre>
     * <p>
     * This method reverts the formula above and computes an {@code AbsoluteDate} from the Julian Epoch.
     * </p>
     *
     * <p>This method uses the {@link DataContext#getDefault() default data context}.
     *
     * @param julianEpoch Julian epoch, like 2000.0 for defining the classical reference J2000.0
     * @return a new instant
     * @see #J2000_EPOCH
     * @see #createBesselianEpoch(double)
     * @see TimeScales#createJulianEpoch(double)
     */
    @DefaultDataContext
    public static AbsoluteDate createJulianEpoch(final double julianEpoch) {
        return DataContext.getDefault().getTimeScales().createJulianEpoch(julianEpoch);
    }

    /** Build an instance corresponding to a Besselian Epoch (BE).
     * <p>According to Lieske paper: <a
     * href="http://articles.adsabs.harvard.edu/cgi-bin/nph-iarticle_query?1979A%26A....73..282L&amp;defaultprint=YES&amp;filetype=.pdf.">
     * Precession Matrix Based on IAU (1976) System of Astronomical Constants</a>, Astronomy and Astrophysics,
     * vol. 73, no. 3, Mar. 1979, p. 282-284, Besselian Epoch is related to Julian Ephemeris Date as:</p>
     * <pre>
     * BE = 1900.0 + (JED - 2415020.31352) / 365.242198781
     * </pre>
     * <p>
     * This method reverts the formula above and computes an {@code AbsoluteDate} from the Besselian Epoch.
     * </p>
     *
     * <p>This method uses the {@link DataContext#getDefault() default data context}.
     *
     * @param besselianEpoch Besselian epoch, like 1950 for defining the classical reference B1950.0
     * @return a new instant
     * @see #createJulianEpoch(double)
     * @see TimeScales#createBesselianEpoch(double)
     */
    @DefaultDataContext
    public static AbsoluteDate createBesselianEpoch(final double besselianEpoch) {
        return DataContext.getDefault().getTimeScales()
                .createBesselianEpoch(besselianEpoch);
    }

    /** Get a time-shifted date.
     * <p>
     * Calling this method is equivalent to call <code>new AbsoluteDate(this, dt)</code>.
     * </p>
     * @param dt time shift in seconds
     * @return a new date, shifted with respect to instance (which is immutable)
     * @see org.orekit.utils.PVCoordinates#shiftedBy(double)
     * @see org.orekit.attitudes.Attitude#shiftedBy(double)
     * @see org.orekit.orbits.Orbit#shiftedBy(double)
     * @see org.orekit.propagation.SpacecraftState#shiftedBy(double)
     */
    public AbsoluteDate shiftedBy(final double dt) {
        return new AbsoluteDate(this, dt);
    }

    /** Get a time-shifted date.
     * <p>
     * Calling this method is equivalent to call <code>new AbsoluteDate(this, shift, timeUnit)</code>.
     * </p>
     * @param dt time shift in time units
     * @param timeUnit {@link TimeUnit} of the shift
     * @return a new date, shifted with respect to instance (which is immutable)
     * @since 12.1
     */
    public AbsoluteDate shiftedBy(final long dt, final TimeUnit timeUnit) {
        return new AbsoluteDate(this, dt, timeUnit);
    }

    /** Compute the physically elapsed duration between two instants.
     * <p>The returned duration is the number of seconds physically
     * elapsed between the two instants, measured in a regular time
     * scale with respect to surface of the Earth (i.e either the {@link
     * TAIScale TAI scale}, the {@link TTScale TT scale} or the {@link
     * GPSScale GPS scale}). It is the only method that gives a
     * duration with a physical meaning.</p>
     * <p>This method gives the same result (with less computation)
     * as calling {@link #offsetFrom(AbsoluteDate, TimeScale)}
     * with a second argument set to one of the regular scales cited
     * above.</p>
     * <p>This method is the reverse of the {@link #AbsoluteDate(AbsoluteDate,
     * double)} constructor.</p>
     * @param instant instant to subtract from the instance
     * @return offset in seconds between the two instants (positive
     * if the instance is posterior to the argument)
     * @see #offsetFrom(AbsoluteDate, TimeScale)
     * @see #AbsoluteDate(AbsoluteDate, double)
     */
    public double durationFrom(final AbsoluteDate instant) {
        if (offset < 0) {
            // date at infinity
            return epoch < 0 ? Double.NEGATIVE_INFINITY : Double.POSITIVE_INFINITY;
        } else if (instant.offset < 0) {
            // date at infinity
            return instant.epoch < 0 ? Double.POSITIVE_INFINITY : Double.NEGATIVE_INFINITY;
        } else {
            return (epoch - instant.epoch) + FastMath.scalb((double) (offset - instant.offset), -SHIFT);
        }
    }

<<<<<<< HEAD
    /** Compute the apparent <em>clock</em> offset between two instant <em>in the
=======
    /** Compute the physically elapsed duration between two instants.
     * <p>The returned duration is the duration physically
     * elapsed between the two instants, using the given time unit and rounded to the nearest integer, measured in a regular time
     * scale with respect to surface of the Earth (i.e either the {@link
     * TAIScale TAI scale}, the {@link TTScale TT scale} or the {@link
     * GPSScale GPS scale}). It is the only method that gives a
     * duration with a physical meaning.</p>
     * <p>This method is the reverse of the {@link #AbsoluteDate(AbsoluteDate,
     * long, TimeUnit)} constructor.</p>
     * @param instant instant to subtract from the instance
     * @param timeUnit {@link TimeUnit} precision for the offset
     * @return offset in the given timeunit between the two instants (positive
     * if the instance is posterior to the argument), rounded to the nearest integer {@link TimeUnit}
     * @see #AbsoluteDate(AbsoluteDate, long, TimeUnit)
     * @since 12.1
     */
    public long durationFrom(final AbsoluteDate instant, final TimeUnit timeUnit) {
        final long deltaEpoch = timeUnit.convert(epoch - instant.epoch, TimeUnit.SECONDS);

        final long multiplier = timeUnit.convert(1, TimeUnit.SECONDS);
        final long deltaOffset = FastMath.round((offset - instant.offset) * multiplier);

        return deltaEpoch + deltaOffset;
    }

    /** Compute the apparent clock offset between two instant <em>in the
>>>>>>> b29891ef
     * perspective of a specific {@link TimeScale time scale}</em>.
     * <p>The offset is the number of seconds counted in the given
     * time scale between the locations of the two instants, with
     * all time scale irregularities removed (i.e. considering all
     * days are exactly 86400 seconds long). This method will give
     * a result that may not have a physical meaning if the time scale
     * is irregular. For example since a leap second was introduced at
     * the end of 2005, the apparent clock offset between 2005-12-31T23:59:59
     * and 2006-01-01T00:00:00 is 1 second and is the value this method
     * will return. On the other hand, the physical duration
     * of the corresponding time interval as returned by the {@link
     * #durationFrom(AbsoluteDate)} method is 2 seconds.</p>
     * <p>This method is the reverse of the {@link #AbsoluteDate(AbsoluteDate,
     * double, TimeScale)} constructor.</p>
     * @param instant instant to subtract from the instance
     * @param timeScale time scale with respect to which the offset should
     * be computed
     * @return apparent clock offset in seconds between the two instants
     * (positive if the instance is posterior to the argument)
     * @see #durationFrom(AbsoluteDate)
     * @see #AbsoluteDate(AbsoluteDate, double, TimeScale)
     */
    public double offsetFrom(final AbsoluteDate instant, final TimeScale timeScale) {
        final long   elapsedDurationA = epoch - instant.epoch;
        final long   subDuration      = offset - instant.offset;
        final double elapsedDurationB = timeScale.offsetFromTAI(this) -
                                        timeScale.offsetFromTAI(instant);
        return  elapsedDurationA + FastMath.scalb((double) subDuration, -SHIFT) + elapsedDurationB;
    }

    /** Compute the offset between two time scales at the current instant.
     * <p>The offset is defined as <i>l₁-l₂</i>
     * where <i>l₁</i> is the location of the instant in
     * the <code>scale1</code> time scale and <i>l₂</i> is the
     * location of the instant in the <code>scale2</code> time scale.</p>
     * @param scale1 first time scale
     * @param scale2 second time scale
     * @return offset in seconds between the two time scales at the
     * current instant
     */
    public double timeScalesOffset(final TimeScale scale1, final TimeScale scale2) {
        return scale1.offsetFromTAI(this) - scale2.offsetFromTAI(this);
    }

    /** Convert the instance to a Java {@link java.util.Date Date}.
     * <p>Conversion to the Date class induces a loss of precision because
     * the Date class does not provide sub-millisecond information. Java Dates
     * are considered to be locations in some times scales.</p>
     * @param timeScale time scale to use
     * @return a {@link java.util.Date Date} instance representing the location
     * of the instant in the time scale
     */
    public Date toDate(final TimeScale timeScale) {
        final double time = epoch + (FastMath.scalb((double) offset, -SHIFT) + timeScale.offsetFromTAI(this));
        return new Date(FastMath.round((time + 10957.5 * 86400.0) * 1000));
    }

    /**
     * Convert the instance to a Java {@link java.time.Instant Instant}.
     * Nanosecond precision is preserved during this conversion
     *
     * @return a {@link java.time.Instant Instant} instance representing the location
     * of the instant in the utc time scale
     * @since 12.1
     */
    @DefaultDataContext
    public Instant toInstant() {
        return toInstant(TimeScalesFactory.getTimeScales());
    }

    /**
     * Convert the instance to a Java {@link java.time.Instant Instant}.
     * Nanosecond precision is preserved during this conversion
     *
     * @param timeScales the timescales to use
     * @return a {@link java.time.Instant Instant} instance representing the location
     * of the instant in the utc time scale
     * @since 12.1
     */
    public Instant toInstant(final TimeScales timeScales) {
        final UTCScale utc = timeScales.getUTC();
        final String stringWithoutUtcOffset = toStringWithoutUtcOffset(utc, 9);

        final LocalDateTime localDateTime = LocalDateTime.parse(stringWithoutUtcOffset, DateTimeFormatter.ISO_LOCAL_DATE_TIME);
        return localDateTime.toInstant(ZoneOffset.UTC);
    }

    /** Split the instance into date/time components.
     * @param timeScale time scale to use
     * @return date/time components
     */
    public DateTimeComponents getComponents(final TimeScale timeScale) {

        if (offset < 0) {
            // special handling for past and future infinity
            if (epoch < 0) {
                return new DateTimeComponents(DateComponents.MIN_EPOCH, TimeComponents.H00);
            } else {
                return new DateTimeComponents(DateComponents.MAX_EPOCH,
                                              new TimeComponents(23, 59, 59.999));
            }
        }

<<<<<<< HEAD
        final double taiOffset  = timeScale.offsetFromTAI(this);
        final double taiSeconds = FastMath.floor(taiOffset);
        final long   taiSub     = FastMath.round(FastMath.scalb(taiOffset - taiSeconds, SHIFT));
        final long   sumSub     = offset + taiSub;

        // split date and time
        final long offset2000A = epoch + FastMath.round(taiSeconds) + (sumSub >>> SHIFT) + 43200l;
        long time = offset2000A % 86400l;
        if (time < 0l) {
            time += 86400l;
=======
        // Compute offset from 2000-01-01T00:00:00 in specified time scale.
        // Use 2Sum for high precision.
        final double taiOffset = timeScale.offsetFromTAI(this);
        final SumAndResidual sumAndResidual = MathUtils.twoSum(offset, taiOffset);

        // split date and time
        final long   carry = (long) FastMath.floor(sumAndResidual.getSum());
        double offset2000B = (sumAndResidual.getSum() - carry) + sumAndResidual.getResidual();
        long   offset2000A = epoch + carry + 43200L;
        if (offset2000B < 0) {
            offset2000A -= 1;
            offset2000B += 1;
        }
        long time = offset2000A % 86400L;
        if (time < 0L) {
            time += 86400L;
>>>>>>> b29891ef
        }
        final int date = (int) ((offset2000A - time) / 86400L);

        // extract calendar elements
        final DateComponents dateComponents = new DateComponents(DateComponents.J2000_EPOCH, date);
<<<<<<< HEAD
        TimeComponents timeComponents = new TimeComponents((int) time, FastMath.scalb((double) (sumSub & MASK), -SHIFT));
=======
>>>>>>> b29891ef

        // extract time element, accounting for leap seconds
        final double leap = timeScale.insideLeap(this) ? timeScale.getLeap(this) : 0;
        final int minuteDuration = timeScale.minuteDuration(this);
        final TimeComponents timeComponents =
                TimeComponents.fromSeconds((int) time, offset2000B, leap, minuteDuration);

        // build the components
        return new DateTimeComponents(dateComponents, timeComponents);

    }

    /** Split the instance into date/time components for a local time.
     *
     * <p>This method uses the {@link DataContext#getDefault() default data context}.
     *
     * @param minutesFromUTC offset in <em>minutes</em> from UTC (positive Eastwards UTC,
     * negative Westward UTC)
     * @return date/time components
     * @since 7.2
     * @see #getComponents(int, TimeScale)
     */
    @DefaultDataContext
    public DateTimeComponents getComponents(final int minutesFromUTC) {
        return getComponents(minutesFromUTC,
                DataContext.getDefault().getTimeScales().getUTC());
    }

    /**
     * Split the instance into date/time components for a local time.
     *
     * @param minutesFromUTC offset in <em>minutes</em> from UTC (positive Eastwards UTC,
     *                       negative Westward UTC)
     * @param utc            time scale used to compute date and time components.
     * @return date/time components
     * @since 10.1
     */
    public DateTimeComponents getComponents(final int minutesFromUTC,
                                            final TimeScale utc) {

        final DateTimeComponents utcComponents = getComponents(utc);

        // shift the date according to UTC offset, but WITHOUT touching the seconds,
        // as they may exceed 60.0 during a leap seconds introduction,
        // and we want to preserve these special cases
        final double seconds = utcComponents.getTime().getSecond();

        int minute = utcComponents.getTime().getMinute() + minutesFromUTC;
        final int hourShift;
        if (minute < 0) {
            hourShift = (minute - 59) / 60;
        } else if (minute > 59) {
            hourShift = minute / 60;
        } else {
            hourShift = 0;
        }
        minute -= 60 * hourShift;

        int hour = utcComponents.getTime().getHour() + hourShift;
        final int dayShift;
        if (hour < 0) {
            dayShift = (hour - 23) / 24;
        } else if (hour > 23) {
            dayShift = hour / 24;
        } else {
            dayShift = 0;
        }
        hour -= 24 * dayShift;

        return new DateTimeComponents(new DateComponents(utcComponents.getDate(), dayShift),
                                      new TimeComponents(hour, minute, seconds, minutesFromUTC));

    }

    /** Split the instance into date/time components for a time zone.
     *
     * <p>This method uses the {@link DataContext#getDefault() default data context}.
     *
     * @param timeZone time zone
     * @return date/time components
     * @since 7.2
     * @see #getComponents(TimeZone, TimeScale)
     */
    @DefaultDataContext
    public DateTimeComponents getComponents(final TimeZone timeZone) {
        return getComponents(timeZone, DataContext.getDefault().getTimeScales().getUTC());
    }

    /**
     * Split the instance into date/time components for a time zone.
     *
     * @param timeZone time zone
     * @param utc      time scale used to computed date and time components.
     * @return date/time components
     * @since 10.1
     */
    public DateTimeComponents getComponents(final TimeZone timeZone,
                                            final TimeScale utc) {
        final AbsoluteDate javaEpoch = new AbsoluteDate(DateComponents.JAVA_EPOCH, utc);
        final long milliseconds = FastMath.round(1000 * offsetFrom(javaEpoch, utc));
        return getComponents(timeZone.getOffset(milliseconds) / 60000, utc);
    }

    /** Compare the instance with another date.
     * @param date other date to compare the instance to
     * @return a negative integer, zero, or a positive integer as this date
     * is before, simultaneous, or after the specified date.
     */
    public int compareTo(final AbsoluteDate date) {
        final double duration = durationFrom(date);
        if (!Double.isNaN(duration)) {
            return Double.compare(duration, 0.0);
        }
        // both dates are infinity or one is NaN or both are NaN
        return Double.compare(offset, date.offset);
    }

    /** {@inheritDoc} */
    public AbsoluteDate getDate() {
        return this;
    }

<<<<<<< HEAD
    /** Check if the instance represent the same time as another instance.
     * @param other other date
=======
    /** Check if the instance represents the same time as another instance.
     * @param date other date
>>>>>>> b29891ef
     * @return true if the instance and the other date refer to the same instant
     */
    public boolean equals(final Object other) {

        if (other == this) {
            // first fast check
            return true;
        }

<<<<<<< HEAD
        if ((other != null) && (other instanceof AbsoluteDate)) {
            final AbsoluteDate date = (AbsoluteDate) other;
            return epoch == date.epoch && offset == date.offset;
=======
        if (date instanceof AbsoluteDate) {

            // Improve robustness against positive/negative infinity dates
            if ( this.offset == Double.NEGATIVE_INFINITY && ((AbsoluteDate) date).offset == Double.NEGATIVE_INFINITY ||
                    this.offset == Double.POSITIVE_INFINITY && ((AbsoluteDate) date).offset == Double.POSITIVE_INFINITY ) {
                return true;
            } else {
                return durationFrom((AbsoluteDate) date) == 0;
            }
>>>>>>> b29891ef
        }

        return false;
    }

    /** Check if the instance represents the same time as another.
     * @param other the instant to compare this date to
     * @return true if the instance and the argument refer to the same instant
     * @see #isCloseTo(TimeStamped, double)
     * @since 10.1
     */
    public boolean isEqualTo(final TimeStamped other) {
        return this.equals(other.getDate());
    }

    /** Check if the instance time is close to another.
     * @param other the instant to compare this date to
     * @param tolerance the separation, in seconds, under which the two instants will be considered close to each other
     * @return true if the duration between the instance and the argument is strictly below the tolerance
     * @see #isEqualTo(TimeStamped)
     * @since 10.1
     */
    public boolean isCloseTo(final TimeStamped other, final double tolerance) {
        return FastMath.abs(this.durationFrom(other.getDate())) < tolerance;
    }

    /** Check if the instance represents a time that is strictly before another.
     * @param other the instant to compare this date to
     * @return true if the instance is strictly before the argument when ordering chronologically
     * @see #isBeforeOrEqualTo(TimeStamped)
     * @since 10.1
     */
    public boolean isBefore(final TimeStamped other) {
        return this.compareTo(other.getDate()) < 0;
    }

    /** Check if the instance represents a time that is strictly after another.
     * @param other the instant to compare this date to
     * @return true if the instance is strictly after the argument when ordering chronologically
     * @see #isAfterOrEqualTo(TimeStamped)
     * @since 10.1
     */
    public boolean isAfter(final TimeStamped other) {
        return this.compareTo(other.getDate()) > 0;
    }

    /** Check if the instance represents a time that is before or equal to another.
     * @param other the instant to compare this date to
     * @return true if the instance is before (or equal to) the argument when ordering chronologically
     * @see #isBefore(TimeStamped)
     * @since 10.1
     */
    public boolean isBeforeOrEqualTo(final TimeStamped other) {
        return this.isEqualTo(other) || this.isBefore(other);
    }

    /** Check if the instance represents a time that is after or equal to another.
     * @param other the instant to compare this date to
     * @return true if the instance is after (or equal to) the argument when ordering chronologically
     * @see #isAfterOrEqualTo(TimeStamped)
     * @since 10.1
     */
    public boolean isAfterOrEqualTo(final TimeStamped other) {
        return this.isEqualTo(other) || this.isAfter(other);
    }

    /** Check if the instance represents a time that is strictly between two others representing
     * the boundaries of a time span. The two boundaries can be provided in any order: in other words,
     * whether <code>boundary</code> represents a time that is before or after <code>otherBoundary</code> will
     * not change the result of this method.
     * @param boundary one end of the time span
     * @param otherBoundary the other end of the time span
     * @return true if the instance is strictly between the two arguments when ordering chronologically
     * @see #isBetweenOrEqualTo(TimeStamped, TimeStamped)
     * @since 10.1
     */
    public boolean isBetween(final TimeStamped boundary, final TimeStamped otherBoundary) {
        final TimeStamped beginning;
        final TimeStamped end;
        if (boundary.getDate().isBefore(otherBoundary)) {
            beginning = boundary;
            end = otherBoundary;
        } else {
            beginning = otherBoundary;
            end = boundary;
        }
        return this.isAfter(beginning) && this.isBefore(end);
    }

    /** Check if the instance represents a time that is between two others representing
     * the boundaries of a time span, or equal to one of them. The two boundaries can be provided in any order:
     * in other words, whether <code>boundary</code> represents a time that is before or after
     * <code>otherBoundary</code> will not change the result of this method.
     * @param boundary one end of the time span
     * @param otherBoundary the other end of the time span
     * @return true if the instance is between the two arguments (or equal to at least one of them)
     * when ordering chronologically
     * @see #isBetween(TimeStamped, TimeStamped)
     * @since 10.1
     */
    public boolean isBetweenOrEqualTo(final TimeStamped boundary, final TimeStamped otherBoundary) {
        return this.isEqualTo(boundary) || this.isEqualTo(otherBoundary) || this.isBetween(boundary, otherBoundary);
    }

    /** Get a hashcode for this date.
     * @return hashcode
     */
    public int hashCode() {
<<<<<<< HEAD
        return (int) ((epoch ^ (epoch >>> 32)) ^ (offset ^ (offset >>> 32)));
=======
        final long l = Double.doubleToLongBits(durationFrom(ARBITRARY_EPOCH));
        return (int) (l ^ (l >>> 32));
>>>>>>> b29891ef
    }

    /**
     * Get a String representation of the instant location with up to 16 digits of
     * precision for the seconds value.
     *
     * <p> Since this method is used in exception messages and error handling every
     * effort is made to return some representation of the instant. If UTC is available
     * from the default data context then it is used to format the string in UTC. If not
     * then TAI is used. Finally if the prior attempts fail this method falls back to
     * converting this class's internal representation to a string.
     *
     * <p>This method uses the {@link DataContext#getDefault() default data context}.
     *
     * @return a string representation of the instance, in ISO-8601 format if UTC is
     * available from the default data context.
     * @see #toString(TimeScale)
     * @see #toStringRfc3339(TimeScale)
     * @see DateTimeComponents#toString(int, int)
     */
    @DefaultDataContext
    public String toString() {
        // CHECKSTYLE: stop IllegalCatch check
        try {
            // try to use UTC first at that is likely most familiar to the user.
            return toString(DataContext.getDefault().getTimeScales().getUTC()) + "Z";
        } catch (RuntimeException e1) {
            // catch OrekitException, OrekitIllegalStateException, etc.
            try {
                // UTC failed, try to use TAI
                return toString(new TAIScale()) + " TAI";
            } catch (RuntimeException e2) {
                // catch OrekitException, OrekitIllegalStateException, etc.
                // Likely failed to convert to ymdhms.
                // Give user some indication of what time it is.
                try {
                    return "(" + this.epoch + " + " + this.offset + ") seconds past epoch";
                } catch (RuntimeException e3) {
                    // give up and throw an exception
                    e2.addSuppressed(e3);
                    e1.addSuppressed(e2);
                    throw e1;
                }
            }
        }
        // CHECKSTYLE: resume IllegalCatch check
    }

    /**
     * Get a String representation of the instant location in ISO-8601 format without the
     * UTC offset and with up to 16 digits of precision for the seconds value.
     *
     * @param timeScale time scale to use
     * @return a string representation of the instance.
     * @see #toStringRfc3339(TimeScale)
     * @see DateTimeComponents#toString(int, int)
     */
    public String toString(final TimeScale timeScale) {
        return getComponents(timeScale).toStringWithoutUtcOffset();
    }

    /** Get a String representation of the instant location for a local time.
     *
     * <p>This method uses the {@link DataContext#getDefault() default data context}.
     *
     * @param minutesFromUTC offset in <em>minutes</em> from UTC (positive Eastwards UTC,
     * negative Westward UTC).
     * @return string representation of the instance,
     * in ISO-8601 format with milliseconds accuracy
     * @since 7.2
     * @see #toString(int, TimeScale)
     */
    @DefaultDataContext
    public String toString(final int minutesFromUTC) {
        return toString(minutesFromUTC,
                DataContext.getDefault().getTimeScales().getUTC());
    }

    /**
     * Get a String representation of the instant location for a local time.
     *
     * @param minutesFromUTC offset in <em>minutes</em> from UTC (positive Eastwards UTC,
     *                       negative Westward UTC).
     * @param utc            time scale used to compute date and time components.
     * @return string representation of the instance, in ISO-8601 format with milliseconds
     * accuracy
     * @since 10.1
     * @see #getComponents(int, TimeScale)
     * @see DateTimeComponents#toString(int, int)
     */
    public String toString(final int minutesFromUTC, final TimeScale utc) {
        final int minuteDuration = utc.minuteDuration(this);
        return getComponents(minutesFromUTC, utc).toString(minuteDuration);
    }

    /** Get a String representation of the instant location for a time zone.
     *
     * <p>This method uses the {@link DataContext#getDefault() default data context}.
     *
     * @param timeZone time zone
     * @return string representation of the instance,
     * in ISO-8601 format with milliseconds accuracy
     * @since 7.2
     * @see #toString(TimeZone, TimeScale)
     */
    @DefaultDataContext
    public String toString(final TimeZone timeZone) {
        return toString(timeZone, DataContext.getDefault().getTimeScales().getUTC());
    }

    /**
     * Get a String representation of the instant location for a time zone.
     *
     * @param timeZone time zone
     * @param utc      time scale used to compute date and time components.
     * @return string representation of the instance, in ISO-8601 format with milliseconds
     * accuracy
     * @since 10.1
     * @see #getComponents(TimeZone, TimeScale)
     * @see DateTimeComponents#toString(int, int)
     */
    public String toString(final TimeZone timeZone, final TimeScale utc) {
        final int minuteDuration = utc.minuteDuration(this);
        return getComponents(timeZone, utc).toString(minuteDuration);
    }

    /**
     * Represent the given date as a string according to the format in RFC 3339. RFC3339
     * is a restricted subset of ISO 8601 with a well defined grammar. Enough digits are
     * included in the seconds value to avoid rounding up to the next minute.
     *
     * <p>This method is different than {@link AbsoluteDate#toString(TimeScale)} in that
     * it includes a {@code "Z"} at the end to indicate the time zone and enough precision
     * to represent the point in time without rounding up to the next minute.
     *
     * <p>RFC3339 is unable to represent BC years, years of 10000 or more, time zone
     * offsets of 100 hours or more, or NaN. In these cases the value returned from this
     * method will not be valid RFC3339 format.
     *
     * @param utc time scale.
     * @return RFC 3339 format string.
     * @see <a href="https://tools.ietf.org/html/rfc3339#page-8">RFC 3339</a>
     * @see DateTimeComponents#toStringRfc3339()
     * @see #toString(TimeScale)
     * @see #getComponents(TimeScale)
     */
    public String toStringRfc3339(final TimeScale utc) {
        return this.getComponents(utc).toStringRfc3339();
    }

    /**
     * Return a string representation of this date-time, rounded to the given precision.
     *
     * <p>The format used is ISO8601 without the UTC offset.</p>
     *
     * <p>Calling {@code toStringWithoutUtcOffset(DataContext.getDefault().getTimeScales().getUTC(),
     * 3)} will emulate the behavior of {@link #toString()} in Orekit 10 and earlier. Note
     * this method is more accurate as it correctly handles rounding during leap seconds.
     *
     * @param timeScale      to use to compute components.
     * @param fractionDigits the number of digits to include after the decimal point in
     *                       the string representation of the seconds. The date and time
     *                       is first rounded as necessary. {@code fractionDigits} must be
     *                       greater than or equal to {@code 0}.
     * @return string representation of this date, time, and UTC offset
     * @see #toString(TimeScale)
     * @see #toStringRfc3339(TimeScale)
     * @see DateTimeComponents#toString(int, int)
     * @see DateTimeComponents#toStringWithoutUtcOffset(int, int)
     * @since 11.1
     */
    public String toStringWithoutUtcOffset(final TimeScale timeScale,
                                           final int fractionDigits) {
        return this.getComponents(timeScale)
                .toStringWithoutUtcOffset(timeScale.minuteDuration(this), fractionDigits);
    }

}<|MERGE_RESOLUTION|>--- conflicted
+++ resolved
@@ -256,22 +256,14 @@
     public static final AbsoluteDate FUTURE_INFINITY = ARBITRARY_EPOCH.shiftedBy(Double.POSITIVE_INFINITY);
 
     /** Serializable UID. */
-    private static final long serialVersionUID = 20190728L;
-
-    /** Shift for offset. */
-    private static final int SHIFT = 62;
-
-    /** Offset mask. */
-    private static final long MASK = (0x1L << SHIFT) - 1;
+    private static final long serialVersionUID = 617061803741806846L;
 
     /** Reference epoch in seconds from 2000-01-01T12:00:00 TAI.
      * <p>Beware, it is not {@link #J2000_EPOCH} since it is in TAI and not in TT.</p> */
     private final long epoch;
 
-    /** Offset from the reference epoch in units of 2^-SHIFT seconds (about 0.217 attoseconds, 2.17 10⁻¹⁹s).
-     * Negative values denote dates at infinity.
-     */
-    private final long offset;
+    /** Offset from the reference epoch in seconds. */
+    private final double offset;
 
     /** Create an instance with a default value ({@link #J2000_EPOCH}).
      *
@@ -322,7 +314,6 @@
         final double seconds  = time.getSecond();
         final double tsOffset = timeScale.offsetToTAI(date, time);
 
-<<<<<<< HEAD
         final double tiSeconds = FastMath.floor(seconds);
         final long   tiSub     = FastMath.round(FastMath.scalb(seconds - tiSeconds, SHIFT));
         final double tsSeconds = FastMath.floor(tsOffset);
@@ -333,26 +324,6 @@
         epoch  = 60l * ((date.getJ2000Day() * 24l + time.getHour()) * 60l +
                         time.getMinute() - time.getMinutesFromUTC() - 720l) +
                  (long) (tiSeconds + tsSeconds) + (sumSub >>> SHIFT);
-=======
-        // Use 2Sum for high precision.
-        final SumAndResidual sumAndResidual = MathUtils.twoSum(seconds, tsOffset);
-        final long dl = (long) FastMath.floor(sumAndResidual.getSum());
-        final double regularOffset = (sumAndResidual.getSum() - dl) + sumAndResidual.getResidual();
-
-        if (regularOffset >= 0) {
-            // regular case, the offset is between 0.0 and 1.0
-            offset = regularOffset;
-            epoch  = 60L * ((date.getJ2000Day() * 24L + time.getHour()) * 60L +
-                            time.getMinute() - time.getMinutesFromUTC() - 720L) + dl;
-        } else {
-            // very rare case, the offset is just before a whole second
-            // we will loose some bits of accuracy when adding 1 second
-            // but this will ensure the offset remains in the [0.0; 1.0] interval
-            offset = 1.0 + regularOffset;
-            epoch  = 60L * ((date.getJ2000Day() * 24L + time.getHour()) * 60L +
-                            time.getMinute() - time.getMinutesFromUTC() - 720L) + dl - 1;
-        }
->>>>>>> b29891ef
 
     }
 
@@ -478,46 +449,26 @@
      * @see #durationFrom(AbsoluteDate)
      */
     public AbsoluteDate(final AbsoluteDate since, final double elapsedDuration) {
-<<<<<<< HEAD
-        if (since.offset < 0) {
-            // date was already at infinity
-            offset = since.offset;
-            epoch  = since.epoch;
-        } else if (Double.isInfinite(elapsedDuration)) {
-            // date at infinity
-            offset = -1L;
-            epoch  = (elapsedDuration < 0) ? Long.MIN_VALUE : Long.MAX_VALUE;
+
+        final double sum = since.offset + elapsedDuration;
+        if (Double.isInfinite(sum)) {
+            offset = sum;
+            epoch  = (sum < 0) ? Long.MIN_VALUE : Long.MAX_VALUE;
         } else {
-            // regular offset
-            double dSeconds = FastMath.rint(elapsedDuration);
-            long   sumSub   = since.offset +
-                              FastMath.round(FastMath.scalb(elapsedDuration - dSeconds, SHIFT));
-            if (sumSub < 0) {
-                dSeconds -= 1.0;
-                sumSub   += 0x1L << SHIFT;
-            }
-            offset = sumSub & MASK;
-            epoch  = since.epoch  + (long) dSeconds + (sumSub >>> SHIFT);
-=======
-        // Use 2Sum for high precision.
-        final SumAndResidual sumAndResidual = MathUtils.twoSum(since.offset, elapsedDuration);
-        if (Double.isInfinite(sumAndResidual.getSum())) {
-            offset = sumAndResidual.getSum();
-            epoch  = (sumAndResidual.getSum() < 0) ? Long.MIN_VALUE : Long.MAX_VALUE;
-        } else {
-            final long dl = (long) FastMath.floor(sumAndResidual.getSum());
-            final double regularOffset = (sumAndResidual.getSum() - dl) + sumAndResidual.getResidual();
-            if (regularOffset >= 0) {
-                // regular case, the offset is between 0.0 and 1.0
-                offset = regularOffset;
-                epoch  = since.epoch + dl;
-            } else {
-                // very rare case, the offset is just before a whole second
-                // we will loose some bits of accuracy when adding 1 second
-                // but this will ensure the offset remains in the [0.0; 1.0] interval
-                offset = 1.0 + regularOffset;
-                epoch  = since.epoch + dl - 1;
-            }
+            // compute sum exactly, using Møller-Knuth TwoSum algorithm without branching
+            // the following statements must NOT be simplified, they rely on floating point
+            // arithmetic properties (rounding and representable numbers)
+            // at the end, the EXACT result of addition since.offset + elapsedDuration
+            // is sum + residual, where sum is the closest representable number to the exact
+            // result and residual is the missing part that does not fit in the first number
+            final double oPrime   = sum - elapsedDuration;
+            final double dPrime   = sum - oPrime;
+            final double deltaO   = since.offset - oPrime;
+            final double deltaD   = elapsedDuration - dPrime;
+            final double residual = deltaO + deltaD;
+            final long   dl       = (long) FastMath.floor(sum);
+            offset = (sum - dl) + residual;
+            epoch  = since.epoch  + dl;
         }
     }
 
@@ -553,7 +504,6 @@
         } else {
             epoch = since.epoch + deltaEpoch;
             offset = newOffset;
->>>>>>> b29891ef
         }
     }
 
@@ -995,9 +945,6 @@
         }
     }
 
-<<<<<<< HEAD
-    /** Compute the apparent <em>clock</em> offset between two instant <em>in the
-=======
     /** Compute the physically elapsed duration between two instants.
      * <p>The returned duration is the duration physically
      * elapsed between the two instants, using the given time unit and rounded to the nearest integer, measured in a regular time
@@ -1023,8 +970,7 @@
         return deltaEpoch + deltaOffset;
     }
 
-    /** Compute the apparent clock offset between two instant <em>in the
->>>>>>> b29891ef
+    /** Compute the apparent <em>clock</em> offset between two instant <em>in the
      * perspective of a specific {@link TimeScale time scale}</em>.
      * <p>The offset is the number of seconds counted in the given
      * time scale between the locations of the two instants, with
@@ -1128,7 +1074,6 @@
             }
         }
 
-<<<<<<< HEAD
         final double taiOffset  = timeScale.offsetFromTAI(this);
         final double taiSeconds = FastMath.floor(taiOffset);
         final long   taiSub     = FastMath.round(FastMath.scalb(taiOffset - taiSeconds, SHIFT));
@@ -1139,33 +1084,12 @@
         long time = offset2000A % 86400l;
         if (time < 0l) {
             time += 86400l;
-=======
-        // Compute offset from 2000-01-01T00:00:00 in specified time scale.
-        // Use 2Sum for high precision.
-        final double taiOffset = timeScale.offsetFromTAI(this);
-        final SumAndResidual sumAndResidual = MathUtils.twoSum(offset, taiOffset);
-
-        // split date and time
-        final long   carry = (long) FastMath.floor(sumAndResidual.getSum());
-        double offset2000B = (sumAndResidual.getSum() - carry) + sumAndResidual.getResidual();
-        long   offset2000A = epoch + carry + 43200L;
-        if (offset2000B < 0) {
-            offset2000A -= 1;
-            offset2000B += 1;
-        }
-        long time = offset2000A % 86400L;
-        if (time < 0L) {
-            time += 86400L;
->>>>>>> b29891ef
         }
         final int date = (int) ((offset2000A - time) / 86400L);
 
         // extract calendar elements
         final DateComponents dateComponents = new DateComponents(DateComponents.J2000_EPOCH, date);
-<<<<<<< HEAD
         TimeComponents timeComponents = new TimeComponents((int) time, FastMath.scalb((double) (sumSub & MASK), -SHIFT));
-=======
->>>>>>> b29891ef
 
         // extract time element, accounting for leap seconds
         final double leap = timeScale.insideLeap(this) ? timeScale.getLeap(this) : 0;
@@ -1288,13 +1212,8 @@
         return this;
     }
 
-<<<<<<< HEAD
-    /** Check if the instance represent the same time as another instance.
+    /** Check if the instance represents the same time as another instance.
      * @param other other date
-=======
-    /** Check if the instance represents the same time as another instance.
-     * @param date other date
->>>>>>> b29891ef
      * @return true if the instance and the other date refer to the same instant
      */
     public boolean equals(final Object other) {
@@ -1304,21 +1223,9 @@
             return true;
         }
 
-<<<<<<< HEAD
         if ((other != null) && (other instanceof AbsoluteDate)) {
             final AbsoluteDate date = (AbsoluteDate) other;
             return epoch == date.epoch && offset == date.offset;
-=======
-        if (date instanceof AbsoluteDate) {
-
-            // Improve robustness against positive/negative infinity dates
-            if ( this.offset == Double.NEGATIVE_INFINITY && ((AbsoluteDate) date).offset == Double.NEGATIVE_INFINITY ||
-                    this.offset == Double.POSITIVE_INFINITY && ((AbsoluteDate) date).offset == Double.POSITIVE_INFINITY ) {
-                return true;
-            } else {
-                return durationFrom((AbsoluteDate) date) == 0;
-            }
->>>>>>> b29891ef
         }
 
         return false;
@@ -1427,12 +1334,7 @@
      * @return hashcode
      */
     public int hashCode() {
-<<<<<<< HEAD
         return (int) ((epoch ^ (epoch >>> 32)) ^ (offset ^ (offset >>> 32)));
-=======
-        final long l = Double.doubleToLongBits(durationFrom(ARBITRARY_EPOCH));
-        return (int) (l ^ (l >>> 32));
->>>>>>> b29891ef
     }
 
     /**
