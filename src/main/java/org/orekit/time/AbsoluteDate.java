--- conflicted
+++ resolved
@@ -133,7 +133,6 @@
     public static final AbsoluteDate GPS_EPOCH =
         new AbsoluteDate(DateComponents.GPS_EPOCH, TimeComponents.H00, TimeScalesFactory.getGPS());
 
-<<<<<<< HEAD
     /** Reference epoch for QZSS weeks: 1980-01-06T00:00:00 QZSS time. */
     public static final AbsoluteDate QZSS_EPOCH =
         new AbsoluteDate(DateComponents.QZSS_EPOCH, TimeComponents.H00, TimeScalesFactory.getQZSS());
@@ -141,11 +140,10 @@
     /** Reference epoch for BeiDou weeks: 2006-01-01T00:00:00 UTC. */
     public static final AbsoluteDate BEIDOU_EPOCH =
         new AbsoluteDate(DateComponents.BEIDOU_EPOCH, TimeComponents.H00, TimeScalesFactory.getBDT());
-=======
+
     /** Reference epoch for GLONASS four-year interval number: 1996-01-01T00:00:00 GLONASS time. */
     public static final AbsoluteDate GLONASS_EPOCH =
         new AbsoluteDate(DateComponents.GLONASS_EPOCH, TimeComponents.H00, TimeScalesFactory.getGLONASS());
->>>>>>> 38d2751a
 
     /** J2000.0 Reference epoch: 2000-01-01T12:00:00 Terrestrial Time (<em>not</em> UTC).
      * @see #createJulianEpoch(double)
