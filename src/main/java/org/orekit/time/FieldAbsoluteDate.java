/* Copyright 2002-2024 CS GROUP
 * Licensed to CS GROUP (CS) under one or more
 * contributor license agreements.  See the NOTICE file distributed with
 * this work for additional information regarding copyright ownership.
 * CS licenses this file to You under the Apache License, Version 2.0
 * (the "License"); you may not use this file except in compliance with
 * the License.  You may obtain a copy of the License at
 *
 *   http://www.apache.org/licenses/LICENSE-2.0
 *
 * Unless required by applicable law or agreed to in writing, software
 * distributed under the License is distributed on an "AS IS" BASIS,
 * WITHOUT WARRANTIES OR CONDITIONS OF ANY KIND, either express or implied.
 * See the License for the specific language governing permissions and
 * limitations under the License.
 */
package org.orekit.time;

import java.time.Instant;
import java.util.Date;
import java.util.TimeZone;

import java.util.concurrent.TimeUnit;
import org.hipparchus.CalculusFieldElement;
import org.hipparchus.Field;
import org.hipparchus.FieldElement;
import org.hipparchus.analysis.differentiation.Derivative;
import org.hipparchus.analysis.differentiation.FieldUnivariateDerivative2;
import org.hipparchus.analysis.differentiation.FieldUnivariateDerivative2Field;
import org.hipparchus.complex.Complex;
import org.hipparchus.util.FastMath;
import org.orekit.annotation.DefaultDataContext;
import org.orekit.data.DataContext;
import org.orekit.utils.Constants;

/** This class represents a specific instant in time.

 * <p>Instances of this class are considered to be absolute in the sense
 * that each one represent the occurrence of some event and can be compared
 * to other instances or located in <em>any</em> {@link TimeScale time scale}. In
 * other words the different locations of an event with respect to two different
 * time scales (say {@link TAIScale TAI} and {@link UTCScale UTC} for example) are
 * simply different perspective related to a single object. Only one
 * <code>FieldAbsoluteDate&lt;T&gt;</code> instance is needed, both representations being available
 * from this single instance by specifying the time scales as parameter when calling
 * the ad-hoc methods.</p>
 *
 * <p>Since an instance is not bound to a specific time-scale, all methods related
 * to the location of the date within some time scale require to provide the time
 * scale as an argument. It is therefore possible to define a date in one time scale
 * and to use it in another one. An example of such use is to read a date from a file
 * in UTC and write it in another file in TAI. This can be done as follows:</p>
 * <pre>
 *   DateTimeComponents utcComponents = readNextDate();
 *   FieldAbsoluteDate&lt;T&gt; date = new FieldAbsoluteDate&lt;&gt;(utcComponents, TimeScalesFactory.getUTC());
 *   writeNextDate(date.getComponents(TimeScalesFactory.getTAI()));
 * </pre>
 *
 * <p>Two complementary views are available:</p>
 * <ul>
 *   <li><p>location view (mainly for input/output or conversions)</p>
 *   <p>locations represent the coordinate of one event with respect to a
 *   {@link TimeScale time scale}. The related methods are {@link
 *   #FieldAbsoluteDate(Field, DateComponents, TimeComponents, TimeScale)}, {@link
 *   #FieldAbsoluteDate(Field, int, int, int, int, int, double, TimeScale)}, {@link
 *   #FieldAbsoluteDate(Field, int, int, int, TimeScale)}, {@link #FieldAbsoluteDate(Field,
 *   Date, TimeScale)}, {@link #createGPSDate(int, CalculusFieldElement)}, {@link
 *   #parseCCSDSCalendarSegmentedTimeCode(byte, byte[])}, {@link #toDate(TimeScale)},
 *   {@link #toString(TimeScale) toString(timeScale)}, {@link #toString()},
 *   and {@link #timeScalesOffset}.</p>
 *   </li>
 *   <li><p>offset view (mainly for physical computation)</p>
 *   <p>offsets represent either the flow of time between two events
 *   (two instances of the class) or durations. They are counted in seconds,
 *   are continuous and could be measured using only a virtually perfect stopwatch.
 *   The related methods are {@link #FieldAbsoluteDate(FieldAbsoluteDate, double)},
 *   {@link #parseCCSDSUnsegmentedTimeCode(Field, byte, byte, byte[], FieldAbsoluteDate)},
 *   {@link #parseCCSDSDaySegmentedTimeCode(Field, byte, byte[], DateComponents)},
 *   {@link #durationFrom(FieldAbsoluteDate)}, {@link #compareTo(FieldAbsoluteDate)}, {@link #equals(Object)}
 *   and {@link #hashCode()}.</p>
 *   </li>
 * </ul>
 * <p>
 * A few reference epochs which are commonly used in space systems have been defined. These
 * epochs can be used as the basis for offset computation. The supported epochs are:
 * {@link #getJulianEpoch(Field)}, {@link #getModifiedJulianEpoch(Field)}, {@link #getFiftiesEpoch(Field)},
 * {@link #getCCSDSEpoch(Field)}, {@link #getGalileoEpoch(Field)}, {@link #getGPSEpoch(Field)},
 * {@link #getJ2000Epoch(Field)}, {@link #getJavaEpoch(Field)}. There are also two factory methods
 * {@link #createJulianEpoch(CalculusFieldElement)} and {@link #createBesselianEpoch(CalculusFieldElement)}
 * that can be used to compute other reference epochs like J1900.0 or B1950.0.
 * In addition to these reference epochs, two other constants are defined for convenience:
 * {@link #getPastInfinity(Field)} and {@link #getFutureInfinity(Field)}, which can be used either
 * as dummy dates when a date is not yet initialized, or for initialization of loops searching for
 * a min or max date.
 * </p>
 * <p>
 * Instances of the <code>FieldAbsoluteDate&lt;T&gt;</code> class are guaranteed to be immutable.
 * </p>
 * @author Luc Maisonobe
 * @see TimeScale
 * @see TimeStamped
 * @see ChronologicalComparator
 * @param <T> type of the field elements
 */
public class FieldAbsoluteDate<T extends CalculusFieldElement<T>>
        implements FieldTimeStamped<T>, FieldTimeShiftable<FieldAbsoluteDate<T>, T>, Comparable<FieldAbsoluteDate<T>> {

    /** Underlying regular date.
     * @since 13.0
     */
    private final AbsoluteDate date;

    /** Field-specific offset ({@link CalculusFieldElement#getReal() is always 0)}.
     * @since 13.0
     */
    private final  T fieldOffset;

    /** Build an instance from an AbsoluteDate.
     * @param field used by default
     * @param date AbsoluteDate to instantiate as a FieldAbsoluteDate
     */
    public FieldAbsoluteDate(final Field<T> field, final AbsoluteDate date) {
        this.date = date;
        this.fieldOffset = field.getZero();
    }

    /** Create an instance with a default value ({@link #getJ2000Epoch(Field)}).
     *
     * <p>This method uses the {@link DataContext#getDefault() default data context}.
     *
     * @param field field used by default
     * @see #FieldAbsoluteDate(Field, AbsoluteDate)
     */
    @DefaultDataContext
    public FieldAbsoluteDate(final Field<T> field) {
        this.date        = AbsoluteDate.J2000_EPOCH;
        this.fieldOffset = field.getZero();
    }

    /** Build an instance from an elapsed duration since another instant.
     * <p>It is important to note that the elapsed duration is <em>not</em>
     * the difference between two readings on a time scale. As an example,
     * the duration between the two instants leading to the readings
     * 2005-12-31T23:59:59 and 2006-01-01T00:00:00 in the {@link UTCScale UTC}
     * time scale is <em>not</em> 1 second, but a stop watch would have measured
     * an elapsed duration of 2 seconds between these two instances because a leap
     * second was introduced at the end of 2005 in this time scale.</p>
     * <p>This constructor is the reverse of the {@link #durationFrom(FieldAbsoluteDate)}
     * method.</p>
     * @param since start instant of the measured duration
     * @param elapsedDuration physically elapsed duration from the <code>since</code>
     * instant, as measured in a regular time scale
     * @see #durationFrom(FieldAbsoluteDate)
     */
    public FieldAbsoluteDate(final FieldAbsoluteDate<T> since, final T elapsedDuration) {
        this.date        = since.date.shiftedBy(elapsedDuration.getReal());
        this.fieldOffset = since.fieldOffset.add(elapsedDuration.getAddendum());
    }

    /** Build an instance from a location (parsed from a string) in a {@link TimeScale time scale}.
     * <p>
     * The supported formats for location are mainly the ones defined in ISO-8601 standard,
     * the exact subset is explained in {@link DateTimeComponents#parseDateTime(String)},
     * {@link DateComponents#parseDate(String)} and {@link TimeComponents#parseTime(String)}.
     * </p>
     * <p>
     * As CCSDS ASCII calendar segmented time code is a trimmed down version of ISO-8601,
     * it is also supported by this constructor.
     * </p>
     * @param field field utilized by default
     * @param location location in the time scale, must be in a supported format
     * @param timeScale time scale
     * @exception IllegalArgumentException if location string is not in a supported format
     */
    public FieldAbsoluteDate(final Field<T> field, final String location, final TimeScale timeScale) {
        this(field, DateTimeComponents.parseDateTime(location), timeScale);
    }

    /** Build an instance from a location in a {@link TimeScale time scale}.
     * @param field field utilized by default
     * @param location location in the time scale
     * @param timeScale time scale
     */
    public FieldAbsoluteDate(final Field<T> field, final DateTimeComponents location, final TimeScale timeScale) {
        this(field, location.getDate(), location.getTime(), timeScale);
    }

    /** Build an instance from a location in a {@link TimeScale time scale}.
     * @param field field utilized by default
     * @param date date location in the time scale
     * @param time time location in the time scale
     * @param timeScale time scale
     */
    public FieldAbsoluteDate(final Field<T> field, final DateComponents date, final TimeComponents time,
                             final TimeScale timeScale) {
        this.date        = new AbsoluteDate(date, time, timeScale);
        this.fieldOffset = field.getZero();
    }

    /** Build an instance from a location in a {@link TimeScale time scale}.
     * @param field field utilized by default
     * @param year year number (may be 0 or negative for BC years)
     * @param month month number from 1 to 12
     * @param day day number from 1 to 31
     * @param hour hour number from 0 to 23
     * @param minute minute number from 0 to 59
     * @param second second number from 0.0 to 60.0 (excluded)
     * @param timeScale time scale
     * @exception IllegalArgumentException if inconsistent arguments
     * are given (parameters out of range)
     */
    public FieldAbsoluteDate(final Field<T> field, final int year, final int month, final int day,
                             final int hour, final int minute, final double second,
                             final TimeScale timeScale) throws IllegalArgumentException {
        this(field, year, month, day, hour, minute, new TimeOffset(second), timeScale);
    }

    /** Build an instance from a location in a {@link TimeScale time scale}.
     * @param field field utilized by default
     * @param year year number (may be 0 or negative for BC years)
     * @param month month number from 1 to 12
     * @param day day number from 1 to 31
     * @param hour hour number from 0 to 23
     * @param minute minute number from 0 to 59
     * @param second second number from 0.0 to 60.0 (excluded)
     * @param timeScale time scale
     * @exception IllegalArgumentException if inconsistent arguments
     * are given (parameters out of range)
     * @since 13.0
     */
    public FieldAbsoluteDate(final Field<T> field, final int year, final int month, final int day,
                             final int hour, final int minute, final TimeOffset second,
                             final TimeScale timeScale) throws IllegalArgumentException {
        this(field, new DateComponents(year, month, day), new TimeComponents(hour, minute, second), timeScale);
    }

    /** Build an instance from a location in a {@link TimeScale time scale}.
     * @param field field utilized by default
     * @param year year number (may be 0 or negative for BC years)
     * @param month month enumerate
     * @param day day number from 1 to 31
     * @param hour hour number from 0 to 23
     * @param minute minute number from 0 to 59
     * @param second second number from 0.0 to 60.0 (excluded)
     * @param timeScale time scale
     * @exception IllegalArgumentException if inconsistent arguments
     * are given (parameters out of range)
     */
    public FieldAbsoluteDate(final Field<T> field, final int year, final Month month, final int day,
                             final int hour, final int minute, final double second,
                             final TimeScale timeScale) throws IllegalArgumentException {
        this(field, year, month, day, hour, minute, new TimeOffset(second), timeScale);
    }

    /** Build an instance from a location in a {@link TimeScale time scale}.
     * @param field field utilized by default
     * @param year year number (may be 0 or negative for BC years)
     * @param month month enumerate
     * @param day day number from 1 to 31
     * @param hour hour number from 0 to 23
     * @param minute minute number from 0 to 59
     * @param second second number from 0.0 to 60.0 (excluded)
     * @param timeScale time scale
     * @exception IllegalArgumentException if inconsistent arguments
     * are given (parameters out of range)
     * @since 13.0
     */
    public FieldAbsoluteDate(final Field<T> field, final int year, final Month month, final int day,
                             final int hour, final int minute, final TimeOffset second,
                             final TimeScale timeScale) throws IllegalArgumentException {
        this(field, new DateComponents(year, month, day), new TimeComponents(hour, minute, second), timeScale);
    }

    /** Build an instance from a location in a {@link TimeScale time scale}.
     * <p>The hour is set to 00:00:00.000.</p>
     * @param field field utilized by default
     * @param date date location in the time scale
     * @param timeScale time scale
     * @exception IllegalArgumentException if inconsistent arguments
     * are given (parameters out of range)
     */
    public FieldAbsoluteDate(final Field<T> field, final DateComponents date, final TimeScale timeScale)
                    throws IllegalArgumentException {
        this(field, date, TimeComponents.H00, timeScale);
    }

    /** Build an instance from a location in a {@link TimeScale time scale}.
     * <p>The hour is set to 00:00:00.000.</p>
     * @param field field utilized by default
     * @param year year number (may be 0 or negative for BC years)
     * @param month month number from 1 to 12
     * @param day day number from 1 to 31
     * @param timeScale time scale
     * @exception IllegalArgumentException if inconsistent arguments
     * are given (parameters out of range)
     */
    public FieldAbsoluteDate(final Field<T> field, final int year, final int month, final int day,
                             final TimeScale timeScale) throws IllegalArgumentException {
        this(field, new DateComponents(year, month, day), TimeComponents.H00, timeScale);
    }

    /** Build an instance from a location in a {@link TimeScale time scale}.
     * <p>The hour is set to 00:00:00.000.</p>
     * @param field field utilized by default
     * @param year year number (may be 0 or negative for BC years)
     * @param month month enumerate
     * @param day day number from 1 to 31
     * @param timeScale time scale
     * @exception IllegalArgumentException if inconsistent arguments
     * are given (parameters out of range)
     */
    public FieldAbsoluteDate(final Field<T> field, final int year, final Month month, final int day,
                             final TimeScale timeScale) throws IllegalArgumentException {
        this(field, new DateComponents(year, month, day), TimeComponents.H00, timeScale);
    }

    /** Build an instance from a location in a {@link TimeScale time scale}.
     * @param field field utilized as default
     * @param location location in the time scale
     * @param timeScale time scale
     */
    public FieldAbsoluteDate(final Field<T> field, final Date location, final TimeScale timeScale) {
        this(field,
             new DateComponents(DateComponents.JAVA_EPOCH, (int) (location.getTime() / 86400000L)),
             new TimeComponents(new TimeOffset(location.getTime() % 86400000L, TimeOffset.MILLISECOND)),
             timeScale);
    }

    /** Build an instance from an {@link Instant instant} in a {@link TimeScale time scale}.
     * @param field field utilized as default
     * @param instant instant in the time scale
     * @param timeScale time scale
     * @since 12.0
     */
    public FieldAbsoluteDate(final Field<T> field, final Instant instant, final TimeScale timeScale) {
        this(field,
             new DateComponents(DateComponents.JAVA_EPOCH, (int) (instant.getEpochSecond() / 86400L)),
             new TimeComponents(new TimeOffset(instant.getEpochSecond() % 86400L, TimeOffset.SECOND,
                                               instant.getNano(), TimeOffset.NANOSECOND)),
             timeScale);
    }

    /** Build an instance from an {@link Instant instant} in utc time scale.
     * @param field field utilized as default
     * @param instant instant in the utc timescale
     * @since 12.1
     */
    @DefaultDataContext
    public FieldAbsoluteDate(final Field<T> field, final Instant instant) {
        this(field, instant, TimeScalesFactory.getUTC());
    }

    /** Build an instance from an {@link Instant instant} in the {@link UTCScale time scale}.
     * @param field field utilized as default
     * @param instant instant in the time scale
     * @param utcScale utc time scale
     * @since 12.1
     */
    public FieldAbsoluteDate(final Field<T> field, final Instant instant, final UTCScale utcScale) {
        this(field,
             new DateComponents(DateComponents.JAVA_EPOCH, (int) (instant.getEpochSecond() / 86400L)),
             new TimeComponents(new TimeOffset(instant.getEpochSecond() % 86400L, TimeOffset.SECOND,
                                               instant.getNano(), TimeOffset.NANOSECOND)),
            utcScale);
    }

    /** Build an instance from an elapsed duration since another instant.
     * <p>It is important to note that the elapsed duration is <em>not</em>
     * the difference between two readings on a time scale.
     * @param since start instant of the measured duration
     * @param elapsedDuration physically elapsed duration from the <code>since</code>
     * instant, as measured in a regular time scale
     */
    public FieldAbsoluteDate(final FieldAbsoluteDate<T> since, final double elapsedDuration) {
        this(since, new TimeOffset(elapsedDuration));
    }

    /** Build an instance from an elapsed duration since another instant.
     * <p>It is important to note that the elapsed duration is <em>not</em>
     * the difference between two readings on a time scale.
     * @param since start instant of the measured duration
     * @param elapsedDuration physically elapsed duration from the <code>since</code>
     * instant, as measured in a regular time scale
     * @since 13.0
     */
    public FieldAbsoluteDate(final FieldAbsoluteDate<T> since, final TimeOffset elapsedDuration) {
        this.date        = since.date.shiftedBy(elapsedDuration);
        this.fieldOffset = since.fieldOffset;
    }

    /** Build an instance from an elapsed duration since another instant.
     * <p>It is important to note that the elapsed duration is <em>not</em>
     * the difference between two readings on a time scale.
     * @param since start instant of the measured duration
     * @param elapsedDuration physically elapsed duration from the <code>since</code>
     * instant, as measured in a regular time scale
     * @param timeUnit {@link TimeUnit} of the elapsed duration
     * @since 12.1
     */
    public FieldAbsoluteDate(final FieldAbsoluteDate<T> since, final long elapsedDuration, final TimeUnit timeUnit) {
        this.date        = since.date.shiftedBy(elapsedDuration, timeUnit);
        this.fieldOffset = since.fieldOffset;
    }


    /** Build an instance from an elapsed duration since another instant.
     * <p>It is important to note that the elapsed duration is <em>not</em>
     * the difference between two readings on a time scale.
     * @param since start instant of the measured duration
     * @param elapsedDuration physically elapsed duration from the <code>since</code>
     * instant, as measured in a regular time scale
     */
    public FieldAbsoluteDate(final AbsoluteDate since, final T elapsedDuration) {
        this.date        = since.shiftedBy(elapsedDuration.getReal());
        this.fieldOffset = elapsedDuration.getAddendum();
    }

    /** Build an instance from an elapsed duration since another instant.
     * <p>It is important to note that the elapsed duration is <em>not</em>
     * the difference between two readings on a time scale.
     * @param since start instant of the measured duration
     * @param elapsedDuration physically elapsed duration from the <code>since</code>
     * instant, as measured in a regular time scale
     * @param timeUnit {@link TimeUnit} of the elapsed duration
     * @param field field utilized by default
     * @since 12.1
     */
    public FieldAbsoluteDate(final AbsoluteDate since, final long elapsedDuration, final TimeUnit timeUnit, final Field<T> field) {
        this.date        = since.shiftedBy(elapsedDuration, timeUnit);
        this.fieldOffset = field.getZero();
    }

    /** Build an instance from an apparent clock offset with respect to another
     * instant <em>in the perspective of a specific {@link TimeScale time scale}</em>.
     * <p>It is important to note that the apparent clock offset <em>is</em> the
     * difference between two readings on a time scale and <em>not</em> an elapsed
     * duration. As an example, the apparent clock offset between the two instants
     * leading to the readings 2005-12-31T23:59:59 and 2006-01-01T00:00:00 in the
     * {@link UTCScale UTC} time scale is 1 second, but the elapsed duration is 2
     * seconds because a leap second has been introduced at the end of 2005 in this
     * time scale.</p>
     * <p>This constructor is the reverse of the {@link #offsetFrom(FieldAbsoluteDate,
     * TimeScale)} method.</p>
     * @param reference reference instant
     * @param apparentOffset apparent clock offset from the reference instant
     * (difference between two readings in the specified time scale)
     * @param timeScale time scale with respect to which the offset is defined
     * @see #offsetFrom(FieldAbsoluteDate, TimeScale)
     */
    public FieldAbsoluteDate(final FieldAbsoluteDate<T> reference, final double apparentOffset, final TimeScale timeScale) {
        this(reference.fieldOffset.getField(),
             new DateTimeComponents(reference.getComponents(timeScale), apparentOffset),
             timeScale);
    }

<<<<<<< HEAD
=======
    /** Build an instance from mixed double and field raw components.
     * @param epoch reference epoch in seconds from 2000-01-01T12:00:00 TAI
     * @param tA double part of offset since reference epoch
     * @param tB field part of offset since reference epoch
     * @since 9.3
     */
    private FieldAbsoluteDate(final long epoch, final double tA, final T tB) {
        this.field = tB.getField();
        // Use 2Sum for high precision.
        final FieldSumAndResidual<T> sumAndResidual = MathUtils.twoSum(field.getZero().add(tA), tB);
        if (Double.isInfinite(sumAndResidual.getSum().getReal())) {
            this.offset = sumAndResidual.getSum();
            this.epoch  = (sumAndResidual.getSum().getReal() < 0) ? Long.MIN_VALUE : Long.MAX_VALUE;
        } else {
            final long dl = (long) FastMath.floor(sumAndResidual.getSum().getReal());
            final T regularOffset = sumAndResidual.getSum().subtract(dl).add(sumAndResidual.getResidual());
            if (regularOffset.getReal() >= 0) {
                // regular case, the offset is between 0.0 and 1.0
                this.offset = regularOffset;
                this.epoch  = epoch + dl;
            } else {
                // very rare case, the offset is just before a whole second
                // we will lose some bits of accuracy when adding 1 second
                // but this will ensure the offset remains in the [0.0; 1.0) interval
                this.offset = regularOffset.add(1.0);
                this.epoch  = epoch + dl - 1;
            }
        }
    }

    /** Build an instance from mixed double and field raw components.
     * @param epoch reference epoch in seconds from 2000-01-01T12:00:00 TAI
     * @param tA numeric part of offset since reference epoch
     * @param tATimeUnit {@link TimeUnit} for tA
     * @param tB field part of offset since reference epoch
     * @since 12.1
     */
    private FieldAbsoluteDate(final long epoch, final long tA, final TimeUnit tATimeUnit, final T tB) {
        this.field = tB.getField();

        final long elapsedDurationNanoseconds = TimeUnit.NANOSECONDS.convert(tA, tATimeUnit);
        final long deltaEpoch = elapsedDurationNanoseconds / TimeUnit.SECONDS.toNanos(1);
        final double deltaOffset = (elapsedDurationNanoseconds - (deltaEpoch * TimeUnit.SECONDS.toNanos(1))) / (double) TimeUnit.SECONDS.toNanos(1);
        final T newOffset = field.getZero().add(tB).add(deltaOffset);

        if (newOffset.getReal() >= 1.0) {
            // newOffset is in [1.0, 2.0]
            this.epoch = epoch + deltaEpoch + 1L;
            offset = newOffset.subtract(1.0);
        } else if (newOffset.getReal() < 0) {
            this.epoch = epoch + deltaEpoch - 1L;
            offset = newOffset.add(1.0);
        } else {
            this.epoch = epoch + deltaEpoch;
            offset = newOffset;
        }
    }

    /**
     * Creates Field date with offset as univariate derivative of second order, with a unit linear coefficient in time.
     * @return univariate derivative 2 date
     * @since 12.2
     */
    public FieldAbsoluteDate<FieldUnivariateDerivative2<T>> toFUD2Field() {
        final FieldUnivariateDerivative2Field<T> fud2Field = FieldUnivariateDerivative2Field.getUnivariateDerivative2Field(field);
        final AbsoluteDate date = toAbsoluteDate();
        final T fieldShift = durationFrom(date);
        final FieldUnivariateDerivative2<T> fud2Shift = new FieldUnivariateDerivative2<>(fieldShift, field.getOne(),
                field.getZero());
        return new FieldAbsoluteDate<>(fud2Field, date).shiftedBy(fud2Shift);
    }

    /** Extract time components from an instant within the day.
     * @param instant instant to extract the number of seconds within the day
     * @return time components
     */
    private static TimeComponents instantToTimeComponents(final Instant instant) {
        final int secInDay = (int) (instant.getEpochSecond() % 86400L);
        return new TimeComponents(secInDay, 1.0e-9 * instant.getNano());
    }

>>>>>>> 7cdd0e25
    /** Build an instance from a CCSDS Unsegmented Time Code (CUC).
     * <p>
     * CCSDS Unsegmented Time Code is defined in the blue book:
     * CCSDS Time Code Format (CCSDS 301.0-B-4) published in November 2010
     * </p>
     * <p>
     * If the date to be parsed is formatted using version 3 of the standard
     * (CCSDS 301.0-B-3 published in 2002) or if the extension of the preamble
     * field introduced in version 4 of the standard is not used, then the
     * {@code preambleField2} parameter can be set to 0.
     * </p>
     *
     * <p>This method uses the {@link DataContext#getDefault() default data context} if
     * the CCSDS epoch is used.
     *
     * @param field field for the components
     * @param preambleField1 first byte of the field specifying the format, often
     * not transmitted in data interfaces, as it is constant for a given data interface
     * @param preambleField2 second byte of the field specifying the format
     * (added in revision 4 of the CCSDS standard in 2010), often not transmitted in data
     * interfaces, as it is constant for a given data interface (value ignored if presence
     * not signaled in {@code preambleField1})
     * @param timeField byte array containing the time code
     * @param agencyDefinedEpoch reference epoch, ignored if the preamble field
     * specifies the {@link #getCCSDSEpoch(Field) CCSDS reference epoch} is used (and hence
     * may be null in this case)
     * @return an instance corresponding to the specified date
     * @param <T> the type of the field elements
     * @see #parseCCSDSUnsegmentedTimeCode(byte, byte, byte[], FieldAbsoluteDate,
     * FieldAbsoluteDate)
     */
    @DefaultDataContext
    public static <T extends CalculusFieldElement<T>> FieldAbsoluteDate<T> parseCCSDSUnsegmentedTimeCode(final Field<T> field,
                                                                                                         final byte preambleField1,
                                                                                                         final byte preambleField2,
                                                                                                         final byte[] timeField,
                                                                                                         final FieldAbsoluteDate<T> agencyDefinedEpoch) {
        return parseCCSDSUnsegmentedTimeCode(preambleField1, preambleField2,
                                             timeField, agencyDefinedEpoch,
                                             new FieldAbsoluteDate<>(field,
                                                                     DataContext.getDefault().getTimeScales().getCcsdsEpoch()));
    }

    /**
     * Build an instance from a CCSDS Unsegmented Time Code (CUC).
     * <p>
     * CCSDS Unsegmented Time Code is defined in the blue book: CCSDS Time Code Format
     * (CCSDS 301.0-B-4) published in November 2010
     * </p>
     * <p>
     * If the date to be parsed is formatted using version 3 of the standard (CCSDS
     * 301.0-B-3 published in 2002) or if the extension of the preamble field introduced
     * in version 4 of the standard is not used, then the {@code preambleField2} parameter
     * can be set to 0.
     * </p>
     *
     * @param <T>                the type of the field elements
     * @param preambleField1     first byte of the field specifying the format, often not
     *                           transmitted in data interfaces, as it is constant for a
     *                           given data interface
     * @param preambleField2     second byte of the field specifying the format (added in
     *                           revision 4 of the CCSDS standard in 2010), often not
     *                           transmitted in data interfaces, as it is constant for a
     *                           given data interface (value ignored if presence not
     *                           signaled in {@code preambleField1})
     * @param timeField          byte array containing the time code
     * @param agencyDefinedEpoch reference epoch, ignored if the preamble field specifies
     *                           the {@link DateComponents#CCSDS_EPOCH CCSDS reference epoch} is used
     *                           (and hence may be null in this case, but then {@code ccsdsEpoch} must be non-null)
     * @param ccsdsEpoch         reference epoch, ignored if the preamble field specifies
     *                           the agency epoch is used (and hence may be null in this case,
     *                           but then {@code agencyDefinedEpoch} must be non-null).
     * @return an instance corresponding to the specified date
     * @since 10.1
     */
    public static <T extends CalculusFieldElement<T>> FieldAbsoluteDate<T> parseCCSDSUnsegmentedTimeCode(final byte preambleField1,
                                                                                                         final byte preambleField2,
                                                                                                         final byte[] timeField,
                                                                                                         final FieldAbsoluteDate<T> agencyDefinedEpoch,
                                                                                                         final FieldAbsoluteDate<T> ccsdsEpoch) {
        final CcsdsUnsegmentedTimeCode<FieldAbsoluteDate<T>> timeCode =
            new CcsdsUnsegmentedTimeCode<>(preambleField1, preambleField2, timeField, agencyDefinedEpoch, ccsdsEpoch);
        return timeCode.getEpoch().shiftedBy(timeCode.getTime());
    }

    /** Build an instance from a CCSDS Day Segmented Time Code (CDS).
     * <p>
     * CCSDS Day Segmented Time Code is defined in the blue book:
     * CCSDS Time Code Format (CCSDS 301.0-B-4) published in November 2010
     * </p>
     *
     * <p>This method uses the {@link DataContext#getDefault() default data context}.
     *
     * @param field field for the components
     * @param preambleField field specifying the format, often not transmitted in
     * data interfaces, as it is constant for a given data interface
     * @param timeField byte array containing the time code
     * @param agencyDefinedEpoch reference epoch, ignored if the preamble field
     * specifies the {@link #getCCSDSEpoch(Field) CCSDS reference epoch} is used (and hence
     * may be null in this case)
     * @return an instance corresponding to the specified date
     * @param <T> the type of the field elements
     * @see #parseCCSDSDaySegmentedTimeCode(Field, byte, byte[], DateComponents,
     * TimeScale)
     */
    @DefaultDataContext
    public static <T extends CalculusFieldElement<T>> FieldAbsoluteDate<T> parseCCSDSDaySegmentedTimeCode(final Field<T> field,
                                                                                                          final byte preambleField, final byte[] timeField,
                                                                                                          final DateComponents agencyDefinedEpoch) {
        return parseCCSDSDaySegmentedTimeCode(field, preambleField, timeField,
                                              agencyDefinedEpoch, DataContext.getDefault().getTimeScales().getUTC());
    }

    /**
     * Build an instance from a CCSDS Day Segmented Time Code (CDS).
     * <p>
     * CCSDS Day Segmented Time Code is defined in the blue book: CCSDS Time Code Format
     * (CCSDS 301.0-B-4) published in November 2010
     * </p>
     *
     * @param <T>                the type of the field elements
     * @param field              field for the components
     * @param preambleField      field specifying the format, often not transmitted in
     *                           data interfaces, as it is constant for a given data
     *                           interface
     * @param timeField          byte array containing the time code
     * @param agencyDefinedEpoch reference epoch, ignored if the preamble field specifies
     *                           the {@link #getCCSDSEpoch(Field) CCSDS reference epoch}
     *                           is used (and hence may be null in this case)
     * @param utc                time scale used to compute date and time components.
     * @return an instance corresponding to the specified date
     * @since 10.1
     */
    public static <T extends CalculusFieldElement<T>> FieldAbsoluteDate<T> parseCCSDSDaySegmentedTimeCode(final Field<T> field,
                                                                                                          final byte preambleField,
                                                                                                          final byte[] timeField,
                                                                                                          final DateComponents agencyDefinedEpoch,
                                                                                                          final TimeScale utc) {
        final CcsdsSegmentedTimeCode timeCode = new CcsdsSegmentedTimeCode(preambleField, timeField, agencyDefinedEpoch);
        return new FieldAbsoluteDate<>(field, timeCode.getDate(), timeCode.getTime(), utc);
    }

    /** Build an instance from a CCSDS Calendar Segmented Time Code (CCS).
     * <p>
     * CCSDS Calendar Segmented Time Code is defined in the blue book:
     * CCSDS Time Code Format (CCSDS 301.0-B-4) published in November 2010
     * </p>
     *
     * <p>This method uses the {@link DataContext#getDefault() default data context}.
     *
     * @param preambleField field specifying the format, often not transmitted in
     * data interfaces, as it is constant for a given data interface
     * @param timeField byte array containing the time code
     * @return an instance corresponding to the specified date
     * @see #parseCCSDSCalendarSegmentedTimeCode(byte, byte[], TimeScale)
     */
    @DefaultDataContext
    public FieldAbsoluteDate<T> parseCCSDSCalendarSegmentedTimeCode(final byte preambleField, final byte[] timeField) {
        return parseCCSDSCalendarSegmentedTimeCode(preambleField, timeField,
                                                   DataContext.getDefault().getTimeScales().getUTC());
    }

    /**
     * Build an instance from a CCSDS Calendar Segmented Time Code (CCS).
     * <p>
     * CCSDS Calendar Segmented Time Code is defined in the blue book: CCSDS Time Code
     * Format (CCSDS 301.0-B-4) published in November 2010
     * </p>
     *
     * @param preambleField field specifying the format, often not transmitted in data
     *                      interfaces, as it is constant for a given data interface
     * @param timeField     byte array containing the time code
     * @param utc           time scale used to compute date and time components.
     * @return an instance corresponding to the specified date
     * @since 10.1
     */
    public FieldAbsoluteDate<T> parseCCSDSCalendarSegmentedTimeCode(final byte preambleField,
                                                                    final byte[] timeField,
                                                                    final TimeScale utc) {
        final CcsdsSegmentedTimeCode timeCode = new CcsdsSegmentedTimeCode(preambleField, timeField);
        return new FieldAbsoluteDate<>(fieldOffset.getField(), timeCode.getDate(), timeCode.getTime(), utc);
    }

    /** Build an instance corresponding to a Julian Day date.
     * @param jd Julian day
     * @param secondsSinceNoon seconds in the Julian day
     * (BEWARE, Julian days start at noon, so 0.0 is noon)
     * @param timeScale time scale in which the seconds in day are defined
     * @return a new instant
     * @param <T> the type of the field elements
     */
    public static <T extends CalculusFieldElement<T>> FieldAbsoluteDate<T> createJDDate(final int jd, final T secondsSinceNoon,
                                                                                        final TimeScale timeScale) {
        return new FieldAbsoluteDate<>(secondsSinceNoon.getField(), new DateComponents(DateComponents.JULIAN_EPOCH, jd),
                        TimeComponents.H12, timeScale).shiftedBy(secondsSinceNoon);
    }

    /** Build an instance corresponding to a Julian Day date.
     * <p>
     * This function should be preferred to {@link #createJDDate(int, CalculusFieldElement, TimeScale)} when the target time scale
     * has a non-constant offset with respect to TAI.
     * <p>
     * The idea is to introduce a pivot time scale that is close to the target time scale but has a constant bias with TAI.
     * <p>
     * For example, to get a date from an MJD in TDB time scale, it's advised to use the TT time scale
     * as a pivot scale. TT is very close to TDB and has constant offset to TAI.
     * </p>
     * @param jd Julian day
     * @param secondsSinceNoon seconds in the Julian day
     * (BEWARE, Julian days start at noon, so 0.0 is noon)
     * @param timeScale time scale in which the seconds in day are defined
     * @param pivotTimeScale pivot timescale used as intermediate timescale
     * @return a new instant
     * @param <T> the type of the field elements
     */
    public static <T extends CalculusFieldElement<T>> FieldAbsoluteDate<T> createJDDate(final int jd, final T secondsSinceNoon,
                                                                                        final TimeScale timeScale,
                                                                                        final TimeScale pivotTimeScale) {
        // Get the date in pivot timescale
        final FieldAbsoluteDate<T> dateInPivotTimeScale = createJDDate(jd, secondsSinceNoon, pivotTimeScale);

        // Compare offsets to TAI of the two time scales
        final T offsetFromTAI = timeScale.offsetFromTAI(dateInPivotTimeScale).
                subtract(pivotTimeScale.offsetFromTAI(dateInPivotTimeScale));

        // Return date in desired timescale
        return dateInPivotTimeScale.shiftedBy(offsetFromTAI.multiply(-1.));
    }

    /** Build an instance corresponding to a Modified Julian Day date.
     * @param mjd modified Julian day
     * @param secondsInDay seconds in the day
     * @param timeScale time scale in which the seconds in day are defined
     * @return a new instant
     * @param <T> the type of the field elements
     */
    public static <T extends CalculusFieldElement<T>> FieldAbsoluteDate<T> createMJDDate(final int mjd, final T secondsInDay,
                                                                                         final TimeScale timeScale) {
        return new FieldAbsoluteDate<>(secondsInDay.getField(),
                                       new DateComponents(DateComponents.MODIFIED_JULIAN_EPOCH, mjd),
                                       TimeComponents.H00,
                                       timeScale).shiftedBy(secondsInDay);
    }

    /** Build an instance corresponding to a GPS date.
     *
     * <p>This method uses the {@link DataContext#getDefault() default data context}.
     *
     * <p>GPS dates are provided as a week number starting at
     * {@link #getGPSEpoch(Field) GPS epoch} and as a number of milliseconds
     * since week start.</p>
     * @param weekNumber week number since {@link #getGPSEpoch(Field) GPS epoch}
     * @param milliInWeek number of milliseconds since week start
     * @return a new instant
     * @param <T> the type of the field elements
     * @see #createGPSDate(int, CalculusFieldElement, TimeScale)
     */
    @DefaultDataContext
    public static <T extends CalculusFieldElement<T>> FieldAbsoluteDate<T> createGPSDate(final int weekNumber, final T milliInWeek) {
        return createGPSDate(weekNumber, milliInWeek,
                             DataContext.getDefault().getTimeScales().getGPS());
    }

    /**
     * Build an instance corresponding to a GPS date.
     * <p>GPS dates are provided as a week number starting at
     * {@link #getGPSEpoch(Field) GPS epoch} and as a number of milliseconds since week
     * start.</p>
     *
     * @param <T>         the type of the field elements
     * @param weekNumber  week number since {@link #getGPSEpoch(Field) GPS epoch}
     * @param milliInWeek number of milliseconds since week start
     * @param gps         GPS time scale.
     * @return a new instant
     * @since 10.1
     */
    public static <T extends CalculusFieldElement<T>> FieldAbsoluteDate<T> createGPSDate(
                                                                                         final int weekNumber,
                                                                                         final T milliInWeek,
                                                                                         final TimeScale gps) {

        final int day = (int) FastMath.floor(milliInWeek.getReal() / (1000.0 * Constants.JULIAN_DAY));
        final T secondsInDay = milliInWeek.divide(1000.0).subtract(day * Constants.JULIAN_DAY);
        return new FieldAbsoluteDate<>(milliInWeek.getField(),
                                       new DateComponents(DateComponents.GPS_EPOCH, weekNumber * 7 + day),
                                       TimeComponents.H00, gps).
               shiftedBy(secondsInDay);
    }

    /** Build an instance corresponding to a Julian Epoch (JE).
     * <p>According to Lieske paper: <a
     * href="http://articles.adsabs.harvard.edu/cgi-bin/nph-iarticle_query?1979A%26A....73..282L&amp;defaultprint=YES&amp;filetype=.pdf.">
     * Precession Matrix Based on IAU (1976) System of Astronomical Constants</a>, Astronomy and Astrophysics,
     * vol. 73, no. 3, Mar. 1979, p. 282-284, Julian Epoch is related to Julian Ephemeris Date as:
     * <pre>JE = 2000.0 + (JED - 2451545.0) / 365.25</pre>
     * <p>This method reverts the formula above and computes an {@code FieldAbsoluteDate<T>} from the Julian Epoch.
     *
     * <p>This method uses the {@link DataContext#getDefault() default data context}.
     *
     * @param <T> the type of the field elements
     * @param julianEpoch Julian epoch, like 2000.0 for defining the classical reference J2000.0
     * @return a new instant
     * @see #getJ2000Epoch(Field)
     * @see #createBesselianEpoch(CalculusFieldElement)
     * @see #createJulianEpoch(CalculusFieldElement, TimeScales)
     */
    @DefaultDataContext
    public static <T extends CalculusFieldElement<T>> FieldAbsoluteDate<T> createJulianEpoch(final T julianEpoch) {
        return createJulianEpoch(julianEpoch, DataContext.getDefault().getTimeScales());
    }

    /**
     * Build an instance corresponding to a Julian Epoch (JE).
     * <p>According to Lieske paper: <a
     * href="http://articles.adsabs.harvard.edu/cgi-bin/nph-iarticle_query?1979A%26A....73..282L&amp;defaultprint=YES&amp;filetype=.pdf.">
     * Precession Matrix Based on IAU (1976) System of Astronomical Constants</a>,
     * Astronomy and Astrophysics, vol. 73, no. 3, Mar. 1979, p. 282-284, Julian Epoch is
     * related to Julian Ephemeris Date as:
     * <pre>JE = 2000.0 + (JED - 2451545.0) / 365.25</pre>
     * <p>This method reverts the formula above and computes an {@code
     * FieldAbsoluteDate<T>} from the Julian Epoch.
     *
     * @param <T>         the type of the field elements
     * @param julianEpoch Julian epoch, like 2000.0 for defining the classical reference
     *                    J2000.0
     * @param timeScales  used in the computation.
     * @return a new instant
     * @see #getJ2000Epoch(Field)
     * @see #createBesselianEpoch(CalculusFieldElement)
     * @see TimeScales#createJulianEpoch(double)
     * @since 10.1
     */
    public static <T extends CalculusFieldElement<T>> FieldAbsoluteDate<T> createJulianEpoch(
                                                                                             final T julianEpoch,
                                                                                             final TimeScales timeScales) {
        final Field<T> field = julianEpoch.getField();
        return new FieldAbsoluteDate<>(new FieldAbsoluteDate<>(field, timeScales.getJ2000Epoch()),
                                       julianEpoch.subtract(2000.0).multiply(Constants.JULIAN_YEAR));
    }

    /** Build an instance corresponding to a Besselian Epoch (BE).
     * <p>According to Lieske paper: <a
     * href="http://articles.adsabs.harvard.edu/cgi-bin/nph-iarticle_query?1979A%26A....73..282L&amp;defaultprint=YES&amp;filetype=.pdf.">
     * Precession Matrix Based on IAU (1976) System of Astronomical Constants</a>, Astronomy and Astrophysics,
     * vol. 73, no. 3, Mar. 1979, p. 282-284, Besselian Epoch is related to Julian Ephemeris Date as:</p>
     * <pre>
     * BE = 1900.0 + (JED - 2415020.31352) / 365.242198781
     * </pre>
     * <p>
     * This method reverts the formula above and computes an {@code FieldAbsoluteDate<T>} from the Besselian Epoch.
     * </p>
     *
     * <p>This method uses the {@link DataContext#getDefault() default data context}.
     *
     * @param <T> the type of the field elements
     * @param besselianEpoch Besselian epoch, like 1950 for defining the classical reference B1950.0
     * @return a new instant
     * @see #createJulianEpoch(CalculusFieldElement)
     * @see #createBesselianEpoch(CalculusFieldElement, TimeScales)
     */
    @DefaultDataContext
    public static <T extends CalculusFieldElement<T>> FieldAbsoluteDate<T> createBesselianEpoch(final T besselianEpoch) {
        return createBesselianEpoch(besselianEpoch, DataContext.getDefault().getTimeScales());
    }

    /**
     * Build an instance corresponding to a Besselian Epoch (BE).
     * <p>According to Lieske paper: <a
     * href="http://articles.adsabs.harvard.edu/cgi-bin/nph-iarticle_query?1979A%26A....73..282L&amp;defaultprint=YES&amp;filetype=.pdf.">
     * Precession Matrix Based on IAU (1976) System of Astronomical Constants</a>,
     * Astronomy and Astrophysics, vol. 73, no. 3, Mar. 1979, p. 282-284, Besselian Epoch
     * is related to Julian Ephemeris Date as:</p>
     * <pre>
     * BE = 1900.0 + (JED - 2415020.31352) / 365.242198781
     * </pre>
     * <p>
     * This method reverts the formula above and computes an {@code FieldAbsoluteDate<T>}
     * from the Besselian Epoch.
     * </p>
     *
     * @param <T>            the type of the field elements
     * @param besselianEpoch Besselian epoch, like 1950 for defining the classical
     *                       reference B1950.0
     * @param timeScales     used in the computation.
     * @return a new instant
     * @see #createJulianEpoch(CalculusFieldElement)
     * @see TimeScales#createBesselianEpoch(double)
     * @since 10.1
     */
    public static <T extends CalculusFieldElement<T>> FieldAbsoluteDate<T> createBesselianEpoch(
                                                                                                final T besselianEpoch,
                                                                                                final TimeScales timeScales) {
        final Field<T> field = besselianEpoch.getField();
        return new FieldAbsoluteDate<>(new FieldAbsoluteDate<>(field, timeScales.getJ2000Epoch()),
                                       besselianEpoch.subtract(1900).multiply(Constants.BESSELIAN_YEAR).
                                           add(Constants.JULIAN_DAY * (-36525) + Constants.JULIAN_DAY * 0.31352));
    }

    /** Reference epoch for julian dates: -4712-01-01T12:00:00 Terrestrial Time.
     * <p>Both <code>java.util.Date</code> and {@link DateComponents} classes
     * follow the astronomical conventions and consider a year 0 between
     * years -1 and +1, hence this reference date lies in year -4712 and not
     * in year -4713 as can be seen in other documents or programs that obey
     * a different convention (for example the <code>convcal</code> utility).</p>
     *
     * <p>This method uses the {@link DataContext#getDefault() default data context}.
     *
     * @param <T> the type of the field elements
     * @param field field for the components
     * @return the reference epoch for julian dates as a FieldAbsoluteDate
     * @see AbsoluteDate#JULIAN_EPOCH
     * @see TimeScales#getJulianEpoch()
     */
    @DefaultDataContext
    public static <T extends CalculusFieldElement<T>> FieldAbsoluteDate<T> getJulianEpoch(final Field<T> field) {
        return new FieldAbsoluteDate<>(field, DataContext.getDefault().getTimeScales().getJulianEpoch());
    }

    /** Reference epoch for modified julian dates: 1858-11-17T00:00:00 Terrestrial Time.
     *
     * <p>This method uses the {@link DataContext#getDefault() default data context}.
     *
     * @param <T> the type of the field elements
     * @param field field for the components
     * @return the reference epoch for modified julian dates as a FieldAbsoluteDate
     * @see AbsoluteDate#MODIFIED_JULIAN_EPOCH
     * @see TimeScales#getModifiedJulianEpoch()
     */
    @DefaultDataContext
    public static <T extends CalculusFieldElement<T>> FieldAbsoluteDate<T> getModifiedJulianEpoch(final Field<T> field) {
        return new FieldAbsoluteDate<>(field, DataContext.getDefault().getTimeScales().getModifiedJulianEpoch());
    }

    /** Reference epoch for 1950 dates: 1950-01-01T00:00:00 Terrestrial Time.
     *
     * <p>This method uses the {@link DataContext#getDefault() default data context}.
     *
     * @param <T> the type of the field elements
     * @param field field for the components
     * @return the reference epoch for 1950 dates as a FieldAbsoluteDate
     * @see AbsoluteDate#FIFTIES_EPOCH
     * @see TimeScales#getFiftiesEpoch()
     */
    @DefaultDataContext
    public static <T extends CalculusFieldElement<T>> FieldAbsoluteDate<T> getFiftiesEpoch(final Field<T> field) {
        return new FieldAbsoluteDate<>(field, DataContext.getDefault().getTimeScales().getFiftiesEpoch());
    }

    /** Reference epoch for CCSDS Time Code Format (CCSDS 301.0-B-4).
     * <p>
     * This method uses the {@link DataContext#getDefault() default data context}.
     * </p>
     * 1958-01-01T00:00:00 International Atomic Time (<em>not</em> UTC).
     * @param <T> the type of the field elements
     * @param field field for the components
     * @return the reference epoch for CCSDS Time Code Format as a FieldAbsoluteDate
     * @see AbsoluteDate#CCSDS_EPOCH
     * @see TimeScales#getCcsdsEpoch()
     */
    @DefaultDataContext
    public static <T extends CalculusFieldElement<T>> FieldAbsoluteDate<T> getCCSDSEpoch(final Field<T> field) {
        return new FieldAbsoluteDate<>(field, DataContext.getDefault().getTimeScales().getCcsdsEpoch());
    }

    /** Reference epoch for Galileo System Time: 1999-08-22T00:00:00 UTC.
     *
     * <p>This method uses the {@link DataContext#getDefault() default data context}.
     *
     * @param <T> the type of the field elements
     * @param field field for the components
     * @return the reference epoch for Galileo System Time as a FieldAbsoluteDate
     * @see AbsoluteDate#GALILEO_EPOCH
     * @see TimeScales#getGalileoEpoch()
     */
    @DefaultDataContext
    public static <T extends CalculusFieldElement<T>> FieldAbsoluteDate<T> getGalileoEpoch(final Field<T> field) {
        return new FieldAbsoluteDate<>(field, DataContext.getDefault().getTimeScales().getGalileoEpoch());
    }

    /** Reference epoch for GPS weeks: 1980-01-06T00:00:00 GPS time.
     *
     * <p>This method uses the {@link DataContext#getDefault() default data context}.
     *
     * @param <T> the type of the field elements
     * @param field field for the components
     * @return the reference epoch for GPS weeks as a FieldAbsoluteDate
     * @see AbsoluteDate#GPS_EPOCH
     * @see TimeScales#getGpsEpoch()
     */
    @DefaultDataContext
    public static <T extends CalculusFieldElement<T>> FieldAbsoluteDate<T> getGPSEpoch(final Field<T> field) {
        return new FieldAbsoluteDate<>(field, DataContext.getDefault().getTimeScales().getGpsEpoch());
    }

    /** J2000.0 Reference epoch: 2000-01-01T12:00:00 Terrestrial Time (<em>not</em> UTC).
     *
     * <p>This method uses the {@link DataContext#getDefault() default data context}.
     *
     * @param <T> the type of the field elements
     * @param field field for the components
     * @return the J2000.0 reference epoch as a FieldAbsoluteDate
     * @see #createJulianEpoch(CalculusFieldElement)
     * @see AbsoluteDate#J2000_EPOCH
     * @see TimeScales#getJ2000Epoch()
     */
    @DefaultDataContext
    public static <T extends CalculusFieldElement<T>> FieldAbsoluteDate<T> getJ2000Epoch(final Field<T> field) {
        return new FieldAbsoluteDate<>(field, DataContext.getDefault().getTimeScales().getJ2000Epoch());
    }

    /** Java Reference epoch: 1970-01-01T00:00:00 Universal Time Coordinate.
     *
     * <p>This method uses the {@link DataContext#getDefault() default data context}.
     *
     * <p>
     * Between 1968-02-01 and 1972-01-01, UTC-TAI = 4.213 170 0s + (MJD - 39 126) x 0.002 592s.
     * As on 1970-01-01 MJD = 40587, UTC-TAI = 8.000082s
     * </p>
     * @param <T> the type of the field elements
     * @param field field for the components
     * @return the Java reference epoch as a FieldAbsoluteDate
     * @see AbsoluteDate#JAVA_EPOCH
     * @see TimeScales#getJavaEpoch()
     */
    @DefaultDataContext
    public static <T extends CalculusFieldElement<T>> FieldAbsoluteDate<T> getJavaEpoch(final Field<T> field) {
        return new FieldAbsoluteDate<>(field, DataContext.getDefault().getTimeScales().getJavaEpoch());
    }

    /** Dummy date at infinity in the past direction.
     * @param <T> the type of the field elements
     * @param field field for the components
     * @return a dummy date at infinity in the past direction as a FieldAbsoluteDate
     * @see AbsoluteDate#PAST_INFINITY
     * @see TimeScales#getPastInfinity()
     */
    public static <T extends CalculusFieldElement<T>> FieldAbsoluteDate<T> getPastInfinity(final Field<T> field) {
        return new FieldAbsoluteDate<>(field, AbsoluteDate.PAST_INFINITY);
    }

    /** Dummy date at infinity in the future direction.
     * @param <T> the type of the field elements
     * @param field field for the components
     * @return a dummy date at infinity in the future direction as a FieldAbsoluteDate
     * @see AbsoluteDate#FUTURE_INFINITY
     * @see TimeScales#getFutureInfinity()
     */
    public static <T extends CalculusFieldElement<T>> FieldAbsoluteDate<T> getFutureInfinity(final Field<T> field) {
        return new FieldAbsoluteDate<>(field, AbsoluteDate.FUTURE_INFINITY);
    }

    /**
     * Get an arbitrary date. Useful when a non-null date is needed but its values does
     * not matter.
     *
     * @param <T>   the type of the field elements
     * @param field field for the components
     * @return an arbitrary date.
     */
    public static <T extends CalculusFieldElement<T>> FieldAbsoluteDate<T> getArbitraryEpoch(final Field<T> field) {
        return new FieldAbsoluteDate<>(field, AbsoluteDate.ARBITRARY_EPOCH);
    }


    /** Get a time-shifted date.
     * <p>
     * Calling this method is equivalent to call {@code new FieldAbsoluteDate&lt;&gt;(this, dt)}.
     * </p>
     * @param dt time shift in seconds
     * @return a new date, shifted with respect to instance (which is immutable)
     * @see org.orekit.utils.FieldPVCoordinates#shiftedBy(double)
     * @see org.orekit.attitudes.FieldAttitude#shiftedBy(double)
     * @see org.orekit.orbits.FieldOrbit#shiftedBy(double)
     * @see org.orekit.propagation.FieldSpacecraftState#shiftedBy(double)
     */
    @Override
    public FieldAbsoluteDate<T> shiftedBy(final T dt) {
        return new FieldAbsoluteDate<>(this, dt);
    }

    /** Compute the physically elapsed duration between two instants.
     * <p>The returned duration is the number of seconds physically
     * elapsed between the two instants, measured in a regular time
     * scale with respect to surface of the Earth (i.e either the {@link
     * TAIScale TAI scale}, the {@link TTScale TT scale} or the {@link
     * GPSScale GPS scale}). It is the only method that gives a
     * duration with a physical meaning.</p>
     * <p>This method gives the same result (with less computation)
     * as calling {@link #offsetFrom(FieldAbsoluteDate, TimeScale)}
     * with a second argument set to one of the regular scales cited
     * above.</p>
     * <p>This method is the reverse of the {@link #FieldAbsoluteDate(FieldAbsoluteDate,
     * double)} constructor.</p>
     * @param instant instant to subtract from the instance
     * @return offset in seconds between the two instants (positive
     * if the instance is posterior to the argument)
     * @see #offsetFrom(FieldAbsoluteDate, TimeScale)
     * @see #FieldAbsoluteDate(FieldAbsoluteDate, double)
     */
    public T durationFrom(final FieldAbsoluteDate<T> instant) {
        return fieldOffset.subtract(instant.fieldOffset).
               add(date.durationFrom(instant.date));
    }

    /** Compute the physically elapsed duration between two instants.
     * <p>The returned duration is the number of seconds physically
     * elapsed between the two instants, measured in a regular time
     * scale with respect to surface of the Earth (i.e either the {@link
     * TAIScale TAI scale}, the {@link TTScale TT scale} or the {@link
     * GPSScale GPS scale}). It is the only method that gives a
     * duration with a physical meaning.</p>
     * <p>This method gives the same result (with less computation)
     * as calling {@link #offsetFrom(FieldAbsoluteDate, TimeScale)}
     * with a second argument set to one of the regular scales cited
     * above.</p>
     * <p>This method is the reverse of the {@link #FieldAbsoluteDate(FieldAbsoluteDate,
     * double)} constructor.</p>
     * @param instant instant to subtract from the instance
     * @param timeUnit {@link TimeUnit} precision for the offset
     * @return offset in seconds between the two instants (positive
     * if the instance is posterior to the argument)
     * @see #offsetFrom(FieldAbsoluteDate, TimeScale)
     * @see #FieldAbsoluteDate(FieldAbsoluteDate, double)
     */
    public T durationFrom(final FieldAbsoluteDate<T> instant, final TimeUnit timeUnit) {
        return fieldOffset.subtract(instant.fieldOffset).
               add(date.durationFrom(instant.date, timeUnit));
    }

    /** Compute the physically elapsed duration between two instants.
     * <p>The returned duration is the number of seconds physically
     * elapsed between the two instants, measured in a regular time
     * scale with respect to surface of the Earth (i.e either the {@link
     * TAIScale TAI scale}, the {@link TTScale TT scale} or the {@link
     * GPSScale GPS scale}). It is the only method that gives a
     * duration with a physical meaning.</p>
     * <p>This method gives the same result (with less computation)
     * as calling {@link #offsetFrom(FieldAbsoluteDate, TimeScale)}
     * with a second argument set to one of the regular scales cited
     * above.</p>
     * <p>This method is the reverse of the {@link #FieldAbsoluteDate(FieldAbsoluteDate,
     * double)} constructor.</p>
     * @param instant instant to subtract from the instance
     * @return offset in seconds between the two instants (positive
     * if the instance is posterior to the argument)
     * @see #offsetFrom(FieldAbsoluteDate, TimeScale)
     * @see #FieldAbsoluteDate(FieldAbsoluteDate, double)
     */
    public T durationFrom(final AbsoluteDate instant) {
        return fieldOffset.add(date.durationFrom(instant));
    }

    /** Compute the physically elapsed duration between two instants.
     * <p>The returned duration is the number of seconds physically
     * elapsed between the two instants, measured in a regular time
     * scale with respect to surface of the Earth (i.e either the {@link
     * TAIScale TAI scale}, the {@link TTScale TT scale} or the {@link
     * GPSScale GPS scale}). It is the only method that gives a
     * duration with a physical meaning.</p>
     * <p>This method gives the same result (with less computation)
     * as calling {@link #offsetFrom(FieldAbsoluteDate, TimeScale)}
     * with a second argument set to one of the regular scales cited
     * above.</p>
     * <p>This method is the reverse of the {@link #FieldAbsoluteDate(FieldAbsoluteDate,
     * double)} constructor.</p>
     * @param instant instant to subtract from the instance
     * @param timeUnit {@link TimeUnit} precision for the offset
     * @return offset in the given timeunit between the two instants (positive
     * if the instance is posterior to the argument), rounded to the nearest integer {@link TimeUnit}
     * @see #FieldAbsoluteDate(FieldAbsoluteDate, long, TimeUnit)
     * @since 12.1
     */
    public T durationFrom(final AbsoluteDate instant, final TimeUnit timeUnit) {
        return fieldOffset.add(date.durationFrom(instant, timeUnit));
    }

    /** Compute the apparent clock offset between two instant <em>in the
     * perspective of a specific {@link TimeScale time scale}</em>.
     * <p>The offset is the number of seconds counted in the given
     * time scale between the locations of the two instants, with
     * all time scale irregularities removed (i.e. considering all
     * days are exactly 86400 seconds long). This method will give
     * a result that may not have a physical meaning if the time scale
     * is irregular. For example since a leap second was introduced at
     * the end of 2005, the apparent offset between 2005-12-31T23:59:59
     * and 2006-01-01T00:00:00 is 1 second, but the physical duration
     * of the corresponding time interval as returned by the {@link
     * #durationFrom(FieldAbsoluteDate)} method is 2 seconds.</p>
     * <p>This method is the reverse of the {@link #FieldAbsoluteDate(FieldAbsoluteDate,
     * double, TimeScale)} constructor.</p>
     * @param instant instant to subtract from the instance
     * @param timeScale time scale with respect to which the offset should
     * be computed
     * @return apparent clock offset in seconds between the two instants
     * (positive if the instance is posterior to the argument)
     * @see #durationFrom(FieldAbsoluteDate)
     * @see #FieldAbsoluteDate(FieldAbsoluteDate, double, TimeScale)
     */
    public T offsetFrom(final FieldAbsoluteDate<T> instant, final TimeScale timeScale) {
        return fieldOffset.subtract(instant.fieldOffset).
               add(date.offsetFrom(instant.date, timeScale));
    }

    /** Compute the offset between two time scales at the current instant.
     * <p>The offset is defined as <i>l₁-l₂</i>
     * where <i>l₁</i> is the location of the instant in
     * the <code>scale1</code> time scale and <i>l₂</i> is the
     * location of the instant in the <code>scale2</code> time scale.</p>
     * @param scale1 first time scale
     * @param scale2 second time scale
     * @return offset in seconds between the two time scales at the
     * current instant
     */
    public T timeScalesOffset(final TimeScale scale1, final TimeScale scale2) {
        return scale1.offsetFromTAI(this).subtract(scale2.offsetFromTAI(this));
    }

    /** Convert the instance to a Java {@link java.util.Date Date}.
     * <p>Conversion to the Date class induces a loss of precision because
     * the Date class does not provide sub-millisecond information. Java Dates
     * are considered to be locations in some times scales.</p>
     * @param timeScale time scale to use
     * @return a {@link java.util.Date Date} instance representing the location
     * of the instant in the time scale
     */
    public Date toDate(final TimeScale timeScale) {
        return date.toDate(timeScale);
    }

    /**
     * Convert the instance to a Java {@link java.time.Instant Instant}.
     * Nanosecond precision is preserved during this conversion
     *
     * @return a {@link java.time.Instant Instant} instance representing the location
     * of the instant in the utc time scale
     * @since 12.1
     */
    @DefaultDataContext
    public Instant toInstant() {
        return toInstant(TimeScalesFactory.getTimeScales());
    }

    /**
     * Convert the instance to a Java {@link java.time.Instant Instant}.
     * Nanosecond precision is preserved during this conversion
     *
     * @param timeScales the timescales to use
     * @return a {@link java.time.Instant Instant} instance representing the location
     * of the instant in the utc time scale
     * @since 12.1
     */
    public Instant toInstant(final TimeScales timeScales) {
        return date.toInstant(timeScales);
    }

    /** Split the instance into date/time components.
     * @param timeScale time scale to use
     * @return date/time components
     */
    public DateTimeComponents getComponents(final TimeScale timeScale) {
        return date.getComponents(timeScale);
    }

    /** Split the instance into date/time components for a local time.
     *
     * <p>This method uses the {@link DataContext#getDefault() default data context}.
     *
     * @param minutesFromUTC offset in <em>minutes</em> from UTC (positive Eastwards UTC,
     * negative Westward UTC)
     * @return date/time components
     * @see #getComponents(int, TimeScale)
     */
    @DefaultDataContext
    public DateTimeComponents getComponents(final int minutesFromUTC) {
        return date.getComponents(minutesFromUTC);
    }

    /**
     * Split the instance into date/time components for a local time.
     *
     * @param minutesFromUTC offset in <em>minutes</em> from UTC (positive Eastwards UTC,
     *                       negative Westward UTC)
     * @param utc            time scale used to compute date and time components.
     * @return date/time components
     * @since 10.1
     */
    public DateTimeComponents getComponents(final int minutesFromUTC, final TimeScale utc) {
        return date.getComponents(minutesFromUTC, utc);
    }

    /** {@inheritDoc} */
    @Override
    public FieldAbsoluteDate<T> getDate() {
        return this;
    }

    /** Get the field.
     * @return field instance.
     */
    public Field<T> getField() {
        return fieldOffset.getField();
    }

    /** Split the instance into date/time components for a time zone.
     *
     * <p>This method uses the {@link DataContext#getDefault() default data context}.
     *
     * @param timeZone time zone
     * @return date/time components
     * @see #getComponents(TimeZone, TimeScale)
     */
    @DefaultDataContext
    public DateTimeComponents getComponents(final TimeZone timeZone) {
        return date.getComponents(timeZone);
    }

    /** Split the instance into date/time components for a time zone.
     * @param timeZone time zone
     * @param utc            time scale used to compute date and time components.
     * @return date/time components
     * @since 10.1
     */
    public DateTimeComponents getComponents(final TimeZone timeZone, final TimeScale utc) {
        return date.getComponents(timeZone, utc);
    }

    /** Compare the instance with another date.
     * @param other other date to compare the instance to
     * @return a negative integer, zero, or a positive integer as this date
     * is before, simultaneous, or after the specified date.
     */
    public int compareTo(final FieldAbsoluteDate<T> other) {
        return date.compareTo(other.date);
    }


    /** Check if the instance represents the same time as another instance.
     * @param other other date
     * @return true if the instance and the other date refer to the same instant
     */
    @SuppressWarnings("unchecked")
    public boolean equals(final Object other) {

        if (other == this) {
            // first fast check
            return true;
        }

        if (other instanceof FieldAbsoluteDate) {
            final FieldAbsoluteDate<?> otherF = (FieldAbsoluteDate<?>) other;
            return fieldOffset.getField().equals(otherF.fieldOffset.getField()) &&
                   date.equals(otherF.date);
        }

        return false;

    }

    /** Check if the instance represents the same time as another.
     * @param other the instant to compare this date to
     * @return true if the instance and the argument refer to the same instant
     * @see #isCloseTo(FieldTimeStamped, double)
     * @since 10.1
     */
    public boolean isEqualTo(final FieldTimeStamped<T> other) {
        return this.equals(other.getDate());
    }

    /** Check if the instance time is close to another.
     * @param other the instant to compare this date to
     * @param tolerance the separation, in seconds, under which the two instants will be considered close to each other
     * @return true if the duration between the instance and the argument is strictly below the tolerance
     * @see #isEqualTo(FieldTimeStamped)
     * @since 10.1
     */
    public boolean isCloseTo(final FieldTimeStamped<T> other, final double tolerance) {
        return date.isCloseTo(other.getDate().date, tolerance);
    }

    /** Check if the instance represents a time that is strictly before another.
     * @param other the instant to compare this date to
     * @return true if the instance is strictly before the argument when ordering chronologically
     * @see #isBeforeOrEqualTo(FieldTimeStamped)
     * @since 10.1
     */
    public boolean isBefore(final FieldTimeStamped<T> other) {
        return date.isBefore(other.getDate().date);
    }

    /** Check if the instance represents a time that is strictly after another.
     * @param other the instant to compare this date to
     * @return true if the instance is strictly after the argument when ordering chronologically
     * @see #isAfterOrEqualTo(FieldTimeStamped)
     * @since 10.1
     */
    public boolean isAfter(final FieldTimeStamped<T> other) {
        return date.isAfter(other.getDate().date);
    }

    /** Check if the instance represents a time that is before or equal to another.
     * @param other the instant to compare this date to
     * @return true if the instance is before (or equal to) the argument when ordering chronologically
     * @see #isBefore(FieldTimeStamped)
     * @since 10.1
     */
    public boolean isBeforeOrEqualTo(final FieldTimeStamped<T> other) {
        return date.isBeforeOrEqualTo(other.getDate().date);
    }

    /** Check if the instance represents a time that is after or equal to another.
     * @param other the instant to compare this date to
     * @return true if the instance is after (or equal to) the argument when ordering chronologically
     * @see #isAfterOrEqualTo(FieldTimeStamped)
     * @since 10.1
     */
    public boolean isAfterOrEqualTo(final FieldTimeStamped<T> other) {
        return date.isAfterOrEqualTo(other.getDate().date);
    }

    /** Check if the instance represents a time that is strictly between two others representing
     * the boundaries of a time span. The two boundaries can be provided in any order: in other words,
     * whether <code>boundary</code> represents a time that is before or after <code>otherBoundary</code> will
     * not change the result of this method.
     * @param boundary one end of the time span
     * @param otherBoundary the other end of the time span
     * @return true if the instance is strictly between the two arguments when ordering chronologically
     * @see #isBetweenOrEqualTo(FieldTimeStamped, FieldTimeStamped)
     * @since 10.1
     */
    public boolean isBetween(final FieldTimeStamped<T> boundary, final FieldTimeStamped<T> otherBoundary) {
        return date.isBetween(boundary.getDate().date, otherBoundary.getDate().date);
    }

    /** Check if the instance represents a time that is between two others representing
     * the boundaries of a time span, or equal to one of them. The two boundaries can be provided in any order:
     * in other words, whether <code>boundary</code> represents a time that is before or after
     * <code>otherBoundary</code> will not change the result of this method.
     * @param boundary one end of the time span
     * @param otherBoundary the other end of the time span
     * @return true if the instance is between the two arguments (or equal to at least one of them)
     * when ordering chronologically
     * @see #isBetween(FieldTimeStamped, FieldTimeStamped)
     * @since 10.1
     */
    public boolean isBetweenOrEqualTo(final FieldTimeStamped<T> boundary, final FieldTimeStamped<T> otherBoundary) {
        return date.isBetweenOrEqualTo(boundary.getDate().date, otherBoundary.getDate().date);
    }

    /** Get a hashcode for this date.
     * @return hashcode
     */
    public int hashCode() {
        return date.hashCode();
    }

    /**
     * Get a String representation of the instant location with up to 16 digits of
     * precision for the seconds value.
     *
     * <p> Since this method is used in exception messages and error handling every
     * effort is made to return some representation of the instant. If UTC is available
     * from the default data context then it is used to format the string in UTC. If not
     * then TAI is used. Finally if the prior attempts fail this method falls back to
     * converting this class's internal representation to a string.
     *
     * <p>This method uses the {@link DataContext#getDefault() default data context}.
     *
     * @return a string representation of the instance, in ISO-8601 format if UTC is
     * available from the default data context.
     * @see AbsoluteDate#toString()
     * @see #toString(TimeScale)
     * @see DateTimeComponents#toString(int, int)
     */
    @DefaultDataContext
    public String toString() {
        return date.toString();
    }

    /**
     * Get a String representation of the instant location in ISO-8601 format without the
     * UTC offset and with up to 16 digits of precision for the seconds value.
     *
     * @param timeScale time scale to use
     * @return a string representation of the instance.
     * @see DateTimeComponents#toString(int, int)
     */
    public String toString(final TimeScale timeScale) {
        return date.toString(timeScale);
    }

    /** Get a String representation of the instant location for a local time.
     *
     * <p>This method uses the {@link DataContext#getDefault() default data context}.
     *
     * @param minutesFromUTC offset in <em>minutes</em> from UTC (positive Eastwards UTC,
     * negative Westward UTC).
     * @return string representation of the instance,
     * in ISO-8601 format with milliseconds accuracy
     * @see #toString(int, TimeScale)
     */
    @DefaultDataContext
    public String toString(final int minutesFromUTC) {
        return date.toString(minutesFromUTC);
    }

    /**
     * Get a String representation of the instant location for a local time.
     *
     * @param minutesFromUTC offset in <em>minutes</em> from UTC (positive Eastwards UTC,
     *                       negative Westward UTC).
     * @param utc            time scale used to compute date and time components.
     * @return string representation of the instance, in ISO-8601 format with milliseconds
     * accuracy
     * @since 10.1
     */
    public String toString(final int minutesFromUTC, final TimeScale utc) {
        return date.toString(minutesFromUTC, utc);
    }

    /** Get a String representation of the instant location for a time zone.
     *
     * <p>This method uses the {@link DataContext#getDefault() default data context}.
     *
     * @param timeZone time zone
     * @return string representation of the instance,
     * in ISO-8601 format with milliseconds accuracy
     * @see #toString(TimeZone, TimeScale)
     */
    @DefaultDataContext
    public String toString(final TimeZone timeZone) {
        return date.toString(timeZone);
    }

    /**
     * Get a String representation of the instant location for a time zone.
     *
     * @param timeZone time zone
     * @param utc      time scale used to compute date and time components.
     * @return string representation of the instance, in ISO-8601 format with milliseconds
     * accuracy
     * @since 10.1
     */
    public String toString(final TimeZone timeZone, final TimeScale utc) {
        return date.toString(timeZone, utc);
    }

    /**
     * Return a string representation of this date-time, rounded to the given precision.
     *
     * <p>The format used is ISO8601 without the UTC offset.</p>
     *
     *
     * @param timeScale      to use to compute components.
     * @param fractionDigits the number of digits to include after the decimal point in
     *                       the string representation of the seconds. The date and time
     *                       is first rounded as necessary. {@code fractionDigits} must be
     *                       greater than or equal to {@code 0}.
     * @return string representation of this date, time, and UTC offset
     * @see #toString(TimeScale)
     * @see DateTimeComponents#toString(int, int)
     * @see DateTimeComponents#toStringWithoutUtcOffset(int, int)
     * @since 12.2
     */
    public String toStringWithoutUtcOffset(final TimeScale timeScale, final int fractionDigits) {
        return date.toStringWithoutUtcOffset(timeScale, fractionDigits);
    }

    /** Get a time-shifted date.
     * <p>
     * Calling this method is equivalent to call <code>new FieldAbsoluteDate(this, dt)</code>.
     * </p>
     * @param dt time shift in seconds
     * @return a new date, shifted with respect to instance (which is immutable)
     * @see org.orekit.utils.FieldPVCoordinates#shiftedBy(double)
     * @see org.orekit.attitudes.FieldAttitude#shiftedBy(double)
     * @see org.orekit.orbits.FieldOrbit#shiftedBy(double)
     * @see org.orekit.propagation.FieldSpacecraftState#shiftedBy(double)
     */
    @Override
    public FieldAbsoluteDate<T> shiftedBy(final double dt) {
        return new FieldAbsoluteDate<>(this, dt);
    }

    /** Get a time-shifted date.
     * <p>
     * Calling this method is equivalent to call <code>new FieldAbsoluteDate(this, dt)</code>.
     * </p>
     * @param dt time shift
     * @return a new date, shifted with respect to instance (which is immutable)
     * @see org.orekit.utils.FieldPVCoordinates#shiftedBy(double)
     * @see org.orekit.attitudes.FieldAttitude#shiftedBy(double)
     * @see org.orekit.orbits.FieldOrbit#shiftedBy(double)
     * @see org.orekit.propagation.FieldSpacecraftState#shiftedBy(double)
     * @since 13.0
     */
    @Override
    public FieldAbsoluteDate<T> shiftedBy(final TimeOffset dt) {
        return new FieldAbsoluteDate<>(this, dt);
    }

    /** Get a time-shifted date.
     * <p>
     * Calling this method is equivalent to call <code>new FieldAbsoluteDate(this, dt, timeUnit)</code>.
     * </p>
     * @param dt time shift in time units
     * @param timeUnit {@link TimeUnit} for dt
     * @return a new date, shifted with respect to instance (which is immutable)
     * @see org.orekit.utils.FieldPVCoordinates#shiftedBy(double)
     * @see org.orekit.attitudes.FieldAttitude#shiftedBy(double)
     * @see org.orekit.orbits.FieldOrbit#shiftedBy(double)
     * @see org.orekit.propagation.FieldSpacecraftState#shiftedBy(double)
     * @since 12.1
     */
    public FieldAbsoluteDate<T> shiftedBy(final long dt, final TimeUnit timeUnit) {
        return new FieldAbsoluteDate<>(this, dt, timeUnit);
    }


    /** Transform the FieldAbsoluteDate in an AbsoluteDate.
     * @return AbsoluteDate of the FieldObject
     * */
    public AbsoluteDate toAbsoluteDate() {
        return date;
    }

    /** Check if the Field is semantically equal to zero.
     *
     * <p> Using {@link FieldElement#isZero()}
     *
     * @return true the Field is semantically equal to zero
     * @since 12.0
     */
    public boolean hasZeroField() {
        return (fieldOffset instanceof Derivative<?> || fieldOffset instanceof Complex) && fieldOffset.isZero();
    }

    /**
     * Return the given date as a Modified Julian Date <b>expressed in UTC</b>.
     *
     * @return double representation of the given date as Modified Julian Date.
     * @since 12.2
     */
    @DefaultDataContext
    public double getMJD() {
        return date.getMJD();
    }

    /**
<<<<<<< HEAD
=======
     * Return the given date as a Modified Julian Date <b>expressed in UTC</b>.
     *
     * @return double representation of the given date as Modified Julian Date.
     * @since 12.2
     */
    @DefaultDataContext
    public T getMJD() {
        return this.getMJD(TimeScalesFactory.getUTC());
    }

    /**
>>>>>>> 7cdd0e25
     * Return the given date as a Modified Julian Date expressed in given timescale.
     *
     * @param ts time scale
     * @return double representation of the given date as Modified Julian Date.
     * @since 12.2
     */
<<<<<<< HEAD
    public double getMJD(final TimeScale ts) {
        return date.getMJD(ts);
=======
    public T getMJD(final TimeScale ts) {
        final AbsoluteDate absoluteDate = toAbsoluteDate();
        final T shift = durationFrom(absoluteDate).divide(Constants.JULIAN_DAY);
        return shift.add(absoluteDate.getMJD(ts));
>>>>>>> 7cdd0e25
    }

    /**
     * Return the given date as a Julian Date <b>expressed in UTC</b>.
     *
     * @return double representation of the given date as Julian Date.
     * @since 12.2
     */
    @DefaultDataContext
<<<<<<< HEAD
    public double getJD() {
        return date.getJD();
=======
    public T getJD() {
        return getJD(TimeScalesFactory.getUTC());
>>>>>>> 7cdd0e25
    }

    /**
     * Return the given date as a Julian Date expressed in given timescale.
     *
     * @param ts time scale
     * @return double representation of the given date as Julian Date.
     * @since 12.2
     */
<<<<<<< HEAD
    public double getJD(final TimeScale ts) {
        return date.getJD(ts);
    }

=======
    public T getJD(final TimeScale ts) {
        final AbsoluteDate absoluteDate = toAbsoluteDate();
        final T shift = durationFrom(absoluteDate).divide(Constants.JULIAN_DAY);
        return shift.add(absoluteDate.getJD(ts));
    }
>>>>>>> 7cdd0e25
}

<|MERGE_RESOLUTION|>--- conflicted
+++ resolved
@@ -453,90 +453,18 @@
              timeScale);
     }
 
-<<<<<<< HEAD
-=======
-    /** Build an instance from mixed double and field raw components.
-     * @param epoch reference epoch in seconds from 2000-01-01T12:00:00 TAI
-     * @param tA double part of offset since reference epoch
-     * @param tB field part of offset since reference epoch
-     * @since 9.3
-     */
-    private FieldAbsoluteDate(final long epoch, final double tA, final T tB) {
-        this.field = tB.getField();
-        // Use 2Sum for high precision.
-        final FieldSumAndResidual<T> sumAndResidual = MathUtils.twoSum(field.getZero().add(tA), tB);
-        if (Double.isInfinite(sumAndResidual.getSum().getReal())) {
-            this.offset = sumAndResidual.getSum();
-            this.epoch  = (sumAndResidual.getSum().getReal() < 0) ? Long.MIN_VALUE : Long.MAX_VALUE;
-        } else {
-            final long dl = (long) FastMath.floor(sumAndResidual.getSum().getReal());
-            final T regularOffset = sumAndResidual.getSum().subtract(dl).add(sumAndResidual.getResidual());
-            if (regularOffset.getReal() >= 0) {
-                // regular case, the offset is between 0.0 and 1.0
-                this.offset = regularOffset;
-                this.epoch  = epoch + dl;
-            } else {
-                // very rare case, the offset is just before a whole second
-                // we will lose some bits of accuracy when adding 1 second
-                // but this will ensure the offset remains in the [0.0; 1.0) interval
-                this.offset = regularOffset.add(1.0);
-                this.epoch  = epoch + dl - 1;
-            }
-        }
-    }
-
-    /** Build an instance from mixed double and field raw components.
-     * @param epoch reference epoch in seconds from 2000-01-01T12:00:00 TAI
-     * @param tA numeric part of offset since reference epoch
-     * @param tATimeUnit {@link TimeUnit} for tA
-     * @param tB field part of offset since reference epoch
-     * @since 12.1
-     */
-    private FieldAbsoluteDate(final long epoch, final long tA, final TimeUnit tATimeUnit, final T tB) {
-        this.field = tB.getField();
-
-        final long elapsedDurationNanoseconds = TimeUnit.NANOSECONDS.convert(tA, tATimeUnit);
-        final long deltaEpoch = elapsedDurationNanoseconds / TimeUnit.SECONDS.toNanos(1);
-        final double deltaOffset = (elapsedDurationNanoseconds - (deltaEpoch * TimeUnit.SECONDS.toNanos(1))) / (double) TimeUnit.SECONDS.toNanos(1);
-        final T newOffset = field.getZero().add(tB).add(deltaOffset);
-
-        if (newOffset.getReal() >= 1.0) {
-            // newOffset is in [1.0, 2.0]
-            this.epoch = epoch + deltaEpoch + 1L;
-            offset = newOffset.subtract(1.0);
-        } else if (newOffset.getReal() < 0) {
-            this.epoch = epoch + deltaEpoch - 1L;
-            offset = newOffset.add(1.0);
-        } else {
-            this.epoch = epoch + deltaEpoch;
-            offset = newOffset;
-        }
-    }
-
-    /**
-     * Creates Field date with offset as univariate derivative of second order, with a unit linear coefficient in time.
+    /** Creates Field date with offset as univariate derivative of second order, with a unit linear coefficient in time.
      * @return univariate derivative 2 date
      * @since 12.2
      */
     public FieldAbsoluteDate<FieldUnivariateDerivative2<T>> toFUD2Field() {
-        final FieldUnivariateDerivative2Field<T> fud2Field = FieldUnivariateDerivative2Field.getUnivariateDerivative2Field(field);
-        final AbsoluteDate date = toAbsoluteDate();
-        final T fieldShift = durationFrom(date);
-        final FieldUnivariateDerivative2<T> fud2Shift = new FieldUnivariateDerivative2<>(fieldShift, field.getOne(),
-                field.getZero());
+        final FieldUnivariateDerivative2Field<T> fud2Field = FieldUnivariateDerivative2Field.getUnivariateDerivative2Field(fieldOffset.getField());
+        final FieldUnivariateDerivative2<T> fud2Shift = new FieldUnivariateDerivative2<>(fieldOffset,
+                                                                                         fieldOffset.getField().getOne(),
+                                                                                         fieldOffset.getField().getZero());
         return new FieldAbsoluteDate<>(fud2Field, date).shiftedBy(fud2Shift);
     }
 
-    /** Extract time components from an instant within the day.
-     * @param instant instant to extract the number of seconds within the day
-     * @return time components
-     */
-    private static TimeComponents instantToTimeComponents(final Instant instant) {
-        final int secInDay = (int) (instant.getEpochSecond() % 86400L);
-        return new TimeComponents(secInDay, 1.0e-9 * instant.getNano());
-    }
-
->>>>>>> 7cdd0e25
     /** Build an instance from a CCSDS Unsegmented Time Code (CUC).
      * <p>
      * CCSDS Unsegmented Time Code is defined in the blue book:
@@ -1680,40 +1608,20 @@
      * @since 12.2
      */
     @DefaultDataContext
-    public double getMJD() {
-        return date.getMJD();
-    }
-
-    /**
-<<<<<<< HEAD
-=======
-     * Return the given date as a Modified Julian Date <b>expressed in UTC</b>.
-     *
-     * @return double representation of the given date as Modified Julian Date.
-     * @since 12.2
-     */
-    @DefaultDataContext
     public T getMJD() {
         return this.getMJD(TimeScalesFactory.getUTC());
     }
 
     /**
->>>>>>> 7cdd0e25
      * Return the given date as a Modified Julian Date expressed in given timescale.
      *
      * @param ts time scale
      * @return double representation of the given date as Modified Julian Date.
      * @since 12.2
      */
-<<<<<<< HEAD
-    public double getMJD(final TimeScale ts) {
-        return date.getMJD(ts);
-=======
     public T getMJD(final TimeScale ts) {
-        final AbsoluteDate absoluteDate = toAbsoluteDate();
-        final T shift = durationFrom(absoluteDate).divide(Constants.JULIAN_DAY);
-        return shift.add(absoluteDate.getMJD(ts));
->>>>>>> 7cdd0e25
+        final T shift = fieldOffset.divide(Constants.JULIAN_DAY);
+        return shift.add(date.getMJD(ts));
     }
 
     /**
@@ -1723,13 +1631,8 @@
      * @since 12.2
      */
     @DefaultDataContext
-<<<<<<< HEAD
-    public double getJD() {
-        return date.getJD();
-=======
     public T getJD() {
         return getJD(TimeScalesFactory.getUTC());
->>>>>>> 7cdd0e25
     }
 
     /**
@@ -1739,17 +1642,10 @@
      * @return double representation of the given date as Julian Date.
      * @since 12.2
      */
-<<<<<<< HEAD
-    public double getJD(final TimeScale ts) {
-        return date.getJD(ts);
-    }
-
-=======
     public T getJD(final TimeScale ts) {
-        final AbsoluteDate absoluteDate = toAbsoluteDate();
-        final T shift = durationFrom(absoluteDate).divide(Constants.JULIAN_DAY);
-        return shift.add(absoluteDate.getJD(ts));
-    }
->>>>>>> 7cdd0e25
+        final T shift = fieldOffset.divide(Constants.JULIAN_DAY);
+        return shift.add(date.getJD(ts));
+    }
+
 }
 
