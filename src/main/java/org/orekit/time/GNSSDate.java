--- conflicted
+++ resolved
@@ -256,19 +256,12 @@
     private TimeScale getTimeScale(final SatelliteSystem satellite,
                                    final TimeScales timeScales) {
         switch (satellite) {
-<<<<<<< HEAD
             case GPS     : return timeScales.getGPS();
             case GALILEO : return timeScales.getGST();
             case QZSS    : return timeScales.getQZSS();
             case BEIDOU  : return timeScales.getBDT();
-=======
-            case GPS     : return TimeScalesFactory.getGPS();
-            case GALILEO : return TimeScalesFactory.getGST();
-            case QZSS    : return TimeScalesFactory.getQZSS();
-            case BEIDOU  : return TimeScalesFactory.getBDT();
-            case IRNSS   : return TimeScalesFactory.getIRNSS();
-            case SBAS    : return TimeScalesFactory.getGPS();
->>>>>>> c4a937b7
+            case IRNSS   : return timeScales.getIRNSS();
+            case SBAS    : return timeScales.getGPS();
             default      : throw new OrekitException(OrekitMessages.INVALID_SATELLITE_SYSTEM, satellite);
         }
     }
@@ -282,19 +275,12 @@
     private AbsoluteDate getWeekReferenceAbsoluteDate(final SatelliteSystem satellite,
                                                       final TimeScales timeScales) {
         switch (satellite) {
-<<<<<<< HEAD
             case GPS     : return timeScales.getGpsEpoch();
             case GALILEO : return timeScales.getGalileoEpoch();
             case QZSS    : return timeScales.getQzssEpoch();
             case BEIDOU  : return timeScales.getBeidouEpoch();
-=======
-            case GPS     : return AbsoluteDate.GPS_EPOCH;
-            case GALILEO : return AbsoluteDate.GALILEO_EPOCH;
-            case QZSS    : return AbsoluteDate.QZSS_EPOCH;
-            case BEIDOU  : return AbsoluteDate.BEIDOU_EPOCH;
-            case IRNSS   : return AbsoluteDate.IRNSS_EPOCH;
-            case SBAS    : return AbsoluteDate.GPS_EPOCH;
->>>>>>> c4a937b7
+            case IRNSS   : return timeScales.getIrnssEpoch();
+            case SBAS    : return timeScales.getGpsEpoch();
             default      : throw new OrekitException(OrekitMessages.INVALID_SATELLITE_SYSTEM, satellite);
         }
     }
