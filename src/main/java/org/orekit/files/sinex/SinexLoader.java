--- conflicted
+++ resolved
@@ -44,24 +44,20 @@
 import org.orekit.errors.OrekitException;
 import org.orekit.errors.OrekitMessages;
 import org.orekit.files.sinex.Station.ReferenceSystem;
-<<<<<<< HEAD
-import org.orekit.gnss.SatelliteSystem;
-=======
 import org.orekit.frames.EOPEntry;
 import org.orekit.frames.EOPHistoryLoader;
 import org.orekit.frames.ITRFVersion;
->>>>>>> 40d03200
+import org.orekit.gnss.SatelliteSystem;
+import org.orekit.frames.ITRFVersion;
 import org.orekit.time.AbsoluteDate;
 import org.orekit.time.ChronologicalComparator;
 import org.orekit.time.DateComponents;
 import org.orekit.time.TimeScale;
 import org.orekit.time.TimeStamped;
 import org.orekit.utils.Constants;
-<<<<<<< HEAD
-=======
 import org.orekit.utils.IERSConventions;
 import org.orekit.utils.IERSConventions.NutationCorrectionConverter;
->>>>>>> 40d03200
+import org.orekit.utils.units.Unit;
 import org.orekit.utils.units.Unit;
 
 /**
@@ -123,8 +119,6 @@
     /** Pattern to check beginning of SINEX files.*/
     private static final Pattern PATTERN_BEGIN = Pattern.compile("(%=).*");
 
-<<<<<<< HEAD
-=======
     /** List of all EOP parameter types. */
     private static final List<String> EOP_TYPES = Arrays.asList(LOD, UT, XPO, YPO, NUT_LN, NUT_OB, NUT_X, NUT_Y);
 
@@ -133,39 +127,32 @@
 
     /** End time of the data used in the Sinex solution.*/
     private AbsoluteDate endDate;
->>>>>>> 40d03200
 
     /** Station data.
      * Key: Site code
      */
     private final Map<String, Station> stations;
 
-<<<<<<< HEAD
-    /** DCB data.
-     * The DCB observations are stored by satellites, which stores pair of observation codes,
-     * and the associated biases in a TimeSpanMap.
-     *
+    /**
+     * DCB data. The DCB observations are stored by satellites, which stores pair of observation codes, and the associated
+     * biases in a TimeSpanMap.
      */
     private final Map<String, DCBStation> dcbStationMap;
 
-    /** DCB data.
-     * The DCB observations are stored by satellites, which stores pair of observation codes,
-     * and the associated biases in a TimeSpanMap.
-     *
+    /**
+     * DCB data. The DCB observations are stored by satellites, which stores pair of observation codes, and the associated
+     * biases in a TimeSpanMap.
      */
     private final Map<String, DCBSatellite> dcbSatelliteMap;
 
-    /**
-     *
-     */
+    /** DCB description. */
     private final DCBDescription dcbDescription;
-=======
+
     /** Data set. */
     private Map<AbsoluteDate, SinexEopEntry> map;
 
     /** ITRF Version used for EOP parsing. */
     private ITRFVersion itrfVersionEop;
->>>>>>> 40d03200
 
     /** UTC time scale. */
     private final TimeScale utc;
@@ -199,20 +186,17 @@
     public SinexLoader(final String supportedNames,
                        final DataProvidersManager dataProvidersManager,
                        final TimeScale utc) {
-<<<<<<< HEAD
-        this.utc = utc;
-        this.creationDate = AbsoluteDate.FUTURE_INFINITY;
-        dcbDescription = new DCBDescription();
-        dcbStationMap = new HashMap<>();
-        dcbSatelliteMap = new HashMap<>();
-        stations = new HashMap<>();
-
-=======
-        this.utc            = utc;
+        this.utc             = utc;
+        this.creationDate    = AbsoluteDate.FUTURE_INFINITY;
+
+        this.dcbDescription  = new DCBDescription();
+        this.dcbStationMap   = new HashMap<>();
+        this.dcbSatelliteMap = new HashMap<>();
+
+        this.map            = new HashMap<>();
+        this.itrfVersionEop = ITRFVersion.ITRF_2014;
         this.stations       = new HashMap<>();
-        this.itrfVersionEop = ITRFVersion.ITRF_2014;
-        this.map            = new HashMap<>();
->>>>>>> 40d03200
+
         dataProvidersManager.feed(supportedNames, new Parser());
     }
 
@@ -244,19 +228,17 @@
      */
     public SinexLoader(final DataSource source, final TimeScale utc) {
         try {
-<<<<<<< HEAD
-            this.utc = utc;
+            this.utc            = utc;
             this.creationDate = AbsoluteDate.FUTURE_INFINITY;
-            dcbStationMap = new HashMap<>();
-            dcbSatelliteMap = new HashMap<>();
-            stations = new HashMap<>();
-            dcbDescription = new DCBDescription();
-=======
-            this.utc            = utc;
+
             this.stations       = new HashMap<>();
             this.itrfVersionEop = ITRFVersion.ITRF_2014;
             this.map            = new HashMap<>();
->>>>>>> 40d03200
+
+            this.dcbStationMap = new HashMap<>();
+            this.dcbSatelliteMap = new HashMap<>();
+            this.dcbDescription = new DCBDescription();
+
             try (InputStream         is  = source.getOpener().openStreamOnce();
                  BufferedInputStream bis = new BufferedInputStream(is)) {
                 new Parser().loadData(bis, source.getName());
@@ -267,18 +249,6 @@
     }
 
     /**
-<<<<<<< HEAD
-     * Get the creation date of the parsed SINEX file.
-     *
-     * @return SINEX file creation date as an AbsoluteDate
-     *
-     * @since 11.2
-     */
-    public AbsoluteDate getCreationDate() {
-        return creationDate;
-    }
-
-=======
      * Set the ITRF version used in EOP entries processing.
      * @param year Year of the ITRF Version used for parsing EOP.
      * @since 11.2
@@ -295,7 +265,18 @@
     public ITRFVersion getITRFVersion() {
         return itrfVersionEop;
     }
->>>>>>> 40d03200
+
+    /**
+     * Get the creation date of the parsed SINEX file.
+     *
+     * @return SINEX file creation date as an AbsoluteDate
+     *
+     * @since 11.2
+     */
+    public AbsoluteDate getCreationDate() {
+        return creationDate;
+    }
+
 
     /**
      * Get the parsed station data.
@@ -325,25 +306,12 @@
         return stations.get(siteCode);
     }
 
-<<<<<<< HEAD
-    /**
-     * Add a new entry to the map of stations.
-     *
-     * @param station station entry to add
-     */
-    private void addStation(final Station station) {
-        // Check if station already exists
-        if (stations.get(station.getSiteCode()) == null) {
-            stations.put(station.getSiteCode(), station);
-        }
-=======
     /** {@inheritDoc} */
     @Override
     public void fillHistory(final NutationCorrectionConverter converter,
                             final SortedSet<EOPEntry> history) {
         // Fill the history set with the content of the parsed data
         history.addAll(getEopList(converter));
->>>>>>> 40d03200
     }
 
     /**
@@ -442,16 +410,6 @@
                     // They represent the minimum set of parameters that are interesting to consider in a SINEX file
                     // Other keys can be added depending user needs
 
-<<<<<<< HEAD
-                    /**
-                     *  The first line is parsed in order to get the creation date of the file, which might be used
-                     *  in the case of an absent date as the final date of the data.
-                     *  Its position is fixed in the file, at the first line, in the 4th column.
-                     */
-                    if (lineNumber == 1 && PATTERN_BEGIN.matcher(line).matches()) {
-                        final String[] splitFirstLine = PATTERN_SPACE.split(line);
-                        creationDate = stringEpochToAbsoluteDate(splitFirstLine[3], scale);
-=======
                     // The first line is parsed in order to get the creation date of the file, which might be used
                     // in the case of an absent date as the final date of the data.
                     // Its position is fixed in the file, at the first line, in the 4th column.
@@ -467,9 +425,7 @@
                         // In case of multiple files used for EOP history, the start and end dates can be updated
                         startDate = fileStartDate.isBefore(startDate) ? fileStartDate : startDate;
                         endDate   = fileEndDate.isAfter(endDate) ? fileEndDate : endDate;
->>>>>>> 40d03200
                     }
-
                     switch (line.trim()) {
                         case "+SITE/ID" :
                             // Start of site id. data
@@ -559,19 +515,13 @@
                                         station.addAntennaTypeValidBefore(type, end);
                                     }
 
-<<<<<<< HEAD
-                                    // start and end of validity for the current entry
+                                } else if (inEcc) {
+
+                                    // read antenna eccentricities data
+                                    final Station station = getStation(parseString(line, 1, 4));
+
                                     final AbsoluteDate start = stringEpochToAbsoluteDate(parseString(line, 16, 12), scale);
                                     final AbsoluteDate end   = stringEpochToAbsoluteDate(parseString(line, 29, 12), scale);
-=======
-                                } else if (inEcc) {
-
-                                    // read antenna eccentricities data
-                                    final Station station = getStation(parseString(line, 1, 4));
-
-                                    final AbsoluteDate start = stringEpochToAbsoluteDate(parseString(line, 16, 12));
-                                    final AbsoluteDate end   = stringEpochToAbsoluteDate(parseString(line, 29, 12));
->>>>>>> 40d03200
 
                                     // reference system UNE or XYZ
                                     station.setEccRefSystem(ReferenceSystem.getEccRefSystem(parseString(line, 42, 3)));
@@ -621,11 +571,7 @@
                                                 position = new Vector3D(position.getX(), position.getY(), z);
                                                 station.setPosition(position);
                                                 // set the reference epoch (identical for all coordinates)
-<<<<<<< HEAD
-                                                station.setEpoch(stringEpochToAbsoluteDate(parseString(line, 27, 12), scale));
-=======
                                                 station.setEpoch(currentDate);
->>>>>>> 40d03200
                                                 // reset position vector
                                                 position = Vector3D.ZERO;
                                                 break;
@@ -694,7 +640,6 @@
                                                 break;
                                         }
                                     }
-<<<<<<< HEAD
 
                                 } else if (inDcbDesc) {
                                     // Determining the data type for the DCBDescription object
@@ -783,8 +728,6 @@
                                         addDCBStation(dcbStation, id);
                                     }
 
-=======
->>>>>>> 40d03200
                                 } else {
                                  // not supported line, ignore it
                                 }
@@ -873,12 +816,7 @@
         // Return an absolute date.
         // Initialize to 1st January of the given year because
         // sometimes day in equal to 0 in the file.
-<<<<<<< HEAD
         return new AbsoluteDate(new DateComponents(year, 1, 1), scale).
-                        shiftedBy(Constants.JULIAN_DAY * (day - 1)).
-                        shiftedBy(secInDay);
-=======
-        return new AbsoluteDate(new DateComponents(year, 1, 1), utc).
                 shiftedBy(Constants.JULIAN_DAY * (day - 1)).
                 shiftedBy(secInDay);
 
@@ -988,7 +926,6 @@
 
         // Return
         return newEntry;
->>>>>>> 40d03200
 
     }
 
