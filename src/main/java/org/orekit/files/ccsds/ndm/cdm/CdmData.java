/* Copyright 2002-2022 CS GROUP
 * Licensed to CS GROUP (CS) under one or more
 * contributor license agreements.  See the NOTICE file distributed with
 * this work for additional information regarding copyright ownership.
 * CS licenses this file to You under the Apache License, Version 2.0
 * (the "License"); you may not use this file except in compliance with
 * the License.  You may obtain a copy of the License at
 *
 *   http://www.apache.org/licenses/LICENSE-2.0
 *
 * Unless required by applicable law or agreed to in writing, software
 * distributed under the License is distributed on an "AS IS" BASIS,
 * WITHOUT WARRANTIES OR CONDITIONS OF ANY KIND, either express or implied.
 * See the License for the specific language governing permissions and
 * limitations under the License.
 */
package org.orekit.files.ccsds.ndm.cdm;

import java.util.List;

import org.orekit.files.ccsds.ndm.odm.UserDefined;
import org.orekit.files.ccsds.section.CommentsContainer;
import org.orekit.files.ccsds.section.Data;

/**
 * Container for Conjunction Data Message data.
 * @author Melina Vanel
 * @since 11.2
 */
public class CdmData implements Data {

    /** General comments block. */
    private final CommentsContainer commentsBlock;

    /** Quaternion block. */
    private final ODParameters ODparametersBlock;

    /** Euler angles block. */
    private final AdditionalParameters additionalParametersBlock;

    /** Spin-stabilized block. */
    private final StateVector stateVectorBlock;

    /** Spacecraft parameters block. */
    private final RTNCovariance covarianceMatrixBlock;

    /** XYZ covariance block. */
    private final XYZCovariance xyzCovarianceMatrixBlock;

    /** Sigma/Eigenvectors covariance block. */
    private final SigmaEigenvectorsCovariance sig3eigvec3CovarianceBlock;

    /** Type of alternate covariance, if present. */
    private AltCovarianceType altCovarianceType;

    /** Additional Covariance Metadata block. */
    private AdditionalCovarianceMetadata additionalCovMetadata;

    /** The block containing the user defined parameters. */
    private UserDefined userDefinedBlock;





     /** Default constructor.
     * @param commentsBlock general comments block
     * @param ODparametersBlock OD parameters block (may be null)
     * @param additionalParametersBlock additionnal parameters block (may be null)
     * @param stateVectorBlock state vector block
     * @param covarianceMatrixBlock covariance matrix in RTN coordinates frame block
     * @param xyzCovarianceBlock XYZ covariance matrix block
     * @param sig3eigvec3CovarianceBlock sigma/eigenvector covariance block
     * @param altCovarianceType type of alternate covariance
     * @param additionalCovMetadata additional covariance metadata
     */
    private CdmData(final CommentsContainer commentsBlock,
                   final ODParameters ODparametersBlock,
                   final AdditionalParameters additionalParametersBlock,
                   final StateVector stateVectorBlock,
                   final RTNCovariance covarianceMatrixBlock,
                   final XYZCovariance xyzCovarianceBlock,
                   final SigmaEigenvectorsCovariance sig3eigvec3CovarianceBlock,
                   final AltCovarianceType altCovarianceType,
                   final AdditionalCovarianceMetadata additionalCovMetadata) {
        this.commentsBlock                  = commentsBlock;
        this.ODparametersBlock              = ODparametersBlock;
        this.additionalParametersBlock      = additionalParametersBlock;
        this.stateVectorBlock               = stateVectorBlock;
        this.covarianceMatrixBlock          = covarianceMatrixBlock;
        this.xyzCovarianceMatrixBlock       = xyzCovarianceBlock;
        this.sig3eigvec3CovarianceBlock     = sig3eigvec3CovarianceBlock;
        this.altCovarianceType              = altCovarianceType;
        this.additionalCovMetadata          = additionalCovMetadata;
        this.userDefinedBlock               = null;
    }

     /**  Constructor with RTN covariance.
     * @param commentsBlock general comments block
     * @param ODparametersBlock OD parameters block (may be null)
     * @param additionalParametersBlock additionnal parameters block (may be null)
     * @param stateVectorBlock state vector block
     * @param covarianceMatrixBlock covariance matrix in RTN coordinates frame block

     */
    public CdmData(final CommentsContainer commentsBlock,
                   final ODParameters ODparametersBlock,
                   final AdditionalParameters additionalParametersBlock,
                   final StateVector stateVectorBlock,
                   final RTNCovariance covarianceMatrixBlock) {
        this(commentsBlock, ODparametersBlock, additionalParametersBlock, stateVectorBlock,
                covarianceMatrixBlock, null, null, null, null);
    }

     /**  Constructor with RTN covariance.
     * @param commentsBlock general comments block
     * @param ODparametersBlock OD parameters block (may be null)
     * @param additionalParametersBlock additionnal parameters block (may be null)
     * @param stateVectorBlock state vector block
     * @param covarianceMatrixBlock covariance matrix in RTN coordinates frame block
     * @param additionalCovMetadata additional covariance metadata
     */
    public CdmData(final CommentsContainer commentsBlock,
                   final ODParameters ODparametersBlock,
                   final AdditionalParameters additionalParametersBlock,
                   final StateVector stateVectorBlock,
                   final RTNCovariance covarianceMatrixBlock,
                   final AdditionalCovarianceMetadata additionalCovMetadata) {
        this(commentsBlock, ODparametersBlock, additionalParametersBlock, stateVectorBlock,
                covarianceMatrixBlock, null, null, null, additionalCovMetadata);
    }

     /**  Constructor with RTN and XYZ covariance.
     * @param commentsBlock general comments block
     * @param ODparametersBlock OD parameters block (may be null)
     * @param additionalParametersBlock additionnal parameters block (may be null)
     * @param stateVectorBlock state vector block
     * @param covarianceMatrixBlock covariance matrix in RTN coordinates frame block
     * @param xyzCovarianceBlock XYZ covariance matrix block
     * @param additionalCovMetadata additional covariance metadata
     */
    public CdmData(final CommentsContainer commentsBlock,
                   final ODParameters ODparametersBlock,
                   final AdditionalParameters additionalParametersBlock,
                   final StateVector stateVectorBlock,
                   final RTNCovariance covarianceMatrixBlock,
                   final XYZCovariance xyzCovarianceBlock,
                   final AdditionalCovarianceMetadata additionalCovMetadata) {
        this(commentsBlock, ODparametersBlock, additionalParametersBlock, stateVectorBlock,
                covarianceMatrixBlock, xyzCovarianceBlock, null, AltCovarianceType.XYZ, additionalCovMetadata);
    }

     /**  Constructor with RTN and sigma/eigenvector covariance.
     * @param commentsBlock general comments block
     * @param ODparametersBlock OD parameters block (may be null)
     * @param additionalParametersBlock additionnal parameters block (may be null)
     * @param stateVectorBlock state vector block
     * @param covarianceMatrixBlock covariance matrix in RTN coordinates frame block
     * @param sig3eigvec3CovarianceBlock sigma/eigenvector covariance block
     * @param additionalCovMetadata additional covariance metadata
     */
    public CdmData(final CommentsContainer commentsBlock,
                   final ODParameters ODparametersBlock,
                   final AdditionalParameters additionalParametersBlock,
                   final StateVector stateVectorBlock,
                   final RTNCovariance covarianceMatrixBlock,
                   final SigmaEigenvectorsCovariance sig3eigvec3CovarianceBlock,
                   final AdditionalCovarianceMetadata additionalCovMetadata) {
        this(commentsBlock, ODparametersBlock, additionalParametersBlock, stateVectorBlock,
                covarianceMatrixBlock, null, sig3eigvec3CovarianceBlock, AltCovarianceType.CSIG3EIGVEC3, additionalCovMetadata);
    }

    /** {@inheritDoc} */
    @Override
    public void validate(final double version) {
        if (ODparametersBlock != null) {
            ODparametersBlock.validate(version);
        }
        if (additionalParametersBlock != null) {
            additionalParametersBlock.validate(version);
        }
        stateVectorBlock.validate(version);

        // covariance options
        if (altCovarianceType == null) {
            covarianceMatrixBlock.validate(version);
        } else if (altCovarianceType == AltCovarianceType.XYZ) {
            xyzCovarianceMatrixBlock.validate(version);
        } else if (altCovarianceType == AltCovarianceType.CSIG3EIGVEC3) {
            sig3eigvec3CovarianceBlock.validate(version);
        }

    }

    /** Get the comments.
     * @return comments
     */
    public List<String> getComments() {
        return commentsBlock.getComments();
    }

    /** Get the OD parameters logical block.
     * @return OD parameters block (may be null)
     */
    public ODParameters getODParametersBlock() {
        return ODparametersBlock;
    }

    /** Get the additional parameters logical block.
     * @return additional parameters block (may be null)
     */
    public AdditionalParameters getAdditionalParametersBlock() {
        return additionalParametersBlock;
    }

    /** Get the state vector logical block.
     * @return state vector block
     */
    public StateVector getStateVectorBlock() {
        return stateVectorBlock;
    }

    /** Get the covariance matrix logical block.
<<<<<<< HEAD
     * <p> This block is mandatory. </p>
=======
     * <p> The RTN Covariance Matrix is provided in the 9×9 Lower Triangular Form. All parameters of the 6×6 position/velocity submatrix
     * are mandatory. The remaining elements will return NaN if not provided. </p>
>>>>>>> 6d432bb8
     * @return covariance matrix block
     */
    public RTNCovariance getRTNCovarianceBlock() {
        return covarianceMatrixBlock;
    }

    /** Get the Covariance Matrix in the XYZ Coordinate Frame (defined by value of {@link CdmMetadataKey#ALT_COV_REF_FRAME}).
     * <p> This block is not mandatory and on condition that {@link CdmMetadataKey#ALT_COV_TYPE} = {@link AltCovarianceType#XYZ}.
     * <p> This method will return null if the block is not defined in the CDM. </p>
     * @return XYZ covariance matrix block
     */
    public XYZCovariance getXYZCovarianceBlock() {
        return xyzCovarianceMatrixBlock;
    }

    /** Get the Sigma / Eigenvector covariance logical block.
     * <p> This block is not mandatory and on condition that {@link CdmMetadataKey#ALT_COV_TYPE} = {@link AltCovarianceType#CSIG3EIGVEC3}.
     * <p> This method will return null if the block is not defined in the CDM. </p>
     * @return the Sigma / Eigenvector covariance block
     */
    public SigmaEigenvectorsCovariance getSig3Eigvec3CovarianceBlock() {
        return sig3eigvec3CovarianceBlock;
    }

    /** Get the additional covariance metadata logical block.
     * <p> This method will return null if the block is not defined in the CDM. </p>
     * @return the additional covariance metadata logical block
     */
    public AdditionalCovarianceMetadata getAdditionalCovMetadataBlock() {
        return additionalCovMetadata;
    }

     /** Get the user defined logical block.
     * <p> This method will return null if the block is not defined in the CDM. </p>
     * @return the additional covariance metadata logical block
     */
    public UserDefined getUserDefinedBlock() {
        return userDefinedBlock;
    }

     /** Set the user defined logical block.
     * <p> This block is added at the end of the CDM parsing as common to both Object 1 and 2. </p>
     * @param userDefinedBlock the user defined block to set
     */
    public void setUserDefinedBlock(final UserDefined userDefinedBlock) {
        this.userDefinedBlock = userDefinedBlock;
    }
}
<|MERGE_RESOLUTION|>--- conflicted
+++ resolved
@@ -221,12 +221,8 @@
     }
 
     /** Get the covariance matrix logical block.
-<<<<<<< HEAD
-     * <p> This block is mandatory. </p>
-=======
      * <p> The RTN Covariance Matrix is provided in the 9×9 Lower Triangular Form. All parameters of the 6×6 position/velocity submatrix
      * are mandatory. The remaining elements will return NaN if not provided. </p>
->>>>>>> 6d432bb8
      * @return covariance matrix block
      */
     public RTNCovariance getRTNCovarianceBlock() {
