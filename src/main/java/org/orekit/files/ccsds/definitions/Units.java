/* Copyright 2002-2022 CS GROUP
 * Licensed to CS GROUP (CS) under one or more
 * contributor license agreements.  See the NOTICE file distributed with
 * this work for additional information regarding copyright ownership.
 * CS licenses this file to You under the Apache License, Version 2.0
 * (the "License"); you may not use this file except in compliance with
 * the License.  You may obtain a copy of the License at
 *
 *   http://www.apache.org/licenses/LICENSE-2.0
 *
 * Unless required by applicable law or agreed to in writing, software
 * distributed under the License is distributed on an "AS IS" BASIS,
 * WITHOUT WARRANTIES OR CONDITIONS OF ANY KIND, either express or implied.
 * See the License for the specific language governing permissions and
 * limitations under the License.
 */
package org.orekit.files.ccsds.definitions;

import org.orekit.utils.units.Unit;

/**
 * Units used in CCSDS messages.
 *
 * @author Luc Maisonobe
 */
public class Units {

    /** Seconds reciprocal unit. */
    public static final Unit ONE_PER_S = Unit.parse("1/s");

    /** kg.m² unit. */
    public static final Unit KG_M2 = Unit.parse("kg.m²");

    /** km³/s² unit. */
    public static final Unit KM3_PER_S2 = Unit.parse("km³/s²");

    /** m² unit. */
    public static final Unit M2 = Unit.parse("m²");

    /** m⁴ unit. */
    public static final Unit M4 = Unit.parse("m⁴");

    /** Meters per second units. */
    public static final Unit M_PER_S = Unit.parse("m/s");

    /** Meters per square second units. */
    public static final Unit M_PER_S2 = Unit.parse("m/s²");

    /** Square meters per second units. */
    public static final Unit M2_PER_S = Unit.parse("m²/s");

    /** Square meters per square second units. */
    public static final Unit M2_PER_S2 = Unit.parse("m²/s²");

    /** Square meters per cube second units. */
    public static final Unit M2_PER_S3 = Unit.parse("m²/s³");

    /** Square meters per s⁴ units. */
    public static final Unit M2_PER_S4 = Unit.parse("m²/s⁴");

    /** m² per kilograms units. */
    public static final Unit M2_PER_KG = Unit.parse("m²/kg");

    /** m³ per kilograms units. */
    public static final Unit M3_PER_KG = Unit.parse("m³/kg");

    /** m⁴ per kilograms units. */
    public static final Unit M4_PER_KG = Unit.parse("m⁴/kg");

    /** m⁴ per square kilograms units. */
    public static final Unit M4_PER_KG2 = Unit.parse("m⁴/kg²");

    /** Cubic meters per kilograms second units. */
    public static final Unit M3_PER_KGS = Unit.parse("m³/(kg.s)");

    /** Cubic meters per kilograms (square second) units. */
    public static final Unit M3_PER_KGS2 = Unit.parse("m³/(kg.s²)");

    /** #/year unit. */
    public static final Unit NB_PER_Y = Unit.parse("#/yr");

    /** Square kilometers units. */
    public static final Unit KM2 = Unit.parse("km²");

    /** Kilometers per second units. */
    public static final Unit KM_PER_S = Unit.parse("km/s");

    /** Kilometers per square second units. */
    public static final Unit KM_PER_S2 = Unit.parse("km/s²");

    /** Square kilometers per second units. */
    public static final Unit KM2_PER_S = Unit.parse("km²/s");

    /** Square kilometers per square second units. */
    public static final Unit KM2_PER_S2 = Unit.parse("km²/s²");

    /** Revolutions per day unit. */
    public static final Unit REV_PER_DAY = Unit.parse("rev/d");

    /** Scaled revolutions per square day unit. */
    public static final Unit REV_PER_DAY2_SCALED = Unit.parse("2rev/d²");

    /** Scaled revolutions per cubic day divieded by 6 unit. */
    public static final Unit REV_PER_DAY3_SCALED = Unit.parse("6rev/d³");

    /** Degree per second unit. */
    public static final Unit DEG_PER_S = Unit.parse("°/s");

    /** Newton metre unit. */
    public static final Unit N_M = Unit.parse("N.m");

    /** Nano Tesla unit. */
    public static final Unit NANO_TESLA = Unit.parse("nT");

    /** HectoPascal unit. */
    public static final Unit HECTO_PASCAL = Unit.parse("hPa");

    /** Hertz per second unit. */
    public static final Unit HZ_PER_S = Unit.parse("Hz/s");

<<<<<<< HEAD
    /** Watt per kilograms units. */
    public static final Unit W_PER_KG = Unit.parse("W/kg");
=======
    /** Earth radii reciprocal unit. */
    public static final Unit ONE_PER_ER = Unit.parse("1/ER");
>>>>>>> 5234ebf7

    /** Private constructor for a utility class.
     */
    private Units() {
        // nothing to do
    }

}<|MERGE_RESOLUTION|>--- conflicted
+++ resolved
@@ -118,13 +118,11 @@
     /** Hertz per second unit. */
     public static final Unit HZ_PER_S = Unit.parse("Hz/s");
 
-<<<<<<< HEAD
     /** Watt per kilograms units. */
     public static final Unit W_PER_KG = Unit.parse("W/kg");
-=======
+
     /** Earth radii reciprocal unit. */
     public static final Unit ONE_PER_ER = Unit.parse("1/ER");
->>>>>>> 5234ebf7
 
     /** Private constructor for a utility class.
      */
