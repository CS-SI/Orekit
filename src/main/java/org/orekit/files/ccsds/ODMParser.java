/* Copyright 2002-2020 CS GROUP
 * Licensed to CS GROUP (CS) under one or more
 * contributor license agreements.  See the NOTICE file distributed with
 * this work for additional information regarding copyright ownership.
 * CS licenses this file to You under the Apache License, Version 2.0
 * (the "License"); you may not use this file except in compliance with
 * the License.  You may obtain a copy of the License at
 *
 *   http://www.apache.org/licenses/LICENSE-2.0
 *
 * Unless required by applicable law or agreed to in writing, software
 * distributed under the License is distributed on an "AS IS" BASIS,
 * WITHOUT WARRANTIES OR CONDITIONS OF ANY KIND, either express or implied.
 * See the License for the specific language governing permissions and
 * limitations under the License.
 */
package org.orekit.files.ccsds;

import java.io.FileInputStream;
import java.io.IOException;
import java.io.InputStream;
import java.util.HashSet;
import java.util.List;
import java.util.Set;
import java.util.regex.Matcher;
import java.util.regex.Pattern;

import org.hipparchus.util.FastMath;
import org.orekit.annotation.DefaultDataContext;
import org.orekit.bodies.CelestialBodies;
import org.orekit.data.DataContext;
import org.orekit.errors.OrekitException;
import org.orekit.errors.OrekitMessages;
import org.orekit.time.AbsoluteDate;
import org.orekit.utils.IERSConventions;

/**
 * Base class for all CCSDS Orbit Data Message parsers.
 *
 * <p> This base class is immutable, and hence thread safe. When parts must be
 * changed, such as reference date for Mission Elapsed Time or Mission Relative
 * Time time systems, or the gravitational coefficient or the IERS conventions,
 * the various {@code withXxx} methods must be called, which create a new
 * immutable instance with the new parameters. This is a combination of the <a
 * href="https://en.wikipedia.org/wiki/Builder_pattern">builder design
 * pattern</a> and a <a href="http://en.wikipedia.org/wiki/Fluent_interface">fluent
 * interface</a>.
 *
 * @author Luc Maisonobe
 * @since 6.1
 */
public abstract class ODMParser {

    /** Pattern for international designator. */
    private static final Pattern INTERNATIONAL_DESIGNATOR = Pattern.compile("(\\p{Digit}{4})-(\\p{Digit}{3})(\\p{Upper}{1,3})");

    /** Pattern for dash. */
    private static final Pattern DASH = Pattern.compile("-");

    /** Reference date for Mission Elapsed Time or Mission Relative Time time systems. */
    private final AbsoluteDate missionReferenceDate;

    /** Gravitational coefficient. */
    private final  double mu;

    /** IERS Conventions. */
    private final  IERSConventions conventions;

    /** Indicator for simple or accurate EOP interpolation. */
    private final  boolean simpleEOP;

    /** Data context used for obtain frames and time scales. */
    private final DataContext dataContext;

    /** Launch Year. */
    private int launchYear;

    /** Launch number. */
    private int launchNumber;

    /** Piece of launch (from "A" to "ZZZ"). */
    private String launchPiece;

    /** Indicators for expected keywords.
     * @since 11.0
     */
    private Set<Keyword> expected;

    /** Complete constructor.
     *
     * <p>This method uses the {@link DataContext#getDefault() default data context}.
     *
     * @param missionReferenceDate reference date for Mission Elapsed Time or Mission Relative Time time systems
     * @param mu gravitational coefficient
     * @param conventions IERS Conventions
     * @param simpleEOP if true, tidal effects are ignored when interpolating EOP
     * @param launchYear launch year for TLEs
     * @param launchNumber launch number for TLEs
     * @param launchPiece piece of launch (from "A" to "ZZZ") for TLEs
     * @see #ODMParser(AbsoluteDate, double, IERSConventions, boolean, int, int, String, DataContext)
     * @deprecated use {@link #ODMParser(AbsoluteDate, double, IERSConventions, boolean,
     * int, int, String, DataContext)} instead.
     */
    @Deprecated
    @DefaultDataContext
    protected ODMParser(final AbsoluteDate missionReferenceDate, final double mu,
                        final IERSConventions conventions, final boolean simpleEOP,
                        final int launchYear, final int launchNumber, final String launchPiece) {
        this(missionReferenceDate, mu, conventions, simpleEOP, launchYear, launchNumber,
                launchPiece, DataContext.getDefault());
    }

    /** Complete constructor.
     * @param missionReferenceDate reference date for Mission Elapsed Time or Mission Relative Time time systems
     * @param mu gravitational coefficient
     * @param conventions IERS Conventions
     * @param simpleEOP if true, tidal effects are ignored when interpolating EOP
     * @param launchYear launch year for TLEs
     * @param launchNumber launch number for TLEs
     * @param launchPiece piece of launch (from "A" to "ZZZ") for TLEs
     * @param dataContext used to retrieve frames and time scales.
     * @since 10.1
     */
    protected ODMParser(final AbsoluteDate missionReferenceDate, final double mu,
                        final IERSConventions conventions, final boolean simpleEOP,
                        final int launchYear, final int launchNumber,
                        final String launchPiece,
                        final DataContext dataContext) {
        this.missionReferenceDate = missionReferenceDate;
        this.mu                   = mu;
        this.conventions          = conventions;
        this.simpleEOP            = simpleEOP;
        this.launchYear           = launchYear;
        this.launchNumber         = launchNumber;
        this.launchPiece          = launchPiece;
<<<<<<< HEAD
        this.expected             = new HashSet<>();
=======
>>>>>>> 116e5d15
        this.dataContext          = dataContext;
    }

    /** Set initial date.
     * @param newMissionReferenceDate mission reference date to use while parsing
     * @return a new instance, with mission reference date replaced
     * @see #getMissionReferenceDate()
     */
    public abstract ODMParser withMissionReferenceDate(AbsoluteDate newMissionReferenceDate);

    /** Get initial date.
     * @return mission reference date to use while parsing
     * @see #withMissionReferenceDate(AbsoluteDate)
     */
    public AbsoluteDate getMissionReferenceDate() {
        return missionReferenceDate;
    }

    /** Set gravitational coefficient.
     * @param newMu gravitational coefficient to use while parsing
     * @return a new instance, with gravitational coefficient value replaced
     * @see #getMu()
     */
    public abstract ODMParser withMu(double newMu);

    /** Get gravitational coefficient.
     * @return gravitational coefficient to use while parsing
     * @see #withMu(double)
     */
    public double getMu() {
        return mu;
    }

    /** Set IERS conventions.
     * @param newConventions IERS conventions to use while parsing
     * @return a new instance, with IERS conventions replaced
     * @see #getConventions()
     */
    public abstract ODMParser withConventions(IERSConventions newConventions);

    /** Get IERS conventions.
     * @return IERS conventions to use while parsing
     * @see #withConventions(IERSConventions)
     */
    public IERSConventions getConventions() {
        return conventions;
    }

    /** Set EOP interpolation method.
     * @param newSimpleEOP if true, tidal effects are ignored when interpolating EOP
     * @return a new instance, with EOP interpolation method replaced
     * @see #isSimpleEOP()
     */
    public abstract ODMParser withSimpleEOP(boolean newSimpleEOP);

    /** Get EOP interpolation method.
     * @return true if tidal effects are ignored when interpolating EOP
     * @see #withSimpleEOP(boolean)
     */
    public boolean isSimpleEOP() {
        return simpleEOP;
    }

    /** Set international designator.
     * <p>
     * This method may be used to ensure the launch year number and pieces are
     * correctly set if they are not present in the CCSDS file header in the
     * OBJECT_ID in the form YYYY-NNNP{PP}. If they are already in the header,
     * they will be parsed automatically regardless of this method being called
     * or not (i.e. header information override information set here).
     * </p>
     * @param newLaunchYear launch year
     * @param newLaunchNumber launch number
     * @param newLaunchPiece piece of launch (from "A" to "ZZZ")
     * @return a new instance, with TLE settings replaced
     */
    public abstract ODMParser withInternationalDesignator(int newLaunchYear,
                                                          int newLaunchNumber,
                                                          String newLaunchPiece);

    /** Get the launch year.
     * @return launch year
     */
    public int getLaunchYear() {
        return launchYear;
    }

    /** Get the launch number.
     * @return launch number
     */
    public int getLaunchNumber() {
        return launchNumber;
    }

    /** Get the piece of launch.
     * @return piece of launch
     */
    public String getLaunchPiece() {
        return launchPiece;
    }

    /**
     * Get the data context used for getting frames, time scales, and celestial bodies.
     *
     * @return the data context.
     */
    public DataContext getDataContext() {
        return dataContext;
    }

    /**
     * Set the data context.
     *
     * @param newDataContext used for frames, time scales, and celestial bodies.
     * @return a new instance with the data context replaced.
     */
    public abstract ODMParser withDataContext(DataContext newDataContext);

    /** Parse a CCSDS Orbit Data Message.
     * @param fileName name of the file containing the message
     * @return parsed orbit
     */
    public ODMFile parse(final String fileName) {
        try (InputStream stream = new FileInputStream(fileName)) {
            return parse(stream, fileName);
        } catch (IOException e) {
            throw new OrekitException(OrekitMessages.UNABLE_TO_FIND_FILE, fileName);
        }
    }

    /** Parse a CCSDS Orbit Data Message.
     * @param stream stream containing message
     * @return parsed orbit
     */
    public ODMFile parse(final InputStream stream) {
        return parse(stream, "<unknown>");
    }

    /** Parse a CCSDS Orbit Data Message.
     * @param stream stream containing message
     * @param fileName name of the file containing the message (for error messages)
     * @return parsed orbit
     */
    public abstract ODMFile parse(InputStream stream, String fileName);

    /** Parse a comment line.
     * @param keyValue key=value pair containing the comment
     * @param comment placeholder where the current comment line should be added
     * @return true if the line was a comment line and was parsed
     */
    protected boolean parseComment(final KeyValue keyValue, final List<String> comment) {
        if (keyValue.getKeyword() == Keyword.COMMENT) {
            comment.add(keyValue.getValue());
            return true;
        } else {
            return false;
        }
    }

    /** Parse an entry from the header.
     * @param keyValue key = value pair
     * @param odmFile instance to update with parsed entry
     * @param comment previous comment lines, will be emptied if used by the keyword
     * @return true if the keyword was a header keyword and has been parsed
     */
    protected boolean parseHeaderEntry(final KeyValue keyValue,
                                       final ODMFile odmFile, final List<String> comment) {
        switch (keyValue.getKeyword()) {

            case CREATION_DATE:
                if (!comment.isEmpty()) {
                    odmFile.setHeaderComment(comment);
                    comment.clear();
                }
                odmFile.setCreationDate(new AbsoluteDate(
                        keyValue.getValue(),
                        dataContext.getTimeScales().getUTC()));
                return true;

            case ORIGINATOR:
                odmFile.setOriginator(keyValue.getValue());
                return true;

            default:
                return false;

        }

    }

    /** Parse a meta-data key = value entry.
     * @param keyValue key = value pair
     * @param metaData instance to update with parsed entry
     * @param comment previous comment lines, will be emptied if used by the keyword
     * @return true if the keyword was a meta-data keyword and has been parsed
     */
    protected boolean parseMetaDataEntry(final KeyValue keyValue,
                                         final ODMMetaData metaData, final List<String> comment) {
        switch (keyValue.getKeyword()) {

            case MESSAGE_ID:
                metaData.setMessageID(keyValue.getValue());
                return true;

            case MESSAGE_CLASSIF:
                metaData.setMessageClassification(keyValue.getValue());
                return true;

            case OBJECT_NAME:
                if (!comment.isEmpty()) {
                    metaData.setComment(comment);
                    comment.clear();
                }
                metaData.setObjectName(keyValue.getValue());
                return true;

            case OBJECT_ID: {
                metaData.setObjectID(keyValue.getValue());
                final Matcher matcher = INTERNATIONAL_DESIGNATOR.matcher(keyValue.getValue());
                if (matcher.matches()) {
                    metaData.setLaunchYear(Integer.parseInt(matcher.group(1)));
                    metaData.setLaunchNumber(Integer.parseInt(matcher.group(2)));
                    metaData.setLaunchPiece(matcher.group(3));
                }
                return true;
            }

            case CENTER_NAME:
                metaData.setCenterName(keyValue.getValue());
                final String canonicalValue;
                if (keyValue.getValue().equals("SOLAR SYSTEM BARYCENTER") || keyValue.getValue().equals("SSB")) {
                    canonicalValue = "SOLAR_SYSTEM_BARYCENTER";
                } else if (keyValue.getValue().equals("EARTH MOON BARYCENTER") || keyValue.getValue().equals("EARTH-MOON BARYCENTER") ||
                        keyValue.getValue().equals("EARTH BARYCENTER") || keyValue.getValue().equals("EMB")) {
                    canonicalValue = "EARTH_MOON";
                } else {
                    canonicalValue = keyValue.getValue();
                }
                for (final CenterName c : CenterName.values()) {
                    if (c.name().equals(canonicalValue)) {
                        metaData.setHasCreatableBody(true);
                        final CelestialBodies celestialBodies =
                                getDataContext().getCelestialBodies();
                        metaData.setCenterBody(c.getCelestialBody(celestialBodies));
                        metaData.getODMFile().setMuCreated(
                                c.getCelestialBody(celestialBodies).getGM());
                    }
                }
                return true;

            case REF_FRAME:
                metaData.setFrameString(keyValue.getValue());
                metaData.setRefFrame(parseCCSDSFrame(keyValue.getValue())
                        .getFrame(getConventions(), isSimpleEOP(), getDataContext()));
                return true;

            case REF_FRAME_EPOCH:
                metaData.setFrameEpochString(keyValue.getValue());
                return true;

            case TIME_SYSTEM:
                final CcsdsTimeScale timeSystem = CcsdsTimeScale.parse(keyValue.getValue());
                metaData.setTimeSystem(timeSystem);
                if (metaData.getFrameEpochString() != null) {
                    metaData.setFrameEpoch(parseDate(metaData.getFrameEpochString(), timeSystem));
                }
                return true;

            default:
                return false;
        }
    }

    /** Parse a general state data key = value entry.
     * @param keyValue key = value pair
     * @param general instance to update with parsed entry
     * @param comment previous comment lines, will be emptied if used by the keyword
     * @return true if the keyword was a meta-data keyword and has been parsed
     */
    protected boolean parseGeneralStateDataEntry(final KeyValue keyValue,
                                                 final OGMFile general, final List<String> comment) {
        switch (keyValue.getKeyword()) {

            case EPOCH:
                general.setEpochComment(comment);
                comment.clear();
                general.setEpoch(parseDate(keyValue.getValue(), general.getMetaData().getTimeSystem()));
                return true;

            case SEMI_MAJOR_AXIS:
                // as we have found semi major axis we don't expect mean motion anymore
                declareFound(Keyword.MEAN_MOTION);
                general.setKeplerianElementsComment(comment);
                comment.clear();
                general.setA(keyValue.getDoubleValue() * 1000);
                general.setHasKeplerianElements(true);
                return true;

            case ECCENTRICITY:
                general.setE(keyValue.getDoubleValue());
                return true;

            case INCLINATION:
                general.setI(FastMath.toRadians(keyValue.getDoubleValue()));
                return true;

            case RA_OF_ASC_NODE:
                general.setRaan(FastMath.toRadians(keyValue.getDoubleValue()));
                return true;

            case ARG_OF_PERICENTER:
                general.setPa(FastMath.toRadians(keyValue.getDoubleValue()));
                return true;

            case TRUE_ANOMALY:
                general.setAnomalyType("TRUE");
                general.setAnomaly(FastMath.toRadians(keyValue.getDoubleValue()));
                return true;

            case MEAN_ANOMALY:
                general.setAnomalyType("MEAN");
                general.setAnomaly(FastMath.toRadians(keyValue.getDoubleValue()));
                return true;

            case GM:
                general.setMuParsed(keyValue.getDoubleValue() * 1e9);
                return true;

            case MASS:
                comment.addAll(0, general.getSpacecraftComment());
                general.setSpacecraftComment(comment);
                comment.clear();
                general.setMass(keyValue.getDoubleValue());
                return true;

            case SOLAR_RAD_AREA:
                comment.addAll(0, general.getSpacecraftComment());
                general.setSpacecraftComment(comment);
                comment.clear();
                general.setSolarRadArea(keyValue.getDoubleValue());
                return true;

            case SOLAR_RAD_COEFF:
                comment.addAll(0, general.getSpacecraftComment());
                general.setSpacecraftComment(comment);
                comment.clear();
                general.setSolarRadCoeff(keyValue.getDoubleValue());
                return true;

            case DRAG_AREA:
                comment.addAll(0, general.getSpacecraftComment());
                general.setSpacecraftComment(comment);
                comment.clear();
                general.setDragArea(keyValue.getDoubleValue());
                return true;

            case DRAG_COEFF:
                comment.addAll(0, general.getSpacecraftComment());
                general.setSpacecraftComment(comment);
                comment.clear();
                general.setDragCoeff(keyValue.getDoubleValue());
                return true;

            case COV_REF_FRAME:
                general.setCovarianceComment(comment);
                comment.clear();
                final CCSDSFrame covFrame = parseCCSDSFrame(keyValue.getValue());
                if (covFrame.isLof()) {
                    general.setCovRefLofType(covFrame.getLofType());
                } else {
                    general.setCovRefFrame(covFrame
                            .getFrame(getConventions(), isSimpleEOP(), getDataContext()));
                }
                return true;

            case CX_X:
                general.createCovarianceMatrix();
                general.setCovarianceMatrixEntry(0, 0, keyValue.getDoubleValue() * 1.0e6);
                return true;

            case CY_X:
                general.setCovarianceMatrixEntry(0, 1, keyValue.getDoubleValue() * 1.0e6);
                return true;

            case CY_Y:
                general.setCovarianceMatrixEntry(1, 1, keyValue.getDoubleValue() * 1.0e6);
                return true;

            case CZ_X:
                general.setCovarianceMatrixEntry(0, 2, keyValue.getDoubleValue() * 1.0e6);
                return true;

            case CZ_Y:
                general.setCovarianceMatrixEntry(1, 2, keyValue.getDoubleValue() * 1.0e6);
                return true;

            case CZ_Z:
                general.setCovarianceMatrixEntry(2, 2, keyValue.getDoubleValue() * 1.0e6);
                return true;

            case CX_DOT_X:
                general.setCovarianceMatrixEntry(0, 3, keyValue.getDoubleValue() * 1.0e6);
                return true;

            case CX_DOT_Y:
                general.setCovarianceMatrixEntry(1, 3, keyValue.getDoubleValue() * 1.0e6);
                return true;

            case CX_DOT_Z:
                general.setCovarianceMatrixEntry(2, 3, keyValue.getDoubleValue() * 1.0e6);
                return true;

            case CX_DOT_X_DOT:
                general.setCovarianceMatrixEntry(3, 3, keyValue.getDoubleValue() * 1.0e6);
                return true;

            case CY_DOT_X:
                general.setCovarianceMatrixEntry(0, 4, keyValue.getDoubleValue() * 1.0e6);
                return true;

            case CY_DOT_Y:
                general.setCovarianceMatrixEntry(1, 4, keyValue.getDoubleValue() * 1.0e6);
                return true;

            case CY_DOT_Z:
                general.setCovarianceMatrixEntry(2, 4, keyValue.getDoubleValue() * 1.0e6);
                return true;

            case CY_DOT_X_DOT:
                general.setCovarianceMatrixEntry(3, 4, keyValue.getDoubleValue() * 1.0e6);
                return true;

            case CY_DOT_Y_DOT:
                general.setCovarianceMatrixEntry(4, 4, keyValue.getDoubleValue() * 1.0e6);
                return true;

            case CZ_DOT_X:
                general.setCovarianceMatrixEntry(0, 5, keyValue.getDoubleValue() * 1.0e6);
                return true;

            case CZ_DOT_Y:
                general.setCovarianceMatrixEntry(1, 5, keyValue.getDoubleValue() * 1.0e6);
                return true;

            case CZ_DOT_Z:
                general.setCovarianceMatrixEntry(2, 5, keyValue.getDoubleValue() * 1.0e6);
                return true;

            case CZ_DOT_X_DOT:
                general.setCovarianceMatrixEntry(3, 5, keyValue.getDoubleValue() * 1.0e6);
                return true;

            case CZ_DOT_Y_DOT:
                general.setCovarianceMatrixEntry(4, 5, keyValue.getDoubleValue() * 1.0e6);
                return true;

            case CZ_DOT_Z_DOT:
                general.setCovarianceMatrixEntry(5, 5, keyValue.getDoubleValue() * 1.0e6);
                return true;

            case USER_DEFINED_X:
                general.setUserDefinedParameters(keyValue.getKey(), keyValue.getValue());
                return true;

            default:
                return false;
        }
    }

    /** Parse a CCSDS frame.
     * @param frameName name of the frame, as the value of a CCSDS key=value line
     * @return CCSDS frame corresponding to the name
     */
    protected CCSDSFrame parseCCSDSFrame(final String frameName) {
        return CCSDSFrame.valueOf(DASH.matcher(frameName).replaceAll(""));
    }

    /** Parse a date.
     * @param date date to parse, as the value of a CCSDS key=value line
     * @param timeSystem time system to use
     * @return parsed date
     */
    protected AbsoluteDate parseDate(final String date, final CcsdsTimeScale timeSystem) {
        return timeSystem.parseDate(date, conventions, missionReferenceDate,
                getDataContext().getTimeScales());
    }

    /** Declare a keyword to be expected later during parsing.
     * @param keyword keyword that is expected
     * @since 11.0
     */
    protected void declareExpected(final Keyword keyword) {
        expected.add(keyword);
    }

    /** Declare a keyword as found during parsing.
     * @param keyword keyword found
     * @since 11.0
     */
    protected void declareFound(final Keyword keyword) {
        expected.remove(keyword);
    }

    /** Check if all expected keywords have been found.
     * @param fileName name of the file
     * @exception OrekitException if some expected keywords are missing
     * @since 11.0
     */
    protected void checkExpected(final String fileName) throws OrekitException {
        if (!expected.isEmpty()) {
            throw new OrekitException(OrekitMessages.CCSDS_MISSING_KEYWORD,
                                      expected.iterator().next(), fileName);
        }
    }

}<|MERGE_RESOLUTION|>--- conflicted
+++ resolved
@@ -133,10 +133,7 @@
         this.launchYear           = launchYear;
         this.launchNumber         = launchNumber;
         this.launchPiece          = launchPiece;
-<<<<<<< HEAD
         this.expected             = new HashSet<>();
-=======
->>>>>>> 116e5d15
         this.dataContext          = dataContext;
     }
 
