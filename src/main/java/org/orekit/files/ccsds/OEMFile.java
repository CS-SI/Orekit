--- conflicted
+++ resolved
@@ -533,61 +533,4 @@
 
     }
 
-<<<<<<< HEAD
-=======
-    /** OEM ephemeris blocks for a single satellite. */
-    public static class OemSatelliteEphemeris implements SatelliteEphemeris {
-
-        /** ID of the satellite. */
-        private final String id;
-        /** Gravitational parameter for the satellite, in m^3 / s^2. */
-        private final double mu;
-        /** The ephemeris data for the satellite. */
-        private final List<EphemeridesBlock> blocks;
-
-        /**
-         * Create a container for the set of ephemeris blocks in the file that pertain to
-         * a single satellite.
-         *
-         * @param id     of the satellite.
-         * @param mu     standard gravitational parameter used to create orbits for the
-         *               satellite, in m^3 / s^2.
-         * @param blocks containing ephemeris data for the satellite.
-         */
-        public OemSatelliteEphemeris(final String id,
-                                     final double mu,
-                                     final List<EphemeridesBlock> blocks) {
-            this.id = id;
-            this.mu = mu;
-            this.blocks = blocks;
-        }
-
-        @Override
-        public String getId() {
-            return this.id;
-        }
-
-        @Override
-        public double getMu() {
-            return this.mu;
-        }
-
-        @Override
-        public List<EphemeridesBlock> getSegments() {
-            return Collections.unmodifiableList(blocks);
-        }
-
-        @Override
-        public AbsoluteDate getStart() {
-            return blocks.get(0).getStart();
-        }
-
-        @Override
-        public AbsoluteDate getStop() {
-            return blocks.get(blocks.size() - 1).getStop();
-        }
-
-    }
->>>>>>> 46cc7802
-
 }