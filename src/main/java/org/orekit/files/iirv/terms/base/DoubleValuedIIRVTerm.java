/* Copyright 2024-2025 The Johns Hopkins University Applied Physics Laboratory
 * Licensed to CS GROUP (CS) under one or more
 * contributor license agreements.  See the NOTICE file distributed with
 * this work for additional information regarding copyright ownership.
 * CS licenses this file to You under the Apache License, Version 2.0
 * (the "License"); you may not use this file except in compliance with
 * the License.  You may obtain a copy of the License at
 *
 *   http://www.apache.org/licenses/LICENSE-2.0
 *
 * Unless required by applicable law or agreed to in writing, software
 * distributed under the License is distributed on an "AS IS" BASIS,
 * WITHOUT WARRANTIES OR CONDITIONS OF ANY KIND, either express or implied.
 * See the License for the specific language governing permissions and
 * limitations under the License.
 */
package org.orekit.files.iirv.terms.base;

import org.hipparchus.util.ArithmeticUtils;
import org.hipparchus.util.FastMath;
import org.orekit.errors.OrekitIllegalArgumentException;
import org.orekit.errors.OrekitMessages;
import org.orekit.files.iirv.terms.IIRVTermUtils;

<<<<<<< HEAD
import java.util.Locale;
=======
import java.util.regex.Pattern;
>>>>>>> 3a3cbde9

/**
 * Term in an IIRV Vector representing a double value.
 *
 * @author Nick LaFarge
 * @since 13.0
 */
public class DoubleValuedIIRVTerm extends IIRVVectorTerm<Double> {

    /** Space pattern. */
    private static final Pattern SPACE_PATTERN = Pattern.compile(" ");

    /**
     * Number of characters before the end of the encoded String the decimal place is assumed to occur.
     * <p>
     * For example, for {@code nCharsAfterDecimalPlace=2} and {@code length=4}, then 12.34
     * is encoded to "1234".
     */
    private final int nCharsAfterDecimalPlace;

    /** True if negative values are permitted, false if the value is positive. */
    private final boolean isSigned;

    /**
     * Constructs an IIRV Vector Term represented by a double. This representation is used for any numeric terms
     * in the IIRV Vector that contain a decimal point.
     *
     * @param pattern                 Regular expression pattern that validates the term
     * @param value                   Value of the term, expressed as a double
     * @param length                  Length of the term, measured in number of characters in the String representation
     * @param nCharsAfterDecimalPlace Number of characters before the end of the encoded String the decimal place is
     *                                assumed to occur.
     * @param isSigned                True if negative values are permitted, false if the value is positive
     */
    public DoubleValuedIIRVTerm(final String pattern, final double value, final int length, final int nCharsAfterDecimalPlace, final boolean isSigned) {
        super(pattern, value, length);
        this.nCharsAfterDecimalPlace = nCharsAfterDecimalPlace;
        this.isSigned = isSigned;

        // Validate input data
        validateString(toEncodedString(value));
        validateOverflow(this.value());
    }

    /**
     * Constructs an IIRV Vector Term represented by a double from a given String. This representation is used for any
     * numeric terms in the IIRV Vector that contain a decimal point.
     *
     * @param pattern                 Regular expression pattern that validates the term
     * @param value                   Value of the term, expressed as a String
     * @param length                  Length of the term, measured in number of characters in the String representation
     * @param nCharsAfterDecimalPlace Number of characters before the end of {@code value} the decimal place is
     *                                assumed to occur.
     * @param isSigned                True if negative values are permitted, false if the value is positive
     */
    public DoubleValuedIIRVTerm(final String pattern, final String value, final int length, final int nCharsAfterDecimalPlace, final boolean isSigned) {
        super(pattern, DoubleValuedIIRVTerm.computeValueFromString(value, nCharsAfterDecimalPlace), length);
        this.nCharsAfterDecimalPlace = nCharsAfterDecimalPlace;
        this.isSigned = isSigned;

        // Validate input data
        validateString(value);
        validateOverflow(this.value());
    }

    /**
     * Compute the double value of the term from a given String.
     *
     * @param value                   String value to convert to a double
     * @param nCharsAfterDecimalPlace Number of characters before the end of {@code value} the decimal place is
     *                                assumed to occur.
     * @return Double value corresponding to the {@code value} String argument
     */
    public static double computeValueFromString(final String value, final int nCharsAfterDecimalPlace) {
        try {
            String intStr = value;

            // Remove spaces (for positive values)
            intStr = SPACE_PATTERN.matcher(intStr).replaceAll("");

            // Return if there are no characters after the decimal place
            if (nCharsAfterDecimalPlace == 0) {
                return Integer.parseInt(intStr);
            }

            // Get the sign: negative if the first character is '-'
            final int sign = intStr.charAt(0) == '-' ? -1 : 1;

            // Get value before/after the decimal place
            final int beforeDecimalPlace = Integer.parseInt(intStr.substring(0, intStr.length() - nCharsAfterDecimalPlace));
            final int afterDecimalPlace = Integer.parseInt(intStr.substring(intStr.length() - nCharsAfterDecimalPlace));

            // Turn into a double by dividing the n numbers that appear after the decimal places by 10^n
            final double unsignedValue = FastMath.abs(beforeDecimalPlace) +
                                         afterDecimalPlace / (double) ArithmeticUtils.pow(10, nCharsAfterDecimalPlace);

            // Return the resulting double with the correct sign
            return sign * unsignedValue;
        } catch (NumberFormatException e) {
            throw new OrekitIllegalArgumentException(OrekitMessages.IIRV_INVALID_TERM_VALUE, value);
        }
    }

    /** {@inheritDoc} */
    @Override
    public String toEncodedString(final Double termValue) {
        // Reserve one character for the sign (if applicable)
        final int signAdjustedStringLength = isSigned ? length() - 1 : length();

        // Round the number to the specified number of decimal places
        final double p = ArithmeticUtils.pow(10, nCharsAfterDecimalPlace); // beware, this *must* be a double
        final double roundedNum = FastMath.round(termValue * p) / p;

        // Format the absolute value of the rounded number with specified integer and decimal lengths
        String formattedStr = String.format(Locale.US,
                                            "%0" + signAdjustedStringLength + "." + nCharsAfterDecimalPlace + "f",
                                            FastMath.abs(roundedNum));

        // Remove the decimal point
        formattedStr = formattedStr.replace(".", "");

        // Add leading zeros for cases where the number has less than the max number of integer digits
        if (formattedStr.length() < signAdjustedStringLength) {
            formattedStr = IIRVTermUtils.addPadding(formattedStr, '0', signAdjustedStringLength, true);
        }

        // If the resulting String is all zero, then always use a positive sign to avoid encoding negative zero
        final int numNonzeroCharacters = formattedStr.replace("0", "").length();

        // Sign character ("" for unsigned number)
        String signCharacter = "";
        if (isSigned) {
            if (termValue >= 0 || numNonzeroCharacters == 0) {
                signCharacter = " ";
            } else {
                signCharacter = "-";
            }
        }

        return signCharacter + formattedStr;
    }

    /**
     * Validate that there is a sufficient number of characters available in the encoded String representation to
     * represent the value of the given double value.
     *
     * @param value Double value to check against the String encoding parameters
     */
    void validateOverflow(final double value) {
        // Compute the number of characters, excluding the sign character and all characters after the decimal place
        int n = length() - nCharsAfterDecimalPlace;
        if (isSigned) {
            n--;
        }

        // If the value is greater than the maximum possible value, throw an error
        final double maxPossibleValue = ArithmeticUtils.pow(10, n);
        if (FastMath.abs(value) >= maxPossibleValue) {
            throw new OrekitIllegalArgumentException(OrekitMessages.IIRV_VALUE_TOO_LARGE, FastMath.abs(value), maxPossibleValue);
        }
    }
}<|MERGE_RESOLUTION|>--- conflicted
+++ resolved
@@ -22,11 +22,8 @@
 import org.orekit.errors.OrekitMessages;
 import org.orekit.files.iirv.terms.IIRVTermUtils;
 
-<<<<<<< HEAD
 import java.util.Locale;
-=======
 import java.util.regex.Pattern;
->>>>>>> 3a3cbde9
 
 /**
  * Term in an IIRV Vector representing a double value.
