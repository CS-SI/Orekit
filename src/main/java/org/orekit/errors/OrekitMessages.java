--- conflicted
+++ resolved
@@ -230,17 +230,14 @@
     VIENNA_ACOEF_OR_ZENITH_DELAY_NOT_AVAILABLE_FOR_DATE("Vienna coefficients ah or aw or zh or zw not available for date {0}"),
     NO_VIENNA_ACOEF_OR_ZENITH_DELAY_IN_FILE("file {0} does not contain Vienna coefficients ah, aw, zh or zw"),
     IRREGULAR_OR_INCOMPLETE_GRID("irregular or incomplete grid in file {0}"),
-<<<<<<< HEAD
     INVALID_SATELLITE_SYSTEM("invalid satellite system {0}"),
     NO_TEC_DATA_IN_FILE_FOR_DATE("IONEX file {0} does not contain TEC data for date {1}"),
-    INCONSISTENT_NUMBER_OF_TEC_MAPS_IN_FILE("number of maps {0} is inconsistent with header specification: {1}");
-=======
+    INCONSISTENT_NUMBER_OF_TEC_MAPS_IN_FILE("number of maps {0} is inconsistent with header specification: {1}"),
     ITRF_VERSIONS_PREFIX_ONLY("The first column of itrf-versions.conf is a plain " +
             "prefix that is matched against the name of each loaded file. It should " +
             "not contain any regular expression syntax or directory components, i.e. " +
             "\"/\" or \"\\\". Actual value: \"{0}\".");
 
->>>>>>> c1c411fa
 
     // CHECKSTYLE: resume JavadocVariable check
 
