--- conflicted
+++ resolved
@@ -941,16 +941,14 @@
     /** PROPAGATOR_BUILDER_NOT_CLONEABLE. */
     PROPAGATOR_BUILDER_NOT_CLONEABLE("Propagator builder cannot be cloned"),
 
-<<<<<<< HEAD
+    /** WRONG_PROCESS_COVARIANCE_DIMENSION. */
+    WRONG_PROCESS_COVARIANCE_DIMENSION("Process covariance expecting dimension {0}, got {1}"),
+
+    /** WRONG_MEASUREMENT_COVARIANCE_DIMENSION. */
+    WRONG_MEASUREMENT_COVARIANCE_DIMENSION("Measurement covariance expecting dimension {0}, got {1}"),
+
     /** CANNOT_PARSE_DATA. */
     CANNOT_PARSE_DATA("cannot parse data {0}");
-=======
-    /** WRONG_PROCESS_COVARIANCE_DIMENSION. */
-    WRONG_PROCESS_COVARIANCE_DIMENSION("Process covariance expecting dimension {0}, got {1}"),
-
-    /** WRONG_MEASUREMENT_COVARIANCE_DIMENSION. */
-    WRONG_MEASUREMENT_COVARIANCE_DIMENSION("Measurement covariance expecting dimension {0}, got {1}");
->>>>>>> 9d8ed640
 
     /** Base name of the resource bundle in classpath. */
     private static final String RESOURCE_BASE_NAME = "assets/org/orekit/localization/OrekitMessages";
