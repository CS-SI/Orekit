--- conflicted
+++ resolved
@@ -929,13 +929,11 @@
     /** INFINITE_NRMSISE00_DENSITY. */
     INFINITE_NRLMSISE00_DENSITY("Infinite value appears during computation of atmospheric density in NRLMSISE00 model"),
 
-<<<<<<< HEAD
     /** PROPAGATOR_BUILDER_NOT_CLONEABLE. */
-    PROPAGATOR_BUILDER_NOT_CLONEABLE("Propagator builder cannot be cloned");
-=======
+    PROPAGATOR_BUILDER_NOT_CLONEABLE("Propagator builder cannot be cloned"),
+
     /** FIELD_TOO_LONG. */
     FIELD_TOO_LONG("field \"{0}\" is too long, maximum length is {1} characters");
->>>>>>> c11ff254
 
     /** Base name of the resource bundle in classpath. */
     private static final String RESOURCE_BASE_NAME = "assets/org/orekit/localization/OrekitMessages";
