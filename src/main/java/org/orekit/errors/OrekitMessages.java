--- conflicted
+++ resolved
@@ -935,13 +935,11 @@
     /** PROPAGATOR_BUILDER_NOT_CLONEABLE. */
     PROPAGATOR_BUILDER_NOT_CLONEABLE("Propagator builder cannot be cloned"),
 
-<<<<<<< HEAD
+    /** FIELD_TOO_LONG. */
+    FIELD_TOO_LONG("field \"{0}\" is too long, maximum length is {1} characters"),
+
     /** CANNOT_PARSE_DATA. */
     CANNOT_PARSE_DATA("cannot parse data {0}");
-=======
-    /** FIELD_TOO_LONG. */
-    FIELD_TOO_LONG("field \"{0}\" is too long, maximum length is {1} characters");
->>>>>>> 4e0d6db9
 
     /** Base name of the resource bundle in classpath. */
     private static final String RESOURCE_BASE_NAME = "assets/org/orekit/localization/OrekitMessages";
