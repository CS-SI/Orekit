--- conflicted
+++ resolved
@@ -176,15 +176,12 @@
     OUT_OF_RANGE_DERIVATION_ORDER("derivation order {0} is out of range"),
     OUT_OF_RANGE_LATITUDE("out of range latitude: {0}, [{1}, {2}]"),
     ORBIT_TYPE_NOT_ALLOWED("orbit type {0} not allowed here, allowed types: {1}"),
-<<<<<<< HEAD
-    BODY_SHAPE_IS_NOT_AN_ELLIPSOID("body shape is not an ellipsoid");
-=======
+    BODY_SHAPE_IS_NOT_AN_ELLIPSOID("body shape is not an ellipsoid"),
     NO_SEM_ALMANAC_AVAILABLE("no SEM almanac file found"),
     NOT_A_SUPPORTED_SEM_ALMANAC_FILE("file {0} is not a supported SEM almanac file"),
     NO_YUMA_ALMANAC_AVAILABLE("no Yuma almanac file found"),
     NOT_A_SUPPORTED_YUMA_ALMANAC_FILE("file {0} is not a supported Yuma almanac file"),
     NOT_ENOUGH_GNSS_FOR_DOP("only {0} GNSS orbits are provided while {1} are needed to compute the DOP");
->>>>>>> af6786e0
 
     // CHECKSTYLE: resume JavadocVariable check
 
