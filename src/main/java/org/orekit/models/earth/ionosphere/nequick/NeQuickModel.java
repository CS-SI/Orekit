/* Copyright 2002-2025 CS GROUP
 * Licensed to CS GROUP (CS) under one or more
 * contributor license agreements.  See the NOTICE file distributed with
 * this work for additional information regarding copyright ownership.
 * CS licenses this file to You under the Apache License, Version 2.0
 * (the "License"); you may not use this file except in compliance with
 * the License.  You may obtain a copy of the License at
 *
 *   http://www.apache.org/licenses/LICENSE-2.0
 *
 * Unless required by applicable law or agreed to in writing, software
 * distributed under the License is distributed on an "AS IS" BASIS,
 * WITHOUT WARRANTIES OR CONDITIONS OF ANY KIND, either express or implied.
 * See the License for the specific language governing permissions and
 * limitations under the License.
 */
package org.orekit.models.earth.ionosphere.nequick;

import java.util.Collections;
import java.util.List;

import org.hipparchus.CalculusFieldElement;
import org.hipparchus.Field;
import org.hipparchus.util.FastMath;
import org.hipparchus.util.MathArrays;
import org.orekit.bodies.BodyShape;
import org.orekit.bodies.FieldGeodeticPoint;
import org.orekit.bodies.GeodeticPoint;
import org.orekit.frames.TopocentricFrame;
import org.orekit.models.earth.ionosphere.IonosphericModel;
import org.orekit.propagation.FieldSpacecraftState;
import org.orekit.propagation.SpacecraftState;
import org.orekit.time.AbsoluteDate;
import org.orekit.time.DateComponents;
import org.orekit.time.DateTimeComponents;
import org.orekit.time.FieldAbsoluteDate;
import org.orekit.time.TimeScale;
import org.orekit.utils.ParameterDriver;
import org.orekit.utils.units.Unit;

/**
 * NeQuick ionospheric delay model.
 *
 * @author Bryan Cazabonne
 *
 * @see "European Union (2016). European GNSS (Galileo) Open Service-Ionospheric Correction
 *       Algorithm for Galileo Single Frequency Users. 1.2."
 * @see <a href="https://www.itu.int/rec/R-REC-P.531/en">ITU-R P.531</a>
 *
 * @since 10.1
 */
public abstract class NeQuickModel implements IonosphericModel {

    /** Mean Earth radius in m (Ref Table 2.5.2). */
    public static final double RE = 6371200.0;

    /** Factor for the electron density computation. */
    private static final double DENSITY_FACTOR = 1.0e11;

    /** Factor for the path delay computation. */
    private static final double DELAY_FACTOR = 40.3e16;

    /** F2 coefficients used by the F2 layer (flatten array for cache efficiency). */
    private final double[][] flattenF2;

    /** Fm3 coefficients used by the M(3000)F2 layer(flatten array for cache efficiency). */
    private final double[][] flattenFm3;

    /** UTC time scale. */
    private final TimeScale utc;

    /** Simple constructor.
     * @param utc UTC time scale
     * @since 13.0
     */
    protected NeQuickModel(final TimeScale utc) {

        this.utc = utc;

        // F2 layer values
        this.flattenF2  = new double[12][];
        this.flattenFm3 = new double[12][];

    }

    /** Get UTC time scale.
     * @return UTC time scale
     * @since 13.0
     */
    public TimeScale getUtc() {
        return utc;
    }

    /** {@inheritDoc} */
    @Override
    public double pathDelay(final SpacecraftState state, final TopocentricFrame baseFrame,
                            final double frequency, final double[] parameters) {
        // Point
        final GeodeticPoint recPoint = baseFrame.getPoint();
        // Date
        final AbsoluteDate date = state.getDate();

        // Reference body shape
        final BodyShape ellipsoid = baseFrame.getParentShape();
        // Satellite geodetic coordinates
        final GeodeticPoint satPoint = ellipsoid.transform(state.getPosition(ellipsoid.getBodyFrame()),
                                                           ellipsoid.getBodyFrame(), state.getDate());

        // Total Electron Content
        final double tec = stec(date, recPoint, satPoint);

        // Ionospheric delay
        final double factor = DELAY_FACTOR / (frequency * frequency);
        return factor * tec;
    }

    /** {@inheritDoc} */
    @Override
    public <T extends CalculusFieldElement<T>> T pathDelay(final FieldSpacecraftState<T> state,
                                                           final TopocentricFrame baseFrame,
                                                           final double frequency,
                                                           final T[] parameters) {
        // Date
        final FieldAbsoluteDate<T> date = state.getDate();
        // Point
        final FieldGeodeticPoint<T> recPoint = baseFrame.getPoint(date.getField());


        // Reference body shape
        final BodyShape ellipsoid = baseFrame.getParentShape();
        // Satellite geodetic coordinates
        final FieldGeodeticPoint<T> satPoint = ellipsoid.transform(state.getPosition(ellipsoid.getBodyFrame()), ellipsoid.getBodyFrame(), state.getDate());

        // Total Electron Content
        final T tec = stec(date, recPoint, satPoint);

        // Ionospheric delay
        final double factor = DELAY_FACTOR / (frequency * frequency);
        return tec.multiply(factor);
    }

    /** {@inheritDoc} */
    @Override
    public List<ParameterDriver> getParametersDrivers() {
        return Collections.emptyList();
    }

    /**
     * This method allows the computation of the Slant Total Electron Content (STEC).
     * @param date current date
     * @param recP receiver position
     * @param satP satellite position
     * @return the STEC in TECUnits
     */
    public double stec(final AbsoluteDate date, final GeodeticPoint recP, final GeodeticPoint satP) {
        return stec(date.getComponents(utc), new Ray(recP, satP));
    }

    /**
     * This method allows the computation of the Slant Total Electron Content (STEC).
     * @param <T> type of the elements
     * @param date current date
     * @param recP receiver position
     * @param satP satellite position
     * @return the STEC in TECUnits
     */
    public <T extends CalculusFieldElement<T>> T stec(final FieldAbsoluteDate<T> date,
                                                      final FieldGeodeticPoint<T> recP,
                                                      final FieldGeodeticPoint<T> satP) {
        return stec(date.getComponents(utc), new FieldRay<>(recP, satP));
    }

    /** Compute modip for a location.
     * @param latitude latitude
     * @param longitude longitude
     * @return modip at specified location
     * @since 13.0
     */
    protected abstract double computeMODIP(double latitude, double longitude);

    /** Compute modip for a location.
     * @param <T> type of the field elements
     * @param latitude latitude
     * @param longitude longitude
     * @return modip at specified location
     * @since 13.0
     */
    protected abstract <T extends CalculusFieldElement<T>> T computeMODIP(T latitude, T longitude);

    /**
     * Compute Fourier time series.
     * @param dateTime current date time components
     * @param az effective ionisation level
     * @return Fourier time series
<<<<<<< HEAD
     * @since 13.1
=======
     * @since 13.0.1
>>>>>>> c0924890
     */
    public FourierTimeSeries computeFourierTimeSeries(final DateTimeComponents dateTime, final double az) {

         // Load the correct CCIR file
        loadsIfNeeded(dateTime.getDate());

        return new FourierTimeSeries(dateTime, az,
                                     flattenF2[dateTime.getDate().getMonth() - 1],
                                     flattenFm3[dateTime.getDate().getMonth() - 1]);

    }

    /**
     * Computes the electron density at a given height.
     * @param dateTime date
     * @param az effective ionization level
     * @param latitude latitude along the integration path
     * @param longitude longitude along the integration path
     * @param h height along the integration path in m
     * @return electron density [m⁻³]
     * @since 13.0
     * @deprecated as of 13.1, replaced by {@link #electronDensity(FourierTimeSeries, double, double, double)}
     */
    @Deprecated
    public double electronDensity(final DateTimeComponents dateTime, final double az,
                                  final double latitude, final double longitude, final double h) {
        return electronDensity(computeFourierTimeSeries(dateTime, az), latitude, longitude, h);
    }

    /**
     * Computes the electron density at a given height.
     * @param fourierTimeSeries Fourier time series for foF2 and M(3000)F2 layer (flatten array)
     * @param latitude latitude along the integration path
     * @param longitude longitude along the integration path
     * @param h height along the integration path in m
     * @return electron density [m⁻³]
<<<<<<< HEAD
     * @since 13.1
=======
     * @since 13.0.1
>>>>>>> c0924890
     */
    public double electronDensity(final FourierTimeSeries fourierTimeSeries,
                                  final double latitude, final double longitude, final double h) {

        final double modip = computeMODIP(latitude, longitude);
        final NeQuickParameters parameters = new NeQuickParameters(fourierTimeSeries, latitude, longitude, modip);

        // Convert height in kilometers
        final double hInKm = Unit.KILOMETRE.fromSI(h);

        // Electron density
        final double n;
        if (hInKm <= parameters.getHmF2()) {
            n = bottomElectronDensity(hInKm, parameters);
        } else {
            n = topElectronDensity(hInKm, parameters);
        }

        return n;

    }

    /**
     * Compute Fourier time series.
     * @param <T> type of the elements
     * @param dateTime current date time components
     * @param az effective ionisation level
     * @return Fourier time series
<<<<<<< HEAD
     * @since 13.1
=======
     * @since 13.0.1
>>>>>>> c0924890
     */
    public <T extends CalculusFieldElement<T>> FieldFourierTimeSeries<T> computeFourierTimeSeries(final DateTimeComponents dateTime,
                                                                                                  final T az) {

         // Load the correct CCIR file
        loadsIfNeeded(dateTime.getDate());

        return new FieldFourierTimeSeries<>(dateTime, az,
                                            flattenF2[dateTime.getDate().getMonth() - 1],
                                            flattenFm3[dateTime.getDate().getMonth() - 1]);

    }

    /**
     * Computes the electron density at a given height.
     * @param <T> type of the elements
     * @param dateTime date
     * @param az effective ionization level
     * @param latitude latitude along the integration path
     * @param longitude longitude along the integration path
     * @param h height along the integration path in m
     * @return electron density [m⁻³]
     * @since 13.0
<<<<<<< HEAD
     * @deprecated as of 13.1, replaced by {@link #electronDensity(FieldFourierTimeSeries,
=======
>>>>>>> c0924890
     * CalculusFieldElement, CalculusFieldElement, CalculusFieldElement)}
     */
    @Deprecated
    public <T extends CalculusFieldElement<T>> T electronDensity(final DateTimeComponents dateTime, final T az,
                                                                 final T latitude, final T longitude, final T h) {
        return electronDensity(computeFourierTimeSeries(dateTime, az), latitude, longitude, h);
    }

    /**
     * Computes the electron density at a given height.
     * @param <T> type of the elements
     * @param fourierTimeSeries Fourier time series for foF2 and M(3000)F2 layer (flatten array)
     * @param latitude latitude along the integration path
     * @param longitude longitude along the integration path
     * @param h height along the integration path in m
     * @return electron density [m⁻³]
<<<<<<< HEAD
     * @since 13.1
=======
     * @since 13.0.1
>>>>>>> c0924890
     */
    public <T extends CalculusFieldElement<T>> T electronDensity(final FieldFourierTimeSeries<T> fourierTimeSeries,
                                                                 final T latitude, final T longitude, final T h) {

        final T modip = computeMODIP(latitude, longitude);
        final FieldNeQuickParameters<T> parameters = new FieldNeQuickParameters<>(fourierTimeSeries, latitude, longitude, modip);

        // Convert height in kilometers
        final T hInKm = Unit.KILOMETRE.fromSI(h);

        // Electron density
        final T n;
        if (hInKm.getReal() <= parameters.getHmF2().getReal()) {
            n = bottomElectronDensity(hInKm, parameters);
        } else {
            n = topElectronDensity(hInKm, parameters);
        }

        return n;

    }

    /**
     * Computes the electron density of the bottomside.
     * @param h height in km
     * @param parameters NeQuick model parameters
     * @return the electron density N in m⁻³
     */
    private double bottomElectronDensity(final double h, final NeQuickParameters parameters) {

        // Select the relevant B parameter for the current height (Eq. 109 and 110)
        final double be  = parameters.getBE(h);
        final double bf1 = parameters.getBF1(h);
        final double bf2 = parameters.getB2Bot();

        // Useful array of constants
        final double[] ct = new double[] {
            1.0 / bf2, 1.0 / bf1, 1.0 / be
        };

        // Compute the exponential argument for each layer (Eq. 111 to 113)
        final double[] arguments = computeExponentialArguments(h, parameters);

        // S coefficients
        final double[] s = new double[3];
        // Array of corrective terms
        final double[] ds = new double[3];

        // Layer amplitudes
        final double[] amplitudes = parameters.getLayerAmplitudes();

        // Fill arrays (Eq. 114 to 118)
        for (int i = 0; i < 3; i++) {
            if (FastMath.abs(arguments[i]) > 25.0) {
                s[i]  = 0.0;
                ds[i] = 0.0;
            } else {
                final double expA   = clipExp(arguments[i]);
                final double opExpA = 1.0 + expA;
                s[i]  = amplitudes[i] * (expA / (opExpA * opExpA));
                ds[i] = ct[i] * ((1.0 - expA) / (1.0 + expA));
            }
        }

        // Electron density
        final double aNo = s[0] + s[1] + s[2];
        if (applyChapmanParameters(h)) {
            // Chapman parameters (Eq. 119 and 120)
            final double bc = 1.0 - 10.0 * (MathArrays.linearCombination(s[0], ds[0], s[1], ds[1], s[2], ds[2]) / aNo);
            final double z  = 0.1 * (h - 100.0);
            // Electron density (Eq. 121)
            return aNo * clipExp(1.0 - bc * z - clipExp(-z)) * DENSITY_FACTOR;
        } else {
            return aNo * DENSITY_FACTOR;
        }

    }

    /**
     * Computes the electron density of the bottomside.
     * @param <T> type of the elements
     * @param h height in km
     * @param parameters NeQuick model parameters
     * @return the electron density N in m⁻³
     */
    private <T extends CalculusFieldElement<T>> T bottomElectronDensity(final T h,
                                                                        final FieldNeQuickParameters<T> parameters) {

        // Zero and One
        final Field<T> field = h.getField();
        final T zero = field.getZero();
        final T one  = field.getOne();

        // Select the relevant B parameter for the current height (Eq. 109 and 110)
        final T be  = parameters.getBE(h);
        final T bf1 = parameters.getBF1(h);
        final T bf2 = parameters.getB2Bot();

        // Useful array of constants
        final T[] ct = MathArrays.buildArray(field, 3);
        ct[0] = bf2.reciprocal();
        ct[1] = bf1.reciprocal();
        ct[2] = be.reciprocal();

        // Compute the exponential argument for each layer (Eq. 111 to 113)
        final T[] arguments = computeExponentialArguments(h, parameters);

        // S coefficients
        final T[] s = MathArrays.buildArray(field, 3);
        // Array of corrective terms
        final T[] ds = MathArrays.buildArray(field, 3);

        // Layer amplitudes
        final T[] amplitudes = parameters.getLayerAmplitudes();

        // Fill arrays (Eq. 114 to 118)
        for (int i = 0; i < 3; i++) {
            if (FastMath.abs(arguments[i]).getReal() > 25.0) {
                s[i]  = zero;
                ds[i] = zero;
            } else {
                final T expA   = clipExp(arguments[i]);
                final T opExpA = expA.add(1.0);
                s[i]  = amplitudes[i].multiply(expA.divide(opExpA.multiply(opExpA)));
                ds[i] = ct[i].multiply(expA.negate().add(1.0).divide(expA.add(1.0)));
            }
        }

        // Electron density
        final T aNo = s[0].add(s[1]).add(s[2]);
        if (applyChapmanParameters(h.getReal())) {
            // Chapman parameters (Eq. 119 and 120)
            final T bc = one.linearCombination(s[0], ds[0], s[1], ds[1], s[2], ds[2]).divide(aNo).multiply(10.0).negate().add(1.0);
            final T z  = h.subtract(100.0).multiply(0.1);
            // Electron density (Eq. 121)
            return aNo.multiply(clipExp(bc.multiply(z).add(clipExp(z.negate())).negate().add(1.0))).multiply(DENSITY_FACTOR);
        } else {
            return aNo.multiply(DENSITY_FACTOR);
        }

    }

    /**
     * Computes the electron density of the topside.
     * @param h height in km
     * @param parameters NeQuick model parameters
     * @return the electron density N in m⁻³
     */
    private double topElectronDensity(final double h, final NeQuickParameters parameters) {

        // Constant parameters (Eq. 122 and 123)
        final double g = 0.125;
        final double r = 100.0;

        // Arguments deltaH and z (Eq. 124 and 125)
        final double deltaH = h - parameters.getHmF2();
        final double h0     = computeH0(parameters);
        final double z      = deltaH / (h0 * (1.0 + (r * g * deltaH) / (r * h0 + g * deltaH)));

        // Exponential (Eq. 126)
        final double ee = clipExp(z);

        // Electron density (Eq. 127)
        if (ee > 1.0e11) {
            return (4.0 * parameters.getNmF2() / ee) * DENSITY_FACTOR;
        } else {
            final double opExpZ = 1.0 + ee;
            return ((4.0 * parameters.getNmF2() * ee) / (opExpZ * opExpZ)) * DENSITY_FACTOR;
        }
    }

    /**
     * Computes the electron density of the topside.
     * @param <T> type of the elements
     * @param h height in km
     * @param parameters NeQuick model parameters
     * @return the electron density N in m⁻³
     */
    private <T extends CalculusFieldElement<T>> T topElectronDensity(final T h,
                                                                     final FieldNeQuickParameters<T> parameters) {

        // Constant parameters (Eq. 122 and 123)
        final double g = 0.125;
        final double r = 100.0;

        // Arguments deltaH and z (Eq. 124 and 125)
        final T deltaH = h.subtract(parameters.getHmF2());
        final T h0     = computeH0(parameters);
        final T z      = deltaH.divide(h0.multiply(deltaH.multiply(r).multiply(g).divide(h0.multiply(r).add(deltaH.multiply(g))).add(1.0)));

        // Exponential (Eq. 126)
        final T ee = clipExp(z);

        // Electron density (Eq. 127)
        if (ee.getReal() > 1.0e11) {
            return parameters.getNmF2().multiply(4.0).divide(ee).multiply(DENSITY_FACTOR);
        } else {
            final T opExpZ = ee.add(1.0);
            return parameters.getNmF2().multiply(4.0).multiply(ee).divide(opExpZ.multiply(opExpZ)).multiply(DENSITY_FACTOR);
        }
    }

    /**
     * Lazy loading of CCIR data.
     * @param date current date components
     */
    private void loadsIfNeeded(final DateComponents date) {

        // Month index
        final int monthIndex = date.getMonth() - 1;

        // Check if CCIR has already been loaded for this month
        if (flattenF2[monthIndex] == null) {

            // Read file
            final CCIRLoader loader = new CCIRLoader();
            loader.loadCCIRCoefficients(date);

            // Update arrays
            this.flattenF2[monthIndex]  = flatten(loader.getF2());
            this.flattenFm3[monthIndex] = flatten(loader.getFm3());
        }
    }

    /** Flatten a 3-dimensions array.
     * <p>
     * This method convert 3-dimensions arrays into 1-dimension arrays
     * optimized to avoid cache misses when looping over all elements.
     * </p>
     * @param original original array a[i][j][k]
     * @return flatten array, for embedded loops on j (outer), k (intermediate), i (inner)
     */
    private double[] flatten(final double[][][] original) {
        final double[] flatten = new double[original.length * original[0].length * original[0][0].length];
        int index = 0;
        for (int j = 0; j < original[0].length; j++) {
            for (int k = 0; k < original[0][0].length; k++) {
                for (final double[][] doubles : original) {
                    flatten[index++] = doubles[j][k];
                }
            }
        }
        return flatten;
    }

    /**
     * A clipped exponential function.
     * <p>
     * This function, describe in section F.2.12.2 of the reference document, is
     * recommended for the computation of exponential values.
     * </p>
     * @param power power for exponential function
     * @return clipped exponential value
     */
    protected double clipExp(final double power) {
        if (power > 80.0) {
            return 5.5406E34;
        } else if (power < -80) {
            return 1.8049E-35;
        } else {
            return FastMath.exp(power);
        }
    }

    /**
     * A clipped exponential function.
     * <p>
     * This function, describe in section F.2.12.2 of the reference document, is
     * recommended for the computation of exponential values.
     * </p>
     * @param <T> type of the elements
     * @param power power for exponential function
     * @return clipped exponential value
     */
    protected <T extends CalculusFieldElement<T>> T clipExp(final T power) {
        if (power.getReal() > 80.0) {
            return power.newInstance(5.5406E34);
        } else if (power.getReal() < -80) {
            return power.newInstance(1.8049E-35);
        } else {
            return FastMath.exp(power);
        }
    }

    /**
     * This method allows the computation of the Slant Total Electron Content (STEC).
     *
     * @param dateTime current date
     * @param ray      ray-perigee parameters
     * @return the STEC in TECUnits
     */
    abstract double stec(DateTimeComponents dateTime, Ray ray);

    /**
     * This method allows the computation of the Slant Total Electron Content (STEC).
     *
     * @param <T>      type of the field elements
     * @param dateTime current date
     * @param ray      ray-perigee parameters
     * @return the STEC in TECUnits
     */
    abstract <T extends CalculusFieldElement<T>> T stec(DateTimeComponents dateTime, FieldRay<T> ray);

    /**
     * Check if Chapman parameters should be applied.
     *
     * @param hInKm height in kilometers
     * @return true if Chapman parameters should be applied
     * @since 13.0
     */
    abstract boolean applyChapmanParameters(double hInKm);

    /**
     * Compute exponential arguments.
     * @param h height in km
     * @param parameters NeQuick model parameters
     * @return exponential arguments
     * @since 13.0
     */
    abstract double[] computeExponentialArguments(double h, NeQuickParameters parameters);

    /**
     * Compute exponential arguments.
     * @param <T>   type of the field elements
     * @param h height in km
     * @param parameters NeQuick model parameters
     * @return exponential arguments
     * @since 13.0
     */
    abstract <T extends CalculusFieldElement<T>> T[] computeExponentialArguments(T h,
                                                                                 FieldNeQuickParameters<T> parameters);

    /**
     * Compute topside thickness parameter.
     * @param parameters NeQuick model parameters
     * @return topside thickness parameter
     * @since 13.0
     */
    abstract double computeH0(NeQuickParameters parameters);

    /**
     * Compute topside thickness parameter.
     * @param <T>   type of the field elements
     * @param parameters NeQuick model parameters
     * @return topside thickness parameter
     * @since 13.0
     */
    abstract <T extends CalculusFieldElement<T>> T computeH0(FieldNeQuickParameters<T> parameters);

}<|MERGE_RESOLUTION|>--- conflicted
+++ resolved
@@ -192,11 +192,7 @@
      * @param dateTime current date time components
      * @param az effective ionisation level
      * @return Fourier time series
-<<<<<<< HEAD
-     * @since 13.1
-=======
      * @since 13.0.1
->>>>>>> c0924890
      */
     public FourierTimeSeries computeFourierTimeSeries(final DateTimeComponents dateTime, final double az) {
 
@@ -218,9 +214,7 @@
      * @param h height along the integration path in m
      * @return electron density [m⁻³]
      * @since 13.0
-     * @deprecated as of 13.1, replaced by {@link #electronDensity(FourierTimeSeries, double, double, double)}
-     */
-    @Deprecated
+     */
     public double electronDensity(final DateTimeComponents dateTime, final double az,
                                   final double latitude, final double longitude, final double h) {
         return electronDensity(computeFourierTimeSeries(dateTime, az), latitude, longitude, h);
@@ -233,11 +227,7 @@
      * @param longitude longitude along the integration path
      * @param h height along the integration path in m
      * @return electron density [m⁻³]
-<<<<<<< HEAD
-     * @since 13.1
-=======
      * @since 13.0.1
->>>>>>> c0924890
      */
     public double electronDensity(final FourierTimeSeries fourierTimeSeries,
                                   final double latitude, final double longitude, final double h) {
@@ -266,11 +256,7 @@
      * @param dateTime current date time components
      * @param az effective ionisation level
      * @return Fourier time series
-<<<<<<< HEAD
-     * @since 13.1
-=======
      * @since 13.0.1
->>>>>>> c0924890
      */
     public <T extends CalculusFieldElement<T>> FieldFourierTimeSeries<T> computeFourierTimeSeries(final DateTimeComponents dateTime,
                                                                                                   final T az) {
@@ -294,13 +280,8 @@
      * @param h height along the integration path in m
      * @return electron density [m⁻³]
      * @since 13.0
-<<<<<<< HEAD
-     * @deprecated as of 13.1, replaced by {@link #electronDensity(FieldFourierTimeSeries,
-=======
->>>>>>> c0924890
      * CalculusFieldElement, CalculusFieldElement, CalculusFieldElement)}
      */
-    @Deprecated
     public <T extends CalculusFieldElement<T>> T electronDensity(final DateTimeComponents dateTime, final T az,
                                                                  final T latitude, final T longitude, final T h) {
         return electronDensity(computeFourierTimeSeries(dateTime, az), latitude, longitude, h);
@@ -314,11 +295,7 @@
      * @param longitude longitude along the integration path
      * @param h height along the integration path in m
      * @return electron density [m⁻³]
-<<<<<<< HEAD
-     * @since 13.1
-=======
      * @since 13.0.1
->>>>>>> c0924890
      */
     public <T extends CalculusFieldElement<T>> T electronDensity(final FieldFourierTimeSeries<T> fourierTimeSeries,
                                                                  final T latitude, final T longitude, final T h) {
