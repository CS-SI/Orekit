/* Copyright 2002-2024 Luc Maisonobe
 * Licensed to CS GROUP (CS) under one or more
 * contributor license agreements.  See the NOTICE file distributed with
 * this work for additional information regarding copyright ownership.
 * CS licenses this file to You under the Apache License, Version 2.0
 * (the "License"); you may not use this file except in compliance with
 * the License.  You may obtain a copy of the License at
 *
 *   http://www.apache.org/licenses/LICENSE-2.0
 *
 * Unless required by applicable law or agreed to in writing, software
 * distributed under the License is distributed on an "AS IS" BASIS,
 * WITHOUT WARRANTIES OR CONDITIONS OF ANY KIND, either express or implied.
 * See the License for the specific language governing permissions and
 * limitations under the License.
 */
package org.orekit.estimation.measurements.gnss;

import org.hipparchus.analysis.differentiation.Gradient;
import org.hipparchus.analysis.differentiation.GradientField;
import org.orekit.estimation.measurements.AbstractMeasurement;
import org.orekit.estimation.measurements.ObservableSatellite;
import org.orekit.estimation.measurements.ObservedMeasurement;
import org.orekit.estimation.measurements.QuadraticClockModel;
import org.orekit.estimation.measurements.QuadraticFieldClockModel;
import org.orekit.frames.Frame;
import org.orekit.propagation.SpacecraftState;
import org.orekit.time.AbsoluteDate;
import org.orekit.time.ClockOffset;
import org.orekit.time.FieldAbsoluteDate;
import org.orekit.time.FieldClockOffset;
import org.orekit.utils.FieldPVCoordinatesProvider;
import org.orekit.utils.PVCoordinatesProvider;
import org.orekit.utils.ParameterDriver;
import org.orekit.utils.TimeSpanMap.Span;
import org.orekit.utils.TimeStampedFieldPVCoordinates;
import org.orekit.utils.TimeStampedPVCoordinates;

import java.util.HashMap;
import java.util.List;
import java.util.Map;

/** Base class modeling a measurement where receiver is a satellite.
 * @param <T> type of the measurement
 * @author Luc Maisonobe
 * @since 12.1
 */
public abstract class AbstractOnBoardMeasurement<T extends ObservedMeasurement<T>> extends AbstractMeasurement<T> {

    /** Constructor.
     * @param date date of the measurement
     * @param observed observed value
     * @param sigma theoretical standard deviation
     * @param baseWeight base weight
     * @param satellites satellites related to this measurement
     */
    public AbstractOnBoardMeasurement(final AbsoluteDate date, final double observed,
                                      final double sigma, final double baseWeight,
                                      final List<ObservableSatellite> satellites) {
        // Call to super constructor
        super(date, observed, sigma, baseWeight, satellites);

        // Add parameter drivers
        satellites.forEach(s -> {
            addParameterDriver(s.getClockOffsetDriver());
            addParameterDriver(s.getClockDriftDriver());
            addParameterDriver(s.getClockAccelerationDriver());
        });

    }

    /** Get emitting satellite clock provider.
     * @return emitting satellite clock provider
     */
    protected abstract QuadraticClockModel getRemoteClock();

    /** Get emitting satellite position/velocity provider.
     * @param states states of all spacecraft involved in the measurement
     * @return emitting satellite position/velocity provider
     */
    protected abstract PVCoordinatesProvider getRemotePV(SpacecraftState[] states);

    /** Get emitting satellite position/velocity provider.
     * @param states states of all spacecraft involved in the measurement
     * @param freeParameters total number of free parameters in the gradient
     * @return emitting satellite position/velocity provider
     */
    protected abstract FieldPVCoordinatesProvider<Gradient> getRemotePV(SpacecraftState[] states,
                                                                        int freeParameters);

    /** Get emitting satellite clock provider.
     * @param freeParameters total number of free parameters in the gradient
     * @param indices indices of the differentiation parameters in derivatives computations,
     * must be span name and not driver name
     * @return emitting satellite clock provider
     */
    protected QuadraticFieldClockModel<Gradient> getRemoteClock(final int freeParameters,
                                                                final Map<String, Integer> indices) {
        return getRemoteClock().toGradientModel(freeParameters, indices, getDate());
    }

    /** Compute common estimation parameters.
     * @param states states of all spacecraft involved in the measurement
     * @param clockOffsetAlreadyApplied if true, the specified {@code date} is as read
     * by the receiver clock (i.e. clock offset <em>not</em> compensated), if false,
     * the specified {@code date} was already compensated and is a physical absolute date
     * @return common parameters
     */
    protected OnBoardCommonParametersWithoutDerivatives computeCommonParametersWithout(final SpacecraftState[] states,
                                                                                       final boolean clockOffsetAlreadyApplied) {

        // local and remote satellites
        final Frame                    frame            = states[0].getFrame();
        final TimeStampedPVCoordinates pvaLocal         = states[0].getPVCoordinates(frame);
        final ClockOffset              localClock       = getSatellites().
                                                          get(0).
                                                          getQuadraticClockModel().
            getOffset(getDate());
        final double                   localClockOffset = localClock.getOffset();
        final double                   localClockRate   = localClock.getRate();
        final PVCoordinatesProvider    remotePV         = getRemotePV(states);

        // take clock offset into account
        final AbsoluteDate arrivalDate = clockOffsetAlreadyApplied ? getDate() : getDate().shiftedBy(-localClockOffset);

        // Downlink delay
        final double deltaT = arrivalDate.durationFrom(states[0]);
        final TimeStampedPVCoordinates pvaDownlink = pvaLocal.shiftedBy(deltaT);
<<<<<<< HEAD
        final double tauD = signalTimeOfFlightAdjustableEmitter(remotePV, arrivalDate, pvaDownlink.getPosition(),
                                                                arrivalDate, states[0].getFrame());
=======
        final double tauD = signalTimeOfFlight(remotePV, arrivalDate, pvaDownlink.getPosition(),
                                               arrivalDate, frame);
>>>>>>> 94bfe3e4

        // Remote satellite at signal emission
        final AbsoluteDate        emissionDate      = arrivalDate.shiftedBy(-tauD);
        final ClockOffset         remoteClock       = getRemoteClock().getOffset(emissionDate);
        final double              remoteClockOffset = remoteClock.getOffset();
        final double              remoteClockRate   = remoteClock.getRate();
        return new OnBoardCommonParametersWithoutDerivatives(states[0],
                                                             localClockOffset, localClockRate,
                                                             remoteClockOffset, remoteClockRate,
                                                             tauD, pvaDownlink,
                                                             remotePV.getPVCoordinates(emissionDate, frame));

    }

    /** Compute common estimation parameters.
     * @param states states of all spacecraft involved in the measurement
     * @param clockOffsetAlreadyApplied if true, the specified {@code date} is as read
     * by the receiver clock (i.e. clock offset <em>not</em> compensated), if false,
     * the specified {@code date} was already compensated and is a physical absolute date
     * @return common parameters
     */
    protected OnBoardCommonParametersWithDerivatives computeCommonParametersWith(final SpacecraftState[] states,
                                                                                 final boolean clockOffsetAlreadyApplied) {

        final Frame frame = states[0].getFrame();

        // measurement derivatives are computed with respect to spacecraft state in inertial frame
        // Parameters:
        //  - 6k..6k+2 - Position of spacecraft k (counting k from 0 to nbSat-1) in inertial frame
        //  - 6k+3..6k+5 - Velocity of spacecraft k (counting k from 0 to nbSat-1) in inertial frame
        //  - 6nbSat..n - measurements parameters (clock offset, etc)
        int nbEstimatedParams = 6 * states.length;
        final Map<String, Integer> parameterIndices = new HashMap<>();
        for (ParameterDriver measurementDriver : getParametersDrivers()) {
            if (measurementDriver.isSelected()) {
                for (Span<String> span = measurementDriver.getNamesSpanMap().getFirstSpan(); span != null; span = span.next()) {
                    parameterIndices.put(span.getData(), nbEstimatedParams++);
                }
            }
        }
        final FieldAbsoluteDate<Gradient> gDate = new FieldAbsoluteDate<>(GradientField.getField(nbEstimatedParams),
                                                                          getDate());

        // local and remote satellites
        final TimeStampedFieldPVCoordinates<Gradient> pvaLocal         = getCoordinates(states[0], 0, nbEstimatedParams);
        final QuadraticFieldClockModel<Gradient>      localClock       = getSatellites().get(0).getQuadraticClockModel().
                                                                         toGradientModel(nbEstimatedParams, parameterIndices, getDate());
        final FieldClockOffset<Gradient>              localClockOffset = localClock.getOffset(gDate);
        final FieldPVCoordinatesProvider<Gradient>    remotePV         = getRemotePV(states, nbEstimatedParams);

        // take clock offset into account
        final FieldAbsoluteDate<Gradient> arrivalDate = clockOffsetAlreadyApplied ?
                                                        gDate : gDate.shiftedBy(localClockOffset.getOffset().negate());

        // Downlink delay
        final Gradient deltaT = arrivalDate.durationFrom(states[0].getDate());
        final TimeStampedFieldPVCoordinates<Gradient> pvaDownlink = pvaLocal.shiftedBy(deltaT);
<<<<<<< HEAD
        final Gradient tauD = signalTimeOfFlightAdjustableEmitter(remotePV, arrivalDate,
                                                                  pvaDownlink.getPosition(), arrivalDate,
                                                                  states[0].getFrame());
=======
        final Gradient tauD = signalTimeOfFlight(remotePV, arrivalDate,
                                                 pvaDownlink.getPosition(), arrivalDate,
                                                 frame);
>>>>>>> 94bfe3e4

        // Remote satellite at signal emission
        final FieldAbsoluteDate<Gradient>        emissionDate      = arrivalDate.shiftedBy(tauD.negate());
        final QuadraticFieldClockModel<Gradient> remoteClock       = getRemoteClock(nbEstimatedParams, parameterIndices);
        final FieldClockOffset<Gradient>         remoteClockOffset = remoteClock.getOffset(emissionDate);
        return new OnBoardCommonParametersWithDerivatives(states[0], parameterIndices,
                                                          localClockOffset.getOffset(), localClockOffset.getRate(),
                                                          remoteClockOffset.getOffset(), remoteClockOffset.getRate(),
                                                          tauD, pvaDownlink,
                                                          remotePV.getPVCoordinates(emissionDate, frame));

    }

}<|MERGE_RESOLUTION|>--- conflicted
+++ resolved
@@ -126,13 +126,8 @@
         // Downlink delay
         final double deltaT = arrivalDate.durationFrom(states[0]);
         final TimeStampedPVCoordinates pvaDownlink = pvaLocal.shiftedBy(deltaT);
-<<<<<<< HEAD
         final double tauD = signalTimeOfFlightAdjustableEmitter(remotePV, arrivalDate, pvaDownlink.getPosition(),
-                                                                arrivalDate, states[0].getFrame());
-=======
-        final double tauD = signalTimeOfFlight(remotePV, arrivalDate, pvaDownlink.getPosition(),
-                                               arrivalDate, frame);
->>>>>>> 94bfe3e4
+                                                                arrivalDate, frame);
 
         // Remote satellite at signal emission
         final AbsoluteDate        emissionDate      = arrivalDate.shiftedBy(-tauD);
@@ -190,15 +185,9 @@
         // Downlink delay
         final Gradient deltaT = arrivalDate.durationFrom(states[0].getDate());
         final TimeStampedFieldPVCoordinates<Gradient> pvaDownlink = pvaLocal.shiftedBy(deltaT);
-<<<<<<< HEAD
         final Gradient tauD = signalTimeOfFlightAdjustableEmitter(remotePV, arrivalDate,
                                                                   pvaDownlink.getPosition(), arrivalDate,
-                                                                  states[0].getFrame());
-=======
-        final Gradient tauD = signalTimeOfFlight(remotePV, arrivalDate,
-                                                 pvaDownlink.getPosition(), arrivalDate,
-                                                 frame);
->>>>>>> 94bfe3e4
+                                                                  frame);
 
         // Remote satellite at signal emission
         final FieldAbsoluteDate<Gradient>        emissionDate      = arrivalDate.shiftedBy(tauD.negate());
