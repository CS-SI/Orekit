--- conflicted
+++ resolved
@@ -16,10 +16,10 @@
  */
 package org.orekit.estimation.measurements.gnss;
 
-import org.hipparchus.util.Precision;
-
 import java.util.HashMap;
 import java.util.Map;
+
+import org.hipparchus.util.Precision;
 
 /** Cache for {@link AmbiguityDriver}.
  * @author Luc Maisonobe
@@ -56,11 +56,7 @@
      */
     public AmbiguityDriver getAmbiguity(final String emitter, final String receiver, final double wavelength) {
         final Key key = new Key(emitter, receiver, wavelength);
-<<<<<<< HEAD
-        synchronized (this) {
-=======
         synchronized (cache) {
->>>>>>> 265fcc4b
             return cache.computeIfAbsent(key, k -> new AmbiguityDriver(emitter, receiver, wavelength));
         }
     }
