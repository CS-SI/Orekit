/* Copyright 2002-2023 CS GROUP
 * Licensed to CS GROUP (CS) under one or more
 * contributor license agreements.  See the NOTICE file distributed with
 * this work for additional information regarding copyright ownership.
 * CS licenses this file to You under the Apache License, Version 2.0
 * (the "License"); you may not use this file except in compliance with
 * the License.  You may obtain a copy of the License at
 *
 *   http://www.apache.org/licenses/LICENSE-2.0
 *
 * Unless required by applicable law or agreed to in writing, software
 * distributed under the License is distributed on an "AS IS" BASIS,
 * WITHOUT WARRANTIES OR CONDITIONS OF ANY KIND, either express or implied.
 * See the License for the specific language governing permissions and
 * limitations under the License.
 */
package org.orekit.estimation.measurements.gnss;

import java.util.Arrays;

import org.hipparchus.analysis.differentiation.Gradient;
import org.orekit.estimation.measurements.EstimatedMeasurement;
import org.orekit.estimation.measurements.EstimatedMeasurementBase;
import org.orekit.estimation.measurements.GroundReceiverCommonParametersWithDerivatives;
import org.orekit.estimation.measurements.GroundReceiverCommonParametersWithoutDerivatives;
import org.orekit.estimation.measurements.GroundReceiverMeasurement;
import org.orekit.estimation.measurements.GroundStation;
import org.orekit.estimation.measurements.ObservableSatellite;
<<<<<<< HEAD
import org.orekit.estimation.measurements.TimeTagSpecificationType;
import org.orekit.frames.FieldTransform;
=======
>>>>>>> 9858491b
import org.orekit.propagation.SpacecraftState;
import org.orekit.time.AbsoluteDate;
import org.orekit.utils.Constants;
import org.orekit.utils.ParameterDriver;
import org.orekit.utils.TimeSpanMap.Span;
import org.orekit.utils.TimeStampedPVCoordinates;

/** Class modeling a phase measurement from a ground station.
 * <p>
 * The measurement is considered to be a signal emitted from
 * a spacecraft and received on a ground station.
 * Its value is the number of cycles between emission and
 * reception. The motion of both the station and the
 * spacecraft during the signal flight time are taken into
 * account. The date of the measurement corresponds to the
 * reception on ground of the emitted signal.
 * </p>
 * @author Thierry Ceolin
 * @author Luc Maisonobe
 * @author Maxime Journot
 * @since 9.2
 */
public class Phase extends GroundReceiverMeasurement<Phase> {

    /** Type of the measurement. */
    public static final String MEASUREMENT_TYPE = "Phase";

    /** Name for ambiguity driver. */
    public static final String AMBIGUITY_NAME = "ambiguity";

    /** Driver for ambiguity. */
    private final ParameterDriver ambiguityDriver;

    /** Wavelength of the phase observed value [m]. */
    private final double wavelength;

    /** Simple constructor with timetag of observed value set to reception time.
     * @param station ground station from which measurement is performed
     * @param date date of the measurement
     * @param phase observed value (cycles)
     * @param wavelength phase observed value wavelength (m)
     * @param sigma theoretical standard deviation
     * @param baseWeight base weight
     * @param satellite satellite related to this measurement
     * @since 9.3
     */
    public Phase(final GroundStation station, final AbsoluteDate date,
                 final double phase, final double wavelength, final double sigma,
                 final double baseWeight, final ObservableSatellite satellite) {
        super(station, false, date, phase, sigma, baseWeight, satellite, TimeTagSpecificationType.RX);
        ambiguityDriver = new ParameterDriver(AMBIGUITY_NAME,
                                               0.0, 1.0,
                                               Double.NEGATIVE_INFINITY, Double.POSITIVE_INFINITY);
        addParameterDriver(ambiguityDriver);
        this.wavelength = wavelength;
    }

    /** Simple constructor.
     * @param station ground station from which measurement is performed
     * @param date date of the measurement
     * @param phase observed value (cycles)
     * @param wavelength phase observed value wavelength (m)
     * @param sigma theoretical standard deviation
     * @param baseWeight base weight
     * @param satellite satellite related to this measurement
     * @param timeTagSpecificationType specify the timetag configuration of the provided angular RaDec observation
     * @since 12.0
     */
    public Phase(final GroundStation station, final AbsoluteDate date,
                 final double phase, final double wavelength, final double sigma,
                 final double baseWeight, final ObservableSatellite satellite,
                 final TimeTagSpecificationType timeTagSpecificationType) {
        super(station, false, date, phase, sigma, baseWeight, satellite, timeTagSpecificationType);
        ambiguityDriver = new ParameterDriver(AMBIGUITY_NAME,
                                              0.0, 1.0,
                                              Double.NEGATIVE_INFINITY, Double.POSITIVE_INFINITY);
        addParameterDriver(ambiguityDriver);
        this.wavelength = wavelength;
    }

    /** Get the wavelength.
     * @return wavelength (m)
     */
    public double getWavelength() {
        return wavelength;
    }

    /** Get the driver for phase ambiguity.
     * @return the driver for phase ambiguity
     * @since 10.3
     */
    public ParameterDriver getAmbiguityDriver() {
        return ambiguityDriver;
    }

    /** {@inheritDoc} */
    @Override
    protected EstimatedMeasurementBase<Phase> theoreticalEvaluationWithoutDerivatives(final int iteration,
                                                                                      final int evaluation,
                                                                                      final SpacecraftState[] states) {

        final GroundReceiverCommonParametersWithoutDerivatives common = computeCommonParametersWithout(states[0]);

        // prepare the evaluation
        final EstimatedMeasurementBase<Phase> estimated =
                        new EstimatedMeasurementBase<>(this, iteration, evaluation,
                                                       new SpacecraftState[] {
                                                           common.getTransitState()
                                                       }, new TimeStampedPVCoordinates[] {
                                                           common.getTransitPV(),
                                                           common.getStationDownlink()
                                                       });

        // Clock offsets
        final ObservableSatellite satellite = getSatellites().get(0);
        final double              dts       = satellite.getClockOffsetDriver().getValue(common.getState().getDate());
        final double              dtg       = getStation().getClockOffsetDriver().getValue(getDate());

        // Phase value
        final double cOverLambda = Constants.SPEED_OF_LIGHT / wavelength;
        final double ambiguity   = ambiguityDriver.getValue(common.getState().getDate());
        final double phase       = (common.getTauD() + dtg - dts) * cOverLambda + ambiguity;

        estimated.setEstimatedValue(phase);

        return estimated;

    }

    /** {@inheritDoc} */
    @Override
    protected EstimatedMeasurement<Phase> theoreticalEvaluation(final int iteration,
                                                                final int evaluation,
                                                                final SpacecraftState[] states) {

        final SpacecraftState state = states[0];

        // Phase derivatives are computed with respect to spacecraft state in inertial frame
        // and station parameters
        // ----------------------
        //
        // Parameters:
        //  - 0..2 - Position of the spacecraft in inertial frame
        //  - 3..5 - Velocity of the spacecraft in inertial frame
        //  - 6..n - station parameters (ambiguity, clock offset, station offsets, pole, prime meridian...)
        final GroundReceiverCommonParametersWithDerivatives common = computeCommonParametersWithDerivatives(state);
        final int nbParams = common.getTauD().getFreeParameters();

        // prepare the evaluation
        final EstimatedMeasurement<Phase> estimated =
                        new EstimatedMeasurement<Phase>(this, iteration, evaluation,
                                                        new SpacecraftState[] {
                                                            common.getTransitState()
                                                        }, new TimeStampedPVCoordinates[] {
                                                            common.getTransitPV().toTimeStampedPVCoordinates(),
                                                            common.getStationDownlink().toTimeStampedPVCoordinates()
                                                        });

        // Clock offsets
        final ObservableSatellite satellite = getSatellites().get(0);
        final Gradient            dts       = satellite.getClockOffsetDriver().getValue(nbParams, common.getIndices(), state.getDate());
        final Gradient            dtg       = getStation().getClockOffsetDriver().getValue(nbParams, common.getIndices(), getDate());

        // Phase value
        final double   cOverLambda = Constants.SPEED_OF_LIGHT / wavelength;
        final Gradient ambiguity   = ambiguityDriver.getValue(nbParams, common.getIndices(), state.getDate());
        final Gradient phase       = common.getTauD().add(dtg).subtract(dts).multiply(cOverLambda).add(ambiguity);

        estimated.setEstimatedValue(phase.getValue());

        // Phase partial derivatives with respect to state
        final double[] derivatives = phase.getGradient();
        estimated.setStateDerivatives(0, Arrays.copyOfRange(derivatives, 0, 6));

        // set partial derivatives with respect to parameters
        // (beware element at index 0 is the value, not a derivative)
        for (final ParameterDriver driver : getParametersDrivers()) {
            for (Span<String> span = driver.getNamesSpanMap().getFirstSpan(); span != null; span = span.next()) {

                final Integer index = common.getIndices().get(span.getData());
                if (index != null) {
                    estimated.setParameterDerivatives(driver, span.getStart(), derivatives[index]);
                }
            }
        }

        return estimated;

    }

}<|MERGE_RESOLUTION|>--- conflicted
+++ resolved
@@ -26,11 +26,6 @@
 import org.orekit.estimation.measurements.GroundReceiverMeasurement;
 import org.orekit.estimation.measurements.GroundStation;
 import org.orekit.estimation.measurements.ObservableSatellite;
-<<<<<<< HEAD
-import org.orekit.estimation.measurements.TimeTagSpecificationType;
-import org.orekit.frames.FieldTransform;
-=======
->>>>>>> 9858491b
 import org.orekit.propagation.SpacecraftState;
 import org.orekit.time.AbsoluteDate;
 import org.orekit.utils.Constants;
@@ -67,7 +62,7 @@
     /** Wavelength of the phase observed value [m]. */
     private final double wavelength;
 
-    /** Simple constructor with timetag of observed value set to reception time.
+    /** Simple constructor.
      * @param station ground station from which measurement is performed
      * @param date date of the measurement
      * @param phase observed value (cycles)
@@ -80,33 +75,10 @@
     public Phase(final GroundStation station, final AbsoluteDate date,
                  final double phase, final double wavelength, final double sigma,
                  final double baseWeight, final ObservableSatellite satellite) {
-        super(station, false, date, phase, sigma, baseWeight, satellite, TimeTagSpecificationType.RX);
+        super(station, false, date, phase, sigma, baseWeight, satellite);
         ambiguityDriver = new ParameterDriver(AMBIGUITY_NAME,
                                                0.0, 1.0,
                                                Double.NEGATIVE_INFINITY, Double.POSITIVE_INFINITY);
-        addParameterDriver(ambiguityDriver);
-        this.wavelength = wavelength;
-    }
-
-    /** Simple constructor.
-     * @param station ground station from which measurement is performed
-     * @param date date of the measurement
-     * @param phase observed value (cycles)
-     * @param wavelength phase observed value wavelength (m)
-     * @param sigma theoretical standard deviation
-     * @param baseWeight base weight
-     * @param satellite satellite related to this measurement
-     * @param timeTagSpecificationType specify the timetag configuration of the provided angular RaDec observation
-     * @since 12.0
-     */
-    public Phase(final GroundStation station, final AbsoluteDate date,
-                 final double phase, final double wavelength, final double sigma,
-                 final double baseWeight, final ObservableSatellite satellite,
-                 final TimeTagSpecificationType timeTagSpecificationType) {
-        super(station, false, date, phase, sigma, baseWeight, satellite, timeTagSpecificationType);
-        ambiguityDriver = new ParameterDriver(AMBIGUITY_NAME,
-                                              0.0, 1.0,
-                                              Double.NEGATIVE_INFINITY, Double.POSITIVE_INFINITY);
         addParameterDriver(ambiguityDriver);
         this.wavelength = wavelength;
     }
