/* Copyright 2002-2023 CS GROUP
 * Licensed to CS GROUP (CS) under one or more
 * contributor license agreements.  See the NOTICE file distributed with
 * this work for additional information regarding copyright ownership.
 * CS licenses this file to You under the Apache License, Version 2.0
 * (the "License"); you may not use this file except in compliance with
 * the License.  You may obtain a copy of the License at
 *
 *   http://www.apache.org/licenses/LICENSE-2.0
 *
 * Unless required by applicable law or agreed to in writing, software
 * distributed under the License is distributed on an "AS IS" BASIS,
 * WITHOUT WARRANTIES OR CONDITIONS OF ANY KIND, either express or implied.
 * See the License for the specific language governing permissions and
 * limitations under the License.
 */
package org.orekit.estimation.measurements;

import java.util.Collections;
import java.util.HashMap;
import java.util.Map;
import java.util.Optional;

import org.hipparchus.analysis.differentiation.Gradient;
import org.hipparchus.analysis.differentiation.GradientField;
import org.hipparchus.geometry.euclidean.threed.FieldVector3D;
import org.hipparchus.geometry.euclidean.threed.Vector3D;
import org.orekit.frames.FieldTransform;
import org.orekit.frames.Frame;
import org.orekit.frames.Transform;
import org.orekit.propagation.SpacecraftState;
import org.orekit.time.AbsoluteDate;
import org.orekit.time.FieldAbsoluteDate;
import org.orekit.utils.PVCoordinates;
import org.orekit.utils.ParameterDriver;
import org.orekit.utils.TimeSpanMap.Span;
import org.orekit.utils.TimeStampedFieldPVCoordinates;
import org.orekit.utils.TimeStampedPVCoordinates;

/** Base class modeling a measurement where receiver is a ground station.
 * @author Thierry Ceolin
 * @author Luc Maisonobe
 * @author Maxime Journot
 * @author Tommy Fryer
 * @since 12.0
 * @param <T> type of the measurement
 */
public abstract class GroundReceiverMeasurement<T extends GroundReceiverMeasurement<T>> extends AbstractMeasurement<T> {

    /** Ground station from which measurement is performed. */
    private final GroundStation station;

    /** Flag indicating whether it is a two-way measurement. */
    private final boolean twoway;

    /** Enum indicating the time tag specification of a range observation. */
    private final TimeTagSpecificationType timeTagSpecificationType;

    /** Constructor for single value measurement (e.g. range or range-rate).
     * @param station ground station from which measurement is performed
     * @param twoWay flag indicating whether it is a two-way measurement
     * @param date date of the measurement
     * @param observed observed value
     * @param sigma theoretical standard deviation
     * @param baseWeight base weight
     * @param satellite satellite related to this measurement
     * @param timeTagSpecificationType specify the time-tag configuration of the provided measurement
     */
    public GroundReceiverMeasurement(final GroundStation station, final boolean twoWay, final AbsoluteDate date,
                                     final double observed, final double sigma, final double baseWeight,
                                     final ObservableSatellite satellite,
                                     final TimeTagSpecificationType timeTagSpecificationType) {
        super(date, observed, sigma, baseWeight, Collections.singletonList(satellite));
        addParameterDriver(station.getClockOffsetDriver());
        addParameterDriver(station.getClockDriftDriver());
        addParameterDriver(station.getEastOffsetDriver());
        addParameterDriver(station.getNorthOffsetDriver());
        addParameterDriver(station.getZenithOffsetDriver());
        addParameterDriver(station.getPrimeMeridianOffsetDriver());
        addParameterDriver(station.getPrimeMeridianDriftDriver());
        addParameterDriver(station.getPolarOffsetXDriver());
        addParameterDriver(station.getPolarDriftXDriver());
        addParameterDriver(station.getPolarOffsetYDriver());
        addParameterDriver(station.getPolarDriftYDriver());
        if (!twoWay) {
            // for one way measurements, the satellite clock offset affects the measurement
            addParameterDriver(satellite.getClockOffsetDriver());
            addParameterDriver(satellite.getClockDriftDriver());
        }
        this.station                  = station;
        this.twoway                   = twoWay;
        this.timeTagSpecificationType = timeTagSpecificationType;
    }

    /** Constructor for single value measurement with default time-tag (reception time).
     * @param station ground station from which measurement is performed
     * @param twoWay flag indicating whether it is a two-way measurement
     * @param date date of the measurement
     * @param observed observed value
     * @param sigma theoretical standard deviation
     * @param baseWeight base weight
     * @param satellite satellite related to this measurement
     */
    public GroundReceiverMeasurement(final GroundStation station, final boolean twoWay, final AbsoluteDate date,
                                     final double observed, final double sigma, final double baseWeight,
                                     final ObservableSatellite satellite) {
        this(station, twoWay, date, observed, sigma, baseWeight, satellite, TimeTagSpecificationType.RX);
    }

    /** Constructor for multiple values measurement (e.g. angular measurements).
     * @param station ground station from which measurement is performed
     * @param twoWay flag indicating whether it is a two-way measurement
     * @param date date of the measurement
     * @param observed observed value
     * @param sigma theoretical standard deviation
     * @param baseWeight base weight
     * @param satellite satellite related to this measurement
     * @param timeTagSpecificationType specify the time-tag configuration of the provided observation
     * @since 12.0
     */
    public GroundReceiverMeasurement(final GroundStation station, final boolean twoWay, final AbsoluteDate date,
                                     final double[] observed, final double[] sigma, final double[] baseWeight,
                                     final ObservableSatellite satellite,
                                     final TimeTagSpecificationType timeTagSpecificationType) {
        super(date, observed, sigma, baseWeight, Collections.singletonList(satellite));
        addParameterDriver(station.getClockOffsetDriver());
        addParameterDriver(station.getClockDriftDriver());
        addParameterDriver(station.getEastOffsetDriver());
        addParameterDriver(station.getNorthOffsetDriver());
        addParameterDriver(station.getZenithOffsetDriver());
        addParameterDriver(station.getPrimeMeridianOffsetDriver());
        addParameterDriver(station.getPrimeMeridianDriftDriver());
        addParameterDriver(station.getPolarOffsetXDriver());
        addParameterDriver(station.getPolarDriftXDriver());
        addParameterDriver(station.getPolarOffsetYDriver());
        addParameterDriver(station.getPolarDriftYDriver());
        if (!twoWay) {
            // for one way measurements, the satellite clock offset affects the measurement
            addParameterDriver(satellite.getClockOffsetDriver());
            addParameterDriver(satellite.getClockDriftDriver());
        }
        this.station                  = station;
        this.twoway                   = twoWay;
        this.timeTagSpecificationType = timeTagSpecificationType;
    }

    /** Constructor for multiple values measurement with default time-tag (reception time).
     * @param station ground station from which measurement is performed
     * @param twoWay flag indicating whether it is a two-way measurement
     * @param date date of the measurement
     * @param observed observed value
     * @param sigma theoretical standard deviation
     * @param baseWeight base weight
     * @param satellite satellite related to this measurement
     * @since 12.0
     */
    public GroundReceiverMeasurement(final GroundStation station, final boolean twoWay, final AbsoluteDate date,
                                     final double[] observed, final double[] sigma, final double[] baseWeight,
                                     final ObservableSatellite satellite) {
        this(station, twoWay, date, observed, sigma, baseWeight, satellite, TimeTagSpecificationType.RX);
    }

    /** Get the ground station from which measurement is performed.
     * @return ground station from which measurement is performed
     */
    public GroundStation getStation() {
        return station;
    }

    /** Check if the instance represents a two-way measurement.
     * @return true if the instance represents a two-way measurement
     */
    public boolean isTwoWay() {
        return twoway;
    }

    /** Getter for the timeTagSpecificationType.
     *
     * @return the timeTagSpecificationType
     */

    public TimeTagSpecificationType getTimeTagSpecificationType() {
        return timeTagSpecificationType;
    }

    /** Compute common estimation parameters without derivatives.
     * @param state orbital state at measurement date
     * @return common parameters without derivatives
     */
    protected GroundReceiverCommonParametersWithoutDerivatives computeCommonParametersWithout(final SpacecraftState state) {

        // Coordinates of the spacecraft
        final TimeStampedPVCoordinates pva = state.getPVCoordinates();

        // transform between station and inertial frame
        final Transform offsetToInertialDownlink =
                        getStation().getOffsetToInertial(state.getFrame(), getDate(), false);
        final AbsoluteDate downlinkDate = offsetToInertialDownlink.getDate();

        // Station position in inertial frame at end of the downlink leg
        final TimeStampedPVCoordinates origin = new TimeStampedPVCoordinates(downlinkDate,
                                                                             Vector3D.ZERO, Vector3D.ZERO, Vector3D.ZERO);
        final TimeStampedPVCoordinates stationDownlink = offsetToInertialDownlink.transformPVCoordinates(origin);

        // Compute propagation times
        // (if state has already been set up to pre-compensate propagation delay,
        //  we will have delta == tauD and transitState will be the same as state)

        // Downlink delay
        final double tauD = signalTimeOfFlight(pva, stationDownlink.getPosition(), downlinkDate);

        // Transit state & Transit state (re)computed with gradients
        final double          delta        = downlinkDate.durationFrom(state.getDate());
        final double          deltaMTauD   = delta - tauD;
        final SpacecraftState transitState = state.shiftedBy(deltaMTauD);

        return new GroundReceiverCommonParametersWithoutDerivatives(state,
                                                                    offsetToInertialDownlink,
                                                                    stationDownlink,
                                                                    tauD,
                                                                    transitState,
                                                                    transitState.getPVCoordinates());

    }

    /** Compute common estimation parameters with derivatives.
     * @param state orbital state at measurement date
     * @return common parameters with derivatives
     */
    protected GroundReceiverCommonParametersWithDerivatives computeCommonParametersWithDerivatives(final SpacecraftState state) {

        // Derivatives are computed with respect to spacecraft state in inertial frame and station parameters
        // ----------------------
        //
        // Parameters:
        //  - 0..2 - Position of the spacecraft in inertial frame
        //  - 3..5 - Velocity of the spacecraft in inertial frame
        //  - 6..n - measurements parameters (clock offset, station offsets, pole, prime meridian, sat clock offset...)

        // Cartesian orbital orbital parameters
        int nbParams = 6;

        // Measurement parameters
        final Map<String, Integer> indices = new HashMap<>();
        for (ParameterDriver driver : getParametersDrivers()) {
            if (driver.isSelected()) {
                for (Span<String> span = driver.getNamesSpanMap().getFirstSpan(); span != null; span = span.next()) {
                    indices.put(span.getData(), nbParams++);
                }
            }
        }
        final FieldVector3D<Gradient> zero = FieldVector3D.getZero(GradientField.getField(nbParams));

        // Coordinates of the spacecraft expressed as a gradient
        final TimeStampedFieldPVCoordinates<Gradient> pva = getCoordinates(state, 0, nbParams);

        // Transform between station and inertial frame at observation date, expressed as a gradient
        // The components of station's position in offset frame are the 3 last derivative parameters
        final FieldTransform<Gradient> offsetToInertialObsDate =
                        getStation().getOffsetToInertial(state.getFrame(), getDate(), nbParams, indices);
        final FieldAbsoluteDate<Gradient> obsDate = offsetToInertialObsDate.getFieldDate();

        // Station position/velocity in inertial frame at observation date
        final TimeStampedFieldPVCoordinates<Gradient> stationObsDate =
                        offsetToInertialObsDate.transformPVCoordinates(new TimeStampedFieldPVCoordinates<>(obsDate,
                                        zero, zero, zero));

        // Time difference between observation date and state date
        final Gradient delta = obsDate.durationFrom(state.getDate());

        // Transit state and field PV
        final SpacecraftState transitState;
        final TimeStampedFieldPVCoordinates<Gradient> transitPV;

        // Downlink time and station PV
        final Gradient tauD;
        final TimeStampedFieldPVCoordinates<Gradient> stationDownlink;

        // Uplink time and station PV
        // (optional, used in case of time-tag = transmission date, or for a two-way measurement)
        Optional<Gradient> optionalTauU = Optional.empty();
        Optional<TimeStampedFieldPVCoordinates<Gradient>> optionalStationUplink = Optional.empty();

        // Station position at apparent date.
        // Used for relative position vector calculation - set to downlink for transmit and transmit receive apparent (TXRX).
        // For transit/bounce time tag specification we use the station at bounce time.
        // For transmit apparent the station at time of transmission is used.
        // Different from observation date only for transmit receive apparent (TXRX).
        TimeStampedFieldPVCoordinates<Gradient> stationApparentDate = stationObsDate;

        if (timeTagSpecificationType == TimeTagSpecificationType.TX || timeTagSpecificationType == TimeTagSpecificationType.TXRX) {

            // Case time-tag = reception or transmit - receive apparent
            // -----

            // Station PV at transmission date
            final TimeStampedFieldPVCoordinates<Gradient> stationUplink = stationObsDate;

            // Uplink delay
            // Observation date = epoch of transmission.
            // Vary position of receiver -> in case of uplink leg, receiver is the satellite
            final Gradient tauU = signalTimeOfFlightFixedEmission(pva, stationUplink.getPosition(), obsDate);

            // Get state and fielded PV at transit
            // (if state has already been set up to pre-compensate propagation delay,
            //  we will have delta = -tauU and transitState will be the same as state)
            final Gradient deltaMTauU = tauU.add(delta);
            transitPV    = pva.shiftedBy(deltaMTauU);
            transitState = state.shiftedBy(deltaMTauU.getValue());

            // Get station at transit - although this is effectively an initial seed for fitting the downlink delay
            final TimeStampedFieldPVCoordinates<Gradient> stationTransit = stationUplink.shiftedBy(tauU);

            // Downlink delay
            // Project time of flight forwards with 0 offset.
            // Vary position of receiver -> in case of downlink leg, receiver is the station
            tauD = signalTimeOfFlightFixedEmission(stationTransit, transitPV.getPosition(), transitPV.getDate());

            // Station PV at reception date
            stationDownlink = stationUplink.shiftedBy(tauU.add(tauD));

            // If observation is receive apparent, set station PV at apparent date to downlink
            if (timeTagSpecificationType == TimeTagSpecificationType.TXRX) {
                stationApparentDate = stationDownlink;
            }

            if (twoway) {
                // If two-way, store station uplink position and uplink delay
                optionalStationUplink = Optional.of(stationUplink);
                optionalTauU          = Optional.of(tauU);
            }

        } else if (timeTagSpecificationType == TimeTagSpecificationType.TRANSIT) {

            // Case time-tag = transit date
            // ----

            transitPV    = pva.shiftedBy(delta);
            transitState = state.shiftedBy(delta.getValue());

            // Downlink delay
            // Vary position of receiver -> in case of downlink leg, receiver is the station
            tauD = signalTimeOfFlightFixedEmission(stationObsDate, transitPV.getPosition(), transitPV.getDate());

            // Station PV at end of downlink leg (reception date)
            stationDownlink = stationObsDate.shiftedBy(tauD);

            // If two-way signal, get uplink delay and station position at transmission date
            if (twoway) {
                // Uplink delay
                // Vary position of emitter -> in case of uplink leg, emitter is the station
                optionalTauU = Optional.of(signalTimeOfFlightFixedReception(stationObsDate, transitPV.getPosition(), transitPV.getDate()));

                // Store uplink delay and station PV at transmission date
                optionalStationUplink = Optional.of(stationObsDate.shiftedBy(optionalTauU.get().negate()));
            }

        } else {

            // Case time-tag = reception date
            // ----

            // Downlink delay
            // Vary position of emitter -> in case of downlink leg, emitter is the satellite
            tauD = signalTimeOfFlightFixedReception(pva, stationObsDate.getPosition(), obsDate);

            // Transit state
            // (if state has already been set up to pre-compensate propagation delay,
            //  we will have delta = tauD and transitState will be the same as state)
            final Gradient deltaMTauD = tauD.negate().add(delta);
            transitState = state.shiftedBy(deltaMTauD.getValue());

            // Transit state (re)computed with gradients
            transitPV = pva.shiftedBy(deltaMTauD);
            stationDownlink = stationObsDate;

<<<<<<< HEAD
            // If two-way signal, get uplink delay and station position at transmission date
            if (twoway) {

                // Station at transit state date (derivatives of tauD taken into account)
                final TimeStampedFieldPVCoordinates<Gradient> stationTransit = stationDownlink.shiftedBy(tauD.negate());

                // Uplink delay
                // Vary position of emitter -> in case of uplink leg, emitter is the station
                optionalTauU = Optional.of(signalTimeOfFlightFixedReception(stationTransit, transitPV.getPosition(), transitPV.getDate()));

                // Station PV at transmission date
                optionalStationUplink = Optional.of(stationDownlink.shiftedBy(optionalTauU.get().negate().subtract(tauD)));
            }
        }

        final FieldTransform<Gradient> offsetToInertialApparentDate =
                        getStation().getOffsetToInertial(state.getFrame(), stationApparentDate.getDate(), nbParams, indices);


        if (twoway) {

            // Two-way signal: Build participants list
            final TimeStampedPVCoordinates[] participants =
                            new TimeStampedPVCoordinates[] {
                                optionalStationUplink.get().toTimeStampedPVCoordinates(),
                                transitPV.toTimeStampedPVCoordinates(),
                                stationDownlink.toTimeStampedPVCoordinates()};

            return new GroundReceiverCommonParametersWithDerivatives(state,
                                                                     indices,
                                                                     offsetToInertialApparentDate,
                                                                     stationApparentDate,
                                                                     stationDownlink,
                                                                     tauD,
                                                                     optionalStationUplink.get(),
                                                                     optionalTauU.get(),
                                                                     transitState,
                                                                     transitPV,
                                                                     participants);

        } else {

            // One-way signal: Build participants list without uplink
            final TimeStampedPVCoordinates[] participants =
                            new TimeStampedPVCoordinates[] {
                                transitPV.toTimeStampedPVCoordinates(),
                                stationDownlink.toTimeStampedPVCoordinates()};

            return new GroundReceiverCommonParametersWithDerivatives(state,
                                                                     indices,
                                                                     offsetToInertialApparentDate,
                                                                     stationApparentDate,
                                                                     stationDownlink,
                                                                     tauD,
                                                                     transitState,
                                                                     transitPV,
                                                                     participants);
        }
    }
=======
    /**
     * Get the station position for a given frame.
     * @param frame inertial frame for station position
     * @return the station position in the given inertial frame
     * @since 12.0
     */
    public Vector3D getGroundStationPosition(final Frame frame) {
        return station.getBaseFrame().getPosition(getDate(), frame);
    }

    /**
     * Get the station coordinates for a given frame.
     * @param frame inertial frame for station position
     * @return the station coordinates in the given inertial frame
     * @since 12.0
     */
    public PVCoordinates getGroundStationCoordinates(final Frame frame) {
        return station.getBaseFrame().getPVCoordinates(getDate(), frame);
    }

>>>>>>> 90fb50f6
}<|MERGE_RESOLUTION|>--- conflicted
+++ resolved
@@ -374,7 +374,6 @@
             transitPV = pva.shiftedBy(deltaMTauD);
             stationDownlink = stationObsDate;
 
-<<<<<<< HEAD
             // If two-way signal, get uplink delay and station position at transmission date
             if (twoway) {
 
@@ -434,7 +433,7 @@
                                                                      participants);
         }
     }
-=======
+
     /**
      * Get the station position for a given frame.
      * @param frame inertial frame for station position
@@ -454,6 +453,4 @@
     public PVCoordinates getGroundStationCoordinates(final Frame frame) {
         return station.getBaseFrame().getPVCoordinates(getDate(), frame);
     }
-
->>>>>>> 90fb50f6
 }