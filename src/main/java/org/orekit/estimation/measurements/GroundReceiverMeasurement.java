--- conflicted
+++ resolved
@@ -19,6 +19,7 @@
 import java.util.Collections;
 import java.util.HashMap;
 import java.util.Map;
+import java.util.Optional;
 
 import org.hipparchus.analysis.differentiation.Gradient;
 import org.hipparchus.analysis.differentiation.GradientField;
@@ -51,7 +52,7 @@
     /** Enum indicating the time tag specification of a range observation. */
     private final TimeTagSpecificationType timeTagSpecificationType;
 
-    /** Simple constructor.
+    /** Constructor for single value measurement (e.g. range or range-rate).
      * @param station ground station from which measurement is performed
      * @param twoWay flag indicating whether it is a two-way measurement
      * @param date date of the measurement
@@ -59,11 +60,7 @@
      * @param sigma theoretical standard deviation
      * @param baseWeight base weight
      * @param satellite satellite related to this measurement
-<<<<<<< HEAD
-     * @param timeTagSpecificationType specify the timetag configuration of the provided range rate observation
-     * @since 12.0
-=======
->>>>>>> 9858491b
+     * @param timeTagSpecificationType specify the time-tag configuration of the provided measurement
      */
     public GroundReceiverMeasurement(final GroundStation station, final boolean twoWay, final AbsoluteDate date,
                                      final double observed, final double sigma, final double baseWeight,
@@ -91,7 +88,7 @@
         this.timeTagSpecificationType = timeTagSpecificationType;
     }
 
-    /** Simple constructor.
+    /** Constructor for single value measurement with default time-tag (reception time).
      * @param station ground station from which measurement is performed
      * @param twoWay flag indicating whether it is a two-way measurement
      * @param date date of the measurement
@@ -99,11 +96,23 @@
      * @param sigma theoretical standard deviation
      * @param baseWeight base weight
      * @param satellite satellite related to this measurement
-<<<<<<< HEAD
-     * @param timeTagSpecificationType specify the timetag configuration of the provided range rate observation
+     */
+    public GroundReceiverMeasurement(final GroundStation station, final boolean twoWay, final AbsoluteDate date,
+                                     final double observed, final double sigma, final double baseWeight,
+                                     final ObservableSatellite satellite) {
+        this(station, twoWay, date, observed, sigma, baseWeight, satellite, TimeTagSpecificationType.RX);
+    }
+
+    /** Constructor for multiple values measurement (e.g. angular measurements).
+     * @param station ground station from which measurement is performed
+     * @param twoWay flag indicating whether it is a two-way measurement
+     * @param date date of the measurement
+     * @param observed observed value
+     * @param sigma theoretical standard deviation
+     * @param baseWeight base weight
+     * @param satellite satellite related to this measurement
+     * @param timeTagSpecificationType specify the time-tag configuration of the provided observation
      * @since 12.0
-=======
->>>>>>> 9858491b
      */
     public GroundReceiverMeasurement(final GroundStation station, final boolean twoWay, final AbsoluteDate date,
                                      final double[] observed, final double[] sigma, final double[] baseWeight,
@@ -131,6 +140,22 @@
         this.timeTagSpecificationType = timeTagSpecificationType;
     }
 
+    /** Constructor for multiple values measurement with default time-tag (reception time).
+     * @param station ground station from which measurement is performed
+     * @param twoWay flag indicating whether it is a two-way measurement
+     * @param date date of the measurement
+     * @param observed observed value
+     * @param sigma theoretical standard deviation
+     * @param baseWeight base weight
+     * @param satellite satellite related to this measurement
+     * @since 12.0
+     */
+    public GroundReceiverMeasurement(final GroundStation station, final boolean twoWay, final AbsoluteDate date,
+                                     final double[] observed, final double[] sigma, final double[] baseWeight,
+                                     final ObservableSatellite satellite) {
+        this(station, twoWay, date, observed, sigma, baseWeight, satellite, TimeTagSpecificationType.RX);
+    }
+
     /** Get the ground station from which measurement is performed.
      * @return ground station from which measurement is performed
      */
@@ -145,15 +170,18 @@
         return twoway;
     }
 
-<<<<<<< HEAD
-    /** @return enum indicating the time tag specification of a range observation */
+    /** Getter for the timeTagSpecificationType.
+     *
+     * @return the timeTagSpecificationType
+     */
+
     public TimeTagSpecificationType getTimeTagSpecificationType() {
         return timeTagSpecificationType;
     }
-=======
-    /** Compute common estimation parameters.
+
+    /** Compute common estimation parameters without derivatives.
      * @param state orbital state at measurement date
-     * @return common parameters
+     * @return common parameters without derivatives
      */
     protected GroundReceiverCommonParametersWithoutDerivatives computeCommonParametersWithout(final SpacecraftState state) {
 
@@ -191,9 +219,9 @@
 
     }
 
-    /** Compute common estimation parameters.
+    /** Compute common estimation parameters with derivatives.
      * @param state orbital state at measurement date
-     * @return common parameters
+     * @return common parameters with derivatives
      */
     protected GroundReceiverCommonParametersWithDerivatives computeCommonParametersWithDerivatives(final SpacecraftState state) {
         int nbParams = 6;
@@ -210,39 +238,182 @@
         // Coordinates of the spacecraft expressed as a gradient
         final TimeStampedFieldPVCoordinates<Gradient> pva = getCoordinates(state, 0, nbParams);
 
-        // transform between station and inertial frame, expressed as a gradient
+        // Transform between station and inertial frame at observation date, expressed as a gradient
         // The components of station's position in offset frame are the 3 last derivative parameters
-        final FieldTransform<Gradient> offsetToInertialDownlink =
+        final FieldTransform<Gradient> offsetToInertialObsDate =
                         getStation().getOffsetToInertial(state.getFrame(), getDate(), nbParams, indices);
-        final FieldAbsoluteDate<Gradient> downlinkDate = offsetToInertialDownlink.getFieldDate();
-
-        // Station position in inertial frame at end of the downlink leg
-        final TimeStampedFieldPVCoordinates<Gradient> stationDownlink =
-                        offsetToInertialDownlink.transformPVCoordinates(new TimeStampedFieldPVCoordinates<>(downlinkDate,
-                                                                                                            zero, zero, zero));
-
-        // Compute propagation times
-        // (if state has already been set up to pre-compensate propagation delay,
-        //  we will have delta == tauD and transitState will be the same as state)
-
-        // Downlink delay
-        final Gradient tauD = signalTimeOfFlight(pva, stationDownlink.getPosition(), downlinkDate);
-
-        // Transit state & Transit state (re)computed with gradients
-        final Gradient        delta        = downlinkDate.durationFrom(state.getDate());
-        final Gradient        deltaMTauD   = tauD.negate().add(delta);
-        final SpacecraftState transitState = state.shiftedBy(deltaMTauD.getValue());
-        final TimeStampedFieldPVCoordinates<Gradient> transitPV = pva.shiftedBy(deltaMTauD);
-
-        return new GroundReceiverCommonParametersWithDerivatives(state,
-                                                                 indices,
-                                                                 offsetToInertialDownlink,
-                                                                 stationDownlink,
-                                                                 tauD,
-                                                                 transitState,
-                                                                 transitPV);
-
-    }
-
->>>>>>> 9858491b
+        final FieldAbsoluteDate<Gradient> obsDate = offsetToInertialObsDate.getFieldDate();
+
+        // Station position/velocity in inertial frame at observation date
+        final TimeStampedFieldPVCoordinates<Gradient> stationObsDate =
+                        offsetToInertialObsDate.transformPVCoordinates(new TimeStampedFieldPVCoordinates<>(obsDate,
+                                        zero, zero, zero));
+
+        // Time difference between observation date and state date
+        final Gradient delta = obsDate.durationFrom(state.getDate());
+
+        // Transit state and field PV
+        final SpacecraftState transitState;
+        final TimeStampedFieldPVCoordinates<Gradient> transitPV;
+
+        // Downlink time and station PV
+        final Gradient tauD;
+        final TimeStampedFieldPVCoordinates<Gradient> stationDownlink;
+
+        // Uplink time and station PV
+        // (optional, in case of time-tag = transmission date or two-way signal)
+        Optional<Gradient> optionalTauU = Optional.empty();
+        Optional<TimeStampedFieldPVCoordinates<Gradient>> optionalStationUplink = Optional.empty();
+
+        // Station position for relative position vector calculation - set to downlink for transmit and transmit
+        // receive apparent (TXRX).
+        // For transit/bounce time tag specification we use the station at bounce time.
+        // For transmit apparent the station at time of transmission is used.
+        TimeStampedFieldPVCoordinates<Gradient> stationEstimationDate = stationObsDate;
+
+        if (getTimeTagSpecificationType() == TimeTagSpecificationType.TX || getTimeTagSpecificationType() == TimeTagSpecificationType.TXRX) {
+
+            // Case time-tag = reception or transmit - receive apparent
+            // -----
+
+            // Station PV at transmission date
+            final TimeStampedFieldPVCoordinates<Gradient> stationUplink = stationObsDate;
+
+            // Uplink delay
+            // Observation date = epoch of transmission.
+            // Vary position of receiver -> in case of uplink leg, receiver is the satellite
+            final Gradient tauU = signalTimeOfFlightFixedEmission(pva, stationUplink.getPosition(), obsDate);
+
+            // Get state and fielded PV at transit
+            // (if state has already been set up to pre-compensate propagation delay,
+            //  we will have delta = -tauU and transitState will be the same as state)
+            final Gradient deltaMTauU = tauU.add(delta);
+            transitPV    = pva.shiftedBy(deltaMTauU);
+            transitState = state.shiftedBy(deltaMTauU.getValue());
+
+            // Get station at transit - although this is effectively an initial seed for fitting the downlink delay
+            final TimeStampedFieldPVCoordinates<Gradient> stationTransit = stationUplink.shiftedBy(tauU);
+
+            // Downlink delay
+            // Project time of flight forwards with 0 offset.
+            // Vary position of receiver -> in case of downlink leg, receiver is the station
+            tauD = signalTimeOfFlightFixedEmission(stationTransit, transitPV.getPosition(), transitPV.getDate());
+
+            // Station PV at reception date
+            stationDownlink = stationUplink.shiftedBy(tauU.add(tauD));
+
+            // If observation receive apparent, set station PV at estimation date to downlink
+            if (getTimeTagSpecificationType() == TimeTagSpecificationType.TXRX) {
+                stationEstimationDate = stationDownlink;
+            }
+
+            if (twoway) {
+                // If two-way, store station uplink position and uplink delay
+                optionalStationUplink = Optional.of(stationUplink);
+                optionalTauU          = Optional.of(tauU);
+            }
+
+        } else if (getTimeTagSpecificationType() == TimeTagSpecificationType.TRANSIT) {
+
+            // Case time-tag = transit date
+            // ----
+
+            transitPV    = pva.shiftedBy(delta);
+            transitState = state.shiftedBy(delta.getValue());
+
+            // Downlink delay
+            // Vary position of receiver -> in case of downlink leg, receiver is the station
+            tauD = signalTimeOfFlightFixedEmission(stationObsDate, transitPV.getPosition(), transitPV.getDate());
+
+            // Station PV at end of downlink leg (reception date)
+            stationDownlink = stationObsDate.shiftedBy(tauD);
+
+            // If two-way signal, get uplink delay and station position at transmission date
+            if (twoway) {
+                // Uplink delay
+                // Vary position of emitter -> in case of uplink leg, emitter is the station
+                optionalTauU = Optional.of(signalTimeOfFlightFixedReception(stationObsDate, transitPV.getPosition(), transitPV.getDate()));
+
+                // Store uplink delay and station PV at transmission date
+                optionalStationUplink = Optional.of(stationObsDate.shiftedBy(optionalTauU.get().negate()));
+            }
+
+        } else {
+
+            // Case time-tag = reception date
+            // ----
+
+            // Downlink delay
+            // Vary position of emitter -> in case of downlink leg, emitter is the satellite
+            tauD = signalTimeOfFlightFixedReception(pva, stationObsDate.getPosition(), obsDate);
+
+            // Transit state
+            // (if state has already been set up to pre-compensate propagation delay,
+            //  we will have delta = tauD and transitState will be the same as state)
+            final Gradient deltaMTauD = tauD.negate().add(delta);
+            transitState = state.shiftedBy(deltaMTauD.getValue());
+
+            // Transit state (re)computed with gradients
+            transitPV = pva.shiftedBy(deltaMTauD);
+            stationDownlink = stationObsDate;
+
+            // If two-way signal, get uplink delay and station position at transmission date
+            if (twoway) {
+
+                // Station at transit state date (derivatives of tauD taken into account)
+                final TimeStampedFieldPVCoordinates<Gradient> stationTransit = stationDownlink.shiftedBy(tauD.negate());
+
+                // Uplink delay
+                // Vary position of emitter -> in case of uplink leg, emitter is the station
+                optionalTauU = Optional.of(signalTimeOfFlightFixedReception(stationTransit, transitPV.getPosition(), transitPV.getDate()));
+
+                // Station PV at transmission date
+                optionalStationUplink = Optional.of(stationDownlink.shiftedBy(optionalTauU.get().negate().subtract(tauD)));
+            }
+        }
+
+        final FieldTransform<Gradient> offsetToInertialEstimationDate =
+                        getStation().getOffsetToInertial(state.getFrame(), stationEstimationDate.getDate(), nbParams, indices);
+
+
+        if (twoway) {
+
+            // Two-way signal: Build participants list
+            final TimeStampedPVCoordinates[] participants =
+                            new TimeStampedPVCoordinates[] {
+                                optionalStationUplink.get().toTimeStampedPVCoordinates(),
+                                transitPV.toTimeStampedPVCoordinates(),
+                                stationDownlink.toTimeStampedPVCoordinates()};
+
+            return new GroundReceiverCommonParametersWithDerivatives(state,
+                                                                     indices,
+                                                                     offsetToInertialEstimationDate,
+                                                                     stationEstimationDate,
+                                                                     stationDownlink,
+                                                                     tauD,
+                                                                     optionalStationUplink.get(),
+                                                                     optionalTauU.get(),
+                                                                     transitState,
+                                                                     transitPV,
+                                                                     participants);
+
+        } else {
+
+            // One-way signal: Build participants list without uplink
+            final TimeStampedPVCoordinates[] participants =
+                            new TimeStampedPVCoordinates[] {
+                                transitPV.toTimeStampedPVCoordinates(),
+                                stationDownlink.toTimeStampedPVCoordinates()};
+
+            return new GroundReceiverCommonParametersWithDerivatives(state,
+                                                                     indices,
+                                                                     offsetToInertialEstimationDate,
+                                                                     stationEstimationDate,
+                                                                     stationDownlink,
+                                                                     tauD,
+                                                                     transitState,
+                                                                     transitPV,
+                                                                     participants);
+        }
+    }
 }