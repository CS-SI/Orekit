/* Copyright 2002-2022 CS GROUP
 * Licensed to CS GROUP (CS) under one or more
 * contributor license agreements.  See the NOTICE file distributed with
 * this work for additional information regarding copyright ownership.
 * CS licenses this file to You under the Apache License, Version 2.0
 * (the "License"); you may not use this file except in compliance with
 * the License.  You may obtain a copy of the License at
 *
 *   http://www.apache.org/licenses/LICENSE-2.0
 *
 * Unless required by applicable law or agreed to in writing, software
 * distributed under the License is distributed on an "AS IS" BASIS,
 * WITHOUT WARRANTIES OR CONDITIONS OF ANY KIND, either express or implied.
 * See the License for the specific language governing permissions and
 * limitations under the License.
 */
package org.orekit.estimation.measurements.modifiers;

import org.orekit.attitudes.InertialProvider;
import org.orekit.estimation.measurements.EstimatedMeasurement;
import org.orekit.estimation.measurements.EstimationModifier;
import org.orekit.estimation.measurements.GroundStation;
import org.orekit.estimation.measurements.Range;
import org.orekit.models.earth.ionosphere.IonosphericModel;
import org.orekit.propagation.SpacecraftState;

/** Class modifying theoretical range measurement with ionospheric delay.
 * The effect of ionospheric correction on the range is directly computed
 * through the computation of the ionospheric delay.
 *
 * The ionospheric delay depends on the frequency of the signal (GNSS, VLBI, ...).
 * For optical measurements (e.g. SLR), the ray is not affected by ionosphere charged particles.
 * <p>
 * Since 10.0, state derivatives and ionospheric parameters derivates are computed
 * using automatic differentiation.
 * </p>
 * @author Maxime Journot
 * @author Joris Olympio
 * @since 8.0
 */
public class RangeIonosphericDelayModifier extends BaseRangeIonosphericDelayModifier implements EstimationModifier<Range> {

    /** Constructor.
     *
     * @param model Ionospheric delay model appropriate for the current range measurement method.
     * @param freq frequency of the signal in Hz
     */
    public RangeIonosphericDelayModifier(final IonosphericModel model,
                                         final double freq) {
<<<<<<< HEAD
        ionoModel = model;
        frequency = freq;
    }

    /** Compute the measurement error due to ionosphere.
     * @param station station
     * @param state spacecraft state
     * @return the measurement error due to ionosphere
     */
    private double rangeErrorIonosphericModel(final GroundStation station,
                                              final SpacecraftState state) {
        // Base frame associated with the station
        final TopocentricFrame baseFrame = station.getBaseFrame();
        // delay in meters
        final double delay = ionoModel.pathDelay(state, baseFrame, frequency, ionoModel.getParameters(state.getDate()));
        return delay;
    }

    /** Compute the measurement error due to ionosphere.
     * @param <T> type of the element
     * @param station station
     * @param state spacecraft state
     * @param parameters ionospheric model parameters
     * @return the measurement error due to ionosphere
     */
    private <T extends CalculusFieldElement<T>> T rangeErrorIonosphericModel(final GroundStation station,
                                                                             final FieldSpacecraftState<T> state,
                                                                             final T[] parameters) {
         // Base frame associated with the station
        final TopocentricFrame baseFrame = station.getBaseFrame();
        // delay in meters
        final T delay = ionoModel.pathDelay(state, baseFrame, frequency, parameters);
        return delay;
=======
        super(model, freq);
>>>>>>> be42ef39
    }

    /** {@inheritDoc} */
    @Override
    public void modify(final EstimatedMeasurement<Range> estimated) {

        final Range           measurement = estimated.getObservedMeasurement();
        final GroundStation   station     = measurement.getStation();
        final SpacecraftState state       = estimated.getStates()[0];

        RangeModifierUtil.modify(estimated, getIonoModel(),
                                 new ModifierGradientConverter(state, 6, new InertialProvider(state.getFrame())),
                                 station,
                                 this::rangeErrorIonosphericModel,
                                 this::rangeErrorIonosphericModel);

    }

}<|MERGE_RESOLUTION|>--- conflicted
+++ resolved
@@ -47,43 +47,7 @@
      */
     public RangeIonosphericDelayModifier(final IonosphericModel model,
                                          final double freq) {
-<<<<<<< HEAD
-        ionoModel = model;
-        frequency = freq;
-    }
-
-    /** Compute the measurement error due to ionosphere.
-     * @param station station
-     * @param state spacecraft state
-     * @return the measurement error due to ionosphere
-     */
-    private double rangeErrorIonosphericModel(final GroundStation station,
-                                              final SpacecraftState state) {
-        // Base frame associated with the station
-        final TopocentricFrame baseFrame = station.getBaseFrame();
-        // delay in meters
-        final double delay = ionoModel.pathDelay(state, baseFrame, frequency, ionoModel.getParameters(state.getDate()));
-        return delay;
-    }
-
-    /** Compute the measurement error due to ionosphere.
-     * @param <T> type of the element
-     * @param station station
-     * @param state spacecraft state
-     * @param parameters ionospheric model parameters
-     * @return the measurement error due to ionosphere
-     */
-    private <T extends CalculusFieldElement<T>> T rangeErrorIonosphericModel(final GroundStation station,
-                                                                             final FieldSpacecraftState<T> state,
-                                                                             final T[] parameters) {
-         // Base frame associated with the station
-        final TopocentricFrame baseFrame = station.getBaseFrame();
-        // delay in meters
-        final T delay = ionoModel.pathDelay(state, baseFrame, frequency, parameters);
-        return delay;
-=======
         super(model, freq);
->>>>>>> be42ef39
     }
 
     /** {@inheritDoc} */
