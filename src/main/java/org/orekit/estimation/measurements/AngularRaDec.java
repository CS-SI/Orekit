/* Copyright 2002-2023 CS GROUP
 * Licensed to CS GROUP (CS) under one or more
 * contributor license agreements.  See the NOTICE file distributed with
 * this work for additional information regarding copyright ownership.
 * CS licenses this file to You under the Apache License, Version 2.0
 * (the "License"); you may not use this file except in compliance with
 * the License.  You may obtain a copy of the License at
 *
 *   http://www.apache.org/licenses/LICENSE-2.0
 *
 * Unless required by applicable law or agreed to in writing, software
 * distributed under the License is distributed on an "AS IS" BASIS,
 * WITHOUT WARRANTIES OR CONDITIONS OF ANY KIND, either express or implied.
 * See the License for the specific language governing permissions and
 * limitations under the License.
 */
package org.orekit.estimation.measurements;

import java.util.Arrays;

import org.hipparchus.analysis.differentiation.Gradient;
import org.hipparchus.geometry.euclidean.threed.FieldVector3D;
import org.hipparchus.geometry.euclidean.threed.Vector3D;
import org.hipparchus.util.MathUtils;
import org.orekit.annotation.DefaultDataContext;
import org.orekit.frames.FieldStaticTransform;
import org.orekit.frames.Frame;
import org.orekit.frames.FramesFactory;
import org.orekit.frames.StaticTransform;
import org.orekit.propagation.Propagator;
import org.orekit.propagation.SpacecraftState;
import org.orekit.time.AbsoluteDate;
import org.orekit.utils.AbsolutePVCoordinates;
import org.orekit.utils.ParameterDriver;
import org.orekit.utils.TimeSpanMap.Span;
import org.orekit.utils.TimeStampedFieldPVCoordinates;
import org.orekit.utils.TimeStampedPVCoordinates;

/** Class modeling an Right Ascension - Declination measurement from a ground point (station, telescope).
 * The angles are given in an inertial reference frame.
 * The motion of the spacecraft during the signal flight time is taken into
 * account. The date of the measurement corresponds to the reception on
 * ground of the reflected signal.
 *
 * @author Thierry Ceolin
 * @author Maxime Journot
 * @since 9.0
 */
public class AngularRaDec extends GroundReceiverMeasurement<AngularRaDec>
{

    /** Type of the measurement. */
    public static final String MEASUREMENT_TYPE = "AngularRaDec";

    /** Reference frame in which the right ascension - declination angles are given. */
    private final Frame referenceFrame;


    /** Simple constructor with timetag of observed value set to reception time.
     * @param station ground station from which measurement is performed
     * @param referenceFrame Reference frame in which the right ascension - declination angles are given
     * @param date date of the measurement
     * @param angular observed value
     * @param sigma theoretical standard deviation
     * @param baseWeight base weight
     * @param satellite satellite related to this measurement
     * @since 9.3
     */
    public AngularRaDec(final GroundStation station, final Frame referenceFrame, final AbsoluteDate date,
                        final double[] angular, final double[] sigma, final double[] baseWeight,
                        final ObservableSatellite satellite) {
        this(station, referenceFrame, date, angular, sigma, baseWeight, satellite, TimeTagSpecificationType.RX);
    }

    /** Simple constructor.
     * @param station ground station from which measurement is performed
     * @param referenceFrame Reference frame in which the right ascension - declination angles are given
     * @param date date of the measurement
     * @param angular observed value
     * @param sigma theoretical standard deviation
     * @param baseWeight base weight
     * @param satellite satellite related to this measurement
     * @param timeTagSpecificationType specify the timetag configuration of the provided angular RaDec observation
     * @since 12.0
     */
    public AngularRaDec(final GroundStation station, final Frame referenceFrame, final AbsoluteDate date,
                        final double[] angular, final double[] sigma, final double[] baseWeight,
                        final ObservableSatellite satellite, final TimeTagSpecificationType timeTagSpecificationType) {
        super(station, false, date, angular, sigma, baseWeight, satellite, timeTagSpecificationType);
        this.referenceFrame = referenceFrame;
    }

    /** Get the reference frame in which the right ascension - declination angles are given.
     * @return reference frame in which the right ascension - declination angles are given
     */
    public Frame getReferenceFrame() {
        return referenceFrame;
    }

    /** {@inheritDoc} */
    @Override
    protected EstimatedMeasurementBase<AngularRaDec> theoreticalEvaluationWithoutDerivatives(final int iteration,
                                                                                             final int evaluation,
                                                                                             final SpacecraftState[] states) {

        final GroundReceiverCommonParametersWithoutDerivatives common = computeCommonParametersWithout(states[0]);
        final TimeStampedPVCoordinates transitPV = common.getTransitPV();

        // Station-satellite vector expressed in inertial frame
        final Vector3D staSatInertial = transitPV.getPosition().subtract(common.getStationDownlink().getPosition());

        // Field transform from inertial to reference frame at station's reception date
        final StaticTransform inertialToReferenceDownlink = common.getState().getFrame().
                                                            getStaticTransformTo(referenceFrame, common.getStationDownlink().getDate());

        // Station-satellite vector in reference frame
        final Vector3D staSatReference = inertialToReferenceDownlink.transformVector(staSatInertial);

        // Compute right ascension and declination
        final double baseRightAscension = staSatReference.getAlpha();
        final double twoPiWrap          = MathUtils.normalizeAngle(baseRightAscension, getObservedValue()[0]) - baseRightAscension;
        final double rightAscension     = baseRightAscension + twoPiWrap;
        final double declination        = staSatReference.getDelta();

        // Prepare the estimation
        final EstimatedMeasurementBase<AngularRaDec> estimated =
                        new EstimatedMeasurementBase<>(this, iteration, evaluation,
                                                       new SpacecraftState[] {
                                                           common.getTransitState()
                                                       }, new TimeStampedPVCoordinates[] {
                                                           transitPV,
                                                           common.getStationDownlink()
                                                       });

        // azimuth - elevation values
        estimated.setEstimatedValue(rightAscension, declination);

        return estimated;

    }

    /** {@inheritDoc} */
    @Override
    protected EstimatedMeasurement<AngularRaDec> theoreticalEvaluation(final int iteration, final int evaluation,
                                                                       final SpacecraftState[] states) {

        final SpacecraftState state = states[0];

        // Right Ascension/elevation (in reference frame )derivatives are computed with respect to spacecraft state in inertial frame
        // and station parameters
        // ----------------------
        //
        // Parameters:
        //  - 0..2 - Position of the spacecraft in inertial frame
        //  - 3..5 - Velocity of the spacecraft in inertial frame
        //  - 6..n - station parameters (clock offset, station offsets, pole, prime meridian...)
<<<<<<< HEAD

        // Get the number of parameters used for derivation
        // Place the selected drivers into a map
        int nbParams = 6;
        final Map<String, Integer> indices = new HashMap<>();
        for (ParameterDriver driver : getParametersDrivers()) {
            if (driver.isSelected()) {
                for (Span<String> span = driver.getNamesSpanMap().getFirstSpan(); span != null; span = span.next()) {

                    if (!indices.containsKey(span.getData())) {
                        indices.put(span.getData(), nbParams++);
                    }
                }
            }
        }
        final FieldVector3D<Gradient> zero = FieldVector3D.getZero(GradientField.getField(nbParams));

        // Coordinates of the spacecraft expressed as a gradient
        final TimeStampedFieldPVCoordinates<Gradient> pvaDS = getCoordinates(state, 0, nbParams);

        // Transform between station and inertial frame, expressed as a gradient
        // The components of station's position in offset frame are the 3 last derivative parameters
        final FieldTransform<Gradient> offsetToInertialObsEpoch =
                getStation().getOffsetToInertial(state.getFrame(), getDate(), nbParams, indices);
        final FieldAbsoluteDate<Gradient> obsEpochFieldDate =
                offsetToInertialObsEpoch.getFieldDate();

        // Station position/velocity in inertial frame at end of the downlink leg
        final TimeStampedFieldPVCoordinates<Gradient> stationObsEpoch =
                offsetToInertialObsEpoch.transformPVCoordinates(new TimeStampedFieldPVCoordinates<>(obsEpochFieldDate,
                        zero, zero, zero));

        final Gradient delta = obsEpochFieldDate.durationFrom(state.getDate());

        final TimeStampedFieldPVCoordinates<Gradient> transitStateDS;
        final TimeStampedFieldPVCoordinates<Gradient> stationDownlink;

        /* The station position for relative position vector calculation - set to downlink for transmit and transmit
         * receive apparent (TXRX). For transit/bounce time tag specification we use the station at bounce time. For transmit
         * apparent the station at time of transmission is used.
         */
        final TimeStampedFieldPVCoordinates<Gradient> stationPositionEstimated;

        final SpacecraftState transitState;
        final Gradient tauD;

        if (getTimeTagSpecificationType() == TimeTagSpecificationType.TX ||
                getTimeTagSpecificationType() == TimeTagSpecificationType.TXRX) {
            //Date = epoch of transmission.
            //Vary position of receiver -> in case of uplink leg, receiver is satellite
            final Gradient tauU = signalTimeOfFlightFixedEmission(pvaDS, stationObsEpoch.getPosition(), stationObsEpoch.getDate());
            final Gradient deltaMTauU = tauU.add(delta);
            //Get state at transit
            transitStateDS = pvaDS.shiftedBy(deltaMTauU);
            transitState = state.shiftedBy(deltaMTauU.getValue());

            //Get station at transit - although this is effectively an initial seed for fitting the downlink delay
            final TimeStampedFieldPVCoordinates<Gradient> stationTransit = stationObsEpoch.shiftedBy(tauU);

            //project time of flight forwards with 0 offset.
            tauD = signalTimeOfFlightFixedEmission(stationTransit, transitStateDS.getPosition(), transitStateDS.getDate());

            stationDownlink = stationObsEpoch.shiftedBy(tauU.add(tauD));
            //Decide whether observation is transmit or receive apparent.
            if (getTimeTagSpecificationType() == TimeTagSpecificationType.TXRX) {
                stationPositionEstimated = stationDownlink;
            } else {
                stationPositionEstimated = stationObsEpoch;
            }
        }

        else if (getTimeTagSpecificationType() == TimeTagSpecificationType.TRANSIT) {

            transitStateDS = pvaDS.shiftedBy(delta);
            transitState = state.shiftedBy(delta.getValue());

            tauD = signalTimeOfFlightFixedEmission(stationObsEpoch, transitStateDS.getPosition(), transitStateDS.getDate());

            stationDownlink = stationObsEpoch.shiftedBy(tauD);
            stationPositionEstimated = stationObsEpoch;
        }
=======
        final GroundReceiverCommonParametersWithDerivatives common = computeCommonParametersWithDerivatives(state);
        final TimeStampedFieldPVCoordinates<Gradient> transitPV = common.getTransitPV();
>>>>>>> 9858491b

        else {
            // Compute propagation times
            // (if state has already been set up to pre-compensate propagation delay,
            //  we will have delta == tauD and transitState will be the same as state)

            // Downlink delay
            tauD = signalTimeOfFlightFixedReception(pvaDS, stationObsEpoch.getPosition(), obsEpochFieldDate);

            // Transit state
            final Gradient deltaMTauD = tauD.negate().add(delta);
            transitState = state.shiftedBy(deltaMTauD.getValue());

            // Transit state (re)computed with gradients
            transitStateDS = pvaDS.shiftedBy(deltaMTauD);
            stationDownlink = stationObsEpoch;
            stationPositionEstimated = stationObsEpoch;
        }
        // Station-satellite vector expressed in inertial frame
<<<<<<< HEAD
        final FieldVector3D<Gradient> staSatInertial = transitStateDS.getPosition().subtract(stationPositionEstimated.getPosition());

        // Field transform from inertial to reference frame at station's reception date
        final FieldTransform<Gradient> inertialToReferenceEstimationTime =
                state.getFrame().getTransformTo(referenceFrame, stationPositionEstimated.getDate());
=======
        final FieldVector3D<Gradient> staSatInertial = transitPV.getPosition().subtract(common.getStationDownlink().getPosition());

        // Field transform from inertial to reference frame at station's reception date
        final FieldStaticTransform<Gradient> inertialToReferenceDownlink =
                        state.getFrame().getStaticTransformTo(referenceFrame, common.getStationDownlink().getDate());
>>>>>>> 9858491b

        // Station-satellite vector in reference frame
        final FieldVector3D<Gradient> staSatReference = inertialToReferenceEstimationTime.transformVector(staSatInertial);

        // Compute right ascension and declination
        final Gradient baseRightAscension = staSatReference.getAlpha();
        final double   twoPiWrap          = MathUtils.normalizeAngle(baseRightAscension.getReal(),
                getObservedValue()[0]) - baseRightAscension.getReal();
        final Gradient rightAscension     = baseRightAscension.add(twoPiWrap);
        final Gradient declination        = staSatReference.getDelta();

        // Prepare the estimation
        final EstimatedMeasurement<AngularRaDec> estimated =
<<<<<<< HEAD
                new EstimatedMeasurement<>(this, iteration, evaluation,
                        new SpacecraftState[] { transitState },
                        new TimeStampedPVCoordinates[] {
                        transitStateDS.toTimeStampedPVCoordinates(),
                        stationDownlink.toTimeStampedPVCoordinates()
                        });
=======
                        new EstimatedMeasurement<>(this, iteration, evaluation,
                                                   new SpacecraftState[] {
                                                       common.getTransitState()
                                                   }, new TimeStampedPVCoordinates[] {
                                                       transitPV.toTimeStampedPVCoordinates(),
                                                       common.getStationDownlink().toTimeStampedPVCoordinates()
                                                   });

>>>>>>> 9858491b
        // azimuth - elevation values
        estimated.setEstimatedValue(rightAscension.getValue(), declination.getValue());

        // Partial derivatives of right ascension/declination in reference frame with respect to state
        // (beware element at index 0 is the value, not a derivative)
        final double[] raDerivatives  = rightAscension.getGradient();
        final double[] decDerivatives = declination.getGradient();
        estimated.setStateDerivatives(0,
                Arrays.copyOfRange(raDerivatives, 0, 6), Arrays.copyOfRange(decDerivatives, 0, 6));

        // Partial derivatives with respect to parameters
        // (beware element at index 0 is the value, not a derivative)
        for (final ParameterDriver driver : getParametersDrivers()) {
            for (Span<String> span = driver.getNamesSpanMap().getFirstSpan(); span != null; span = span.next()) {
                final Integer index = common.getIndices().get(span.getData());
                if (index != null) {
                    estimated.setParameterDerivatives(driver, span.getStart(), raDerivatives[index], decDerivatives[index]);
                }
            }
        }

        return estimated;

    }

    /** Calculate the Line Of Sight of the given Radec.
     * @return Vector3D the line of Sight of the Radec
     */
    public Vector3D getLineOfSight() {
        return new Vector3D(this.getObservedValue()[0], this.getObservedValue()[1]);
    }

    /** Calculate the estimated Line Of Sight of the Radec at a given date.
     *
     * @param prop the propagator for the estimation
     * @param date the AbsoluteDate to use for the propagation
     *
     * @return Vector3D the estimate line of Sight of the Radec at the propagate date.
     */
    @DefaultDataContext
    public Vector3D getEstimatedLOS(final Propagator prop, final AbsoluteDate date) {
        final Frame                    gcrf        = FramesFactory.getGCRF();
        final TimeStampedPVCoordinates satPV       = prop.getPVCoordinates(date, gcrf);
        final AbsolutePVCoordinates    satPVInGCRF = new AbsolutePVCoordinates(gcrf, satPV);
        final SpacecraftState[]        satState    = new SpacecraftState[] { new SpacecraftState(satPVInGCRF) };
        final double[]                 angular     = this.estimateWithoutDerivatives(0, 0, satState).getEstimatedValue();

        final double ra = angular[0];
        final double dec = angular[1];

        return new Vector3D(ra, dec);

    }

}<|MERGE_RESOLUTION|>--- conflicted
+++ resolved
@@ -22,15 +22,11 @@
 import org.hipparchus.geometry.euclidean.threed.FieldVector3D;
 import org.hipparchus.geometry.euclidean.threed.Vector3D;
 import org.hipparchus.util.MathUtils;
-import org.orekit.annotation.DefaultDataContext;
-import org.orekit.frames.FieldStaticTransform;
+import org.orekit.frames.FieldTransform;
 import org.orekit.frames.Frame;
-import org.orekit.frames.FramesFactory;
 import org.orekit.frames.StaticTransform;
-import org.orekit.propagation.Propagator;
 import org.orekit.propagation.SpacecraftState;
 import org.orekit.time.AbsoluteDate;
-import org.orekit.utils.AbsolutePVCoordinates;
 import org.orekit.utils.ParameterDriver;
 import org.orekit.utils.TimeSpanMap.Span;
 import org.orekit.utils.TimeStampedFieldPVCoordinates;
@@ -56,7 +52,7 @@
     private final Frame referenceFrame;
 
 
-    /** Simple constructor with timetag of observed value set to reception time.
+    /** Simple constructor with time-tag of observed value set to reception time.
      * @param station ground station from which measurement is performed
      * @param referenceFrame Reference frame in which the right ascension - declination angles are given
      * @param date date of the measurement
@@ -144,8 +140,6 @@
     protected EstimatedMeasurement<AngularRaDec> theoreticalEvaluation(final int iteration, final int evaluation,
                                                                        final SpacecraftState[] states) {
 
-        final SpacecraftState state = states[0];
-
         // Right Ascension/elevation (in reference frame )derivatives are computed with respect to spacecraft state in inertial frame
         // and station parameters
         // ----------------------
@@ -154,127 +148,24 @@
         //  - 0..2 - Position of the spacecraft in inertial frame
         //  - 3..5 - Velocity of the spacecraft in inertial frame
         //  - 6..n - station parameters (clock offset, station offsets, pole, prime meridian...)
-<<<<<<< HEAD
-
-        // Get the number of parameters used for derivation
-        // Place the selected drivers into a map
-        int nbParams = 6;
-        final Map<String, Integer> indices = new HashMap<>();
-        for (ParameterDriver driver : getParametersDrivers()) {
-            if (driver.isSelected()) {
-                for (Span<String> span = driver.getNamesSpanMap().getFirstSpan(); span != null; span = span.next()) {
-
-                    if (!indices.containsKey(span.getData())) {
-                        indices.put(span.getData(), nbParams++);
-                    }
-                }
-            }
-        }
-        final FieldVector3D<Gradient> zero = FieldVector3D.getZero(GradientField.getField(nbParams));
-
-        // Coordinates of the spacecraft expressed as a gradient
-        final TimeStampedFieldPVCoordinates<Gradient> pvaDS = getCoordinates(state, 0, nbParams);
-
-        // Transform between station and inertial frame, expressed as a gradient
-        // The components of station's position in offset frame are the 3 last derivative parameters
-        final FieldTransform<Gradient> offsetToInertialObsEpoch =
-                getStation().getOffsetToInertial(state.getFrame(), getDate(), nbParams, indices);
-        final FieldAbsoluteDate<Gradient> obsEpochFieldDate =
-                offsetToInertialObsEpoch.getFieldDate();
-
-        // Station position/velocity in inertial frame at end of the downlink leg
-        final TimeStampedFieldPVCoordinates<Gradient> stationObsEpoch =
-                offsetToInertialObsEpoch.transformPVCoordinates(new TimeStampedFieldPVCoordinates<>(obsEpochFieldDate,
-                        zero, zero, zero));
-
-        final Gradient delta = obsEpochFieldDate.durationFrom(state.getDate());
-
-        final TimeStampedFieldPVCoordinates<Gradient> transitStateDS;
-        final TimeStampedFieldPVCoordinates<Gradient> stationDownlink;
-
-        /* The station position for relative position vector calculation - set to downlink for transmit and transmit
-         * receive apparent (TXRX). For transit/bounce time tag specification we use the station at bounce time. For transmit
-         * apparent the station at time of transmission is used.
-         */
-        final TimeStampedFieldPVCoordinates<Gradient> stationPositionEstimated;
-
-        final SpacecraftState transitState;
-        final Gradient tauD;
-
-        if (getTimeTagSpecificationType() == TimeTagSpecificationType.TX ||
-                getTimeTagSpecificationType() == TimeTagSpecificationType.TXRX) {
-            //Date = epoch of transmission.
-            //Vary position of receiver -> in case of uplink leg, receiver is satellite
-            final Gradient tauU = signalTimeOfFlightFixedEmission(pvaDS, stationObsEpoch.getPosition(), stationObsEpoch.getDate());
-            final Gradient deltaMTauU = tauU.add(delta);
-            //Get state at transit
-            transitStateDS = pvaDS.shiftedBy(deltaMTauU);
-            transitState = state.shiftedBy(deltaMTauU.getValue());
-
-            //Get station at transit - although this is effectively an initial seed for fitting the downlink delay
-            final TimeStampedFieldPVCoordinates<Gradient> stationTransit = stationObsEpoch.shiftedBy(tauU);
-
-            //project time of flight forwards with 0 offset.
-            tauD = signalTimeOfFlightFixedEmission(stationTransit, transitStateDS.getPosition(), transitStateDS.getDate());
-
-            stationDownlink = stationObsEpoch.shiftedBy(tauU.add(tauD));
-            //Decide whether observation is transmit or receive apparent.
-            if (getTimeTagSpecificationType() == TimeTagSpecificationType.TXRX) {
-                stationPositionEstimated = stationDownlink;
-            } else {
-                stationPositionEstimated = stationObsEpoch;
-            }
-        }
-
-        else if (getTimeTagSpecificationType() == TimeTagSpecificationType.TRANSIT) {
-
-            transitStateDS = pvaDS.shiftedBy(delta);
-            transitState = state.shiftedBy(delta.getValue());
-
-            tauD = signalTimeOfFlightFixedEmission(stationObsEpoch, transitStateDS.getPosition(), transitStateDS.getDate());
-
-            stationDownlink = stationObsEpoch.shiftedBy(tauD);
-            stationPositionEstimated = stationObsEpoch;
-        }
-=======
+        final SpacecraftState state = states[0];
         final GroundReceiverCommonParametersWithDerivatives common = computeCommonParametersWithDerivatives(state);
+
+        // Transit state PV
         final TimeStampedFieldPVCoordinates<Gradient> transitPV = common.getTransitPV();
->>>>>>> 9858491b
-
-        else {
-            // Compute propagation times
-            // (if state has already been set up to pre-compensate propagation delay,
-            //  we will have delta == tauD and transitState will be the same as state)
-
-            // Downlink delay
-            tauD = signalTimeOfFlightFixedReception(pvaDS, stationObsEpoch.getPosition(), obsEpochFieldDate);
-
-            // Transit state
-            final Gradient deltaMTauD = tauD.negate().add(delta);
-            transitState = state.shiftedBy(deltaMTauD.getValue());
-
-            // Transit state (re)computed with gradients
-            transitStateDS = pvaDS.shiftedBy(deltaMTauD);
-            stationDownlink = stationObsEpoch;
-            stationPositionEstimated = stationObsEpoch;
-        }
+
+        // Station position at estimation date
+        final TimeStampedFieldPVCoordinates<Gradient> stationEstimationDate = common.getStationEstimationDate();
+
         // Station-satellite vector expressed in inertial frame
-<<<<<<< HEAD
-        final FieldVector3D<Gradient> staSatInertial = transitStateDS.getPosition().subtract(stationPositionEstimated.getPosition());
-
-        // Field transform from inertial to reference frame at station's reception date
-        final FieldTransform<Gradient> inertialToReferenceEstimationTime =
-                state.getFrame().getTransformTo(referenceFrame, stationPositionEstimated.getDate());
-=======
         final FieldVector3D<Gradient> staSatInertial = transitPV.getPosition().subtract(common.getStationDownlink().getPosition());
 
-        // Field transform from inertial to reference frame at station's reception date
-        final FieldStaticTransform<Gradient> inertialToReferenceDownlink =
-                        state.getFrame().getStaticTransformTo(referenceFrame, common.getStationDownlink().getDate());
->>>>>>> 9858491b
+        // Field transform from inertial to reference frame at station estimation date
+        final FieldTransform<Gradient> inertialToReferenceEstimationDate =
+                state.getFrame().getTransformTo(referenceFrame, stationEstimationDate.getDate());
 
         // Station-satellite vector in reference frame
-        final FieldVector3D<Gradient> staSatReference = inertialToReferenceEstimationTime.transformVector(staSatInertial);
+        final FieldVector3D<Gradient> staSatReference = inertialToReferenceEstimationDate.transformVector(staSatInertial);
 
         // Compute right ascension and declination
         final Gradient baseRightAscension = staSatReference.getAlpha();
@@ -285,24 +176,11 @@
 
         // Prepare the estimation
         final EstimatedMeasurement<AngularRaDec> estimated =
-<<<<<<< HEAD
-                new EstimatedMeasurement<>(this, iteration, evaluation,
-                        new SpacecraftState[] { transitState },
-                        new TimeStampedPVCoordinates[] {
-                        transitStateDS.toTimeStampedPVCoordinates(),
-                        stationDownlink.toTimeStampedPVCoordinates()
-                        });
-=======
                         new EstimatedMeasurement<>(this, iteration, evaluation,
-                                                   new SpacecraftState[] {
-                                                       common.getTransitState()
-                                                   }, new TimeStampedPVCoordinates[] {
-                                                       transitPV.toTimeStampedPVCoordinates(),
-                                                       common.getStationDownlink().toTimeStampedPVCoordinates()
-                                                   });
-
->>>>>>> 9858491b
-        // azimuth - elevation values
+                                                   new SpacecraftState[] {common.getTransitState()},
+                                                   common.getParticipants());
+
+        // Right ascension - declination values
         estimated.setEstimatedValue(rightAscension.getValue(), declination.getValue());
 
         // Partial derivatives of right ascension/declination in reference frame with respect to state
@@ -324,7 +202,6 @@
         }
 
         return estimated;
-
     }
 
     /** Calculate the Line Of Sight of the given Radec.
@@ -333,27 +210,4 @@
     public Vector3D getLineOfSight() {
         return new Vector3D(this.getObservedValue()[0], this.getObservedValue()[1]);
     }
-
-    /** Calculate the estimated Line Of Sight of the Radec at a given date.
-     *
-     * @param prop the propagator for the estimation
-     * @param date the AbsoluteDate to use for the propagation
-     *
-     * @return Vector3D the estimate line of Sight of the Radec at the propagate date.
-     */
-    @DefaultDataContext
-    public Vector3D getEstimatedLOS(final Propagator prop, final AbsoluteDate date) {
-        final Frame                    gcrf        = FramesFactory.getGCRF();
-        final TimeStampedPVCoordinates satPV       = prop.getPVCoordinates(date, gcrf);
-        final AbsolutePVCoordinates    satPVInGCRF = new AbsolutePVCoordinates(gcrf, satPV);
-        final SpacecraftState[]        satState    = new SpacecraftState[] { new SpacecraftState(satPVInGCRF) };
-        final double[]                 angular     = this.estimateWithoutDerivatives(0, 0, satState).getEstimatedValue();
-
-        final double ra = angular[0];
-        final double dec = angular[1];
-
-        return new Vector3D(ra, dec);
-
-    }
-
 }