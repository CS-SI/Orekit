/* Copyright 2002-2023 CS GROUP
 * Licensed to CS GROUP (CS) under one or more
 * contributor license agreements.  See the NOTICE file distributed with
 * this work for additional information regarding copyright ownership.
 * CS licenses this file to You under the Apache License, Version 2.0
 * (the "License"); you may not use this file except in compliance with
 * the License.  You may obtain a copy of the License at
 *
 *   http://www.apache.org/licenses/LICENSE-2.0
 *
 * Unless required by applicable law or agreed to in writing, software
 * distributed under the License is distributed on an "AS IS" BASIS,
 * WITHOUT WARRANTIES OR CONDITIONS OF ANY KIND, either express or implied.
 * See the License for the specific language governing permissions and
 * limitations under the License.
 */
package org.orekit.estimation.measurements;

import java.util.Arrays;

import org.hipparchus.analysis.differentiation.Gradient;
import org.hipparchus.geometry.euclidean.threed.FieldVector3D;
import org.hipparchus.geometry.euclidean.threed.Vector3D;
import org.hipparchus.util.MathUtils;
<<<<<<< HEAD
import org.orekit.frames.FieldTransform;
=======
import org.orekit.frames.FieldStaticTransform;
>>>>>>> 90fb50f6
import org.orekit.frames.Frame;
import org.orekit.frames.StaticTransform;
import org.orekit.propagation.SpacecraftState;
import org.orekit.time.AbsoluteDate;
<<<<<<< HEAD
=======
import org.orekit.utils.AbsolutePVCoordinates;
import org.orekit.utils.PVCoordinatesProvider;
>>>>>>> 90fb50f6
import org.orekit.utils.ParameterDriver;
import org.orekit.utils.TimeSpanMap.Span;
import org.orekit.utils.TimeStampedFieldPVCoordinates;
import org.orekit.utils.TimeStampedPVCoordinates;

/** Class modeling a Right Ascension - Declination measurement from a ground point (station, telescope).
 * The angles are given in an inertial reference frame.
 * The motion of the spacecraft during the signal flight time is taken into
 * account. The date of the measurement corresponds to the reception on
 * ground of the reflected signal.
 *
 * @author Thierry Ceolin
 * @author Maxime Journot
 * @since 9.0
 */
public class AngularRaDec extends GroundReceiverMeasurement<AngularRaDec>
{

    /** Type of the measurement. */
    public static final String MEASUREMENT_TYPE = "AngularRaDec";

    /** Reference frame in which the right ascension - declination angles are given. */
    private final Frame referenceFrame;


    /** Simple constructor with time-tag of observed value set to reception time.
     * @param station ground station from which measurement is performed
     * @param referenceFrame Reference frame in which the right ascension - declination angles are given
     * @param date date of the measurement
     * @param angular observed value
     * @param sigma theoretical standard deviation
     * @param baseWeight base weight
     * @param satellite satellite related to this measurement
     * @since 9.3
     */
    public AngularRaDec(final GroundStation station, final Frame referenceFrame, final AbsoluteDate date,
                        final double[] angular, final double[] sigma, final double[] baseWeight,
                        final ObservableSatellite satellite) {
        this(station, referenceFrame, date, angular, sigma, baseWeight, satellite, TimeTagSpecificationType.RX);
    }

    /** Simple constructor.
     * @param station ground station from which measurement is performed
     * @param referenceFrame Reference frame in which the right ascension - declination angles are given
     * @param date date of the measurement
     * @param angular observed value
     * @param sigma theoretical standard deviation
     * @param baseWeight base weight
     * @param satellite satellite related to this measurement
     * @param timeTagSpecificationType specify the timetag configuration of the provided angular RaDec observation
     * @since 12.0
     */
    public AngularRaDec(final GroundStation station, final Frame referenceFrame, final AbsoluteDate date,
                        final double[] angular, final double[] sigma, final double[] baseWeight,
                        final ObservableSatellite satellite, final TimeTagSpecificationType timeTagSpecificationType) {
        super(station, false, date, angular, sigma, baseWeight, satellite, timeTagSpecificationType);
        this.referenceFrame = referenceFrame;
    }

    /** Get the reference frame in which the right ascension - declination angles are given.
     * @return reference frame in which the right ascension - declination angles are given
     */
    public Frame getReferenceFrame() {
        return referenceFrame;
    }

    /** {@inheritDoc} */
    @Override
    protected EstimatedMeasurementBase<AngularRaDec> theoreticalEvaluationWithoutDerivatives(final int iteration,
                                                                                             final int evaluation,
                                                                                             final SpacecraftState[] states) {

        final GroundReceiverCommonParametersWithoutDerivatives common = computeCommonParametersWithout(states[0]);
        final TimeStampedPVCoordinates transitPV = common.getTransitPV();

        // Station-satellite vector expressed in inertial frame
        final Vector3D staSatInertial = transitPV.getPosition().subtract(common.getStationDownlink().getPosition());

        // Field transform from inertial to reference frame at station's reception date
        final StaticTransform inertialToReferenceDownlink = common.getState().getFrame().
                                                            getStaticTransformTo(referenceFrame, common.getStationDownlink().getDate());

        // Station-satellite vector in reference frame
        final Vector3D staSatReference = inertialToReferenceDownlink.transformVector(staSatInertial);

        // Compute right ascension and declination
        final double baseRightAscension = staSatReference.getAlpha();
        final double twoPiWrap          = MathUtils.normalizeAngle(baseRightAscension, getObservedValue()[0]) - baseRightAscension;
        final double rightAscension     = baseRightAscension + twoPiWrap;
        final double declination        = staSatReference.getDelta();

        // Prepare the estimation
        final EstimatedMeasurementBase<AngularRaDec> estimated =
                        new EstimatedMeasurementBase<>(this, iteration, evaluation,
                                                       new SpacecraftState[] {
                                                           common.getTransitState()
                                                       }, new TimeStampedPVCoordinates[] {
                                                           transitPV,
                                                           common.getStationDownlink()
                                                       });

        // azimuth - elevation values
        estimated.setEstimatedValue(rightAscension, declination);

        return estimated;

    }

    /** {@inheritDoc} */
    @Override
    protected EstimatedMeasurement<AngularRaDec> theoreticalEvaluation(final int iteration, final int evaluation,
                                                                       final SpacecraftState[] states) {

        // Right Ascension/elevation (in reference frame )derivatives are computed with respect to spacecraft state in inertial frame
        // and station parameters
        // ----------------------
        //
        // Parameters:
        //  - 0..2 - Position of the spacecraft in inertial frame
        //  - 3..5 - Velocity of the spacecraft in inertial frame
        //  - 6..n - station parameters (clock offset, station offsets, pole, prime meridian...)
        final SpacecraftState state = states[0];
        final GroundReceiverCommonParametersWithDerivatives common = computeCommonParametersWithDerivatives(state);

        // Transit state PV
        final TimeStampedFieldPVCoordinates<Gradient> transitPV = common.getTransitPV();

        // Station position at apparent date
        final TimeStampedFieldPVCoordinates<Gradient> stationApparentDate = common.getStationApparentDate();

        // Station-satellite vector expressed in inertial frame
        final FieldVector3D<Gradient> staSatInertial = transitPV.getPosition().subtract(stationApparentDate.getPosition());

        // Field transform from inertial to reference frame at measurement apparent date
        final FieldTransform<Gradient> inertialToReferenceApparentDate =
                state.getFrame().getTransformTo(referenceFrame, stationApparentDate.getDate());

        // Station-satellite vector in reference frame
        final FieldVector3D<Gradient> staSatReference = inertialToReferenceApparentDate.transformVector(staSatInertial);

        // Compute right ascension and declination
        final Gradient baseRightAscension = staSatReference.getAlpha();
        final double   twoPiWrap          = MathUtils.normalizeAngle(baseRightAscension.getReal(),
                getObservedValue()[0]) - baseRightAscension.getReal();
        final Gradient rightAscension     = baseRightAscension.add(twoPiWrap);
        final Gradient declination        = staSatReference.getDelta();

        // Prepare the estimation
        final EstimatedMeasurement<AngularRaDec> estimated =
                        new EstimatedMeasurement<>(this, iteration, evaluation,
                                                   new SpacecraftState[] {common.getTransitState()},
                                                   common.getParticipants());

        // Right ascension - declination values
        estimated.setEstimatedValue(rightAscension.getValue(), declination.getValue());

        // Partial derivatives of right ascension/declination in reference frame with respect to state
        // (beware element at index 0 is the value, not a derivative)
        final double[] raDerivatives  = rightAscension.getGradient();
        final double[] decDerivatives = declination.getGradient();
        estimated.setStateDerivatives(0,
                Arrays.copyOfRange(raDerivatives, 0, 6), Arrays.copyOfRange(decDerivatives, 0, 6));

        // Partial derivatives with respect to parameters
        // (beware element at index 0 is the value, not a derivative)
        for (final ParameterDriver driver : getParametersDrivers()) {
            for (Span<String> span = driver.getNamesSpanMap().getFirstSpan(); span != null; span = span.next()) {
                final Integer index = common.getIndices().get(span.getData());
                if (index != null) {
                    estimated.setParameterDerivatives(driver, span.getStart(), raDerivatives[index], decDerivatives[index]);
                }
            }
        }

        return estimated;
    }

    /** Calculate the Line Of Sight of the given measurement.
     * @param outputFrame output frame of the line of sight vector
     * @return Vector3D the line of Sight of the measurement
     * @since 12.0
     */
    public Vector3D getObservedLineOfSight(final Frame outputFrame) {
        return referenceFrame.getStaticTransformTo(outputFrame, getDate())
            .transformVector(new Vector3D(getObservedValue()[0], getObservedValue()[1]));
    }
<<<<<<< HEAD
=======

    /** Calculate the estimated Line Of Sight of the measurement at a given date.
     *
     * @param provider provider for satellite coordinates
     * @param date the date for which the line of sight must be computed
     * @param gcrf GCRF frame
     * @return the estimate line of Sight of the measurement at the given date.
     * @since 12.0
     */
    public Vector3D getEstimatedLineOfSight(final PVCoordinatesProvider provider, final AbsoluteDate date, final Frame gcrf) {
        final TimeStampedPVCoordinates satPV       = provider.getPVCoordinates(date, gcrf);
        final AbsolutePVCoordinates    satPVInGCRF = new AbsolutePVCoordinates(gcrf, satPV);
        final SpacecraftState[]        satState    = new SpacecraftState[] { new SpacecraftState(satPVInGCRF) };
        final double[]                 angular     = this.estimateWithoutDerivatives(0, 0, satState).getEstimatedValue();
        return new Vector3D(angular[0], angular[1]);
    }

>>>>>>> 90fb50f6
}<|MERGE_RESOLUTION|>--- conflicted
+++ resolved
@@ -22,20 +22,11 @@
 import org.hipparchus.geometry.euclidean.threed.FieldVector3D;
 import org.hipparchus.geometry.euclidean.threed.Vector3D;
 import org.hipparchus.util.MathUtils;
-<<<<<<< HEAD
 import org.orekit.frames.FieldTransform;
-=======
-import org.orekit.frames.FieldStaticTransform;
->>>>>>> 90fb50f6
 import org.orekit.frames.Frame;
 import org.orekit.frames.StaticTransform;
 import org.orekit.propagation.SpacecraftState;
 import org.orekit.time.AbsoluteDate;
-<<<<<<< HEAD
-=======
-import org.orekit.utils.AbsolutePVCoordinates;
-import org.orekit.utils.PVCoordinatesProvider;
->>>>>>> 90fb50f6
 import org.orekit.utils.ParameterDriver;
 import org.orekit.utils.TimeSpanMap.Span;
 import org.orekit.utils.TimeStampedFieldPVCoordinates;
@@ -222,24 +213,4 @@
         return referenceFrame.getStaticTransformTo(outputFrame, getDate())
             .transformVector(new Vector3D(getObservedValue()[0], getObservedValue()[1]));
     }
-<<<<<<< HEAD
-=======
-
-    /** Calculate the estimated Line Of Sight of the measurement at a given date.
-     *
-     * @param provider provider for satellite coordinates
-     * @param date the date for which the line of sight must be computed
-     * @param gcrf GCRF frame
-     * @return the estimate line of Sight of the measurement at the given date.
-     * @since 12.0
-     */
-    public Vector3D getEstimatedLineOfSight(final PVCoordinatesProvider provider, final AbsoluteDate date, final Frame gcrf) {
-        final TimeStampedPVCoordinates satPV       = provider.getPVCoordinates(date, gcrf);
-        final AbsolutePVCoordinates    satPVInGCRF = new AbsolutePVCoordinates(gcrf, satPV);
-        final SpacecraftState[]        satState    = new SpacecraftState[] { new SpacecraftState(satPVInGCRF) };
-        final double[]                 angular     = this.estimateWithoutDerivatives(0, 0, satState).getEstimatedValue();
-        return new Vector3D(angular[0], angular[1]);
-    }
-
->>>>>>> 90fb50f6
 }