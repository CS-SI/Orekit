/* Copyright 2002-2018 CS Systèmes d'Information
 * Licensed to CS Systèmes d'Information (CS) under one or more
 * contributor license agreements.  See the NOTICE file distributed with
 * this work for additional information regarding copyright ownership.
 * CS licenses this file to You under the Apache License, Version 2.0
 * (the "License"); you may not use this file except in compliance with
 * the License.  You may obtain a copy of the License at
 *
 *   http://www.apache.org/licenses/LICENSE-2.0
 *
 * Unless required by applicable law or agreed to in writing, software
 * distributed under the License is distributed on an "AS IS" BASIS,
 * WITHOUT WARRANTIES OR CONDITIONS OF ANY KIND, either express or implied.
 * See the License for the specific language governing permissions and
 * limitations under the License.
 */
package org.orekit.propagation.semianalytical.dsst.forces;

import java.io.NotSerializableException;
import java.io.Serializable;
import java.lang.reflect.Array;
import java.util.ArrayList;
import java.util.Arrays;
import java.util.Collections;
import java.util.HashMap;
import java.util.List;
import java.util.Map;
import java.util.Set;
import java.util.SortedMap;
import java.util.SortedSet;
import java.util.TreeMap;

import org.hipparchus.Field;
import org.hipparchus.RealFieldElement;
import org.hipparchus.analysis.differentiation.DerivativeStructure;
import org.hipparchus.analysis.differentiation.FieldDerivativeStructure;
import org.hipparchus.exception.LocalizedCoreFormats;
import org.hipparchus.geometry.euclidean.threed.FieldVector3D;
import org.hipparchus.geometry.euclidean.threed.Vector3D;
import org.hipparchus.util.FastMath;
import org.hipparchus.util.MathArrays;
import org.hipparchus.util.MathUtils;
import org.orekit.attitudes.AttitudeProvider;
import org.orekit.errors.OrekitException;
import org.orekit.errors.OrekitInternalError;
import org.orekit.forces.gravity.potential.UnnormalizedSphericalHarmonicsProvider;
import org.orekit.forces.gravity.potential.UnnormalizedSphericalHarmonicsProvider.UnnormalizedSphericalHarmonics;
import org.orekit.frames.FieldTransform;
import org.orekit.frames.Frame;
import org.orekit.frames.Transform;
import org.orekit.orbits.FieldOrbit;
import org.orekit.orbits.Orbit;
import org.orekit.propagation.FieldSpacecraftState;
import org.orekit.propagation.PropagationType;
import org.orekit.propagation.SpacecraftState;
import org.orekit.propagation.events.EventDetector;
import org.orekit.propagation.events.FieldEventDetector;
import org.orekit.propagation.semianalytical.dsst.utilities.AuxiliaryElements;
import org.orekit.propagation.semianalytical.dsst.utilities.CoefficientsFactory;
import org.orekit.propagation.semianalytical.dsst.utilities.FieldAuxiliaryElements;
import org.orekit.propagation.semianalytical.dsst.utilities.FieldGHmsjPolynomials;
import org.orekit.propagation.semianalytical.dsst.utilities.FieldGammaMnsFunction;
import org.orekit.propagation.semianalytical.dsst.utilities.FieldShortPeriodicsInterpolatedCoefficient;
import org.orekit.propagation.semianalytical.dsst.utilities.GHmsjPolynomials;
import org.orekit.propagation.semianalytical.dsst.utilities.GammaMnsFunction;
import org.orekit.propagation.semianalytical.dsst.utilities.JacobiPolynomials;
import org.orekit.propagation.semianalytical.dsst.utilities.ShortPeriodicsInterpolatedCoefficient;
import org.orekit.propagation.semianalytical.dsst.utilities.hansen.FieldHansenTesseralLinear;
import org.orekit.propagation.semianalytical.dsst.utilities.hansen.HansenTesseralLinear;
import org.orekit.time.AbsoluteDate;
import org.orekit.time.FieldAbsoluteDate;
import org.orekit.utils.FieldTimeSpanMap;
import org.orekit.utils.ParameterDriver;
import org.orekit.utils.TimeSpanMap;

/** Tesseral contribution to the central body gravitational perturbation.
 *  <p>
 *  Only resonant tesserals are considered.
 *  </p>
 *
 *  @author Romain Di Costanzo
 *  @author Pascal Parraud
 */
public class DSSTTesseral implements DSSTForceModel {

    /**  Name of the prefix for short period coefficients keys. */
    public static final String SHORT_PERIOD_PREFIX = "DSST-central-body-tesseral-";

    /** Identifier for cMm coefficients. */
    public static final String CM_COEFFICIENTS = "cM";

    /** Identifier for sMm coefficients. */
    public static final String SM_COEFFICIENTS = "sM";

    /** Retrograde factor I.
     *  <p>
     *  DSST model needs equinoctial orbit as internal representation.
     *  Classical equinoctial elements have discontinuities when inclination
     *  is close to zero. In this representation, I = +1. <br>
     *  To avoid this discontinuity, another representation exists and equinoctial
     *  elements can be expressed in a different way, called "retrograde" orbit.
     *  This implies I = -1. <br>
     *  As Orekit doesn't implement the retrograde orbit, I is always set to +1.
     *  But for the sake of consistency with the theory, the retrograde factor
     *  has been kept in the formulas.
     *  </p>
     */
    private static final int I = 1;

    /** Central attraction scaling factor.
     * <p>
     * We use a power of 2 to avoid numeric noise introduction
     * in the multiplications/divisions sequences.
     * </p>
     */
    private static final double MU_SCALE = FastMath.scalb(1.0, 32);

    /** Minimum period for analytically averaged high-order resonant
     *  central body spherical harmonics in seconds.
     */
    private static final double MIN_PERIOD_IN_SECONDS = 864000.;

    /** Minimum period for analytically averaged high-order resonant
     *  central body spherical harmonics in satellite revolutions.
     */
    private static final double MIN_PERIOD_IN_SAT_REV = 10.;

    /** Number of points for interpolation. */
    private static final int INTERPOLATION_POINTS = 3;

    /** Provider for spherical harmonics. */
    private final UnnormalizedSphericalHarmonicsProvider provider;

    /** Central body rotating frame. */
    private final Frame bodyFrame;

    /** Central body rotation rate (rad/s). */
    private final double centralBodyRotationRate;

    /** Central body rotation period (seconds). */
    private final double bodyPeriod;

    /** Maximal degree to consider for harmonics potential. */
    private final int maxDegree;

    /** Maximal degree to consider for short periodics tesseral harmonics potential (without m-daily). */
    private final int maxDegreeTesseralSP;

    /** Maximal degree to consider for short periodics m-daily tesseral harmonics potential . */
    private final int maxDegreeMdailyTesseralSP;

    /** Maximal order to consider for harmonics potential. */
    private final int maxOrder;

    /** Maximal order to consider for short periodics tesseral harmonics potential (without m-daily). */
    private final int maxOrderTesseralSP;

    /** Maximal order to consider for short periodics m-daily tesseral harmonics potential . */
    private final int maxOrderMdailyTesseralSP;

    /** Maximum power of the eccentricity to use in summation over s for
     * short periodic tesseral harmonics (without m-daily). */
    private final int maxEccPowTesseralSP;

    /** Maximum power of the eccentricity to use in summation over s for
     * m-daily tesseral harmonics. */
    private final int maxEccPowMdailyTesseralSP;

    /** Maximum value for j. */
    private final int maxFrequencyShortPeriodics;

    /** Maximum value between maxOrderMdailyTesseralSP and maxOrderTesseralSP. */
    private int mMax;

    /** List of non resonant orders with j != 0. */
    private final SortedMap<Integer, List<Integer> > nonResOrders;

    /** Short period terms. */
    private TesseralShortPeriodicCoefficients shortPeriodTerms;

    /** Short period terms. */
    private Map<Field<?>, FieldTesseralShortPeriodicCoefficients<?>> fieldShortPeriodTerms;

    /** Driver for gravitational parameter. */
    private final ParameterDriver gmParameterDriver;

    /** Hansen objects. */
    private HansenObjects hansen;

    /** Hansen objects for field elements. */
    private Map<Field<?>, FieldHansenObjects<?>> fieldHansen;

    /** Flag for force model initialization with field elements. */
    private boolean pendingInitialization;

    /** Simple constructor.
     * @param centralBodyFrame rotating body frame
     * @param centralBodyRotationRate central body rotation rate (rad/s)
     * @param provider provider for spherical harmonics
     * @param maxDegreeTesseralSP maximal degree to consider for short periodics tesseral harmonics potential
     *  (must be between 2 and {@code provider.getMaxDegree()})
     * @param maxOrderTesseralSP maximal order to consider for short periodics tesseral harmonics potential
     *  (must be between 0 and {@code provider.getMaxOrder()})
     * @param maxEccPowTesseralSP maximum power of the eccentricity to use in summation over s for
     * short periodic tesseral harmonics (without m-daily), should typically not exceed 4 as higher
     * values will exceed computer capacity
     * @param maxFrequencyShortPeriodics maximum frequency in mean longitude for short periodic computations
     * (typically {@code maxDegreeTesseralSP} + {@code maxEccPowTesseralSP and no more than 12})
     * @param maxDegreeMdailyTesseralSP maximal degree to consider for short periodics m-daily tesseral harmonics potential
     *  (must be between 2 and {@code provider.getMaxDegree()})
     * @param maxOrderMdailyTesseralSP maximal order to consider for short periodics m-daily tesseral harmonics potential
     *  (must be between 0 and {@code provider.getMaxOrder()})
     * @param maxEccPowMdailyTesseralSP maximum power of the eccentricity to use in summation over s for
     * m-daily tesseral harmonics, (must be between 0 and {@code maxDegreeMdailyTesseralSP - 2},
     * but should typically not exceed 4 as higher values will exceed computer capacity)
          * @since 7.2
     */
    public DSSTTesseral(final Frame centralBodyFrame,
                        final double centralBodyRotationRate,
                        final UnnormalizedSphericalHarmonicsProvider provider,
                        final int maxDegreeTesseralSP, final int maxOrderTesseralSP,
                        final int maxEccPowTesseralSP, final int maxFrequencyShortPeriodics,
                        final int maxDegreeMdailyTesseralSP, final int maxOrderMdailyTesseralSP,
                        final int maxEccPowMdailyTesseralSP) {

        try {
            gmParameterDriver = new ParameterDriver(DSSTNewtonianAttraction.CENTRAL_ATTRACTION_COEFFICIENT,
                                                    provider.getMu(), MU_SCALE,
                                                    0.0, Double.POSITIVE_INFINITY);
        } catch (OrekitException oe) {
            // this should never occur as valueChanged above never throws an exception
            throw new OrekitInternalError(oe);
        }

        // Central body rotating frame
        this.bodyFrame = centralBodyFrame;

        //Save the rotation rate
        this.centralBodyRotationRate = centralBodyRotationRate;

        // Central body rotation period in seconds
        this.bodyPeriod = MathUtils.TWO_PI / centralBodyRotationRate;

        // Provider for spherical harmonics
        this.provider      = provider;
        this.maxDegree     = provider.getMaxDegree();
        this.maxOrder      = provider.getMaxOrder();

        //set the maximum degree order for short periodics
        checkIndexRange(maxDegreeTesseralSP, 2, maxDegree);
        this.maxDegreeTesseralSP       = maxDegreeTesseralSP;

        checkIndexRange(maxDegreeMdailyTesseralSP, 2, maxDegree);
        this.maxDegreeMdailyTesseralSP = maxDegreeMdailyTesseralSP;

        checkIndexRange(maxOrderTesseralSP, 0, maxOrder);
        this.maxOrderTesseralSP        = maxOrderTesseralSP;

        checkIndexRange(maxOrderMdailyTesseralSP, 0, maxOrder);
        this.maxOrderMdailyTesseralSP  = maxOrderMdailyTesseralSP;

        // set the maximum value for eccentricity power
        this.maxEccPowTesseralSP       = maxEccPowTesseralSP;

        checkIndexRange(maxEccPowMdailyTesseralSP, 0, maxDegreeMdailyTesseralSP - 2);
        this.maxEccPowMdailyTesseralSP = maxEccPowMdailyTesseralSP;

        // set the maximum value for frequency
        this.maxFrequencyShortPeriodics = maxFrequencyShortPeriodics;

        // Initialize default values
        this.nonResOrders = new TreeMap<Integer, List <Integer> >();

        pendingInitialization = true;

        fieldShortPeriodTerms = new HashMap<>();
        fieldHansen           = new HashMap<>();

    }

    /** Check an index range.
     * @param index index value
     * @param min minimum value for index
     * @param max maximum value for index
     */
    private void checkIndexRange(final int index, final int min, final int max) {
        if (index < min || index > max) {
            throw new OrekitException(LocalizedCoreFormats.OUT_OF_RANGE_SIMPLE, index, min, max);
        }
    }

    /** {@inheritDoc} */
    @Override
<<<<<<< HEAD
    public List<ShortPeriodTerms> initialize(final AuxiliaryElements auxiliaryElements,
                                             final PropagationType type,
                                             final double[] parameters)
        throws OrekitException {
=======
    public List<ShortPeriodTerms> initialize(final AuxiliaryElements aux, final boolean meanOnly) {
>>>>>>> ad5c7ecb

        // Initializes specific parameters.
        final DSSTTesseralContext context = initializeStep(auxiliaryElements, parameters);

        // The following terms are only used for hansen objects initialization
        final double ratio            = context.getRatio();
        final int maxEccPow           = context.getMaxEccPow();
        final List<Integer> resOrders = context.getResOrders();

        // Compute the non resonant tesseral harmonic terms if not set by the user
        getNonResonantTerms(type, context);

        hansen = new HansenObjects(ratio, maxEccPow, resOrders, type);

        mMax = FastMath.max(maxOrderTesseralSP, maxOrderMdailyTesseralSP);

        shortPeriodTerms = new TesseralShortPeriodicCoefficients(bodyFrame, maxOrderMdailyTesseralSP,
                                                                 maxDegreeTesseralSP < 0, nonResOrders,
                                                                 mMax, maxFrequencyShortPeriodics, INTERPOLATION_POINTS,
                                                                 new TimeSpanMap<Slot>(new Slot(mMax, maxFrequencyShortPeriodics,
                                                                                                INTERPOLATION_POINTS)));

        final List<ShortPeriodTerms> list = new ArrayList<ShortPeriodTerms>();
        list.add(shortPeriodTerms);
        return list;

    }

    /** {@inheritDoc} */
    @Override
    public <T extends RealFieldElement<T>> List<FieldShortPeriodTerms<T>> initialize(final FieldAuxiliaryElements<T> auxiliaryElements,
                                                                                     final PropagationType type,
                                                                                     final T[] parameters)
        throws OrekitException {

        // Field used by default
        final Field<T> field = auxiliaryElements.getDate().getField();

        if (pendingInitialization == true) {

            // Initializes specific parameters.
            final FieldDSSTTesseralContext<T> context = initializeStep(auxiliaryElements, parameters);

            // Compute the non resonant tesseral harmonic terms if not set by the user
            getNonResonantTerms(type, context, field);

            // The following terms are only used for hansen objects initialization
            final T      ratio            = context.getRatio();
            final int maxEccPow           = context.getMaxEccPow();
            final List<Integer> resOrders = context.getResOrders();


            mMax = FastMath.max(maxOrderTesseralSP, maxOrderMdailyTesseralSP);

            fieldHansen.put(field, new FieldHansenObjects<>(ratio, maxEccPow, resOrders, type, field));

            pendingInitialization = false;
        }

        final FieldTesseralShortPeriodicCoefficients<T> ftspc =
                        new FieldTesseralShortPeriodicCoefficients<>(bodyFrame, maxOrderMdailyTesseralSP,
                                                                     maxDegreeTesseralSP < 0, nonResOrders,
                                                                     mMax, maxFrequencyShortPeriodics, INTERPOLATION_POINTS,
                                                                     new FieldTimeSpanMap<>(new FieldSlot<>(mMax,
                                                                                                            maxFrequencyShortPeriodics,
                                                                                                            INTERPOLATION_POINTS),
                                                                                            field));

        fieldShortPeriodTerms.put(field, ftspc);
        return Collections.singletonList(ftspc);

    }

    /** Performs initialization at each integration step for the current force model.
     *  <p>
     *  This method aims at being called before mean elements rates computation.
     *  </p>
     *  @param auxiliaryElements auxiliary elements related to the current orbit
     *  @param parameters values of the force model parameters
     *  @return new force model context
     *  @throws OrekitException if some specific error occurs
     */
    private DSSTTesseralContext initializeStep(final AuxiliaryElements auxiliaryElements, final double[] parameters)
        throws OrekitException {
        return new DSSTTesseralContext(auxiliaryElements, bodyFrame, provider, maxFrequencyShortPeriodics, bodyPeriod, parameters);
    }

    /** Performs initialization at each integration step for the current force model.
     *  <p>
     *  This method aims at being called before mean elements rates computation.
     *  </p>
     *  @param <T> type of the elements
     *  @param auxiliaryElements auxiliary elements related to the current orbit
     *  @param parameters values of the force model parameters
     *  @return new force model context
     *  @throws OrekitException if some specific error occurs
     */
    private <T extends RealFieldElement<T>> FieldDSSTTesseralContext<T> initializeStep(final FieldAuxiliaryElements<T> auxiliaryElements,
                                                                                       final T[] parameters)
        throws OrekitException {
        return new FieldDSSTTesseralContext<>(auxiliaryElements, bodyFrame, provider, maxFrequencyShortPeriodics, bodyPeriod, parameters);
    }

    /** {@inheritDoc} */
    @Override
<<<<<<< HEAD
    public double[] getMeanElementRate(final SpacecraftState spacecraftState, final AuxiliaryElements auxiliaryElements, final double[] parameters)
        throws OrekitException {

        // Container for attributes
        final DSSTTesseralContext context = initializeStep(auxiliaryElements, parameters);

        // Access to potential U derivatives
        final UAnddU udu = new UAnddU(spacecraftState.getDate(), context, hansen);

        // Compute the cross derivative operator :
        final double UAlphaGamma   = auxiliaryElements.getAlpha() * udu.getdUdGa() - auxiliaryElements.getGamma() * udu.getdUdAl();
        final double UAlphaBeta    = auxiliaryElements.getAlpha() * udu.getdUdBe() - auxiliaryElements.getBeta()  * udu.getdUdAl();
        final double UBetaGamma    = auxiliaryElements.getBeta() * udu.getdUdGa() - auxiliaryElements.getGamma() * udu.getdUdBe();
        final double Uhk           = auxiliaryElements.getH() * udu.getdUdk()  - auxiliaryElements.getK() * udu.getdUdh();
        final double pUagmIqUbgoAB = (auxiliaryElements.getP() * UAlphaGamma - I * auxiliaryElements.getQ() * UBetaGamma) * context.getOoAB();
        final double UhkmUabmdUdl  = Uhk - UAlphaBeta - udu.getdUdl();

        final double da =  context.getAx2oA() * udu.getdUdl();
        final double dh =  context.getBoA() * udu.getdUdk() + auxiliaryElements.getK() * pUagmIqUbgoAB - auxiliaryElements.getH() * context.getBoABpo() * udu.getdUdl();
        final double dk =  -(context.getBoA() * udu.getdUdh() + auxiliaryElements.getH() * pUagmIqUbgoAB + auxiliaryElements.getK() * context.getBoABpo() * udu.getdUdl());
        final double dp =  context.getCo2AB() * (auxiliaryElements.getP() * UhkmUabmdUdl - UBetaGamma);
        final double dq =  context.getCo2AB() * (auxiliaryElements.getQ() * UhkmUabmdUdl - I * UAlphaGamma);
        final double dM = -context.getAx2oA() * udu.getdUda() + context.getBoABpo() * (auxiliaryElements.getH() * udu.getdUdh() + auxiliaryElements.getK() * udu.getdUdk()) + pUagmIqUbgoAB;

        return new double[] {da, dk, dh, dq, dp, dM};
=======
    public void initializeStep(final AuxiliaryElements aux) {

        // Equinoctial elements
        a  = aux.getSma();
        k  = aux.getK();
        h  = aux.getH();
        q  = aux.getQ();
        p  = aux.getP();
        lm = aux.getLM();

        // Eccentricity
        ecc = aux.getEcc();
        e2 = ecc * ecc;

        // Equinoctial frame vectors
        f = aux.getVectorF();
        g = aux.getVectorG();

        // Central body rotation angle from equation 2.7.1-(3)(4).
        final Transform t = bodyFrame.getTransformTo(aux.getFrame(), aux.getDate());
        final Vector3D xB = t.transformVector(Vector3D.PLUS_I);
        final Vector3D yB = t.transformVector(Vector3D.PLUS_J);
        theta = FastMath.atan2(-f.dotProduct(yB) + I * g.dotProduct(xB),
                                f.dotProduct(xB) + I * g.dotProduct(yB));

        // Direction cosines
        alpha = aux.getAlpha();
        beta  = aux.getBeta();
        gamma = aux.getGamma();

        // Equinoctial coefficients
        // A = sqrt(μ * a)
        final double A = aux.getA();
        // B = sqrt(1 - h² - k²)
        final double B = aux.getB();
        // C = 1 + p² + q²
        final double C = aux.getC();
        // Common factors from equinoctial coefficients
        // 2 * a / A
        ax2oA  = 2. * a / A;
        // B / A
        BoA  = B / A;
        // 1 / AB
        ooAB = 1. / (A * B);
        // C / 2AB
        Co2AB = C * ooAB / 2.;
        // B / (A * (1 + B))
        BoABpo = BoA / (1. + B);
        // &mu / a
        moa = provider.getMu() / a;
        // R / a
        roa = provider.getAe() / a;

        // &Chi; = 1 / B
        chi = 1. / B;
        chi2 = chi * chi;

        //mean motion n
        meanMotion = aux.getMeanMotion();
>>>>>>> ad5c7ecb
    }

    /** {@inheritDoc} */
    @Override
<<<<<<< HEAD
    public <T extends RealFieldElement<T>> T[] getMeanElementRate(final FieldSpacecraftState<T> spacecraftState,
                                                                  final FieldAuxiliaryElements<T> auxiliaryElements,
                                                                  final T[] parameters)
        throws OrekitException {

        // Field used by default
        final Field<T> field = auxiliaryElements.getDate().getField();

        // Container for attributes
        final FieldDSSTTesseralContext<T> context = initializeStep(auxiliaryElements, parameters);

        @SuppressWarnings("unchecked")
        final FieldHansenObjects<T> fho = (FieldHansenObjects<T>) fieldHansen.get(field);
        // Access to potential U derivatives
        final FieldUAnddU<T> udu = new FieldUAnddU<>(spacecraftState.getDate(), context, fho);
=======
    public double[] getMeanElementRate(final SpacecraftState spacecraftState) {

        // Compute potential derivatives
        final double[] dU  = computeUDerivatives(spacecraftState.getDate());
        final double dUda  = dU[0];
        final double dUdh  = dU[1];
        final double dUdk  = dU[2];
        final double dUdl  = dU[3];
        final double dUdAl = dU[4];
        final double dUdBe = dU[5];
        final double dUdGa = dU[6];
>>>>>>> ad5c7ecb

        // Compute the cross derivative operator :
        final T UAlphaGamma   = udu.getdUdGa().multiply(auxiliaryElements.getAlpha()).subtract(udu.getdUdAl().multiply(auxiliaryElements.getGamma()));
        final T UAlphaBeta    = udu.getdUdBe().multiply(auxiliaryElements.getAlpha()).subtract(udu.getdUdAl().multiply(auxiliaryElements.getBeta()));
        final T UBetaGamma    = udu.getdUdGa().multiply(auxiliaryElements.getBeta()).subtract(udu.getdUdBe().multiply(auxiliaryElements.getGamma()));
        final T Uhk           = udu.getdUdk().multiply(auxiliaryElements.getH()).subtract(udu.getdUdh().multiply(auxiliaryElements.getK()));
        final T pUagmIqUbgoAB = (UAlphaGamma.multiply(auxiliaryElements.getP()).subtract(UBetaGamma.multiply(auxiliaryElements.getQ()).multiply(I))).multiply(context.getOoAB());
        final T UhkmUabmdUdl  = Uhk.subtract(UAlphaBeta).subtract(udu.getdUdl());

        final T da = udu.getdUdl().multiply(context.getAx2oA());
        final T dh = udu.getdUdk().multiply(context.getBoA()).add(pUagmIqUbgoAB.multiply(auxiliaryElements.getK())).subtract(udu.getdUdl().multiply(auxiliaryElements.getH()).multiply(context.getBoABpo()));
        final T dk = (udu.getdUdh().multiply(context.getBoA()).add(pUagmIqUbgoAB.multiply(auxiliaryElements.getH())).add(udu.getdUdl().multiply(context.getBoABpo()).multiply(auxiliaryElements.getK()))).negate();
        final T dp = context.getCo2AB().multiply(auxiliaryElements.getP().multiply(UhkmUabmdUdl).subtract(UBetaGamma));
        final T dq = context.getCo2AB().multiply(auxiliaryElements.getQ().multiply(UhkmUabmdUdl).subtract(UAlphaGamma.multiply(I)));
        final T dM = pUagmIqUbgoAB.add(udu.getdUda().multiply(context.getAx2oA()).negate()).add((udu.getdUdh().multiply(auxiliaryElements.getH()).add(udu.getdUdk().multiply(auxiliaryElements.getK()))).multiply(context.getBoABpo()));

        final T[] elements = MathArrays.buildArray(field, 6);
        elements[0] = da;
        elements[1] = dk;
        elements[2] = dh;
        elements[3] = dq;
        elements[4] = dp;
        elements[5] = dM;

        return elements;

    }

    /** {@inheritDoc} */
    @Override
<<<<<<< HEAD
    public void updateShortPeriodTerms(final double[] parameters, final SpacecraftState... meanStates)
        throws OrekitException {
=======
    public void updateShortPeriodTerms(final SpacecraftState... meanStates) {
>>>>>>> ad5c7ecb

        final Slot slot = shortPeriodTerms.createSlot(meanStates);

        for (final SpacecraftState meanState : meanStates) {

            final AuxiliaryElements auxiliaryElements = new AuxiliaryElements(meanState.getOrbit(), I);

            final DSSTTesseralContext context = initializeStep(auxiliaryElements, parameters);

            // Initialise the Hansen coefficients
            for (int s = -maxDegree; s <= maxDegree; s++) {
                // coefficients with j == 0 are always needed
                hansen.computeHansenObjectsInitValues(context, s + maxDegree, 0);
                if (maxDegreeTesseralSP >= 0) {
                    // initialize other objects only if required
                    for (int j = 1; j <= maxFrequencyShortPeriodics; j++) {
                        hansen.computeHansenObjectsInitValues(context, s + maxDegree, j);
                    }
                }
            }

            final FourierCjSjCoefficients cjsjFourier = new FourierCjSjCoefficients(maxFrequencyShortPeriodics, mMax);

            // Compute coefficients
            // Compute only if there is at least one non-resonant tesseral
            if (!nonResOrders.isEmpty() || maxDegreeTesseralSP < 0) {
                // Generate the fourrier coefficients
                cjsjFourier.generateCoefficients(meanState.getDate(), context, hansen);

                // the coefficient 3n / 2a
                final double tnota = 1.5 * context.getMeanMotion() / auxiliaryElements.getSma();

                // build the mDaily coefficients
                for (int m = 1; m <= maxOrderMdailyTesseralSP; m++) {
                    // build the coefficients
                    buildCoefficients(cjsjFourier, meanState.getDate(), slot, m, 0, tnota, context);
                }

                if (maxDegreeTesseralSP >= 0) {
                    // generate the other coefficients, if required
                    for (final Map.Entry<Integer, List<Integer>> entry : nonResOrders.entrySet()) {

                        for (int j : entry.getValue()) {
                            // build the coefficients
                            buildCoefficients(cjsjFourier, meanState.getDate(), slot, entry.getKey(), j, tnota, context);
                        }
                    }
                }
            }

        }

    }

    /** {@inheritDoc} */
    @Override
    @SuppressWarnings("unchecked")
    public <T extends RealFieldElement<T>> void updateShortPeriodTerms(final T[] parameters,
                                                                       final FieldSpacecraftState<T>... meanStates)
        throws OrekitException {

        // Field used by default
        final Field<T> field = meanStates[0].getDate().getField();

        final FieldTesseralShortPeriodicCoefficients<T> ftspc = (FieldTesseralShortPeriodicCoefficients<T>) fieldShortPeriodTerms.get(field);
        final FieldSlot<T> slot = ftspc.createSlot(meanStates);

        for (final FieldSpacecraftState<T> meanState : meanStates) {

            final FieldAuxiliaryElements<T> auxiliaryElements = new FieldAuxiliaryElements<>(meanState.getOrbit(), I);

            final FieldDSSTTesseralContext<T> context = initializeStep(auxiliaryElements, parameters);

            final FieldHansenObjects<T> fho = (FieldHansenObjects<T>) fieldHansen.get(field);
            // Initialise the Hansen coefficients
            for (int s = -maxDegree; s <= maxDegree; s++) {
                // coefficients with j == 0 are always needed
                fho.computeHansenObjectsInitValues(context, s + maxDegree, 0);
                if (maxDegreeTesseralSP >= 0) {
                    // initialize other objects only if required
                    for (int j = 1; j <= maxFrequencyShortPeriodics; j++) {
                        fho.computeHansenObjectsInitValues(context, s + maxDegree, j);
                    }
                }
            }

            final FieldFourierCjSjCoefficients<T> cjsjFourier = new FieldFourierCjSjCoefficients<>(maxFrequencyShortPeriodics, mMax, field);

            // Compute coefficients
            // Compute only if there is at least one non-resonant tesseral
            if (!nonResOrders.isEmpty() || maxDegreeTesseralSP < 0) {
                // Generate the fourrier coefficients
                cjsjFourier.generateCoefficients(meanState.getDate(), context, fho, field);

                // the coefficient 3n / 2a
                final T tnota = context.getMeanMotion().multiply(1.5).divide(auxiliaryElements.getSma());

                // build the mDaily coefficients
                for (int m = 1; m <= maxOrderMdailyTesseralSP; m++) {
                    // build the coefficients
                    buildCoefficients(cjsjFourier, meanState.getDate(), slot, m, 0, tnota, context, field);
                }

                if (maxDegreeTesseralSP >= 0) {
                    // generate the other coefficients, if required
                    for (final Map.Entry<Integer, List<Integer>> entry : nonResOrders.entrySet()) {

                        for (int j : entry.getValue()) {
                            // build the coefficients
                            buildCoefficients(cjsjFourier, meanState.getDate(), slot, entry.getKey(), j, tnota, context, field);
                        }
                    }
                }
            }

        }

    }

    /** {@inheritDoc} */
    public ParameterDriver[] getParametersDrivers() {
        return new ParameterDriver[] {
            gmParameterDriver
        };
    }

    /** Build a set of coefficients.
     * @param cjsjFourier the fourier coefficients C<sub>i</sub><sup>j</sup> and the S<sub>i</sub><sup>j</sup>
     * @param date the current date
     * @param slot slot to which the coefficients belong
     * @param m m index
     * @param j j index
     * @param tnota 3n/2a
     * @param context container for attributes
     */
    private void buildCoefficients(final FourierCjSjCoefficients cjsjFourier,
                                   final AbsoluteDate date, final Slot slot,
                                   final int m, final int j, final double tnota, final DSSTTesseralContext context) {

        // Create local arrays
        final double[] currentCijm = new double[] {0., 0., 0., 0., 0., 0.};
        final double[] currentSijm = new double[] {0., 0., 0., 0., 0., 0.};

        // compute the term 1 / (jn - mθ<sup>.</sup>)
        final double oojnmt = 1. / (j * context.getMeanMotion() - m * centralBodyRotationRate);

        // initialise the coeficients
        for (int i = 0; i < 6; i++) {
            currentCijm[i] = -cjsjFourier.getSijm(i, j, m);
            currentSijm[i] = cjsjFourier.getCijm(i, j, m);
        }
        // Add the separate part for δ<sub>6i</sub>
        currentCijm[5] += tnota * oojnmt * cjsjFourier.getCijm(0, j, m);
        currentSijm[5] += tnota * oojnmt * cjsjFourier.getSijm(0, j, m);

        //Multiply by 1 / (jn - mθ<sup>.</sup>)
        for (int i = 0; i < 6; i++) {
            currentCijm[i] *= oojnmt;
            currentSijm[i] *= oojnmt;
        }

        // Add the coefficients to the interpolation grid
        slot.cijm[m][j + maxFrequencyShortPeriodics].addGridPoint(date, currentCijm);
        slot.sijm[m][j + maxFrequencyShortPeriodics].addGridPoint(date, currentSijm);

    }

     /** Build a set of coefficients.
     * @param <T> the type of the field elements
     * @param cjsjFourier the fourier coefficients C<sub>i</sub><sup>j</sup> and the S<sub>i</sub><sup>j</sup>
     * @param date the current date
     * @param slot slot to which the coefficients belong
     * @param m m index
     * @param j j index
     * @param tnota 3n/2a
     * @param context container for attributes
     * @param field field used by default
     */
    private <T extends RealFieldElement<T>> void buildCoefficients(final FieldFourierCjSjCoefficients<T> cjsjFourier,
                                                                   final FieldAbsoluteDate<T> date,
                                                                   final FieldSlot<T> slot,
                                                                   final int m, final int j, final T tnota,
                                                                   final FieldDSSTTesseralContext<T> context,
                                                                   final Field<T> field) {

        // Zero
        final T zero = field.getZero();

        // Create local arrays
        final T[] currentCijm = MathArrays.buildArray(field, 6);
        final T[] currentSijm = MathArrays.buildArray(field, 6);

        Arrays.fill(currentCijm, zero);
        Arrays.fill(currentSijm, zero);

        // compute the term 1 / (jn - mθ<sup>.</sup>)
        final T oojnmt = (context.getMeanMotion().multiply(j).subtract(m * centralBodyRotationRate)).reciprocal();

        // initialise the coeficients
        for (int i = 0; i < 6; i++) {
            currentCijm[i] = cjsjFourier.getSijm(i, j, m).negate();
            currentSijm[i] = cjsjFourier.getCijm(i, j, m);
        }
        // Add the separate part for δ<sub>6i</sub>
        currentCijm[5] = currentCijm[5].add(tnota.multiply(oojnmt).multiply(cjsjFourier.getCijm(0, j, m)));
        currentSijm[5] = currentSijm[5].add(tnota.multiply(oojnmt).multiply(cjsjFourier.getSijm(0, j, m)));

        //Multiply by 1 / (jn - mθ<sup>.</sup>)
        for (int i = 0; i < 6; i++) {
            currentCijm[i] = currentCijm[i].multiply(oojnmt);
            currentSijm[i] = currentSijm[i].multiply(oojnmt);
        }

        // Add the coefficients to the interpolation grid
        slot.cijm[m][j + maxFrequencyShortPeriodics].addGridPoint(date, currentCijm);
        slot.sijm[m][j + maxFrequencyShortPeriodics].addGridPoint(date, currentSijm);

    }

    /** {@inheritDoc} */
    @Override
    public EventDetector[] getEventsDetectors() {
        return null;
    }

    /** {@inheritDoc} */
    @Override
    public <T extends RealFieldElement<T>> FieldEventDetector<T>[] getFieldEventsDetectors(final Field<T> field) {
        return null;
    }

     /**
      * Get the non-resonant tesseral terms in the central body spherical harmonic field.
      *
      * @param type type of the elements used during the propagation
      * @param context container for attributes
      */
    private void getNonResonantTerms(final PropagationType type, final DSSTTesseralContext context) {

        // Compute natural resonant terms
        final double tolerance = 1. / FastMath.max(MIN_PERIOD_IN_SAT_REV,
                                                   MIN_PERIOD_IN_SECONDS / context.getOrbitPeriod());

        nonResOrders.clear();
        for (int m = 1; m <= maxOrder; m++) {
            final double resonance = context.getRatio() * m;
            int jRes = 0;
            final int jComputedRes = (int) FastMath.round(resonance);
            if (jComputedRes > 0 && jComputedRes <= maxFrequencyShortPeriodics && FastMath.abs(resonance - jComputedRes) <= tolerance) {
                // Store each resonant index and order
                jRes = jComputedRes;
            }

            if (type == PropagationType.OSCULATING && maxDegreeTesseralSP >= 0 && m <= maxOrderTesseralSP) {
                //compute non resonant orders in the tesseral harmonic field
                final List<Integer> listJofM = new ArrayList<Integer>();
                //for the moment we take only the pairs (j,m) with |j| <= maxDegree + maxEccPow (from |s-j| <= maxEccPow and |s| <= maxDegree)
                for (int j = -maxFrequencyShortPeriodics; j <= maxFrequencyShortPeriodics; j++) {
                    if (j != 0 && j != jRes) {
                        listJofM.add(j);
                    }
                }

                nonResOrders.put(m, listJofM);
            }
        }
    }

    /**
     * Get the non-resonant tesseral terms in the central body spherical harmonic field.
     * @param <T> type of the elements
     * @param type type of the elements used during the propagation
     * @param context container for attributes
     * @param field field used by default
     */
<<<<<<< HEAD
    private <T extends RealFieldElement<T>> void getNonResonantTerms(final PropagationType type,
                                                                     final FieldDSSTTesseralContext<T> context,
                                                                     final Field<T> field) {

        final T zero = field.getZero();
        // Compute natural resonant terms
        final T tolerance = FastMath.max(zero.add(MIN_PERIOD_IN_SAT_REV),
                                         context.getOrbitPeriod().divide(MIN_PERIOD_IN_SECONDS).reciprocal()).reciprocal();

        nonResOrders.clear();
        for (int m = 1; m <= maxOrder; m++) {
            final T resonance = context.getRatio().multiply(m);
            int jRes = 0;
            final int jComputedRes = (int) FastMath.round(resonance);
            if (jComputedRes > 0 && jComputedRes <= maxFrequencyShortPeriodics && FastMath.abs(resonance.subtract(jComputedRes)).getReal() <= tolerance.getReal()) {
                // Store each resonant index and order
                jRes = jComputedRes;
=======
    private double[] computeUDerivatives(final AbsoluteDate date) {

        // Potential derivatives
        double dUda  = 0.;
        double dUdh  = 0.;
        double dUdk  = 0.;
        double dUdl  = 0.;
        double dUdAl = 0.;
        double dUdBe = 0.;
        double dUdGa = 0.;

        // Compute only if there is at least one resonant tesseral
        if (!resOrders.isEmpty()) {
            // Gmsj and Hmsj polynomials
            final GHmsjPolynomials ghMSJ = new GHmsjPolynomials(k, h, alpha, beta, I);

            // GAMMAmns function
            final GammaMnsFunction gammaMNS = new GammaMnsFunction(maxDegree, gamma, I);

            // R / a up to power degree
            final double[] roaPow = new double[maxDegree + 1];
            roaPow[0] = 1.;
            for (int i = 1; i <= maxDegree; i++) {
                roaPow[i] = roa * roaPow[i - 1];
>>>>>>> ad5c7ecb
            }

            if (type == PropagationType.OSCULATING && maxDegreeTesseralSP >= 0 && m <= maxOrderTesseralSP) {
                //compute non resonant orders in the tesseral harmonic field
                final List<Integer> listJofM = new ArrayList<Integer>();
                //for the moment we take only the pairs (j,m) with |j| <= maxDegree + maxEccPow (from |s-j| <= maxEccPow and |s| <= maxDegree)
                for (int j = -maxFrequencyShortPeriodics; j <= maxFrequencyShortPeriodics; j++) {
                    if (j != 0 && j != jRes) {
                        listJofM.add(j);
                    }
                }

                nonResOrders.put(m, listJofM);
            }
        }
    }

    /** Compute the n-SUM for potential derivatives components.
     *  @param date current date
     *  @param j resonant index <i>j</i>
     *  @param m resonant order <i>m</i>
     *  @param s d'Alembert characteristic <i>s</i>
     *  @param maxN maximum possible value for <i>n</i> index
     *  @param roaPow powers of R/a up to degree <i>n</i>
     *  @param ghMSJ G<sup>j</sup><sub>m,s</sub> and H<sup>j</sup><sub>m,s</sub> polynomials
     *  @param gammaMNS &Gamma;<sup>m</sup><sub>n,s</sub>(γ) function
     *  @param context container for attributes
     *  @param hansenObjects initialization of hansen objects
     *  @return Components of U<sub>n</sub> derivatives for fixed j, m, s
     * @throws OrekitException if some error occurred
     */
    private double[][] computeNSum(final AbsoluteDate date,
                                   final int j, final int m, final int s, final int maxN, final double[] roaPow,
<<<<<<< HEAD
                                   final GHmsjPolynomials ghMSJ, final GammaMnsFunction gammaMNS, final DSSTTesseralContext context,
                                   final HansenObjects hansenObjects)
        throws OrekitException {
=======
                                   final GHmsjPolynomials ghMSJ, final GammaMnsFunction gammaMNS) {
>>>>>>> ad5c7ecb

        // Auxiliary elements related to the current orbit
        final AuxiliaryElements auxiliaryElements = context.getAuxiliaryElements();

        //spherical harmonics
        final UnnormalizedSphericalHarmonics harmonics = provider.onDate(date);

        // Potential derivatives components
        double dUdaCos  = 0.;
        double dUdaSin  = 0.;
        double dUdhCos  = 0.;
        double dUdhSin  = 0.;
        double dUdkCos  = 0.;
        double dUdkSin  = 0.;
        double dUdlCos  = 0.;
        double dUdlSin  = 0.;
        double dUdAlCos = 0.;
        double dUdAlSin = 0.;
        double dUdBeCos = 0.;
        double dUdBeSin = 0.;
        double dUdGaCos = 0.;
        double dUdGaSin = 0.;

        // I^m
        @SuppressWarnings("unused")
        final int Im = I > 0 ? 1 : (m % 2 == 0 ? 1 : -1);

        // jacobi v, w, indices from 2.7.1-(15)
        final int v = FastMath.abs(m - s);
        final int w = FastMath.abs(m + s);

        // Initialise lower degree nmin = (Max(2, m, |s|)) for summation over n
        final int nmin = FastMath.max(FastMath.max(2, m), FastMath.abs(s));

        //Get the corresponding Hansen object
        final int sIndex = maxDegree + (j < 0 ? -s : s);
        final int jIndex = FastMath.abs(j);
        final HansenTesseralLinear hans = hansenObjects.getHansenObjects()[sIndex][jIndex];

        // n-SUM from nmin to N
        for (int n = nmin; n <= maxN; n++) {
            // If (n - s) is odd, the contribution is null because of Vmns
            if ((n - s) % 2 == 0) {

                // Vmns coefficient
                final double vMNS   = CoefficientsFactory.getVmns(m, n, s);

                // Inclination function Gamma and derivative
                final double gaMNS  = gammaMNS.getValue(m, n, s);
                final double dGaMNS = gammaMNS.getDerivative(m, n, s);

                // Hansen kernel value and derivative
                final double kJNS   = hans.getValue(-n - 1, context.getChi());
                final double dkJNS  = hans.getDerivative(-n - 1, context.getChi());

                // Gjms, Hjms polynomials and derivatives
                final double gMSJ   = ghMSJ.getGmsj(m, s, j);
                final double hMSJ   = ghMSJ.getHmsj(m, s, j);
                final double dGdh   = ghMSJ.getdGmsdh(m, s, j);
                final double dGdk   = ghMSJ.getdGmsdk(m, s, j);
                final double dGdA   = ghMSJ.getdGmsdAlpha(m, s, j);
                final double dGdB   = ghMSJ.getdGmsdBeta(m, s, j);
                final double dHdh   = ghMSJ.getdHmsdh(m, s, j);
                final double dHdk   = ghMSJ.getdHmsdk(m, s, j);
                final double dHdA   = ghMSJ.getdHmsdAlpha(m, s, j);
                final double dHdB   = ghMSJ.getdHmsdBeta(m, s, j);

                // Jacobi l-index from 2.7.1-(15)
                final int l = FastMath.min(n - m, n - FastMath.abs(s));
                // Jacobi polynomial and derivative
                final DerivativeStructure jacobi =
                        JacobiPolynomials.getValue(l, v, w, context.getFactory().variable(0, auxiliaryElements.getGamma()));

                // Geopotential coefficients
                final double cnm = harmonics.getUnnormalizedCnm(n, m);
                final double snm = harmonics.getUnnormalizedSnm(n, m);

                // Common factors from expansion of equations 3.3-4
                final double cf_0      = roaPow[n] * Im * vMNS;
                final double cf_1      = cf_0 * gaMNS * jacobi.getValue();
                final double cf_2      = cf_1 * kJNS;
                final double gcPhs     = gMSJ * cnm + hMSJ * snm;
                final double gsMhc     = gMSJ * snm - hMSJ * cnm;
                final double dKgcPhsx2 = 2. * dkJNS * gcPhs;
                final double dKgsMhcx2 = 2. * dkJNS * gsMhc;
                final double dUdaCoef  = (n + 1) * cf_2;
                final double dUdlCoef  = j * cf_2;
                final double dUdGaCoef = cf_0 * kJNS * (jacobi.getValue() * dGaMNS + gaMNS * jacobi.getPartialDerivative(1));

                // dU / da components
                dUdaCos  += dUdaCoef * gcPhs;
                dUdaSin  += dUdaCoef * gsMhc;

                // dU / dh components
                dUdhCos  += cf_1 * (kJNS * (cnm * dGdh + snm * dHdh) + auxiliaryElements.getH() * dKgcPhsx2);
                dUdhSin  += cf_1 * (kJNS * (snm * dGdh - cnm * dHdh) + auxiliaryElements.getH() * dKgsMhcx2);

                // dU / dk components
                dUdkCos  += cf_1 * (kJNS * (cnm * dGdk + snm * dHdk) + auxiliaryElements.getK() * dKgcPhsx2);
                dUdkSin  += cf_1 * (kJNS * (snm * dGdk - cnm * dHdk) + auxiliaryElements.getK() * dKgsMhcx2);

                // dU / dLambda components
                dUdlCos  +=  dUdlCoef * gsMhc;
                dUdlSin  += -dUdlCoef * gcPhs;

                // dU / alpha components
                dUdAlCos += cf_2 * (dGdA * cnm + dHdA * snm);
                dUdAlSin += cf_2 * (dGdA * snm - dHdA * cnm);

                // dU / dBeta components
                dUdBeCos += cf_2 * (dGdB * cnm + dHdB * snm);
                dUdBeSin += cf_2 * (dGdB * snm - dHdB * cnm);

                // dU / dGamma components
                dUdGaCos += dUdGaCoef * gcPhs;
                dUdGaSin += dUdGaCoef * gsMhc;
            }
        }

        return new double[][] {{dUdaCos,  dUdaSin},
                               {dUdhCos,  dUdhSin},
                               {dUdkCos,  dUdkSin},
                               {dUdlCos,  dUdlSin},
                               {dUdAlCos, dUdAlSin},
                               {dUdBeCos, dUdBeSin},
                               {dUdGaCos, dUdGaSin}};
    }

    /** Compute the n-SUM for potential derivatives components.
     *  @param <T> the type of the field elements
     *  @param date current date
     *  @param j resonant index <i>j</i>
     *  @param m resonant order <i>m</i>
     *  @param s d'Alembert characteristic <i>s</i>
     *  @param maxN maximum possible value for <i>n</i> index
     *  @param roaPow powers of R/a up to degree <i>n</i>
     *  @param ghMSJ G<sup>j</sup><sub>m,s</sub> and H<sup>j</sup><sub>m,s</sub> polynomials
     *  @param gammaMNS &Gamma;<sup>m</sup><sub>n,s</sub>(γ) function
     *  @param context container for attributes
     *  @param hansenObjects initialization of hansen objects
     *  @return Components of U<sub>n</sub> derivatives for fixed j, m, s
     * @throws OrekitException if some error occurred
     */
    @SuppressWarnings("unchecked")
    private <T extends RealFieldElement<T>> T[][] computeNSum(final FieldAbsoluteDate<T> date,
                                   final int j, final int m, final int s, final int maxN, final T[] roaPow,
                                   final FieldGHmsjPolynomials<T> ghMSJ, final FieldGammaMnsFunction<T> gammaMNS,
                                   final FieldDSSTTesseralContext<T> context,
                                   final FieldHansenObjects<T> hansenObjects)
        throws OrekitException {

        // Auxiliary elements related to the current orbit
        final FieldAuxiliaryElements<T> auxiliaryElements = context.getFieldAuxiliaryElements();
        // Zero for initialization
        final Field<T> field = date.getField();
        final T zero = field.getZero();

        //spherical harmonics
        final UnnormalizedSphericalHarmonics harmonics = provider.onDate(date.toAbsoluteDate());

        // Potential derivatives components
        T dUdaCos  = zero;
        T dUdaSin  = zero;
        T dUdhCos  = zero;
        T dUdhSin  = zero;
        T dUdkCos  = zero;
        T dUdkSin  = zero;
        T dUdlCos  = zero;
        T dUdlSin  = zero;
        T dUdAlCos = zero;
        T dUdAlSin = zero;
        T dUdBeCos = zero;
        T dUdBeSin = zero;
        T dUdGaCos = zero;
        T dUdGaSin = zero;

        // I^m
        @SuppressWarnings("unused")
        final int Im = I > 0 ? 1 : (m % 2 == 0 ? 1 : -1);

        // jacobi v, w, indices from 2.7.1-(15)
        final int v = FastMath.abs(m - s);
        final int w = FastMath.abs(m + s);

        // Initialise lower degree nmin = (Max(2, m, |s|)) for summation over n
        final int nmin = FastMath.max(FastMath.max(2, m), FastMath.abs(s));

        //Get the corresponding Hansen object
        final int sIndex = maxDegree + (j < 0 ? -s : s);
        final int jIndex = FastMath.abs(j);
        final FieldHansenTesseralLinear<T> hans = hansenObjects.getHansenObjects()[sIndex][jIndex];

        // n-SUM from nmin to N
        for (int n = nmin; n <= maxN; n++) {
            // If (n - s) is odd, the contribution is null because of Vmns
            if ((n - s) % 2 == 0) {

                // Vmns coefficient
                final T vMNS   = zero.add(CoefficientsFactory.getVmns(m, n, s));

                // Inclination function Gamma and derivative
                final T gaMNS  = gammaMNS.getValue(m, n, s);
                final T dGaMNS = gammaMNS.getDerivative(m, n, s);

                // Hansen kernel value and derivative
                final T kJNS   = hans.getValue(-n - 1, context.getChi());
                final T dkJNS  = hans.getDerivative(-n - 1, context.getChi());

                // Gjms, Hjms polynomials and derivatives
                final T gMSJ   = ghMSJ.getGmsj(m, s, j);
                final T hMSJ   = ghMSJ.getHmsj(m, s, j);
                final T dGdh   = ghMSJ.getdGmsdh(m, s, j);
                final T dGdk   = ghMSJ.getdGmsdk(m, s, j);
                final T dGdA   = ghMSJ.getdGmsdAlpha(m, s, j);
                final T dGdB   = ghMSJ.getdGmsdBeta(m, s, j);
                final T dHdh   = ghMSJ.getdHmsdh(m, s, j);
                final T dHdk   = ghMSJ.getdHmsdk(m, s, j);
                final T dHdA   = ghMSJ.getdHmsdAlpha(m, s, j);
                final T dHdB   = ghMSJ.getdHmsdBeta(m, s, j);

                // Jacobi l-index from 2.7.1-(15)
                final int l = FastMath.min(n - m, n - FastMath.abs(s));
                // Jacobi polynomial and derivative
                final FieldDerivativeStructure<T> jacobi =
                        JacobiPolynomials.getValue(l, v, w, context.getFactory().variable(0, auxiliaryElements.getGamma()));

                // Geopotential coefficients
                final T cnm = zero.add(harmonics.getUnnormalizedCnm(n, m));
                final T snm = zero.add(harmonics.getUnnormalizedSnm(n, m));

                // Common factors from expansion of equations 3.3-4
                final T cf_0      = roaPow[n].multiply(Im).multiply(vMNS);
                final T cf_1      = cf_0.multiply(gaMNS).multiply(jacobi.getValue());
                final T cf_2      = cf_1.multiply(kJNS);
                final T gcPhs     = gMSJ.multiply(cnm).add(hMSJ.multiply(snm));
                final T gsMhc     = gMSJ.multiply(snm).subtract(hMSJ.multiply(cnm));
                final T dKgcPhsx2 = dkJNS.multiply(gcPhs).multiply(2.);
                final T dKgsMhcx2 = dkJNS.multiply(gsMhc).multiply(2.);
                final T dUdaCoef  = cf_2.multiply(n + 1);
                final T dUdlCoef  = cf_2.multiply(j);
                final T dUdGaCoef = cf_0.multiply(kJNS).multiply(dGaMNS.multiply(jacobi.getValue()).add(gaMNS.multiply(jacobi.getPartialDerivative(1))));

                // dU / da components
                dUdaCos  = dUdaCos.add(dUdaCoef.multiply(gcPhs));
                dUdaSin  = dUdaSin.add(dUdaCoef.multiply(gsMhc));

                // dU / dh components
                dUdhCos  = dUdhCos.add(cf_1.multiply(kJNS.multiply(cnm.multiply(dGdh).add(snm.multiply(dHdh))).add(dKgcPhsx2.multiply(auxiliaryElements.getH()))));
                dUdhSin  = dUdhSin.add(cf_1.multiply(kJNS.multiply(snm.multiply(dGdh).subtract(cnm.multiply(dHdh))).add(dKgsMhcx2.multiply(auxiliaryElements.getH()))));

                // dU / dk components
                dUdkCos  = dUdkCos.add(cf_1.multiply(kJNS.multiply(cnm.multiply(dGdk).add(snm.multiply(dHdk))).add(dKgcPhsx2.multiply(auxiliaryElements.getK()))));
                dUdkSin  = dUdkSin.add(cf_1.multiply(kJNS.multiply(snm.multiply(dGdk).subtract(cnm.multiply(dHdk))).add(dKgsMhcx2.multiply(auxiliaryElements.getK()))));

                // dU / dLambda components
                dUdlCos  = dUdlCos.add(dUdlCoef.multiply(gsMhc));
                dUdlSin  = dUdlSin.add(dUdlCoef.multiply(gcPhs).negate());

                // dU / alpha components
                dUdAlCos = dUdAlCos.add(cf_2.multiply(dGdA.multiply(cnm).add(dHdA.multiply(snm))));
                dUdAlSin = dUdAlSin.add(cf_2.multiply(dGdA.multiply(snm).subtract(dHdA.multiply(cnm))));

                // dU / dBeta components
                dUdBeCos = dUdBeCos.add(cf_2.multiply(dGdB.multiply(cnm).add(dHdB.multiply(snm))));
                dUdBeSin = dUdBeSin.add(cf_2.multiply(dGdB.multiply(snm).subtract(dHdB.multiply(cnm))));

                // dU / dGamma components
                dUdGaCos = dUdGaCos.add(dUdGaCoef.multiply(gcPhs));
                dUdGaSin = dUdGaSin.add(dUdGaCoef.multiply(gsMhc));
            }
        }

        final T[][] derivatives = MathArrays.buildArray(field, 7, 2);
        derivatives[0][0] = dUdaCos;
        derivatives[0][1] = dUdaSin;
        derivatives[1][0] = dUdhCos;
        derivatives[1][1] = dUdhSin;
        derivatives[2][0] = dUdkCos;
        derivatives[2][1] = dUdkSin;
        derivatives[3][0] = dUdlCos;
        derivatives[3][1] = dUdlSin;
        derivatives[4][0] = dUdAlCos;
        derivatives[4][1] = dUdAlSin;
        derivatives[5][0] = dUdBeCos;
        derivatives[5][1] = dUdBeSin;
        derivatives[6][0] = dUdGaCos;
        derivatives[6][1] = dUdGaSin;

        return derivatives;

    }

    /** {@inheritDoc} */
    @Override
    public void registerAttitudeProvider(final AttitudeProvider attitudeProvider) {
        //nothing is done since this contribution is not sensitive to attitude
    }

    /** Compute the C<sup>j</sup> and the S<sup>j</sup> coefficients.
     *  <p>
     *  Those coefficients are given in Danielson paper by substituting the
     *  disturbing function (2.7.1-16) with m != 0 into (2.2-10)
     *  </p>
     */
    private class FourierCjSjCoefficients {

        /** Absolute limit for j ( -jMax <= j <= jMax ).  */
        private final int jMax;

        /** The C<sub>i</sub><sup>jm</sup> coefficients.
         * <p>
         * The index order is [m][j][i] <br/>
         * The i index corresponds to the C<sub>i</sub><sup>jm</sup> coefficients used to
         * compute the following: <br/>
         * - da/dt <br/>
         * - dk/dt <br/>
         * - dh/dt / dk <br/>
         * - dq/dt <br/>
         * - dp/dt / dα <br/>
         * - dλ/dt / dβ <br/>
         * </p>
         */
        private final double[][][] cCoef;

        /** The S<sub>i</sub><sup>jm</sup> coefficients.
         * <p>
         * The index order is [m][j][i] <br/>
         * The i index corresponds to the C<sub>i</sub><sup>jm</sup> coefficients used to
         * compute the following: <br/>
         * - da/dt <br/>
         * - dk/dt <br/>
         * - dh/dt / dk <br/>
         * - dq/dt <br/>
         * - dp/dt / dα <br/>
         * - dλ/dt / dβ <br/>
         * </p>
         */
        private final double[][][] sCoef;

        /** G<sub>ms</sub><sup>j</sup> and H<sub>ms</sub><sup>j</sup> polynomials. */
        private GHmsjPolynomials ghMSJ;

        /** &Gamma;<sub>ns</sub><sup>m</sup> function. */
        private GammaMnsFunction gammaMNS;

        /** R / a up to power degree. */
        private final double[] roaPow;

        /** Create a set of C<sub>i</sub><sup>jm</sup> and S<sub>i</sub><sup>jm</sup> coefficients.
         *  @param jMax absolute limit for j ( -jMax <= j <= jMax )
         *  @param mMax maximum value for m
         */
        FourierCjSjCoefficients(final int jMax, final int mMax) {
            // initialise fields
            final int rows    = mMax + 1;
            final int columns = 2 * jMax + 1;
            this.jMax         = jMax;
            this.cCoef        = new double[rows][columns][6];
            this.sCoef        = new double[rows][columns][6];
            this.roaPow       = new double[maxDegree + 1];
            roaPow[0] = 1.;
        }

        /**
         * Generate the coefficients.
         * @param date the current date
         * @param context container for attributes
         * @param hansenObjects initialization of hansen objects
         * @throws OrekitException if an error occurs while generating the coefficients
         */
<<<<<<< HEAD
        public void generateCoefficients(final AbsoluteDate date, final DSSTTesseralContext context,
                                         final HansenObjects hansenObjects) throws OrekitException {

            final AuxiliaryElements auxiliaryElements = context.getAuxiliaryElements();
=======
        public void generateCoefficients(final AbsoluteDate date) {
>>>>>>> ad5c7ecb
            // Compute only if there is at least one non-resonant tesseral
            if (!nonResOrders.isEmpty() || maxDegreeTesseralSP < 0) {
                // Gmsj and Hmsj polynomials
                ghMSJ = new GHmsjPolynomials(auxiliaryElements.getK(), auxiliaryElements.getH(), auxiliaryElements.getAlpha(), auxiliaryElements.getBeta(), I);

                // GAMMAmns function
                gammaMNS = new GammaMnsFunction(maxDegree, auxiliaryElements.getGamma(), I);

                final int maxRoaPower = FastMath.max(maxDegreeTesseralSP, maxDegreeMdailyTesseralSP);

                // R / a up to power degree
                for (int i = 1; i <= maxRoaPower; i++) {
                    roaPow[i] = context.getRoa() * roaPow[i - 1];
                }

                //generate the m-daily coefficients
                for (int m = 1; m <= maxOrderMdailyTesseralSP; m++) {
                    buildFourierCoefficients(date, m, 0, maxDegreeMdailyTesseralSP, context, hansenObjects);
                }

                // generate the other coefficients only if required
                if (maxDegreeTesseralSP >= 0) {
                    for (int m: nonResOrders.keySet()) {
                        final List<Integer> listJ = nonResOrders.get(m);

                        for (int j: listJ) {
                            buildFourierCoefficients(date, m, j, maxDegreeTesseralSP, context, hansenObjects);
                        }
                    }
                }
            }
        }

        /** Build a set of fourier coefficients for a given m and j.
         *
         * @param date the date of the coefficients
         * @param m m index
         * @param j j index
         * @param maxN  maximum value for n index
         * @param context container for attributes
         * @param hansenObjects initialization of hansen objects
         * @throws OrekitException in case of Hansen kernel generation error
         */
        private void buildFourierCoefficients(final AbsoluteDate date,
<<<<<<< HEAD
               final int m, final int j, final int maxN, final DSSTTesseralContext context,
               final HansenObjects hansenObjects) throws OrekitException {

            final AuxiliaryElements auxiliaryElements = context.getAuxiliaryElements();

=======
               final int m, final int j, final int maxN) {
>>>>>>> ad5c7ecb
            // Potential derivatives components for a given non-resonant pair {j,m}
            double dRdaCos  = 0.;
            double dRdaSin  = 0.;
            double dRdhCos  = 0.;
            double dRdhSin  = 0.;
            double dRdkCos  = 0.;
            double dRdkSin  = 0.;
            double dRdlCos  = 0.;
            double dRdlSin  = 0.;
            double dRdAlCos = 0.;
            double dRdAlSin = 0.;
            double dRdBeCos = 0.;
            double dRdBeSin = 0.;
            double dRdGaCos = 0.;
            double dRdGaSin = 0.;

            // s-SUM from -sMin to sMax
            final int sMin = j == 0 ? maxEccPowMdailyTesseralSP : maxEccPowTesseralSP;
            final int sMax = j == 0 ? maxEccPowMdailyTesseralSP : maxEccPowTesseralSP;
            for (int s = 0; s <= sMax; s++) {

                // n-SUM for s positive
                final double[][] nSumSpos = computeNSum(date, j, m, s, maxN,
                                                        roaPow, ghMSJ, gammaMNS, context, hansenObjects);
                dRdaCos  += nSumSpos[0][0];
                dRdaSin  += nSumSpos[0][1];
                dRdhCos  += nSumSpos[1][0];
                dRdhSin  += nSumSpos[1][1];
                dRdkCos  += nSumSpos[2][0];
                dRdkSin  += nSumSpos[2][1];
                dRdlCos  += nSumSpos[3][0];
                dRdlSin  += nSumSpos[3][1];
                dRdAlCos += nSumSpos[4][0];
                dRdAlSin += nSumSpos[4][1];
                dRdBeCos += nSumSpos[5][0];
                dRdBeSin += nSumSpos[5][1];
                dRdGaCos += nSumSpos[6][0];
                dRdGaSin += nSumSpos[6][1];

                // n-SUM for s negative
                if (s > 0 && s <= sMin) {
                    final double[][] nSumSneg = computeNSum(date, j, m, -s, maxN,
                                                            roaPow, ghMSJ, gammaMNS, context, hansenObjects);
                    dRdaCos  += nSumSneg[0][0];
                    dRdaSin  += nSumSneg[0][1];
                    dRdhCos  += nSumSneg[1][0];
                    dRdhSin  += nSumSneg[1][1];
                    dRdkCos  += nSumSneg[2][0];
                    dRdkSin  += nSumSneg[2][1];
                    dRdlCos  += nSumSneg[3][0];
                    dRdlSin  += nSumSneg[3][1];
                    dRdAlCos += nSumSneg[4][0];
                    dRdAlSin += nSumSneg[4][1];
                    dRdBeCos += nSumSneg[5][0];
                    dRdBeSin += nSumSneg[5][1];
                    dRdGaCos += nSumSneg[6][0];
                    dRdGaSin += nSumSneg[6][1];
                }
            }
            dRdaCos  *= -context.getMoa() / auxiliaryElements.getSma();
            dRdaSin  *= -context.getMoa() / auxiliaryElements.getSma();
            dRdhCos  *=  context.getMoa();
            dRdhSin  *=  context.getMoa();
            dRdkCos  *=  context.getMoa();
            dRdkSin  *=  context.getMoa();
            dRdlCos  *=  context.getMoa();
            dRdlSin  *=  context.getMoa();
            dRdAlCos *=  context.getMoa();
            dRdAlSin *=  context.getMoa();
            dRdBeCos *=  context.getMoa();
            dRdBeSin *=  context.getMoa();
            dRdGaCos *=  context.getMoa();
            dRdGaSin *=  context.getMoa();

            // Compute the cross derivative operator :
            final double RAlphaGammaCos   = auxiliaryElements.getAlpha() * dRdGaCos - auxiliaryElements.getGamma() * dRdAlCos;
            final double RAlphaGammaSin   = auxiliaryElements.getAlpha() * dRdGaSin - auxiliaryElements.getGamma() * dRdAlSin;
            final double RAlphaBetaCos    = auxiliaryElements.getAlpha() * dRdBeCos - auxiliaryElements.getBeta()  * dRdAlCos;
            final double RAlphaBetaSin    = auxiliaryElements.getAlpha() * dRdBeSin - auxiliaryElements.getBeta()  * dRdAlSin;
            final double RBetaGammaCos    =  auxiliaryElements.getBeta() * dRdGaCos - auxiliaryElements.getGamma() * dRdBeCos;
            final double RBetaGammaSin    =  auxiliaryElements.getBeta() * dRdGaSin - auxiliaryElements.getGamma() * dRdBeSin;
            final double RhkCos           =     auxiliaryElements.getH() * dRdkCos  -     auxiliaryElements.getK() * dRdhCos;
            final double RhkSin           =     auxiliaryElements.getH() * dRdkSin  -     auxiliaryElements.getK() * dRdhSin;
            final double pRagmIqRbgoABCos = (auxiliaryElements.getP() * RAlphaGammaCos - I * auxiliaryElements.getQ() * RBetaGammaCos) * context.getOoAB();
            final double pRagmIqRbgoABSin = (auxiliaryElements.getP() * RAlphaGammaSin - I * auxiliaryElements.getQ() * RBetaGammaSin) * context.getOoAB();
            final double RhkmRabmdRdlCos  =  RhkCos - RAlphaBetaCos - dRdlCos;
            final double RhkmRabmdRdlSin  =  RhkSin - RAlphaBetaSin - dRdlSin;

            // da/dt
            cCoef[m][j + jMax][0] = context.getAx2oA() * dRdlCos;
            sCoef[m][j + jMax][0] = context.getAx2oA() * dRdlSin;

            // dk/dt
            cCoef[m][j + jMax][1] = -(context.getBoA() * dRdhCos + auxiliaryElements.getH() * pRagmIqRbgoABCos + auxiliaryElements.getK() * context.getBoABpo() * dRdlCos);
            sCoef[m][j + jMax][1] = -(context.getBoA() * dRdhSin + auxiliaryElements.getH() * pRagmIqRbgoABSin + auxiliaryElements.getK() * context.getBoABpo() * dRdlSin);

            // dh/dt
            cCoef[m][j + jMax][2] = context.getBoA() * dRdkCos + auxiliaryElements.getK() * pRagmIqRbgoABCos - auxiliaryElements.getH() * context.getBoABpo() * dRdlCos;
            sCoef[m][j + jMax][2] = context.getBoA() * dRdkSin + auxiliaryElements.getK() * pRagmIqRbgoABSin - auxiliaryElements.getH() * context.getBoABpo() * dRdlSin;

            // dq/dt
            cCoef[m][j + jMax][3] = context.getCo2AB() * (auxiliaryElements.getQ() * RhkmRabmdRdlCos - I * RAlphaGammaCos);
            sCoef[m][j + jMax][3] = context.getCo2AB() * (auxiliaryElements.getQ() * RhkmRabmdRdlSin - I * RAlphaGammaSin);

            // dp/dt
            cCoef[m][j + jMax][4] = context.getCo2AB() * (auxiliaryElements.getP() * RhkmRabmdRdlCos - RBetaGammaCos);
            sCoef[m][j + jMax][4] = context.getCo2AB() * (auxiliaryElements.getP() * RhkmRabmdRdlSin - RBetaGammaSin);

            // dλ/dt
            cCoef[m][j + jMax][5] = -context.getAx2oA() * dRdaCos + context.getBoABpo() * (auxiliaryElements.getH() * dRdhCos + auxiliaryElements.getK() * dRdkCos) + pRagmIqRbgoABCos;
            sCoef[m][j + jMax][5] = -context.getAx2oA() * dRdaSin + context.getBoABpo() * (auxiliaryElements.getH() * dRdhSin + auxiliaryElements.getK() * dRdkSin) + pRagmIqRbgoABSin;
        }

        /** Get the coefficient C<sub>i</sub><sup>jm</sup>.
         * @param i i index - corresponds to the required variation
         * @param j j index
         * @param m m index
         * @return the coefficient C<sub>i</sub><sup>jm</sup>
         */
        public double getCijm(final int i, final int j, final int m) {
            return cCoef[m][j + jMax][i];
        }

        /** Get the coefficient S<sub>i</sub><sup>jm</sup>.
         * @param i i index - corresponds to the required variation
         * @param j j index
         * @param m m index
         * @return the coefficient S<sub>i</sub><sup>jm</sup>
         */
        public double getSijm(final int i, final int j, final int m) {
            return sCoef[m][j + jMax][i];
        }
    }

    /** Compute the C<sup>j</sup> and the S<sup>j</sup> coefficients.
     *  <p>
     *  Those coefficients are given in Danielson paper by substituting the
     *  disturbing function (2.7.1-16) with m != 0 into (2.2-10)
     *  </p>
     */
    private class FieldFourierCjSjCoefficients <T extends RealFieldElement<T>> {

        /** Absolute limit for j ( -jMax <= j <= jMax ).  */
        private final int jMax;

        /** The C<sub>i</sub><sup>jm</sup> coefficients.
         * <p>
         * The index order is [m][j][i] <br/>
         * The i index corresponds to the C<sub>i</sub><sup>jm</sup> coefficients used to
         * compute the following: <br/>
         * - da/dt <br/>
         * - dk/dt <br/>
         * - dh/dt / dk <br/>
         * - dq/dt <br/>
         * - dp/dt / dα <br/>
         * - dλ/dt / dβ <br/>
         * </p>
         */
        private final T[][][] cCoef;

        /** The S<sub>i</sub><sup>jm</sup> coefficients.
         * <p>
         * The index order is [m][j][i] <br/>
         * The i index corresponds to the C<sub>i</sub><sup>jm</sup> coefficients used to
         * compute the following: <br/>
         * - da/dt <br/>
         * - dk/dt <br/>
         * - dh/dt / dk <br/>
         * - dq/dt <br/>
         * - dp/dt / dα <br/>
         * - dλ/dt / dβ <br/>
         * </p>
         */
        private final T[][][] sCoef;

        /** G<sub>ms</sub><sup>j</sup> and H<sub>ms</sub><sup>j</sup> polynomials. */
        private FieldGHmsjPolynomials<T> ghMSJ;

        /** &Gamma;<sub>ns</sub><sup>m</sup> function. */
        private FieldGammaMnsFunction<T> gammaMNS;

        /** R / a up to power degree. */
        private final T[] roaPow;

        /** Create a set of C<sub>i</sub><sup>jm</sup> and S<sub>i</sub><sup>jm</sup> coefficients.
         *  @param jMax absolute limit for j ( -jMax <= j <= jMax )
         *  @param mMax maximum value for m
         *  @param field field used by default
         */
        FieldFourierCjSjCoefficients(final int jMax, final int mMax, final Field<T> field) {
            // initialise fields
            final T zero = field.getZero();
            final int rows    = mMax + 1;
            final int columns = 2 * jMax + 1;
            this.jMax         = jMax;
            this.cCoef        = MathArrays.buildArray(field, rows, columns, 6);
            this.sCoef        = MathArrays.buildArray(field, rows, columns, 6);
            this.roaPow       = MathArrays.buildArray(field, maxDegree + 1);
            roaPow[0] = zero.add(1.);
        }

        /**
         * Generate the coefficients.
         * @param date the current date
         * @param context container for attributes
         * @param hansenObjects initialization of hansen objects
         * @param field field used by default
         * @throws OrekitException if an error occurs while generating the coefficients
         */
        public void generateCoefficients(final FieldAbsoluteDate<T> date,
                                         final FieldDSSTTesseralContext<T> context,
                                         final FieldHansenObjects<T> hansenObjects,
                                         final Field<T> field)
            throws OrekitException {

            final FieldAuxiliaryElements<T> auxiliaryElements = context.getFieldAuxiliaryElements();
            // Compute only if there is at least one non-resonant tesseral
            if (!nonResOrders.isEmpty() || maxDegreeTesseralSP < 0) {
                // Gmsj and Hmsj polynomials
                ghMSJ = new FieldGHmsjPolynomials<>(auxiliaryElements.getK(), auxiliaryElements.getH(), auxiliaryElements.getAlpha(), auxiliaryElements.getBeta(), I, field);

                // GAMMAmns function
                gammaMNS = new FieldGammaMnsFunction<>(maxDegree, auxiliaryElements.getGamma(), I, field);

                final int maxRoaPower = FastMath.max(maxDegreeTesseralSP, maxDegreeMdailyTesseralSP);

                // R / a up to power degree
                for (int i = 1; i <= maxRoaPower; i++) {
                    roaPow[i] = context.getRoa().multiply(roaPow[i - 1]);
                }

                //generate the m-daily coefficients
                for (int m = 1; m <= maxOrderMdailyTesseralSP; m++) {
                    buildFourierCoefficients(date, m, 0, maxDegreeMdailyTesseralSP, context, hansenObjects, field);
                }

                // generate the other coefficients only if required
                if (maxDegreeTesseralSP >= 0) {
                    for (int m: nonResOrders.keySet()) {
                        final List<Integer> listJ = nonResOrders.get(m);

                        for (int j: listJ) {
                            buildFourierCoefficients(date, m, j, maxDegreeTesseralSP, context, hansenObjects, field);
                        }
                    }
                }
            }
        }

        /** Build a set of fourier coefficients for a given m and j.
         *
         * @param date the date of the coefficients
         * @param m m index
         * @param j j index
         * @param maxN  maximum value for n index
         * @param context container for attributes
         * @param hansenObjects initialization of hansen objects
         * @param field field used by default
         * @throws OrekitException in case of Hansen kernel generation error
         */
        private void buildFourierCoefficients(final FieldAbsoluteDate<T> date,
                                              final int m, final int j, final int maxN,
                                              final FieldDSSTTesseralContext<T> context,
                                              final FieldHansenObjects<T> hansenObjects,
                                              final Field<T> field)
            throws OrekitException {

            // Zero
            final T zero = field.getZero();
            // Common parameters
            final FieldAuxiliaryElements<T> auxiliaryElements = context.getFieldAuxiliaryElements();

            // Potential derivatives components for a given non-resonant pair {j,m}
            T dRdaCos  = zero;
            T dRdaSin  = zero;
            T dRdhCos  = zero;
            T dRdhSin  = zero;
            T dRdkCos  = zero;
            T dRdkSin  = zero;
            T dRdlCos  = zero;
            T dRdlSin  = zero;
            T dRdAlCos = zero;
            T dRdAlSin = zero;
            T dRdBeCos = zero;
            T dRdBeSin = zero;
            T dRdGaCos = zero;
            T dRdGaSin = zero;

            // s-SUM from -sMin to sMax
            final int sMin = j == 0 ? maxEccPowMdailyTesseralSP : maxEccPowTesseralSP;
            final int sMax = j == 0 ? maxEccPowMdailyTesseralSP : maxEccPowTesseralSP;
            for (int s = 0; s <= sMax; s++) {

                // n-SUM for s positive
                final T[][] nSumSpos = computeNSum(date, j, m, s, maxN,
                                                        roaPow, ghMSJ, gammaMNS, context, hansenObjects);
                dRdaCos  =  dRdaCos.add(nSumSpos[0][0]);
                dRdaSin  =  dRdaSin.add(nSumSpos[0][1]);
                dRdhCos  =  dRdhCos.add(nSumSpos[1][0]);
                dRdhSin  =  dRdhSin.add(nSumSpos[1][1]);
                dRdkCos  =  dRdkCos.add(nSumSpos[2][0]);
                dRdkSin  =  dRdkSin.add(nSumSpos[2][1]);
                dRdlCos  =  dRdlCos.add(nSumSpos[3][0]);
                dRdlSin  =  dRdlSin.add(nSumSpos[3][1]);
                dRdAlCos = dRdAlCos.add(nSumSpos[4][0]);
                dRdAlSin = dRdAlSin.add(nSumSpos[4][1]);
                dRdBeCos = dRdBeCos.add(nSumSpos[5][0]);
                dRdBeSin = dRdBeSin.add(nSumSpos[5][1]);
                dRdGaCos = dRdGaCos.add(nSumSpos[6][0]);
                dRdGaSin = dRdGaSin.add(nSumSpos[6][1]);

                // n-SUM for s negative
                if (s > 0 && s <= sMin) {
                    final T[][] nSumSneg = computeNSum(date, j, m, -s, maxN,
                                                            roaPow, ghMSJ, gammaMNS, context, hansenObjects);
                    dRdaCos  =  dRdaCos.add(nSumSneg[0][0]);
                    dRdaSin  =  dRdaSin.add(nSumSneg[0][1]);
                    dRdhCos  =  dRdhCos.add(nSumSneg[1][0]);
                    dRdhSin  =  dRdhSin.add(nSumSneg[1][1]);
                    dRdkCos  =  dRdkCos.add(nSumSneg[2][0]);
                    dRdkSin  =  dRdkSin.add(nSumSneg[2][1]);
                    dRdlCos  =  dRdlCos.add(nSumSneg[3][0]);
                    dRdlSin  =  dRdlSin.add(nSumSneg[3][1]);
                    dRdAlCos = dRdAlCos.add(nSumSneg[4][0]);
                    dRdAlSin = dRdAlSin.add(nSumSneg[4][1]);
                    dRdBeCos = dRdBeCos.add(nSumSneg[5][0]);
                    dRdBeSin = dRdBeSin.add(nSumSneg[5][1]);
                    dRdGaCos = dRdGaCos.add(nSumSneg[6][0]);
                    dRdGaSin = dRdGaSin.add(nSumSneg[6][1]);
                }
            }
            dRdaCos  =  dRdaCos.multiply(context.getMoa().negate().divide(auxiliaryElements.getSma()));
            dRdaSin  =  dRdaSin.multiply(context.getMoa().negate().divide(auxiliaryElements.getSma()));
            dRdhCos  =  dRdhCos.multiply(context.getMoa());
            dRdhSin  =  dRdhSin.multiply(context.getMoa());
            dRdkCos  =  dRdkCos.multiply(context.getMoa());
            dRdkSin  =  dRdkSin.multiply(context.getMoa());
            dRdlCos  =  dRdlCos.multiply(context.getMoa());
            dRdlSin  =  dRdlSin.multiply(context.getMoa());
            dRdAlCos = dRdAlCos.multiply(context.getMoa());
            dRdAlSin = dRdAlSin.multiply(context.getMoa());
            dRdBeCos = dRdBeCos.multiply(context.getMoa());
            dRdBeSin = dRdBeSin.multiply(context.getMoa());
            dRdGaCos = dRdGaCos.multiply(context.getMoa());
            dRdGaSin = dRdGaSin.multiply(context.getMoa());

            // Compute the cross derivative operator :
            final T RAlphaGammaCos   = auxiliaryElements.getAlpha().multiply(dRdGaCos).subtract(auxiliaryElements.getGamma().multiply(dRdAlCos));
            final T RAlphaGammaSin   = auxiliaryElements.getAlpha().multiply(dRdGaSin).subtract(auxiliaryElements.getGamma().multiply(dRdAlSin));
            final T RAlphaBetaCos    = auxiliaryElements.getAlpha().multiply(dRdBeCos).subtract(auxiliaryElements.getBeta().multiply(dRdAlCos));
            final T RAlphaBetaSin    = auxiliaryElements.getAlpha().multiply(dRdBeSin).subtract(auxiliaryElements.getBeta().multiply(dRdAlSin));
            final T RBetaGammaCos    =  auxiliaryElements.getBeta().multiply(dRdGaCos).subtract(auxiliaryElements.getGamma().multiply(dRdBeCos));
            final T RBetaGammaSin    =  auxiliaryElements.getBeta().multiply(dRdGaSin).subtract(auxiliaryElements.getGamma().multiply(dRdBeSin));
            final T RhkCos           =     auxiliaryElements.getH().multiply(dRdkCos).subtract(auxiliaryElements.getK().multiply(dRdhCos));
            final T RhkSin           =     auxiliaryElements.getH().multiply(dRdkSin).subtract(auxiliaryElements.getK().multiply(dRdhSin));
            final T pRagmIqRbgoABCos = (auxiliaryElements.getP().multiply(RAlphaGammaCos).subtract(auxiliaryElements.getQ().multiply(RBetaGammaCos).multiply(I))).multiply(context.getOoAB());
            final T pRagmIqRbgoABSin = (auxiliaryElements.getP().multiply(RAlphaGammaSin).subtract(auxiliaryElements.getQ().multiply(RBetaGammaSin).multiply(I))).multiply(context.getOoAB());
            final T RhkmRabmdRdlCos  =  RhkCos.subtract(RAlphaBetaCos).subtract(dRdlCos);
            final T RhkmRabmdRdlSin  =  RhkSin.subtract(RAlphaBetaSin).subtract(dRdlSin);

            // da/dt
            cCoef[m][j + jMax][0] = context.getAx2oA().multiply(dRdlCos);
            sCoef[m][j + jMax][0] = context.getAx2oA().multiply(dRdlSin);

            // dk/dt
            cCoef[m][j + jMax][1] = (context.getBoA().multiply(dRdhCos).add(auxiliaryElements.getH().multiply(pRagmIqRbgoABCos)).add(auxiliaryElements.getK().multiply(context.getBoABpo()).multiply(dRdlCos))).negate();
            sCoef[m][j + jMax][1] = (context.getBoA().multiply(dRdhSin).add(auxiliaryElements.getH().multiply(pRagmIqRbgoABSin)).add(auxiliaryElements.getK().multiply(context.getBoABpo()).multiply(dRdlSin))).negate();

            // dh/dt
            cCoef[m][j + jMax][2] = context.getBoA().multiply(dRdkCos).add(auxiliaryElements.getK().multiply(pRagmIqRbgoABCos)).subtract(auxiliaryElements.getH().multiply(context.getBoABpo()).multiply(dRdlCos));
            sCoef[m][j + jMax][2] = context.getBoA().multiply(dRdkSin).add(auxiliaryElements.getK().multiply(pRagmIqRbgoABSin)).subtract(auxiliaryElements.getH().multiply(context.getBoABpo()).multiply(dRdlSin));

            // dq/dt
            cCoef[m][j + jMax][3] = context.getCo2AB().multiply(auxiliaryElements.getQ().multiply(RhkmRabmdRdlCos).subtract(RAlphaGammaCos.multiply(I)));
            sCoef[m][j + jMax][3] = context.getCo2AB().multiply(auxiliaryElements.getQ().multiply(RhkmRabmdRdlSin).subtract(RAlphaGammaSin.multiply(I)));

            // dp/dt
            cCoef[m][j + jMax][4] = context.getCo2AB().multiply(auxiliaryElements.getP().multiply(RhkmRabmdRdlCos).subtract(RBetaGammaCos));
            sCoef[m][j + jMax][4] = context.getCo2AB().multiply(auxiliaryElements.getP().multiply(RhkmRabmdRdlSin).subtract(RBetaGammaSin));

            // dλ/dt
            cCoef[m][j + jMax][5] = context.getAx2oA().negate().multiply(dRdaCos).add(context.getBoABpo().multiply(auxiliaryElements.getH().multiply(dRdhCos).add(auxiliaryElements.getK().multiply(dRdkCos)))).add(pRagmIqRbgoABCos);
            sCoef[m][j + jMax][5] = context.getAx2oA().negate().multiply(dRdaSin).add(context.getBoABpo().multiply(auxiliaryElements.getH().multiply(dRdhSin).add(auxiliaryElements.getK().multiply(dRdkSin)))).add(pRagmIqRbgoABSin);
        }

        /** Get the coefficient C<sub>i</sub><sup>jm</sup>.
         * @param i i index - corresponds to the required variation
         * @param j j index
         * @param m m index
         * @return the coefficient C<sub>i</sub><sup>jm</sup>
         */
        public T getCijm(final int i, final int j, final int m) {
            return cCoef[m][j + jMax][i];
        }

        /** Get the coefficient S<sub>i</sub><sup>jm</sup>.
         * @param i i index - corresponds to the required variation
         * @param j j index
         * @param m m index
         * @return the coefficient S<sub>i</sub><sup>jm</sup>
         */
        public T getSijm(final int i, final int j, final int m) {
            return sCoef[m][j + jMax][i];
        }
    }

    /** The C<sup>i</sup><sub>m</sub><sub>t</sub> and S<sup>i</sup><sub>m</sub><sub>t</sub> coefficients used to compute
     * the short-periodic zonal contribution.
     *   <p>
     *  Those coefficients are given by expression 2.5.4-5 from the Danielson paper.
     *   </p>
     *
     * @author Sorin Scortan
     *
     */
    private static class TesseralShortPeriodicCoefficients implements ShortPeriodTerms {

        /** Serializable UID. */
        private static final long serialVersionUID = 20151119L;

        /** Retrograde factor I.
         *  <p>
         *  DSST model needs equinoctial orbit as internal representation.
         *  Classical equinoctial elements have discontinuities when inclination
         *  is close to zero. In this representation, I = +1. <br>
         *  To avoid this discontinuity, another representation exists and equinoctial
         *  elements can be expressed in a different way, called "retrograde" orbit.
         *  This implies I = -1. <br>
         *  As Orekit doesn't implement the retrograde orbit, I is always set to +1.
         *  But for the sake of consistency with the theory, the retrograde factor
         *  has been kept in the formulas.
         *  </p>
         */
        private static final int I = 1;

        /** Central body rotating frame. */
        private final Frame bodyFrame;

        /** Maximal order to consider for short periodics m-daily tesseral harmonics potential. */
        private final int maxOrderMdailyTesseralSP;

        /** Flag to take into account only M-dailies harmonic tesserals for short periodic perturbations.  */
        private final boolean mDailiesOnly;

        /** List of non resonant orders with j != 0. */
        private final SortedMap<Integer, List<Integer> > nonResOrders;

        /** Maximum value for m index. */
        private final int mMax;

        /** Maximum value for j index. */
        private final int jMax;

        /** Number of points used in the interpolation process. */
        private final int interpolationPoints;

        /** All coefficients slots. */
        private final transient TimeSpanMap<Slot> slots;

        /** Constructor.
         * @param bodyFrame central body rotating frame
         * @param maxOrderMdailyTesseralSP maximal order to consider for short periodics m-daily tesseral harmonics potential
         * @param mDailiesOnly flag to take into account only M-dailies harmonic tesserals for short periodic perturbations
         * @param nonResOrders lst of non resonant orders with j != 0
         * @param mMax maximum value for m index
         * @param jMax maximum value for j index
         * @param interpolationPoints number of points used in the interpolation process
         * @param slots all coefficients slots
         */
        TesseralShortPeriodicCoefficients(final Frame bodyFrame, final int maxOrderMdailyTesseralSP,
                                          final boolean mDailiesOnly, final SortedMap<Integer, List<Integer> > nonResOrders,
                                          final int mMax, final int jMax, final int interpolationPoints,
                                          final TimeSpanMap<Slot> slots) {
            this.bodyFrame                = bodyFrame;
            this.maxOrderMdailyTesseralSP = maxOrderMdailyTesseralSP;
            this.mDailiesOnly             = mDailiesOnly;
            this.nonResOrders             = nonResOrders;
            this.mMax                     = mMax;
            this.jMax                     = jMax;
            this.interpolationPoints      = interpolationPoints;
            this.slots                    = slots;
        }

        /** Get the slot valid for some date.
         * @param meanStates mean states defining the slot
         * @return slot valid at the specified date
         */
        public Slot createSlot(final SpacecraftState... meanStates) {
            final Slot         slot  = new Slot(mMax, jMax, interpolationPoints);
            final AbsoluteDate first = meanStates[0].getDate();
            final AbsoluteDate last  = meanStates[meanStates.length - 1].getDate();
            if (first.compareTo(last) <= 0) {
                slots.addValidAfter(slot, first);
            } else {
                slots.addValidBefore(slot, first);
            }
            return slot;
        }

        /** {@inheritDoc} */
        @Override
        public double[] value(final Orbit meanOrbit) {

            // select the coefficients slot
            final Slot slot = slots.get(meanOrbit.getDate());

            // Initialise the short periodic variations
            final double[] shortPeriodicVariation = new double[6];

            // Compute only if there is at least one non-resonant tesseral or
            // only the m-daily tesseral should be taken into account
            if (!nonResOrders.isEmpty() || mDailiesOnly) {

                //Build an auxiliary object
                final AuxiliaryElements auxiliaryElements = new AuxiliaryElements(meanOrbit, I);

                // Central body rotation angle from equation 2.7.1-(3)(4).
                final Transform t = bodyFrame.getTransformTo(auxiliaryElements.getFrame(), auxiliaryElements.getDate());
                final Vector3D xB = t.transformVector(Vector3D.PLUS_I);
                final Vector3D yB = t.transformVector(Vector3D.PLUS_J);
                final Vector3D  f = auxiliaryElements.getVectorF();
                final Vector3D  g = auxiliaryElements.getVectorG();
                final double currentTheta = FastMath.atan2(-f.dotProduct(yB) + I * g.dotProduct(xB),
                                                            f.dotProduct(xB) + I * g.dotProduct(yB));

                //Add the m-daily contribution
                for (int m = 1; m <= maxOrderMdailyTesseralSP; m++) {
                    // Phase angle
                    final double jlMmt  = -m * currentTheta;
                    final double sinPhi = FastMath.sin(jlMmt);
                    final double cosPhi = FastMath.cos(jlMmt);

                    // compute contribution for each element
                    final double[] c = slot.getCijm(0, m, meanOrbit.getDate());
                    final double[] s = slot.getSijm(0, m, meanOrbit.getDate());
                    for (int i = 0; i < 6; i++) {
                        shortPeriodicVariation[i] += c[i] * cosPhi + s[i] * sinPhi;
                    }
                }

                // loop through all non-resonant (j,m) pairs
                for (final Map.Entry<Integer, List<Integer>> entry : nonResOrders.entrySet()) {
                    final int           m     = entry.getKey();
                    final List<Integer> listJ = entry.getValue();

                    for (int j : listJ) {
                        // Phase angle
                        final double jlMmt  = j * meanOrbit.getLM() - m * currentTheta;
                        final double sinPhi = FastMath.sin(jlMmt);
                        final double cosPhi = FastMath.cos(jlMmt);

                        // compute contribution for each element
                        final double[] c = slot.getCijm(j, m, meanOrbit.getDate());
                        final double[] s = slot.getSijm(j, m, meanOrbit.getDate());
                        for (int i = 0; i < 6; i++) {
                            shortPeriodicVariation[i] += c[i] * cosPhi + s[i] * sinPhi;
                        }

                    }
                }
            }

            return shortPeriodicVariation;

        }

        /** {@inheritDoc} */
        @Override
        public String getCoefficientsKeyPrefix() {
            return DSSTTesseral.SHORT_PERIOD_PREFIX;
        }

        /** {@inheritDoc}
         * <p>
         * For tesseral terms contributions,there are maxOrderMdailyTesseralSP
         * m-daily cMm coefficients, maxOrderMdailyTesseralSP m-daily sMm
         * coefficients, nbNonResonant cjm coefficients and nbNonResonant
         * sjm coefficients, where maxOrderMdailyTesseralSP and nbNonResonant both
         * depend on the orbit. The j index is the integer multiplier for the true
         * longitude argument and the m index is the integer multiplier for m-dailies.
         * </p>
         */
        @Override
        public Map<String, double[]> getCoefficients(final AbsoluteDate date, final Set<String> selected) {

            // select the coefficients slot
            final Slot slot = slots.get(date);

            if (!nonResOrders.isEmpty() || mDailiesOnly) {
                final Map<String, double[]> coefficients =
                                new HashMap<String, double[]>(12 * maxOrderMdailyTesseralSP +
                                                              12 * nonResOrders.size());

                for (int m = 1; m <= maxOrderMdailyTesseralSP; m++) {
                    storeIfSelected(coefficients, selected, slot.getCijm(0, m, date), DSSTTesseral.CM_COEFFICIENTS, m);
                    storeIfSelected(coefficients, selected, slot.getSijm(0, m, date), DSSTTesseral.SM_COEFFICIENTS, m);
                }

                for (final Map.Entry<Integer, List<Integer>> entry : nonResOrders.entrySet()) {
                    final int           m     = entry.getKey();
                    final List<Integer> listJ = entry.getValue();

                    for (int j : listJ) {
                        for (int i = 0; i < 6; ++i) {
                            storeIfSelected(coefficients, selected, slot.getCijm(j, m, date), "c", j, m);
                            storeIfSelected(coefficients, selected, slot.getSijm(j, m, date), "s", j, m);
                        }
                    }
                }

                return coefficients;

            } else {
                return Collections.emptyMap();
            }

        }

        /** Put a coefficient in a map if selected.
         * @param map map to populate
         * @param selected set of coefficients that should be put in the map
         * (empty set means all coefficients are selected)
         * @param value coefficient value
         * @param id coefficient identifier
         * @param indices list of coefficient indices
         */
        private void storeIfSelected(final Map<String, double[]> map, final Set<String> selected,
                                     final double[] value, final String id, final int... indices) {
            final StringBuilder keyBuilder = new StringBuilder(getCoefficientsKeyPrefix());
            keyBuilder.append(id);
            for (int index : indices) {
                keyBuilder.append('[').append(index).append(']');
            }
            final String key = keyBuilder.toString();
            if (selected.isEmpty() || selected.contains(key)) {
                map.put(key, value);
            }
        }

        /** Replace the instance with a data transfer object for serialization.
         * @return data transfer object that will be serialized
         * @exception NotSerializableException if an additional state provider is not serializable
         */
        private Object writeReplace() throws NotSerializableException {

            // slots transitions
            final SortedSet<TimeSpanMap.Transition<Slot>> transitions     = slots.getTransitions();
            final AbsoluteDate[]                          transitionDates = new AbsoluteDate[transitions.size()];
            final Slot[]                                  allSlots        = new Slot[transitions.size() + 1];
            int i = 0;
            for (final TimeSpanMap.Transition<Slot> transition : transitions) {
                if (i == 0) {
                    // slot before the first transition
                    allSlots[i] = transition.getBefore();
                }
                if (i < transitionDates.length) {
                    transitionDates[i] = transition.getDate();
                    allSlots[++i]      = transition.getAfter();
                }
            }

            return new DataTransferObject(bodyFrame, maxOrderMdailyTesseralSP,
                                          mDailiesOnly, nonResOrders,
                                          mMax, jMax, interpolationPoints,
                                          transitionDates, allSlots);

        }


        /** Internal class used only for serialization. */
        private static class DataTransferObject implements Serializable {

            /** Serializable UID. */
            private static final long serialVersionUID = 20160319L;

            /** Central body rotating frame. */
            private final Frame bodyFrame;

            /** Maximal order to consider for short periodics m-daily tesseral harmonics potential. */
            private final int maxOrderMdailyTesseralSP;

            /** Flag to take into account only M-dailies harmonic tesserals for short periodic perturbations.  */
            private final boolean mDailiesOnly;

            /** List of non resonant orders with j != 0. */
            private final SortedMap<Integer, List<Integer> > nonResOrders;

            /** Maximum value for m index. */
            private final int mMax;

            /** Maximum value for j index. */
            private final int jMax;

            /** Number of points used in the interpolation process. */
            private final int interpolationPoints;

            /** Transitions dates. */
            private final AbsoluteDate[] transitionDates;

            /** All slots. */
            private final Slot[] allSlots;

            /** Simple constructor.
             * @param bodyFrame central body rotating frame
             * @param maxOrderMdailyTesseralSP maximal order to consider for short periodics m-daily tesseral harmonics potential
             * @param mDailiesOnly flag to take into account only M-dailies harmonic tesserals for short periodic perturbations
             * @param nonResOrders lst of non resonant orders with j != 0
             * @param mMax maximum value for m index
             * @param jMax maximum value for j index
             * @param interpolationPoints number of points used in the interpolation process
             * @param transitionDates transitions dates
             * @param allSlots all slots
             */
            DataTransferObject(final Frame bodyFrame, final int maxOrderMdailyTesseralSP,
                               final boolean mDailiesOnly, final SortedMap<Integer, List<Integer> > nonResOrders,
                               final int mMax, final int jMax, final int interpolationPoints,
                               final AbsoluteDate[] transitionDates, final Slot[] allSlots) {
                this.bodyFrame                = bodyFrame;
                this.maxOrderMdailyTesseralSP = maxOrderMdailyTesseralSP;
                this.mDailiesOnly             = mDailiesOnly;
                this.nonResOrders             = nonResOrders;
                this.mMax                     = mMax;
                this.jMax                     = jMax;
                this.interpolationPoints      = interpolationPoints;
                this.transitionDates          = transitionDates;
                this.allSlots                 = allSlots;
            }

            /** Replace the deserialized data transfer object with a {@link TesseralShortPeriodicCoefficients}.
             * @return replacement {@link TesseralShortPeriodicCoefficients}
             */
            private Object readResolve() {

                final TimeSpanMap<Slot> slots = new TimeSpanMap<Slot>(allSlots[0]);
                for (int i = 0; i < transitionDates.length; ++i) {
                    slots.addValidAfter(allSlots[i + 1], transitionDates[i]);
                }

                return new TesseralShortPeriodicCoefficients(bodyFrame, maxOrderMdailyTesseralSP, mDailiesOnly,
                                                             nonResOrders, mMax, jMax, interpolationPoints,
                                                             slots);

            }

        }

    }

    /** The C<sup>i</sup><sub>m</sub><sub>t</sub> and S<sup>i</sup><sub>m</sub><sub>t</sub> coefficients used to compute
     * the short-periodic zonal contribution.
     *   <p>
     *  Those coefficients are given by expression 2.5.4-5 from the Danielson paper.
     *   </p>
     *
     * @author Sorin Scortan
     *
     */
    private static class FieldTesseralShortPeriodicCoefficients <T extends RealFieldElement<T>> implements FieldShortPeriodTerms<T> {

        /** Serializable UID. */
        private static final long serialVersionUID = 20151119L;

        /** Retrograde factor I.
         *  <p>
         *  DSST model needs equinoctial orbit as internal representation.
         *  Classical equinoctial elements have discontinuities when inclination
         *  is close to zero. In this representation, I = +1. <br>
         *  To avoid this discontinuity, another representation exists and equinoctial
         *  elements can be expressed in a different way, called "retrograde" orbit.
         *  This implies I = -1. <br>
         *  As Orekit doesn't implement the retrograde orbit, I is always set to +1.
         *  But for the sake of consistency with the theory, the retrograde factor
         *  has been kept in the formulas.
         *  </p>
         */
        private static final int I = 1;

        /** Central body rotating frame. */
        private final Frame bodyFrame;

        /** Maximal order to consider for short periodics m-daily tesseral harmonics potential. */
        private final int maxOrderMdailyTesseralSP;

        /** Flag to take into account only M-dailies harmonic tesserals for short periodic perturbations.  */
        private final boolean mDailiesOnly;

        /** List of non resonant orders with j != 0. */
        private final SortedMap<Integer, List<Integer> > nonResOrders;

        /** Maximum value for m index. */
        private final int mMax;

        /** Maximum value for j index. */
        private final int jMax;

        /** Number of points used in the interpolation process. */
        private final int interpolationPoints;

        /** All coefficients slots. */
        private final transient FieldTimeSpanMap<FieldSlot<T>, T> slots;

        /** Constructor.
         * @param bodyFrame central body rotating frame
         * @param maxOrderMdailyTesseralSP maximal order to consider for short periodics m-daily tesseral harmonics potential
         * @param mDailiesOnly flag to take into account only M-dailies harmonic tesserals for short periodic perturbations
         * @param nonResOrders lst of non resonant orders with j != 0
         * @param mMax maximum value for m index
         * @param jMax maximum value for j index
         * @param interpolationPoints number of points used in the interpolation process
         * @param slots all coefficients slots
         */
        FieldTesseralShortPeriodicCoefficients(final Frame bodyFrame, final int maxOrderMdailyTesseralSP,
                                               final boolean mDailiesOnly, final SortedMap<Integer, List<Integer> > nonResOrders,
                                               final int mMax, final int jMax, final int interpolationPoints,
                                               final FieldTimeSpanMap<FieldSlot<T>, T> slots) {
            this.bodyFrame                = bodyFrame;
            this.maxOrderMdailyTesseralSP = maxOrderMdailyTesseralSP;
            this.mDailiesOnly             = mDailiesOnly;
            this.nonResOrders             = nonResOrders;
            this.mMax                     = mMax;
            this.jMax                     = jMax;
            this.interpolationPoints      = interpolationPoints;
            this.slots                    = slots;
        }

        /** Get the slot valid for some date.
         * @param meanStates mean states defining the slot
         * @return slot valid at the specified date
         */
        @SuppressWarnings("unchecked")
        public FieldSlot<T> createSlot(final FieldSpacecraftState<T>... meanStates) {
            final FieldSlot<T>         slot  = new FieldSlot<>(mMax, jMax, interpolationPoints);
            final FieldAbsoluteDate<T> first = meanStates[0].getDate();
            final FieldAbsoluteDate<T> last  = meanStates[meanStates.length - 1].getDate();
            if (first.compareTo(last) <= 0) {
                slots.addValidAfter(slot, first);
            } else {
                slots.addValidBefore(slot, first);
            }
            return slot;
        }

        /** {@inheritDoc} */
        @Override
        public T[] value(final FieldOrbit<T> meanOrbit) throws OrekitException {

            // select the coefficients slot
            final FieldSlot<T> slot = slots.get(meanOrbit.getDate());

            // Initialise the short periodic variations
            final T[] shortPeriodicVariation = MathArrays.buildArray(meanOrbit.getDate().getField(), 6);

            // Compute only if there is at least one non-resonant tesseral or
            // only the m-daily tesseral should be taken into account
            if (!nonResOrders.isEmpty() || mDailiesOnly) {

                //Build an auxiliary object
                final FieldAuxiliaryElements<T> auxiliaryElements = new FieldAuxiliaryElements<>(meanOrbit, I);

                // Central body rotation angle from equation 2.7.1-(3)(4).
                final FieldTransform<T> t = bodyFrame.getTransformTo(auxiliaryElements.getFrame(), auxiliaryElements.getDate());
                final FieldVector3D<T> xB = t.transformVector(Vector3D.PLUS_I);
                final FieldVector3D<T> yB = t.transformVector(Vector3D.PLUS_J);
                final FieldVector3D<T>  f = auxiliaryElements.getVectorF();
                final FieldVector3D<T>  g = auxiliaryElements.getVectorG();
                final T currentTheta = FastMath.atan2(f.dotProduct(yB).negate().add(g.dotProduct(xB).multiply(I)),
                                                      f.dotProduct(xB).add(g.dotProduct(yB).multiply(I)));

                //Add the m-daily contribution
                for (int m = 1; m <= maxOrderMdailyTesseralSP; m++) {
                    // Phase angle
                    final T jlMmt  = currentTheta.multiply(-m);
                    final T sinPhi = FastMath.sin(jlMmt);
                    final T cosPhi = FastMath.cos(jlMmt);

                    // compute contribution for each element
                    final T[] c = slot.getCijm(0, m, meanOrbit.getDate());
                    final T[] s = slot.getSijm(0, m, meanOrbit.getDate());
                    for (int i = 0; i < 6; i++) {
                        shortPeriodicVariation[i] = shortPeriodicVariation[i].add(c[i].multiply(cosPhi).add(s[i].multiply(sinPhi)));
                    }
                }

                // loop through all non-resonant (j,m) pairs
                for (final Map.Entry<Integer, List<Integer>> entry : nonResOrders.entrySet()) {
                    final int           m     = entry.getKey();
                    final List<Integer> listJ = entry.getValue();

                    for (int j : listJ) {
                        // Phase angle
                        final T jlMmt  = meanOrbit.getLM().multiply(j).subtract(currentTheta.multiply(m));
                        final T sinPhi = FastMath.sin(jlMmt);
                        final T cosPhi = FastMath.cos(jlMmt);

                        // compute contribution for each element
                        final T[] c = slot.getCijm(j, m, meanOrbit.getDate());
                        final T[] s = slot.getSijm(j, m, meanOrbit.getDate());
                        for (int i = 0; i < 6; i++) {
                            shortPeriodicVariation[i] = shortPeriodicVariation[i].add(c[i].multiply(cosPhi).add(s[i].multiply(sinPhi)));
                        }

                    }
                }
            }

            return shortPeriodicVariation;

        }

        /** {@inheritDoc} */
        @Override
        public String getCoefficientsKeyPrefix() {
            return DSSTTesseral.SHORT_PERIOD_PREFIX;
        }

        /** {@inheritDoc}
         * <p>
         * For tesseral terms contributions,there are maxOrderMdailyTesseralSP
         * m-daily cMm coefficients, maxOrderMdailyTesseralSP m-daily sMm
         * coefficients, nbNonResonant cjm coefficients and nbNonResonant
         * sjm coefficients, where maxOrderMdailyTesseralSP and nbNonResonant both
         * depend on the orbit. The j index is the integer multiplier for the true
         * longitude argument and the m index is the integer multiplier for m-dailies.
         * </p>
         */
        @Override
        public Map<String, T[]> getCoefficients(final FieldAbsoluteDate<T> date, final Set<String> selected)
            throws OrekitException {

            // select the coefficients slot
            final FieldSlot<T> slot = slots.get(date);

            if (!nonResOrders.isEmpty() || mDailiesOnly) {
                final Map<String, T[]> coefficients =
                                new HashMap<String, T[]>(12 * maxOrderMdailyTesseralSP +
                                                         12 * nonResOrders.size());

                for (int m = 1; m <= maxOrderMdailyTesseralSP; m++) {
                    storeIfSelected(coefficients, selected, slot.getCijm(0, m, date), DSSTTesseral.CM_COEFFICIENTS, m);
                    storeIfSelected(coefficients, selected, slot.getSijm(0, m, date), DSSTTesseral.SM_COEFFICIENTS, m);
                }

                for (final Map.Entry<Integer, List<Integer>> entry : nonResOrders.entrySet()) {
                    final int           m     = entry.getKey();
                    final List<Integer> listJ = entry.getValue();

                    for (int j : listJ) {
                        for (int i = 0; i < 6; ++i) {
                            storeIfSelected(coefficients, selected, slot.getCijm(j, m, date), "c", j, m);
                            storeIfSelected(coefficients, selected, slot.getSijm(j, m, date), "s", j, m);
                        }
                    }
                }

                return coefficients;

            } else {
                return Collections.emptyMap();
            }

        }

        /** Put a coefficient in a map if selected.
         * @param map map to populate
         * @param selected set of coefficients that should be put in the map
         * (empty set means all coefficients are selected)
         * @param value coefficient value
         * @param id coefficient identifier
         * @param indices list of coefficient indices
         */
        private void storeIfSelected(final Map<String, T[]> map, final Set<String> selected,
                                     final T[] value, final String id, final int... indices) {
            final StringBuilder keyBuilder = new StringBuilder(getCoefficientsKeyPrefix());
            keyBuilder.append(id);
            for (int index : indices) {
                keyBuilder.append('[').append(index).append(']');
            }
            final String key = keyBuilder.toString();
            if (selected.isEmpty() || selected.contains(key)) {
                map.put(key, value);
            }
        }
    }

    /** Coefficients valid for one time slot. */
    private static class Slot implements Serializable {

        /** Serializable UID. */
        private static final long serialVersionUID = 20160319L;

        /** The coefficients C<sub>i</sub><sup>j</sup><sup>m</sup>.
         * <p>
         * The index order is cijm[m][j][i] <br/>
         * i corresponds to the equinoctial element, as follows: <br/>
         * - i=0 for a <br/>
         * - i=1 for k <br/>
         * - i=2 for h <br/>
         * - i=3 for q <br/>
         * - i=4 for p <br/>
         * - i=5 for λ <br/>
         * </p>
         */
        private final ShortPeriodicsInterpolatedCoefficient[][] cijm;

        /** The coefficients S<sub>i</sub><sup>j</sup><sup>m</sup>.
         * <p>
         * The index order is sijm[m][j][i] <br/>
         * i corresponds to the equinoctial element, as follows: <br/>
         * - i=0 for a <br/>
         * - i=1 for k <br/>
         * - i=2 for h <br/>
         * - i=3 for q <br/>
         * - i=4 for p <br/>
         * - i=5 for λ <br/>
         * </p>
         */
        private final ShortPeriodicsInterpolatedCoefficient[][] sijm;

        /** Simple constructor.
         *  @param mMax maximum value for m index
         *  @param jMax maximum value for j index
         *  @param interpolationPoints number of points used in the interpolation process
         */
        Slot(final int mMax, final int jMax, final int interpolationPoints) {

            final int rows    = mMax + 1;
            final int columns = 2 * jMax + 1;
            cijm = new ShortPeriodicsInterpolatedCoefficient[rows][columns];
            sijm = new ShortPeriodicsInterpolatedCoefficient[rows][columns];
            for (int m = 1; m <= mMax; m++) {
                for (int j = -jMax; j <= jMax; j++) {
                    cijm[m][j + jMax] = new ShortPeriodicsInterpolatedCoefficient(interpolationPoints);
                    sijm[m][j + jMax] = new ShortPeriodicsInterpolatedCoefficient(interpolationPoints);
                }
            }

        }

        /** Get C<sub>i</sub><sup>j</sup><sup>m</sup>.
         *
         * @param j j index
         * @param m m index
         * @param date the date
         * @return C<sub>i</sub><sup>j</sup><sup>m</sup>
         */
        double[] getCijm(final int j, final int m, final AbsoluteDate date) {
            final int jMax = (cijm[m].length - 1) / 2;
            return cijm[m][j + jMax].value(date);
        }

        /** Get S<sub>i</sub><sup>j</sup><sup>m</sup>.
         *
         * @param j j index
         * @param m m index
         * @param date the date
         * @return S<sub>i</sub><sup>j</sup><sup>m</sup>
         */
        double[] getSijm(final int j, final int m, final AbsoluteDate date) {
            final int jMax = (cijm[m].length - 1) / 2;
            return sijm[m][j + jMax].value(date);
        }

    }

    /** Coefficients valid for one time slot. */
    private static class FieldSlot <T extends RealFieldElement<T>> implements Serializable {

        /** Serializable UID. */
        private static final long serialVersionUID = 20160319L;

        /** The coefficients C<sub>i</sub><sup>j</sup><sup>m</sup>.
         * <p>
         * The index order is cijm[m][j][i] <br/>
         * i corresponds to the equinoctial element, as follows: <br/>
         * - i=0 for a <br/>
         * - i=1 for k <br/>
         * - i=2 for h <br/>
         * - i=3 for q <br/>
         * - i=4 for p <br/>
         * - i=5 for λ <br/>
         * </p>
         */
        private final FieldShortPeriodicsInterpolatedCoefficient<T>[][] cijm;

        /** The coefficients S<sub>i</sub><sup>j</sup><sup>m</sup>.
         * <p>
         * The index order is sijm[m][j][i] <br/>
         * i corresponds to the equinoctial element, as follows: <br/>
         * - i=0 for a <br/>
         * - i=1 for k <br/>
         * - i=2 for h <br/>
         * - i=3 for q <br/>
         * - i=4 for p <br/>
         * - i=5 for λ <br/>
         * </p>
         */
        private final FieldShortPeriodicsInterpolatedCoefficient<T>[][] sijm;

        /** Simple constructor.
         *  @param mMax maximum value for m index
         *  @param jMax maximum value for j index
         *  @param interpolationPoints number of points used in the interpolation process
         */
        @SuppressWarnings("unchecked")
        FieldSlot(final int mMax, final int jMax, final int interpolationPoints) {

            final int rows    = mMax + 1;
            final int columns = 2 * jMax + 1;
            cijm = (FieldShortPeriodicsInterpolatedCoefficient<T>[][]) Array.newInstance(FieldShortPeriodicsInterpolatedCoefficient.class, rows, columns);
            sijm = (FieldShortPeriodicsInterpolatedCoefficient<T>[][]) Array.newInstance(FieldShortPeriodicsInterpolatedCoefficient.class, rows, columns);
            for (int m = 1; m <= mMax; m++) {
                for (int j = -jMax; j <= jMax; j++) {
                    cijm[m][j + jMax] = new FieldShortPeriodicsInterpolatedCoefficient<>(interpolationPoints);
                    sijm[m][j + jMax] = new FieldShortPeriodicsInterpolatedCoefficient<>(interpolationPoints);
                }
            }

        }

        /** Get C<sub>i</sub><sup>j</sup><sup>m</sup>.
         *
         * @param j j index
         * @param m m index
         * @param date the date
         * @return C<sub>i</sub><sup>j</sup><sup>m</sup>
         */
        T[] getCijm(final int j, final int m, final FieldAbsoluteDate<T> date) {
            final int jMax = (cijm[m].length - 1) / 2;
            return cijm[m][j + jMax].value(date);
        }

        /** Get S<sub>i</sub><sup>j</sup><sup>m</sup>.
         *
         * @param j j index
         * @param m m index
         * @param date the date
         * @return S<sub>i</sub><sup>j</sup><sup>m</sup>
         */
        T[] getSijm(final int j, final int m, final FieldAbsoluteDate<T> date) {
            final int jMax = (cijm[m].length - 1) / 2;
            return sijm[m][j + jMax].value(date);
        }

    }

    /** Compute potential and potential derivatives with respect to orbital parameters.
     *  <p>The following elements are computed from expression 3.3 - (4).
     *  <pre>
     *  dU / da
     *  dU / dh
     *  dU / dk
     *  dU / dλ
     *  dU / dα
     *  dU / dβ
     *  dU / dγ
     *  </pre>
     *  </p>
     */
    private class UAnddU {

        /** dU / da. */
        private  double dUda;

        /** dU / dk. */
        private double dUdk;

        /** dU / dh. */
        private double dUdh;

        /** dU / dl. */
        private double dUdl;

        /** dU / dAlpha. */
        private double dUdAl;

        /** dU / dBeta. */
        private double dUdBe;

        /** dU / dGamma. */
        private double dUdGa;

        /** Simple constuctor.
         * @param date current date
         * @param context container for attributes
         * @param hansen hansen objects
         * @throws OrekitException if some specific error occurs
         */
        UAnddU(final AbsoluteDate date, final DSSTTesseralContext context, final HansenObjects hansen)
            throws OrekitException {

            // Auxiliary elements related to the current orbit
            final AuxiliaryElements auxiliaryElements = context.getAuxiliaryElements();

            // Potential derivatives
            dUda  = 0.;
            dUdh  = 0.;
            dUdk  = 0.;
            dUdl  = 0.;
            dUdAl = 0.;
            dUdBe = 0.;
            dUdGa = 0.;

            // Compute only if there is at least one resonant tesseral
            if (!context.getResOrders().isEmpty()) {
                // Gmsj and Hmsj polynomials
                final GHmsjPolynomials ghMSJ = new GHmsjPolynomials(auxiliaryElements.getK(), auxiliaryElements.getH(), auxiliaryElements.getAlpha(), auxiliaryElements.getBeta(), I);

                // GAMMAmns function
                final GammaMnsFunction gammaMNS = new GammaMnsFunction(maxDegree, auxiliaryElements.getGamma(), I);

                // R / a up to power degree
                final double[] roaPow = new double[maxDegree + 1];
                roaPow[0] = 1.;
                for (int i = 1; i <= maxDegree; i++) {
                    roaPow[i] = context.getRoa() * roaPow[i - 1];
                }

                // SUM over resonant terms {j,m}
                for (int m : context.getResOrders()) {

                    // Resonant index for the current resonant order
                    final int j = FastMath.max(1, (int) FastMath.round(context.getRatio() * m));

                    // Phase angle
                    final double jlMmt  = j * auxiliaryElements.getLM() - m * context.getTheta();
                    final double sinPhi = FastMath.sin(jlMmt);
                    final double cosPhi = FastMath.cos(jlMmt);

                    // Potential derivatives components for a given resonant pair {j,m}
                    double dUdaCos  = 0.;
                    double dUdaSin  = 0.;
                    double dUdhCos  = 0.;
                    double dUdhSin  = 0.;
                    double dUdkCos  = 0.;
                    double dUdkSin  = 0.;
                    double dUdlCos  = 0.;
                    double dUdlSin  = 0.;
                    double dUdAlCos = 0.;
                    double dUdAlSin = 0.;
                    double dUdBeCos = 0.;
                    double dUdBeSin = 0.;
                    double dUdGaCos = 0.;
                    double dUdGaSin = 0.;

                    // s-SUM from -sMin to sMax
                    final int sMin = FastMath.min(context.getMaxEccPow() - j, maxDegree);
                    final int sMax = FastMath.min(context.getMaxEccPow() + j, maxDegree);
                    for (int s = 0; s <= sMax; s++) {

                        //Compute the initial values for Hansen coefficients using newComb operators
                        hansen.computeHansenObjectsInitValues(context, s + maxDegree, j);

                        // n-SUM for s positive
                        final double[][] nSumSpos = computeNSum(date, j, m, s, maxDegree,
                                                                roaPow, ghMSJ, gammaMNS, context, hansen);
                        dUdaCos  += nSumSpos[0][0];
                        dUdaSin  += nSumSpos[0][1];
                        dUdhCos  += nSumSpos[1][0];
                        dUdhSin  += nSumSpos[1][1];
                        dUdkCos  += nSumSpos[2][0];
                        dUdkSin  += nSumSpos[2][1];
                        dUdlCos  += nSumSpos[3][0];
                        dUdlSin  += nSumSpos[3][1];
                        dUdAlCos += nSumSpos[4][0];
                        dUdAlSin += nSumSpos[4][1];
                        dUdBeCos += nSumSpos[5][0];
                        dUdBeSin += nSumSpos[5][1];
                        dUdGaCos += nSumSpos[6][0];
                        dUdGaSin += nSumSpos[6][1];

                        // n-SUM for s negative
                        if (s > 0 && s <= sMin) {
                            //Compute the initial values for Hansen coefficients using newComb operators
                            hansen.computeHansenObjectsInitValues(context, maxDegree - s, j);

                            final double[][] nSumSneg = computeNSum(date, j, m, -s, maxDegree,
                                                                    roaPow, ghMSJ, gammaMNS, context, hansen);
                            dUdaCos  += nSumSneg[0][0];
                            dUdaSin  += nSumSneg[0][1];
                            dUdhCos  += nSumSneg[1][0];
                            dUdhSin  += nSumSneg[1][1];
                            dUdkCos  += nSumSneg[2][0];
                            dUdkSin  += nSumSneg[2][1];
                            dUdlCos  += nSumSneg[3][0];
                            dUdlSin  += nSumSneg[3][1];
                            dUdAlCos += nSumSneg[4][0];
                            dUdAlSin += nSumSneg[4][1];
                            dUdBeCos += nSumSneg[5][0];
                            dUdBeSin += nSumSneg[5][1];
                            dUdGaCos += nSumSneg[6][0];
                            dUdGaSin += nSumSneg[6][1];
                        }
                    }

                    // Assembly of potential derivatives componants
                    dUda  += cosPhi * dUdaCos  + sinPhi * dUdaSin;
                    dUdh  += cosPhi * dUdhCos  + sinPhi * dUdhSin;
                    dUdk  += cosPhi * dUdkCos  + sinPhi * dUdkSin;
                    dUdl  += cosPhi * dUdlCos  + sinPhi * dUdlSin;
                    dUdAl += cosPhi * dUdAlCos + sinPhi * dUdAlSin;
                    dUdBe += cosPhi * dUdBeCos + sinPhi * dUdBeSin;
                    dUdGa += cosPhi * dUdGaCos + sinPhi * dUdGaSin;
                }

                this.dUda  = dUda * (-context.getMoa() / auxiliaryElements.getSma());
                this.dUdh  = dUdh * context.getMoa();
                this.dUdk  = dUdk * context.getMoa();
                this.dUdl  = dUdl * context.getMoa();
                this.dUdAl = dUdAl * context.getMoa();
                this.dUdBe = dUdBe * context.getMoa();
                this.dUdGa = dUdGa * context.getMoa();
            }

        }

        /** Return value of dU / da.
         * @return dUda
         */
        public double getdUda() {
            return dUda;
        }

        /** Return value of dU / dk.
         * @return dUdk
         */
        public double getdUdk() {
            return dUdk;
        }

        /** Return value of dU / dh.
         * @return dUdh
         */
        public double getdUdh() {
            return dUdh;
        }

        /** Return value of dU / dl.
         * @return dUdl
         */
        public double getdUdl() {
            return dUdl;
        }

        /** Return value of dU / dAlpha.
         * @return dUdAl
         */
        public double getdUdAl() {
            return dUdAl;
        }

        /** Return value of dU / dBeta.
         * @return dUdBe
         */
        public double getdUdBe() {
            return dUdBe;
        }

        /** Return value of dU / dGamma.
         * @return dUdGa
         */
        public double getdUdGa() {
            return dUdGa;
        }

    }

    /**  Computes the potential U derivatives.
     *  <p>The following elements are computed from expression 3.3 - (4).
     *  <pre>
     *  dU / da
     *  dU / dh
     *  dU / dk
     *  dU / dλ
     *  dU / dα
     *  dU / dβ
     *  dU / dγ
     *  </pre>
     *  </p>
     */
    private class FieldUAnddU <T extends RealFieldElement<T>> {

        /** dU / da. */
        private T dUda;

        /** dU / dk. */
        private T dUdk;

        /** dU / dh. */
        private T dUdh;

        /** dU / dl. */
        private T dUdl;

        /** dU / dAlpha. */
        private T dUdAl;

        /** dU / dBeta. */
        private T dUdBe;

        /** dU / dGamma. */
        private T dUdGa;

        /** Simple constuctor.
         * @param date current date
         * @param context container for attributes
         * @param hansen hansen objects
         * @throws OrekitException if some specific error occurs
         */
        FieldUAnddU(final FieldAbsoluteDate<T> date, final FieldDSSTTesseralContext<T> context,
                    final FieldHansenObjects<T> hansen) throws OrekitException {

            // Auxiliary elements related to the current orbit
            final FieldAuxiliaryElements<T> auxiliaryElements = context.getFieldAuxiliaryElements();

            // Zero for initialization
            final Field<T> field = date.getField();
            final T zero = field.getZero();

            // Potential derivatives
            dUda  = zero;
            dUdh  = zero;
            dUdk  = zero;
            dUdl  = zero;
            dUdAl = zero;
            dUdBe = zero;
            dUdGa = zero;

            // Compute only if there is at least one resonant tesseral
            if (!context.getResOrders().isEmpty()) {
                // Gmsj and Hmsj polynomials
                final FieldGHmsjPolynomials<T> ghMSJ = new FieldGHmsjPolynomials<>(auxiliaryElements.getK(), auxiliaryElements.getH(), auxiliaryElements.getAlpha(), auxiliaryElements.getBeta(), I, field);

                // GAMMAmns function
                final FieldGammaMnsFunction<T> gammaMNS = new FieldGammaMnsFunction<>(maxDegree, auxiliaryElements.getGamma(), I, field);

                // R / a up to power degree
                final T[] roaPow = MathArrays.buildArray(field, maxDegree + 1);
                roaPow[0] = zero.add(1.);
                for (int i = 1; i <= maxDegree; i++) {
                    roaPow[i] = roaPow[i - 1].multiply(context.getRoa());
                }

                // SUM over resonant terms {j,m}
                for (int m : context.getResOrders()) {

                    // Resonant index for the current resonant order
                    final int j = FastMath.max(1, (int) FastMath.round(context.getRatio().multiply(m)));

                    // Phase angle
                    final T jlMmt  = auxiliaryElements.getLM().multiply(j).subtract(context.getTheta().multiply(m));
                    final T sinPhi = FastMath.sin(jlMmt);
                    final T cosPhi = FastMath.cos(jlMmt);

                    // Potential derivatives components for a given resonant pair {j,m}
                    T dUdaCos  = zero;
                    T dUdaSin  = zero;
                    T dUdhCos  = zero;
                    T dUdhSin  = zero;
                    T dUdkCos  = zero;
                    T dUdkSin  = zero;
                    T dUdlCos  = zero;
                    T dUdlSin  = zero;
                    T dUdAlCos = zero;
                    T dUdAlSin = zero;
                    T dUdBeCos = zero;
                    T dUdBeSin = zero;
                    T dUdGaCos = zero;
                    T dUdGaSin = zero;

                    // s-SUM from -sMin to sMax
                    final int sMin = FastMath.min(context.getMaxEccPow() - j, maxDegree);
                    final int sMax = FastMath.min(context.getMaxEccPow() + j, maxDegree);
                    for (int s = 0; s <= sMax; s++) {

                        //Compute the initial values for Hansen coefficients using newComb operators
                        hansen.computeHansenObjectsInitValues(context, s + maxDegree, j);

                        // n-SUM for s positive
                        final T[][] nSumSpos = computeNSum(date, j, m, s, maxDegree,
                                                                roaPow, ghMSJ, gammaMNS, context, hansen);
                        dUdaCos  = dUdaCos.add(nSumSpos[0][0]);
                        dUdaSin  = dUdaSin.add(nSumSpos[0][1]);
                        dUdhCos  = dUdhCos.add(nSumSpos[1][0]);
                        dUdhSin  = dUdhSin.add(nSumSpos[1][1]);
                        dUdkCos  = dUdkCos.add(nSumSpos[2][0]);
                        dUdkSin  = dUdkSin.add(nSumSpos[2][1]);
                        dUdlCos  = dUdlCos.add(nSumSpos[3][0]);
                        dUdlSin  = dUdlSin.add(nSumSpos[3][1]);
                        dUdAlCos = dUdAlCos.add(nSumSpos[4][0]);
                        dUdAlSin = dUdAlSin.add(nSumSpos[4][1]);
                        dUdBeCos = dUdBeCos.add(nSumSpos[5][0]);
                        dUdBeSin = dUdBeSin.add(nSumSpos[5][1]);
                        dUdGaCos = dUdGaCos.add(nSumSpos[6][0]);
                        dUdGaSin = dUdGaSin.add(nSumSpos[6][1]);

                        // n-SUM for s negative
                        if (s > 0 && s <= sMin) {
                            //Compute the initial values for Hansen coefficients using newComb operators
                            hansen.computeHansenObjectsInitValues(context, maxDegree - s, j);

                            final T[][] nSumSneg = computeNSum(date, j, m, -s, maxDegree,
                                                                    roaPow, ghMSJ, gammaMNS, context, hansen);
                            dUdaCos  = dUdaCos.add(nSumSneg[0][0]);
                            dUdaSin  = dUdaSin.add(nSumSneg[0][1]);
                            dUdhCos  = dUdhCos.add(nSumSneg[1][0]);
                            dUdhSin  = dUdhSin.add(nSumSneg[1][1]);
                            dUdkCos  = dUdkCos.add(nSumSneg[2][0]);
                            dUdkSin  = dUdkSin.add(nSumSneg[2][1]);
                            dUdlCos  = dUdlCos.add(nSumSneg[3][0]);
                            dUdlSin  = dUdlSin.add(nSumSneg[3][1]);
                            dUdAlCos = dUdAlCos.add(nSumSneg[4][0]);
                            dUdAlSin = dUdAlSin.add(nSumSneg[4][1]);
                            dUdBeCos = dUdBeCos.add(nSumSneg[5][0]);
                            dUdBeSin = dUdBeSin.add(nSumSneg[5][1]);
                            dUdGaCos = dUdGaCos.add(nSumSneg[6][0]);
                            dUdGaSin = dUdGaSin.add(nSumSneg[6][1]);
                        }
                    }

                    // Assembly of potential derivatives componants
                    dUda  = dUda.add(dUdaCos.multiply(cosPhi).add(dUdaSin.multiply(sinPhi)));
                    dUdh  = dUdh.add(dUdhCos.multiply(cosPhi).add(dUdhSin.multiply(sinPhi)));
                    dUdk  = dUdk.add(dUdkCos.multiply(cosPhi).add(dUdkSin.multiply(sinPhi)));
                    dUdl  = dUdl.add(dUdlCos.multiply(cosPhi).add(dUdlSin.multiply(sinPhi)));
                    dUdAl = dUdAl.add(dUdAlCos.multiply(cosPhi).add(dUdAlSin.multiply(sinPhi)));
                    dUdBe = dUdBe.add(dUdBeCos.multiply(cosPhi).add(dUdBeSin.multiply(sinPhi)));
                    dUdGa = dUdGa.add(dUdGaCos.multiply(cosPhi).add(dUdGaSin.multiply(sinPhi)));
                }

                dUda  =  dUda.multiply(context.getMoa().divide(auxiliaryElements.getSma())).negate();
                dUdh  =  dUdh.multiply(context.getMoa());
                dUdk  =  dUdk.multiply(context.getMoa());
                dUdl  =  dUdl.multiply(context.getMoa());
                dUdAl =  dUdAl.multiply(context.getMoa());
                dUdBe =  dUdBe.multiply(context.getMoa());
                dUdGa =  dUdGa.multiply(context.getMoa());

            }

        }

        /** Return value of dU / da.
         * @return dUda
         */
        public T getdUda() {
            return dUda;
        }

        /** Return value of dU / dk.
         * @return dUdk
         */
        public T getdUdk() {
            return dUdk;
        }

        /** Return value of dU / dh.
         * @return dUdh
         */
        public T getdUdh() {
            return dUdh;
        }

        /** Return value of dU / dl.
         * @return dUdl
         */
        public T getdUdl() {
            return dUdl;
        }

        /** Return value of dU / dAlpha.
         * @return dUdAl
         */
        public T getdUdAl() {
            return dUdAl;
        }

        /** Return value of dU / dBeta.
         * @return dUdBe
         */
        public T getdUdBe() {
            return dUdBe;
        }

        /** Return value of dU / dGamma.
         * @return dUdGa
         */
        public T getdUdGa() {
            return dUdGa;
        }

    }

    /** Computes init values of the Hansen Objects. */
    private class HansenObjects {

        /** Maximum power of the eccentricity to use in Hansen coefficient Kernel expansion. */
        private int maxHansen;

        /** A two dimensional array that contains the objects needed to build the Hansen coefficients. <br/>
         * The indexes are s + maxDegree and j */
        private HansenTesseralLinear[][] hansenObjects;

        /** Simple constructor.
         * @param ratio Ratio of satellite period to central body rotation period
         * @param maxEccPow Maximum power of the eccentricity to use in summation over s.
         * @param resOrders List of resonant orders
         * @param type type of the elements used during the propagation
         */
        HansenObjects(final double ratio,
                      final int maxEccPow,
                      final List<Integer> resOrders,
                      final PropagationType type) {

            // Set the maximum power of the eccentricity to use in Hansen coefficient Kernel expansion.
            maxHansen = maxEccPow / 2;

            //Allocate the two dimensional array
            final int rows     = 2 * maxDegree + 1;
            final int columns  = maxFrequencyShortPeriodics + 1;
            this.hansenObjects = new HansenTesseralLinear[rows][columns];

            switch (type) {
                case MEAN:
                    // loop through the resonant orders
                    for (int m : resOrders) {
                        //Compute the corresponding j term
                        final int j = FastMath.max(1, (int) FastMath.round(ratio * m));

                        //Compute the sMin and sMax values
                        final int sMin = FastMath.min(maxEccPow - j, maxDegree);
                        final int sMax = FastMath.min(maxEccPow + j, maxDegree);

                        //loop through the s values
                        for (int s = 0; s <= sMax; s++) {
                            //Compute the n0 value
                            final int n0 = FastMath.max(FastMath.max(2, m), s);

                            //Create the object for the pair j, s
                            this.hansenObjects[s + maxDegree][j] = new HansenTesseralLinear(maxDegree, s, j, n0, maxHansen);

                            if (s > 0 && s <= sMin) {
                                //Also create the object for the pair j, -s
                                this.hansenObjects[maxDegree - s][j] =  new HansenTesseralLinear(maxDegree, -s, j, n0, maxHansen);
                            }
                        }
                    }
                    break;

                case OSCULATING:
                    // create all objects
                    for (int j = 0; j <= maxFrequencyShortPeriodics; j++) {
                        for (int s = -maxDegree; s <= maxDegree; s++) {
                            //Compute the n0 value
                            final int n0 = FastMath.max(2, FastMath.abs(s));
                            this.hansenObjects[s + maxDegree][j] = new HansenTesseralLinear(maxDegree, s, j, n0, maxHansen);
                        }
                    }
                    break;

                default:
                    throw new OrekitInternalError(null);
            }

        }

        /** Compute init values for hansen objects.
         * @param context container for attributes
         * @param rows number of rows of the hansen matrix
         * @param columns columns number of columns of the hansen matrix
         */
        public void computeHansenObjectsInitValues(final DSSTTesseralContext context, final int rows, final int columns) {
            hansenObjects[rows][columns].computeInitValues(context.getE2(), context.getChi(), context.getChi2());
        }

        /** Get hansen object.
         * @return hansenObjects
         */
        public HansenTesseralLinear[][] getHansenObjects() {
            return hansenObjects;
        }

    }

    /** Computes init values of the Hansen Objects. */
    private class FieldHansenObjects<T extends RealFieldElement<T>> {

        /** Maximum power of the eccentricity to use in Hansen coefficient Kernel expansion. */
        private int maxHansen;

        /** A two dimensional array that contains the objects needed to build the Hansen coefficients. <br/>
         * The indexes are s + maxDegree and j */
        private FieldHansenTesseralLinear<T>[][] hansenObjects;

        /** Simple constructor.
         * @param ratio Ratio of satellite period to central body rotation period
         * @param maxEccPow Maximum power of the eccentricity to use in summation over s.
         * @param resOrders List of resonant orders
         * @param type type of the elements used during the propagation
         * @param field field used by default.
         */
        @SuppressWarnings("unchecked")
        FieldHansenObjects(final T ratio,
                           final int maxEccPow,
                           final List<Integer> resOrders,
                           final PropagationType type,
                           final Field<T> field) {

            // Set the maximum power of the eccentricity to use in Hansen coefficient Kernel expansion.
            maxHansen = maxEccPow / 2;

            //Allocate the two dimensional array
            final int rows     = 2 * maxDegree + 1;
            final int columns  = maxFrequencyShortPeriodics + 1;
            this.hansenObjects = (FieldHansenTesseralLinear<T>[][]) Array.newInstance(FieldHansenTesseralLinear.class, rows, columns);

            switch (type) {
                case MEAN:
                 // loop through the resonant orders
                    for (int m : resOrders) {
                        //Compute the corresponding j term
                        final int j = FastMath.max(1, (int) FastMath.round(ratio.multiply(m)));

                        //Compute the sMin and sMax values
                        final int sMin = FastMath.min(maxEccPow - j, maxDegree);
                        final int sMax = FastMath.min(maxEccPow + j, maxDegree);

                        //loop through the s values
                        for (int s = 0; s <= sMax; s++) {
                            //Compute the n0 value
                            final int n0 = FastMath.max(FastMath.max(2, m), s);

                            //Create the object for the pair j, s
                            this.hansenObjects[s + maxDegree][j] = new FieldHansenTesseralLinear<>(maxDegree, s, j, n0, maxHansen, field);

                            if (s > 0 && s <= sMin) {
                                //Also create the object for the pair j, -s
                                this.hansenObjects[maxDegree - s][j] =  new FieldHansenTesseralLinear<>(maxDegree, -s, j, n0, maxHansen, field);
                            }
                        }
                    }
                    break;

                case OSCULATING:
                    // create all objects
                    for (int j = 0; j <= maxFrequencyShortPeriodics; j++) {
                        for (int s = -maxDegree; s <= maxDegree; s++) {
                            //Compute the n0 value
                            final int n0 = FastMath.max(2, FastMath.abs(s));
                            this.hansenObjects[s + maxDegree][j] = new FieldHansenTesseralLinear<>(maxDegree, s, j, n0, maxHansen, field);
                        }
                    }
                    break;

                default:
                    throw new OrekitInternalError(null);
            }

        }

        /** Compute init values for hansen objects.
         * @param context container for attributes
         * @param rows number of rows of the hansen matrix
         * @param columns columns number of columns of the hansen matrix
         */
        public void computeHansenObjectsInitValues(final FieldDSSTTesseralContext<T> context,
                                                   final int rows, final int columns) {
            hansenObjects[rows][columns].computeInitValues(context.getE2(), context.getChi(), context.getChi2());
        }

        /** Get hansen object.
         * @return hansenObjects
         */
        public FieldHansenTesseralLinear[][] getHansenObjects() {
            return hansenObjects;
        }

    }

}<|MERGE_RESOLUTION|>--- conflicted
+++ resolved
@@ -223,14 +223,9 @@
                         final int maxDegreeMdailyTesseralSP, final int maxOrderMdailyTesseralSP,
                         final int maxEccPowMdailyTesseralSP) {
 
-        try {
-            gmParameterDriver = new ParameterDriver(DSSTNewtonianAttraction.CENTRAL_ATTRACTION_COEFFICIENT,
-                                                    provider.getMu(), MU_SCALE,
-                                                    0.0, Double.POSITIVE_INFINITY);
-        } catch (OrekitException oe) {
-            // this should never occur as valueChanged above never throws an exception
-            throw new OrekitInternalError(oe);
-        }
+        gmParameterDriver = new ParameterDriver(DSSTNewtonianAttraction.CENTRAL_ATTRACTION_COEFFICIENT,
+                                                provider.getMu(), MU_SCALE,
+                                                0.0, Double.POSITIVE_INFINITY);
 
         // Central body rotating frame
         this.bodyFrame = centralBodyFrame;
@@ -291,14 +286,9 @@
 
     /** {@inheritDoc} */
     @Override
-<<<<<<< HEAD
     public List<ShortPeriodTerms> initialize(final AuxiliaryElements auxiliaryElements,
                                              final PropagationType type,
-                                             final double[] parameters)
-        throws OrekitException {
-=======
-    public List<ShortPeriodTerms> initialize(final AuxiliaryElements aux, final boolean meanOnly) {
->>>>>>> ad5c7ecb
+                                             final double[] parameters) {
 
         // Initializes specific parameters.
         final DSSTTesseralContext context = initializeStep(auxiliaryElements, parameters);
@@ -331,8 +321,7 @@
     @Override
     public <T extends RealFieldElement<T>> List<FieldShortPeriodTerms<T>> initialize(final FieldAuxiliaryElements<T> auxiliaryElements,
                                                                                      final PropagationType type,
-                                                                                     final T[] parameters)
-        throws OrekitException {
+                                                                                     final T[] parameters) {
 
         // Field used by default
         final Field<T> field = auxiliaryElements.getDate().getField();
@@ -379,10 +368,8 @@
      *  @param auxiliaryElements auxiliary elements related to the current orbit
      *  @param parameters values of the force model parameters
      *  @return new force model context
-     *  @throws OrekitException if some specific error occurs
      */
-    private DSSTTesseralContext initializeStep(final AuxiliaryElements auxiliaryElements, final double[] parameters)
-        throws OrekitException {
+    private DSSTTesseralContext initializeStep(final AuxiliaryElements auxiliaryElements, final double[] parameters) {
         return new DSSTTesseralContext(auxiliaryElements, bodyFrame, provider, maxFrequencyShortPeriodics, bodyPeriod, parameters);
     }
 
@@ -394,19 +381,16 @@
      *  @param auxiliaryElements auxiliary elements related to the current orbit
      *  @param parameters values of the force model parameters
      *  @return new force model context
-     *  @throws OrekitException if some specific error occurs
      */
     private <T extends RealFieldElement<T>> FieldDSSTTesseralContext<T> initializeStep(final FieldAuxiliaryElements<T> auxiliaryElements,
-                                                                                       final T[] parameters)
-        throws OrekitException {
+                                                                                       final T[] parameters) {
         return new FieldDSSTTesseralContext<>(auxiliaryElements, bodyFrame, provider, maxFrequencyShortPeriodics, bodyPeriod, parameters);
     }
 
     /** {@inheritDoc} */
     @Override
-<<<<<<< HEAD
-    public double[] getMeanElementRate(final SpacecraftState spacecraftState, final AuxiliaryElements auxiliaryElements, final double[] parameters)
-        throws OrekitException {
+    public double[] getMeanElementRate(final SpacecraftState spacecraftState,
+                                       final AuxiliaryElements auxiliaryElements, final double[] parameters) {
 
         // Container for attributes
         final DSSTTesseralContext context = initializeStep(auxiliaryElements, parameters);
@@ -430,76 +414,13 @@
         final double dM = -context.getAx2oA() * udu.getdUda() + context.getBoABpo() * (auxiliaryElements.getH() * udu.getdUdh() + auxiliaryElements.getK() * udu.getdUdk()) + pUagmIqUbgoAB;
 
         return new double[] {da, dk, dh, dq, dp, dM};
-=======
-    public void initializeStep(final AuxiliaryElements aux) {
-
-        // Equinoctial elements
-        a  = aux.getSma();
-        k  = aux.getK();
-        h  = aux.getH();
-        q  = aux.getQ();
-        p  = aux.getP();
-        lm = aux.getLM();
-
-        // Eccentricity
-        ecc = aux.getEcc();
-        e2 = ecc * ecc;
-
-        // Equinoctial frame vectors
-        f = aux.getVectorF();
-        g = aux.getVectorG();
-
-        // Central body rotation angle from equation 2.7.1-(3)(4).
-        final Transform t = bodyFrame.getTransformTo(aux.getFrame(), aux.getDate());
-        final Vector3D xB = t.transformVector(Vector3D.PLUS_I);
-        final Vector3D yB = t.transformVector(Vector3D.PLUS_J);
-        theta = FastMath.atan2(-f.dotProduct(yB) + I * g.dotProduct(xB),
-                                f.dotProduct(xB) + I * g.dotProduct(yB));
-
-        // Direction cosines
-        alpha = aux.getAlpha();
-        beta  = aux.getBeta();
-        gamma = aux.getGamma();
-
-        // Equinoctial coefficients
-        // A = sqrt(μ * a)
-        final double A = aux.getA();
-        // B = sqrt(1 - h² - k²)
-        final double B = aux.getB();
-        // C = 1 + p² + q²
-        final double C = aux.getC();
-        // Common factors from equinoctial coefficients
-        // 2 * a / A
-        ax2oA  = 2. * a / A;
-        // B / A
-        BoA  = B / A;
-        // 1 / AB
-        ooAB = 1. / (A * B);
-        // C / 2AB
-        Co2AB = C * ooAB / 2.;
-        // B / (A * (1 + B))
-        BoABpo = BoA / (1. + B);
-        // &mu / a
-        moa = provider.getMu() / a;
-        // R / a
-        roa = provider.getAe() / a;
-
-        // &Chi; = 1 / B
-        chi = 1. / B;
-        chi2 = chi * chi;
-
-        //mean motion n
-        meanMotion = aux.getMeanMotion();
->>>>>>> ad5c7ecb
     }
 
     /** {@inheritDoc} */
     @Override
-<<<<<<< HEAD
     public <T extends RealFieldElement<T>> T[] getMeanElementRate(final FieldSpacecraftState<T> spacecraftState,
                                                                   final FieldAuxiliaryElements<T> auxiliaryElements,
-                                                                  final T[] parameters)
-        throws OrekitException {
+                                                                  final T[] parameters) {
 
         // Field used by default
         final Field<T> field = auxiliaryElements.getDate().getField();
@@ -511,19 +432,6 @@
         final FieldHansenObjects<T> fho = (FieldHansenObjects<T>) fieldHansen.get(field);
         // Access to potential U derivatives
         final FieldUAnddU<T> udu = new FieldUAnddU<>(spacecraftState.getDate(), context, fho);
-=======
-    public double[] getMeanElementRate(final SpacecraftState spacecraftState) {
-
-        // Compute potential derivatives
-        final double[] dU  = computeUDerivatives(spacecraftState.getDate());
-        final double dUda  = dU[0];
-        final double dUdh  = dU[1];
-        final double dUdk  = dU[2];
-        final double dUdl  = dU[3];
-        final double dUdAl = dU[4];
-        final double dUdBe = dU[5];
-        final double dUdGa = dU[6];
->>>>>>> ad5c7ecb
 
         // Compute the cross derivative operator :
         final T UAlphaGamma   = udu.getdUdGa().multiply(auxiliaryElements.getAlpha()).subtract(udu.getdUdAl().multiply(auxiliaryElements.getGamma()));
@@ -554,12 +462,7 @@
 
     /** {@inheritDoc} */
     @Override
-<<<<<<< HEAD
-    public void updateShortPeriodTerms(final double[] parameters, final SpacecraftState... meanStates)
-        throws OrekitException {
-=======
-    public void updateShortPeriodTerms(final SpacecraftState... meanStates) {
->>>>>>> ad5c7ecb
+    public void updateShortPeriodTerms(final double[] parameters, final SpacecraftState... meanStates) {
 
         final Slot slot = shortPeriodTerms.createSlot(meanStates);
 
@@ -618,8 +521,7 @@
     @Override
     @SuppressWarnings("unchecked")
     public <T extends RealFieldElement<T>> void updateShortPeriodTerms(final T[] parameters,
-                                                                       final FieldSpacecraftState<T>... meanStates)
-        throws OrekitException {
+                                                                       final FieldSpacecraftState<T>... meanStates) {
 
         // Field used by default
         final Field<T> field = meanStates[0].getDate().getField();
@@ -835,7 +737,6 @@
      * @param context container for attributes
      * @param field field used by default
      */
-<<<<<<< HEAD
     private <T extends RealFieldElement<T>> void getNonResonantTerms(final PropagationType type,
                                                                      final FieldDSSTTesseralContext<T> context,
                                                                      final Field<T> field) {
@@ -853,32 +754,6 @@
             if (jComputedRes > 0 && jComputedRes <= maxFrequencyShortPeriodics && FastMath.abs(resonance.subtract(jComputedRes)).getReal() <= tolerance.getReal()) {
                 // Store each resonant index and order
                 jRes = jComputedRes;
-=======
-    private double[] computeUDerivatives(final AbsoluteDate date) {
-
-        // Potential derivatives
-        double dUda  = 0.;
-        double dUdh  = 0.;
-        double dUdk  = 0.;
-        double dUdl  = 0.;
-        double dUdAl = 0.;
-        double dUdBe = 0.;
-        double dUdGa = 0.;
-
-        // Compute only if there is at least one resonant tesseral
-        if (!resOrders.isEmpty()) {
-            // Gmsj and Hmsj polynomials
-            final GHmsjPolynomials ghMSJ = new GHmsjPolynomials(k, h, alpha, beta, I);
-
-            // GAMMAmns function
-            final GammaMnsFunction gammaMNS = new GammaMnsFunction(maxDegree, gamma, I);
-
-            // R / a up to power degree
-            final double[] roaPow = new double[maxDegree + 1];
-            roaPow[0] = 1.;
-            for (int i = 1; i <= maxDegree; i++) {
-                roaPow[i] = roa * roaPow[i - 1];
->>>>>>> ad5c7ecb
             }
 
             if (type == PropagationType.OSCULATING && maxDegreeTesseralSP >= 0 && m <= maxOrderTesseralSP) {
@@ -908,17 +783,11 @@
      *  @param context container for attributes
      *  @param hansenObjects initialization of hansen objects
      *  @return Components of U<sub>n</sub> derivatives for fixed j, m, s
-     * @throws OrekitException if some error occurred
      */
     private double[][] computeNSum(final AbsoluteDate date,
                                    final int j, final int m, final int s, final int maxN, final double[] roaPow,
-<<<<<<< HEAD
                                    final GHmsjPolynomials ghMSJ, final GammaMnsFunction gammaMNS, final DSSTTesseralContext context,
-                                   final HansenObjects hansenObjects)
-        throws OrekitException {
-=======
-                                   final GHmsjPolynomials ghMSJ, final GammaMnsFunction gammaMNS) {
->>>>>>> ad5c7ecb
+                                   final HansenObjects hansenObjects) {
 
         // Auxiliary elements related to the current orbit
         final AuxiliaryElements auxiliaryElements = context.getAuxiliaryElements();
@@ -1060,15 +929,14 @@
      *  @param context container for attributes
      *  @param hansenObjects initialization of hansen objects
      *  @return Components of U<sub>n</sub> derivatives for fixed j, m, s
-     * @throws OrekitException if some error occurred
      */
-    @SuppressWarnings("unchecked")
     private <T extends RealFieldElement<T>> T[][] computeNSum(final FieldAbsoluteDate<T> date,
-                                   final int j, final int m, final int s, final int maxN, final T[] roaPow,
-                                   final FieldGHmsjPolynomials<T> ghMSJ, final FieldGammaMnsFunction<T> gammaMNS,
-                                   final FieldDSSTTesseralContext<T> context,
-                                   final FieldHansenObjects<T> hansenObjects)
-        throws OrekitException {
+                                                              final int j, final int m, final int s, final int maxN,
+                                                              final T[] roaPow,
+                                                              final FieldGHmsjPolynomials<T> ghMSJ,
+                                                              final FieldGammaMnsFunction<T> gammaMNS,
+                                                              final FieldDSSTTesseralContext<T> context,
+                                                              final FieldHansenObjects<T> hansenObjects) {
 
         // Auxiliary elements related to the current orbit
         final FieldAuxiliaryElements<T> auxiliaryElements = context.getFieldAuxiliaryElements();
@@ -1287,16 +1155,12 @@
          * @param date the current date
          * @param context container for attributes
          * @param hansenObjects initialization of hansen objects
-         * @throws OrekitException if an error occurs while generating the coefficients
-         */
-<<<<<<< HEAD
+         */
         public void generateCoefficients(final AbsoluteDate date, final DSSTTesseralContext context,
-                                         final HansenObjects hansenObjects) throws OrekitException {
+                                         final HansenObjects hansenObjects) {
 
             final AuxiliaryElements auxiliaryElements = context.getAuxiliaryElements();
-=======
-        public void generateCoefficients(final AbsoluteDate date) {
->>>>>>> ad5c7ecb
+
             // Compute only if there is at least one non-resonant tesseral
             if (!nonResOrders.isEmpty() || maxDegreeTesseralSP < 0) {
                 // Gmsj and Hmsj polynomials
@@ -1338,18 +1202,13 @@
          * @param maxN  maximum value for n index
          * @param context container for attributes
          * @param hansenObjects initialization of hansen objects
-         * @throws OrekitException in case of Hansen kernel generation error
          */
         private void buildFourierCoefficients(final AbsoluteDate date,
-<<<<<<< HEAD
                final int m, final int j, final int maxN, final DSSTTesseralContext context,
-               final HansenObjects hansenObjects) throws OrekitException {
+               final HansenObjects hansenObjects) {
 
             final AuxiliaryElements auxiliaryElements = context.getAuxiliaryElements();
 
-=======
-               final int m, final int j, final int maxN) {
->>>>>>> ad5c7ecb
             // Potential derivatives components for a given non-resonant pair {j,m}
             double dRdaCos  = 0.;
             double dRdaSin  = 0.;
@@ -3122,7 +2981,7 @@
         /** Get hansen object.
          * @return hansenObjects
          */
-        public FieldHansenTesseralLinear[][] getHansenObjects() {
+        public FieldHansenTesseralLinear<T>[][] getHansenObjects() {
             return hansenObjects;
         }
 
