--- conflicted
+++ resolved
@@ -123,10 +123,7 @@
     }
 
     @Override
-<<<<<<< HEAD
-=======
     @SuppressWarnings("unchecked")
->>>>>>> 3c3ba586
     public void init(final SpacecraftState initialState, final AbsoluteDate target) {
         // initialize short period terms.
         // the propagator will have called the non-field method
