--- conflicted
+++ resolved
@@ -180,11 +180,7 @@
      * <p>
      * Setting bodyFixedFrame to null will lead to large errors if the orbit frame is far from Earth rotating frame (GCRF, EME2000...).
      * The error gets smaller as the orbit frame gets closer to Earth rotating frame (MOD, then TOD).
-<<<<<<< HEAD
      * @see <a href="https://gitlab.orekit.org/orekit/orekit/-/issues/1104">issue-1104 on the forge</a>
-=======
-     * </p>
->>>>>>> 8fcb662f
      * <p>
      * When this constructor is used, maximum allowed values are used
      * for the short periodic coefficients:
@@ -263,11 +259,7 @@
      * <p>
      * Setting bodyFixedFrame to null will lead to large errors if the orbit frame is far from Earth rotating frame (GCRF, EME2000...).
      * The error gets smaller as the orbit frame gets closer to Earth rotating frame (MOD, then TOD).
-<<<<<<< HEAD
      * @see <a href="https://gitlab.orekit.org/orekit/orekit/-/issues/1104">issue-1104 on the forge</a>
-=======
-     * </p>
->>>>>>> 8fcb662f
      * @param provider provider for spherical harmonics
      * @param maxDegreeShortPeriodics maximum degree to consider for short periodics zonal harmonics potential
      * (must be between 2 and {@code provider.getMaxDegree()})
