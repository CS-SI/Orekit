/* Copyright 2002-2024 CS GROUP
 * Licensed to CS GROUP (CS) under one or more
 * contributor license agreements.  See the NOTICE file distributed with
 * this work for additional information regarding copyright ownership.
 * CS licenses this file to You under the Apache License, Version 2.0
 * (the "License"); you may not use this file except in compliance with
 * the License.  You may obtain a copy of the License at
 *
 *   http://www.apache.org/licenses/LICENSE-2.0
 *
 * Unless required by applicable law or agreed to in writing, software
 * distributed under the License is distributed on an "AS IS" BASIS,
 * WITHOUT WARRANTIES OR CONDITIONS OF ANY KIND, either express or implied.
 * See the License for the specific language governing permissions and
 * limitations under the License.
 */
package org.orekit.propagation.events;

import org.orekit.errors.OrekitException;
import org.orekit.errors.OrekitMessages;
import org.orekit.propagation.SpacecraftState;
import org.orekit.propagation.events.handlers.EventHandler;
import org.orekit.propagation.events.intervals.AdaptableInterval;
import org.orekit.time.AbsoluteDate;

/** Common parts shared by several orbital events finders.
 * @param <T> type of the detector
 * @see org.orekit.propagation.Propagator#addEventDetector(EventDetector)
 * @author Luc Maisonobe
 */
public abstract class AbstractDetector<T extends AbstractDetector<T>> implements EventDetector {

    /** Default maximum checking interval (s). */
    public static final double DEFAULT_MAX_CHECK = EventDetectionSettings.DEFAULT_MAX_CHECK;

    /** Default convergence threshold (s). */
    public static final double DEFAULT_THRESHOLD = EventDetectionSettings.DEFAULT_THRESHOLD;

    /** Default maximum number of iterations in the event time search. */
    public static final int DEFAULT_MAX_ITER = EventDetectionSettings.DEFAULT_MAX_ITER;

    /** Detection settings. */
    private final EventDetectionSettings eventDetectionSettings;

    /** Default handler for event overrides. */
    private final EventHandler handler;

    /** Propagation direction. */
    private boolean forward;

    /** Build a new instance.
     * @param maxCheck maximum checking interval, must be strictly positive (s)
     * @param threshold convergence threshold (s)
     * @param maxIter maximum number of iterations in the event time search
     * @param handler event handler to call at event occurrences
     */
    protected AbstractDetector(final double maxCheck, final double threshold, final int maxIter,
                               final EventHandler handler) {
        this(new EventDetectionSettings(maxCheck, threshold, maxIter), handler);
    }

    /** Build a new instance.
     * @param detectionSettings event detection settings
     * @param handler event handler to call at event occurrences
     * @since 12.2
     */
    protected AbstractDetector(final EventDetectionSettings detectionSettings, final EventHandler handler) {
        checkStrictlyPositive(detectionSettings.getThreshold());
        this.eventDetectionSettings = detectionSettings;
        this.handler   = handler;
        this.forward   = true;
    }

    /** Check value is strictly positive.
     * @param value value to check
     * @exception OrekitException if value is not strictly positive
     * @since 11.2
     */
    private void checkStrictlyPositive(final double value) throws OrekitException {
        if (value <= 0.0) {
            throw new OrekitException(OrekitMessages.NOT_STRICTLY_POSITIVE, value);
        }
    }

    /**
     * {@inheritDoc}
     *
     * <p> This implementation sets the direction of propagation and initializes the event
     * handler. If a subclass overrides this method it should call {@code
     * super.init(s0, t)}.
     */
    @Override
    public void init(final SpacecraftState s0,
                     final AbsoluteDate t) {
        EventDetector.super.init(s0, t);
        forward = t.durationFrom(s0.getDate()) >= 0.0;
    }

    /** {@inheritDoc} */
    @Override
    public EventDetectionSettings getDetectionSettings() {
        return eventDetectionSettings;
    }

    /**
     * Set up the maximum checking interval.
     * <p>
     * This will override a maximum checking interval if it has been configured previously.
     * </p>
     * @param newMaxCheck maximum checking interval (s)
     * @return a new detector with updated configuration (the instance is not changed)
     * @since 6.1
     */
    public T withMaxCheck(final double newMaxCheck) {
        return withMaxCheck(AdaptableInterval.of(newMaxCheck));
    }

    /**
     * Set up the maximum checking interval.
     * <p>
     * This will override a maximum checking interval if it has been configured previously.
     * </p>
     * @param newMaxCheck maximum checking interval (s)
     * @return a new detector with updated configuration (the instance is not changed)
     * @since 12.0
     */
    public T withMaxCheck(final AdaptableInterval newMaxCheck) {
        return create(new EventDetectionSettings(newMaxCheck, getThreshold(), getMaxIterationCount()), getHandler());
    }

    /**
     * Set up the maximum number of iterations in the event time search.
     * <p>
     * This will override a number of iterations if it has been configured previously.
     * </p>
     * @param newMaxIter maximum number of iterations in the event time search
     * @return a new detector with updated configuration (the instance is not changed)
     * @since 6.1
     */
    public T withMaxIter(final int newMaxIter) {
        return create(new EventDetectionSettings(getMaxCheckInterval(), getThreshold(), newMaxIter), getHandler());
    }

    /**
     * Set up the convergence threshold.
     * <p>
     * This will override a convergence threshold if it has been configured previously.
     * </p>
     * @param newThreshold convergence threshold (s)
     * @return a new detector with updated configuration (the instance is not changed)
     * @since 6.1
     */
    public T withThreshold(final double newThreshold) {
        return create(new EventDetectionSettings(getMaxCheckInterval(), newThreshold, getMaxIterationCount()), getHandler());
    }

    /**
     * Set up the event detection settings.
     * <p>
     * This will override settings previously configured.
     * </p>
     * @param newSettings new event detection settings
     * @return a new detector with updated configuration (the instance is not changed)
     * @since 12.2
     */
    public T withDetectionSettings(final EventDetectionSettings newSettings) {
        return create(new EventDetectionSettings(newSettings.getMaxCheckInterval(), newSettings.getThreshold(), newSettings.getMaxIterationCount()),
                getHandler());
    }

    /**
     * Set up the event handler to call at event occurrences.
     * <p>
     * This will override a handler if it has been configured previously.
     * </p>
     * @param newHandler event handler to call at event occurrences
     * @return a new detector with updated configuration (the instance is not changed)
     * @since 6.1
     */
    public T withHandler(final EventHandler newHandler) {
        return create(getDetectionSettings(), newHandler);
    }

    /** {@inheritDoc} */
    @Override
    public EventHandler getHandler() {
        return handler;
    }

    /** Build a new instance.
<<<<<<< HEAD
=======
     * @param newMaxCheck maximum checking interval (s)
     * @param newThreshold convergence threshold (s)
     * @param newMaxIter maximum number of iterations in the event time search
     * @param newHandler event handler to call at event occurrences
     * @return a new instance of the appropriate sub-type
     * WARNING: this method will be removed in 13.0. It doesn't have the deprecated annotation because the method is abstract and shall be implemented
     */
    protected abstract T create(AdaptableInterval newMaxCheck, double newThreshold, int newMaxIter,
                                EventHandler newHandler);

    /** Build a new instance.
>>>>>>> 9d8ed640
     * @param detectionSettings detection settings
     * @param newHandler event handler to call at event occurrences
     * @return a new instance of the appropriate sub-type
     * @since 12.2
     */
    protected abstract T create(EventDetectionSettings detectionSettings, EventHandler newHandler);

    /** Check if the current propagation is forward or backward.
     * @return true if the current propagation is forward
     * @since 7.2
     */
    public boolean isForward() {
        return forward;
    }

}<|MERGE_RESOLUTION|>--- conflicted
+++ resolved
@@ -188,20 +188,17 @@
     }
 
     /** Build a new instance.
-<<<<<<< HEAD
-=======
      * @param newMaxCheck maximum checking interval (s)
      * @param newThreshold convergence threshold (s)
      * @param newMaxIter maximum number of iterations in the event time search
      * @param newHandler event handler to call at event occurrences
      * @return a new instance of the appropriate sub-type
-     * WARNING: this method will be removed in 13.0. It doesn't have the deprecated annotation because the method is abstract and shall be implemented
-     */
+     */
+    @Deprecated
     protected abstract T create(AdaptableInterval newMaxCheck, double newThreshold, int newMaxIter,
                                 EventHandler newHandler);
 
     /** Build a new instance.
->>>>>>> 9d8ed640
      * @param detectionSettings detection settings
      * @param newHandler event handler to call at event occurrences
      * @return a new instance of the appropriate sub-type
