/* Copyright 2002-2011 CS Communication & Systèmes
 * Licensed to CS Communication & Systèmes (CS) under one or more
 * contributor license agreements.  See the NOTICE file distributed with
 * this work for additional information regarding copyright ownership.
 * CS licenses this file to You under the Apache License, Version 2.0
 * (the "License"); you may not use this file except in compliance with
 * the License.  You may obtain a copy of the License at
 *
 *   http://www.apache.org/licenses/LICENSE-2.0
 *
 * Unless required by applicable law or agreed to in writing, software
 * distributed under the License is distributed on an "AS IS" BASIS,
 * WITHOUT WARRANTIES OR CONDITIONS OF ANY KIND, either express or implied.
 * See the License for the specific language governing permissions and
 * limitations under the License.
 */
package org.orekit.propagation.sampling;

import java.io.Serializable;
import java.util.List;

import org.apache.commons.math.ode.DerivativeException;
import org.apache.commons.math.ode.sampling.StepHandler;
import org.apache.commons.math.ode.sampling.StepInterpolator;
import org.orekit.attitudes.Attitude;
import org.orekit.attitudes.AttitudeProvider;
import org.orekit.errors.OrekitException;
import org.orekit.errors.OrekitMessages;
import org.orekit.errors.PropagationException;
import org.orekit.frames.Frame;
import org.orekit.orbits.Orbit;
import org.orekit.orbits.OrbitType;
import org.orekit.orbits.PositionAngle;
import org.orekit.propagation.SpacecraftState;
import org.orekit.propagation.numerical.AdditionalStateData;
import org.orekit.propagation.numerical.ModeHandler;
import org.orekit.time.AbsoluteDate;

/** Adapt an {@link org.orekit.propagation.sampling.OrekitStepHandler}
 * to commons-math {@link StepHandler} interface.
 * @author Luc Maisonobe
 * @version $Revision$ $Date$
 */
public class AdaptedStepHandler
    implements OrekitStepInterpolator, StepHandler, ModeHandler, Serializable {

    /** Serializable UID. */
    private static final long serialVersionUID = -8067262257341902186L;

    /** Propagation orbit type. */
    private OrbitType orbitType;

<<<<<<< HEAD
=======
    /** Position angle type. */
    private PositionAngle angleType;

    /** Attitude provider. */
    private AttitudeProvider attitudeProvider;

>>>>>>> d08c454a
    /** Additional state data list. */
    private List <AdditionalStateData> addStateData;

    /** Reference date. */
    private AbsoluteDate initializedReference;

    /** Reference frame. */
    private Frame initializedFrame;

    /** Central body attraction coefficient. */
    private double initializedMu;

    /** Underlying handler. */
    private final OrekitStepHandler handler;

    /** Flag for handler . */
    private boolean activate;

    /** Underlying raw rawInterpolator. */
    private StepInterpolator rawInterpolator;

    /** Build an instance.
     * @param handler underlying handler to wrap
     */
    public AdaptedStepHandler(final OrekitStepHandler handler) {
        this.handler = handler;
    }

    /** {@inheritDoc} */
<<<<<<< HEAD
    public void initialize(final StateMapper stateMapper, final List <AdditionalStateData> addStateData,
                           final boolean activateHandlers,
                           final AbsoluteDate reference, final Frame frame, final double mu) {
        this.mapper               = stateMapper;
=======
    public void initialize(final OrbitType orbitType, final PositionAngle angleType,
                           final AttitudeProvider attitudeProvider,
                           final List <AdditionalStateData> addStateData,
                           final boolean activateHandlers,
                           final AbsoluteDate reference, final Frame frame, final double mu) {
        this.orbitType            = orbitType;
        this.angleType            = angleType;
        this.attitudeProvider     = attitudeProvider;
>>>>>>> d08c454a
        this.addStateData         = addStateData;
        this.activate             = activateHandlers;
        this.initializedReference = reference;
        this.initializedFrame     = frame;
        this.initializedMu        = mu;
    }

    /** {@inheritDoc} */
    public boolean requiresDenseOutput() {
        return handler.requiresDenseOutput();
    }

    /** {@inheritDoc} */
    public void reset() {
        handler.reset();
    }

    /** {@inheritDoc} */
    public void handleStep(final StepInterpolator interpolator, final boolean isLast)
        throws DerivativeException {
        try {
            this.rawInterpolator = interpolator;
            if (activate) {
                handler.handleStep(this, isLast);
            }
        } catch (PropagationException pe) {
            throw new DerivativeException(pe.getSpecifier(), pe.getParts());
        }
    }

    /** Get the current grid date.
     * @return current grid date
     */
    public AbsoluteDate getCurrentDate() {
        return initializedReference.shiftedBy(rawInterpolator.getCurrentTime());
    }

    /** Get the previous grid date.
     * @return previous grid date
     */
    public AbsoluteDate getPreviousDate() {
        return initializedReference.shiftedBy(rawInterpolator.getPreviousTime());
    }

    /** Get the interpolated date.
     * <p>If {@link #setInterpolatedDate(AbsoluteDate) setInterpolatedDate}
     * has not been called, the date returned is the same as  {@link
     * #getCurrentDate() getCurrentDate}.</p>
     * @return interpolated date
     * @see #setInterpolatedDate(AbsoluteDate)
     * @see #getInterpolatedState()
     */
    public AbsoluteDate getInterpolatedDate() {
        return initializedReference.shiftedBy(rawInterpolator.getInterpolatedTime());
    }

    /** Set the interpolated date.
     * <p>It is possible to set the interpolation date outside of the current
     * step range, but accuracy will decrease as date is farther.</p>
     * @param date interpolated date to set
     * @see #getInterpolatedDate()
     * @see #getInterpolatedState()
     */
    public void setInterpolatedDate(final AbsoluteDate date) {
        rawInterpolator.setInterpolatedTime(date.durationFrom(initializedReference));
    }

    /** Get the interpolated state.
     * @return interpolated state at the current interpolation date
     * @exception OrekitException if state cannot be interpolated or converted
     * @see #getInterpolatedDate()
     * @see #setInterpolatedDate(AbsoluteDate)
     */
    public SpacecraftState getInterpolatedState() throws OrekitException {
        try {
            final double[] y = rawInterpolator.getInterpolatedState();
            final AbsoluteDate interpolatedDate = initializedReference.shiftedBy(rawInterpolator.getInterpolatedTime());
            final Orbit orbit =
                orbitType.mapArrayToOrbit(y, angleType, interpolatedDate, initializedMu, initializedFrame);
            final Attitude attitude = attitudeProvider.getAttitude(orbit, interpolatedDate, initializedFrame);
            return new SpacecraftState(orbit, attitude, y[6]);
        } catch (DerivativeException de) {
            throw new PropagationException(de, de.getGeneralPattern(), de.getArguments());
        }
    }

    /** {@inheritDoc} */
    public double[] getInterpolatedAdditionalState(final String name)
        throws OrekitException {
        try {

            // propagate the whole state vector
            final double[] y = rawInterpolator.getInterpolatedState();

            // get portion of additional state to update
            int index = 7;
            for (final AdditionalStateData stateData : addStateData) {
                if (stateData.getName().equals(name)) {
                    final double[] state = stateData.getAdditionalState();
                    System.arraycopy(y, index, state, 0, state.length);
                    return state;
                }
                // incrementing index
                index += stateData.getAdditionalState().length;
            }

            throw new OrekitException(OrekitMessages.UNKNOWN_ADDITIONAL_EQUATION);

        } catch (DerivativeException de) {
            throw new PropagationException(de, de.getGeneralPattern(), de.getArguments());
        }

    }

    /** Check is integration direction is forward in date.
     * @return true if integration is forward in date
     */
    public boolean isForward() {
        return rawInterpolator.isForward();
    }

}<|MERGE_RESOLUTION|>--- conflicted
+++ resolved
@@ -50,15 +50,12 @@
     /** Propagation orbit type. */
     private OrbitType orbitType;
 
-<<<<<<< HEAD
-=======
     /** Position angle type. */
     private PositionAngle angleType;
 
     /** Attitude provider. */
     private AttitudeProvider attitudeProvider;
 
->>>>>>> d08c454a
     /** Additional state data list. */
     private List <AdditionalStateData> addStateData;
 
@@ -88,12 +85,6 @@
     }
 
     /** {@inheritDoc} */
-<<<<<<< HEAD
-    public void initialize(final StateMapper stateMapper, final List <AdditionalStateData> addStateData,
-                           final boolean activateHandlers,
-                           final AbsoluteDate reference, final Frame frame, final double mu) {
-        this.mapper               = stateMapper;
-=======
     public void initialize(final OrbitType orbitType, final PositionAngle angleType,
                            final AttitudeProvider attitudeProvider,
                            final List <AdditionalStateData> addStateData,
@@ -102,7 +93,6 @@
         this.orbitType            = orbitType;
         this.angleType            = angleType;
         this.attitudeProvider     = attitudeProvider;
->>>>>>> d08c454a
         this.addStateData         = addStateData;
         this.activate             = activateHandlers;
         this.initializedReference = reference;
