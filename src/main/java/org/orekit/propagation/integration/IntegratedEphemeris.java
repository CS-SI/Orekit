/* Copyright 2002-2016 CS Systèmes d'Information
 * Licensed to CS Systèmes d'Information (CS) under one or more
 * contributor license agreements.  See the NOTICE file distributed with
 * this work for additional information regarding copyright ownership.
 * CS licenses this file to You under the Apache License, Version 2.0
 * (the "License"); you may not use this file except in compliance with
 * the License.  You may obtain a copy of the License at
 *
 *   http://www.apache.org/licenses/LICENSE-2.0
 *
 * Unless required by applicable law or agreed to in writing, software
 * distributed under the License is distributed on an "AS IS" BASIS,
 * WITHOUT WARRANTIES OR CONDITIONS OF ANY KIND, either express or implied.
 * See the License for the specific language governing permissions and
 * limitations under the License.
 */
package org.orekit.propagation.integration;

import java.io.NotSerializableException;
import java.io.Serializable;
import java.util.ArrayList;
import java.util.Arrays;
import java.util.HashMap;
import java.util.List;
import java.util.Map;

import org.hipparchus.ode.DenseOutputModel;
import org.hipparchus.ode.ODEStateAndDerivative;
import org.orekit.errors.OrekitException;
import org.orekit.errors.OrekitExceptionWrapper;
import org.orekit.errors.OrekitInternalError;
import org.orekit.errors.OrekitMessages;
import org.orekit.errors.PropagationException;
import org.orekit.frames.Frame;
import org.orekit.orbits.Orbit;
import org.orekit.propagation.AdditionalStateProvider;
import org.orekit.propagation.BoundedPropagator;
import org.orekit.propagation.SpacecraftState;
import org.orekit.propagation.analytical.AbstractAnalyticalPropagator;
import org.orekit.time.AbsoluteDate;
import org.orekit.utils.TimeStampedPVCoordinates;

/** This class stores sequentially generated orbital parameters for
 * later retrieval.
 *
 * <p>
 * Instances of this class are built and then must be fed with the results
 * provided by {@link org.orekit.propagation.Propagator Propagator} objects
 * configured in {@link org.orekit.propagation.Propagator#setEphemerisMode()
 * ephemeris generation mode}. Once propagation is o, random access to any
 * intermediate state of the orbit throughout the propagation range is possible.
 * </p>
 * <p>
 * A typical use case is for numerically integrated orbits, which can be used by
 * algorithms that need to wander around according to their own algorithm without
 * cumbersome tight links with the integrator.
 * </p>
 * <p>
 * Another use case is persistence, as this class is one of the few propagators
 * to be serializable.
 * </p>
 * <p>
 * As this class implements the {@link org.orekit.propagation.Propagator Propagator}
 * interface, it can itself be used in batch mode to build another instance of the
 * same type. This is however not recommended since it would be a waste of resources.
 * </p>
 * <p>
 * Note that this class stores all intermediate states along with interpolation
 * models, so it may be memory intensive.
 * </p>
 *
 * @see org.orekit.propagation.numerical.NumericalPropagator
 * @author Mathieu Rom&eacute;ro
 * @author Luc Maisonobe
 * @author V&eacute;ronique Pommier-Maurussane
 */
public class IntegratedEphemeris
    extends AbstractAnalyticalPropagator implements BoundedPropagator, Serializable  {

    /** Serializable UID. */
    private static final long serialVersionUID = 20140213L;

    /** Mapper between raw double components and spacecraft state. */
    private final StateMapper mapper;

    /** Output only the mean orbit. <br/>
     * <p>
     * This is used only in the case of semianalitical propagators where there is a clear separation between
     * mean and short periodic elements. It is ignored by the Numerical propagator.
     * </p>
     */
    private boolean meanOrbit;

    /** Start date of the integration (can be min or max). */
    private final AbsoluteDate startDate;

    /** First date of the range. */
    private final AbsoluteDate minDate;

    /** Last date of the range. */
    private final AbsoluteDate maxDate;

    /** Underlying raw mathematical model. */
    private DenseOutputModel model;

    /** Unmanaged additional states that must be simply copied. */
    private final Map<String, double[]> unmanaged;

    /** Creates a new instance of IntegratedEphemeris.
     * @param startDate Start date of the integration (can be minDate or maxDate)
     * @param minDate first date of the range
     * @param maxDate last date of the range
     * @param mapper mapper between raw double components and spacecraft state
     * @param meanOrbit output only the mean orbit
     * @param model underlying raw mathematical model
     * @param unmanaged unmanaged additional states that must be simply copied
     * @param providers providers for pre-integrated states
     * @param equations names of additional equations
     * @exception OrekitException if several providers have the same name
     */
    public IntegratedEphemeris(final AbsoluteDate startDate,
                               final AbsoluteDate minDate, final AbsoluteDate maxDate,
                               final StateMapper mapper, final boolean meanOrbit,
                               final DenseOutputModel model,
                               final Map<String, double[]> unmanaged,
                               final List<AdditionalStateProvider> providers,
                               final String[] equations)
        throws OrekitException {

        super(mapper.getAttitudeProvider());

        this.startDate = startDate;
        this.minDate   = minDate;
        this.maxDate   = maxDate;
        this.mapper    = mapper;
        this.meanOrbit = meanOrbit;
        this.model     = model;
        this.unmanaged = unmanaged;

        // set up the pre-integrated providers
        for (final AdditionalStateProvider provider : providers) {
            addAdditionalStateProvider(provider);
        }

        // set up providers to map the final elements of the model array to additional states
        for (int i = 0; i < equations.length; ++i) {
            addAdditionalStateProvider(new LocalProvider(equations[i], i));
        }

    }

    /** Interpolate the model at some date.
     * @param date desired interpolation date
     * @return state interpolated at date
     * @exception PropagationException if specified date is outside
     * of supported range
     */
    private ODEStateAndDerivative getInterpolatedState(final AbsoluteDate date)
        throws PropagationException {

<<<<<<< HEAD
        if ((date.compareTo(minDate) < 0) || (date.compareTo(maxDate) > 0)) {
=======
        if (date.equals(startDate.shiftedBy(model.getInterpolatedTime()))) {
            // the current model date is already the desired one
            return;
        }

        // compare using double precision instead of AbsoluteDate.compareTo(...)
        // because time is expressed as a double when searching for events
        if (date.durationFrom(maxDate) < minDate.durationFrom(maxDate) ||
                date.durationFrom(minDate) >  maxDate.durationFrom(minDate)) {
>>>>>>> 3abd3bdc
            // date is outside of supported range
            throw new PropagationException(OrekitMessages.OUT_OF_RANGE_EPHEMERIDES_DATE,
                                           date, minDate, maxDate);
        }

        return model.getInterpolatedState(date.durationFrom(startDate));

    }

    /** {@inheritDoc} */
    @Override
    protected SpacecraftState basicPropagate(final AbsoluteDate date)
        throws PropagationException {
        try {
            final ODEStateAndDerivative os = getInterpolatedState(date);
            SpacecraftState state = mapper.mapArrayToState(mapper.mapDoubleToDate(os.getTime(), date),
                                                           os.getPrimaryState(),
                                                           meanOrbit);
            for (Map.Entry<String, double[]> initial : unmanaged.entrySet()) {
                state = state.addAdditionalState(initial.getKey(), initial.getValue());
            }
            return state;
        } catch (OrekitExceptionWrapper oew) {
            if (oew.getException() instanceof PropagationException) {
                throw (PropagationException) oew.getException();
            } else {
                throw new PropagationException(oew.getException());
            }
        } catch (OrekitException oe) {
            if (oe instanceof PropagationException) {
                throw (PropagationException) oe;
            } else {
                throw new PropagationException(oe);
            }
        }
    }

    /** {@inheritDoc} */
    protected Orbit propagateOrbit(final AbsoluteDate date)
        throws PropagationException {
        return basicPropagate(date).getOrbit();
    }

    /** {@inheritDoc} */
    protected double getMass(final AbsoluteDate date) throws PropagationException {
        return basicPropagate(date).getMass();
    }

    /** {@inheritDoc} */
    public TimeStampedPVCoordinates getPVCoordinates(final AbsoluteDate date, final Frame frame)
        throws OrekitException {
        return propagate(date).getPVCoordinates(frame);
    }

    /** Get the first date of the range.
     * @return the first date of the range
     */
    public AbsoluteDate getMinDate() {
        return minDate;
    }

    /** Get the last date of the range.
     * @return the last date of the range
     */
    public AbsoluteDate getMaxDate() {
        return maxDate;
    }

    @Override
    public Frame getFrame() {
        return this.mapper.getFrame();
    }

    /** {@inheritDoc} */
    public void resetInitialState(final SpacecraftState state)
        throws PropagationException {
        throw new PropagationException(OrekitMessages.NON_RESETABLE_STATE);
    }

    /** {@inheritDoc} */
    protected void resetIntermediateState(final SpacecraftState state, final boolean forward)
        throws PropagationException {
        throw new PropagationException(OrekitMessages.NON_RESETABLE_STATE);
    }

    /** {@inheritDoc} */
    public SpacecraftState getInitialState() throws PropagationException {
        return updateAdditionalStates(basicPropagate(getMinDate()));
    }

    /** Replace the instance with a data transfer object for serialization.
     * @return data transfer object that will be serialized
     * @exception NotSerializableException if the state mapper cannot be serialized (typically for DSST propagator)
     */
    private Object writeReplace() throws NotSerializableException {

        // unmanaged additional states
        final String[]   unmanagedNames  = new String[unmanaged.size()];
        final double[][] unmanagedValues = new double[unmanaged.size()][];
        int i = 0;
        for (Map.Entry<String, double[]> entry : unmanaged.entrySet()) {
            unmanagedNames[i]  = entry.getKey();
            unmanagedValues[i] = entry.getValue();
            ++i;
        }

        // managed states providers
        final List<AdditionalStateProvider> serializableProviders = new ArrayList<AdditionalStateProvider>();
        final List<String> equationNames = new ArrayList<String>();
        for (final AdditionalStateProvider provider : getAdditionalStateProviders()) {
            if (provider instanceof LocalProvider) {
                equationNames.add(((LocalProvider) provider).getName());
            } else if (provider instanceof Serializable) {
                serializableProviders.add(provider);
            }
        }

        return new DataTransferObject(startDate, minDate, maxDate, mapper, meanOrbit, model,
                                      unmanagedNames, unmanagedValues,
                                      serializableProviders.toArray(new AdditionalStateProvider[serializableProviders.size()]),
                                      equationNames.toArray(new String[equationNames.size()]));

    }

    /** Local provider for additional state data. */
    private class LocalProvider implements AdditionalStateProvider {

        /** Name of the additional state. */
        private final String name;

        /** Index of the additional state. */
        private final int index;

        /** Simple constructor.
         * @param name name of the additional state
         * @param index index of the additional state
         */
        LocalProvider(final String name, final int index) {
            this.name  = name;
            this.index = index;
        }

        /** {@inheritDoc} */
        public String getName() {
            return name;
        }

        /** {@inheritDoc} */
        public double[] getAdditionalState(final SpacecraftState state)
            throws PropagationException {

            // extract the part of the interpolated array corresponding to the additional state
            return getInterpolatedState(state.getDate()).getSecondaryState(index + 1);

        }

    }

    /** Internal class used only for serialization. */
    private static class DataTransferObject implements Serializable {

        /** Serializable UID. */
        private static final long serialVersionUID = 20140213L;

        /** Mapper between raw double components and spacecraft state. */
        private final StateMapper mapper;

        /** Indicator for mean orbit output. */
        private final boolean meanOrbit;

        /** Start date of the integration (can be min or max). */
        private final AbsoluteDate startDate;

        /** First date of the range. */
        private final AbsoluteDate minDate;

        /** Last date of the range. */
        private final AbsoluteDate maxDate;

        /** Underlying raw mathematical model. */
        private final DenseOutputModel model;

        /** Names of unmanaged additional states that must be simply copied. */
        private final String[] unmanagedNames;

        /** Values of unmanaged additional states that must be simply copied. */
        private final double[][] unmanagedValues;

        /** Names of additional equations. */
        private final String[] equations;

        /** Providers for pre-integrated states. */
        private final AdditionalStateProvider[] providers;

        /** Simple constructor.
         * @param startDate Start date of the integration (can be minDate or maxDate)
         * @param minDate first date of the range
         * @param maxDate last date of the range
         * @param mapper mapper between raw double components and spacecraft state
         * @param meanOrbit output only the mean orbit.
         * @param model underlying raw mathematical model
         * @param unmanagedNames names of unmanaged additional states that must be simply copied
         * @param unmanagedValues values of unmanaged additional states that must be simply copied
         * @param providers providers for pre-integrated states
         * @param equations names of additional equations
         */
        DataTransferObject(final AbsoluteDate startDate,
                                  final AbsoluteDate minDate, final AbsoluteDate maxDate,
                                  final StateMapper mapper, final boolean meanOrbit,
                                  final DenseOutputModel model,
                                  final String[] unmanagedNames, final double[][] unmanagedValues,
                                  final AdditionalStateProvider[] providers,
                                  final String[] equations) {
            this.startDate       = startDate;
            this.minDate         = minDate;
            this.maxDate         = maxDate;
            this.mapper          = mapper;
            this.meanOrbit       = meanOrbit;
            this.model           = model;
            this.unmanagedNames  = unmanagedNames;
            this.unmanagedValues = unmanagedValues;
            this.providers       = providers;
            this.equations       = equations;
        }

        /** Replace the deserialized data transfer object with a {@link IntegratedEphemeris}.
         * @return replacement {@link IntegratedEphemeris}
         */
        private Object readResolve() {
            try {
                final Map<String, double[]> unmanaged = new HashMap<String, double[]>(unmanagedNames.length);
                for (int i = 0; i < unmanagedNames.length; ++i) {
                    unmanaged.put(unmanagedNames[i], unmanagedValues[i]);
                }
                return new IntegratedEphemeris(startDate, minDate, maxDate, mapper, meanOrbit, model,
                                               unmanaged, Arrays.asList(providers), equations);
            } catch (OrekitException oe) {
                throw new OrekitInternalError(oe);
            }
        }

    }

}<|MERGE_RESOLUTION|>--- conflicted
+++ resolved
@@ -158,19 +158,10 @@
     private ODEStateAndDerivative getInterpolatedState(final AbsoluteDate date)
         throws PropagationException {
 
-<<<<<<< HEAD
-        if ((date.compareTo(minDate) < 0) || (date.compareTo(maxDate) > 0)) {
-=======
-        if (date.equals(startDate.shiftedBy(model.getInterpolatedTime()))) {
-            // the current model date is already the desired one
-            return;
-        }
-
         // compare using double precision instead of AbsoluteDate.compareTo(...)
         // because time is expressed as a double when searching for events
         if (date.durationFrom(maxDate) < minDate.durationFrom(maxDate) ||
                 date.durationFrom(minDate) >  maxDate.durationFrom(minDate)) {
->>>>>>> 3abd3bdc
             // date is outside of supported range
             throw new PropagationException(OrekitMessages.OUT_OF_RANGE_EPHEMERIDES_DATE,
                                            date, minDate, maxDate);
