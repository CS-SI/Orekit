/* Copyright 2002-2024 CS GROUP
 * Licensed to CS GROUP (CS) under one or more
 * contributor license agreements.  See the NOTICE file distributed with
 * this work for additional information regarding copyright ownership.
 * CS licenses this file to You under the Apache License, Version 2.0
 * (the "License"); you may not use this file except in compliance with
 * the License.  You may obtain a copy of the License at
 *
 *   http://www.apache.org/licenses/LICENSE-2.0
 *
 * Unless required by applicable law or agreed to in writing, software
 * distributed under the License is distributed on an "AS IS" BASIS,
 * WITHOUT WARRANTIES OR CONDITIONS OF ANY KIND, either express or implied.
 * See the License for the specific language governing permissions and
 * limitations under the License.
 */
package org.orekit.propagation.conversion;

import org.orekit.attitudes.AttitudeProvider;
import org.orekit.attitudes.FrameAlignedProvider;
import org.orekit.orbits.Orbit;
import org.orekit.orbits.PositionAngleType;
import org.orekit.propagation.Propagator;
import org.orekit.propagation.analytical.KeplerianPropagator;


/** Builder for Keplerian propagator.
 * @author Pascal Parraud
 * @since 6.0
 */
public class KeplerianPropagatorBuilder extends AbstractAnalyticalPropagatorBuilder {

    /** Build a new instance.
     * <p>
     * The template orbit is used as a model to {@link
     * #createInitialOrbit() create initial orbit}. It defines the
     * inertial frame, the central attraction coefficient, the orbit type, and is also
     * used together with the {@code positionScale} to convert from the {@link
     * org.orekit.utils.ParameterDriver#setNormalizedValue(double) normalized} parameters used by the
     * callers of this builder to the real orbital parameters.
     * The default attitude provider is aligned with the orbit's inertial frame.
     * </p>
     *
     * @param templateOrbit reference orbit from which real orbits will be built
     * @param positionAngleType position angle type to use
     * @param positionScale scaling factor used for orbital parameters normalization
     * (typically set to the expected standard deviation of the position)
     * @since 8.0
     * @see #KeplerianPropagatorBuilder(Orbit, PositionAngleType, double, AttitudeProvider)
     */
    public KeplerianPropagatorBuilder(final Orbit templateOrbit, final PositionAngleType positionAngleType,
                                      final double positionScale) {
        this(templateOrbit, positionAngleType, positionScale,
             FrameAlignedProvider.of(templateOrbit.getFrame()));
    }

    /** Build a new instance.
     * <p>
     * The template orbit is used as a model to {@link
     * #createInitialOrbit() create initial orbit}. It defines the
     * inertial frame, the central attraction coefficient, the orbit type, and is also
     * used together with the {@code positionScale} to convert from the {@link
     * org.orekit.utils.ParameterDriver#setNormalizedValue(double) normalized} parameters used by the
     * callers of this builder to the real orbital parameters.
     * </p>
     * @param templateOrbit reference orbit from which real orbits will be built
     * @param positionAngleType position angle type to use
     * @param positionScale scaling factor used for orbital parameters normalization
     * (typically set to the expected standard deviation of the position)
     * @param attitudeProvider attitude law to use.
     * @since 10.1
     */
    public KeplerianPropagatorBuilder(final Orbit templateOrbit,
                                      final PositionAngleType positionAngleType,
                                      final double positionScale,
                                      final AttitudeProvider attitudeProvider) {
        super(templateOrbit, positionAngleType, positionScale, true, attitudeProvider, Propagator.DEFAULT_MASS);
    }

    /** {@inheritDoc} */
<<<<<<< HEAD
=======
    @Override
    @Deprecated
    public KeplerianPropagatorBuilder copy() {
        final KeplerianPropagatorBuilder builder = new KeplerianPropagatorBuilder(createInitialOrbit(), getPositionAngleType(),
                                              getPositionScale(), getAttitudeProvider());
        builder.setMass(getMass());
        return builder;
    }

    /** {@inheritDoc} */
>>>>>>> 92ecc1cd
    public Propagator buildPropagator(final double[] normalizedParameters) {
        setParameters(normalizedParameters);
        final KeplerianPropagator propagator = new KeplerianPropagator(createInitialOrbit(), getAttitudeProvider(), getMu(), getMass());
        getImpulseManeuvers().forEach(propagator::addEventDetector);
        return propagator;
    }
}<|MERGE_RESOLUTION|>--- conflicted
+++ resolved
@@ -78,19 +78,6 @@
     }
 
     /** {@inheritDoc} */
-<<<<<<< HEAD
-=======
-    @Override
-    @Deprecated
-    public KeplerianPropagatorBuilder copy() {
-        final KeplerianPropagatorBuilder builder = new KeplerianPropagatorBuilder(createInitialOrbit(), getPositionAngleType(),
-                                              getPositionScale(), getAttitudeProvider());
-        builder.setMass(getMass());
-        return builder;
-    }
-
-    /** {@inheritDoc} */
->>>>>>> 92ecc1cd
     public Propagator buildPropagator(final double[] normalizedParameters) {
         setParameters(normalizedParameters);
         final KeplerianPropagator propagator = new KeplerianPropagator(createInitialOrbit(), getAttitudeProvider(), getMu(), getMass());
