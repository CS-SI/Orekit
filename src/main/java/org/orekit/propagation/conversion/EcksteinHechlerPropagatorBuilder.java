--- conflicted
+++ resolved
@@ -201,16 +201,4 @@
         return propagator;
     }
 
-<<<<<<< HEAD
-=======
-    /** {@inheritDoc} */
-    @Override
-    @Deprecated
-    public EcksteinHechlerPropagatorBuilder copy() {
-        final EcksteinHechlerPropagatorBuilder builder = new EcksteinHechlerPropagatorBuilder(createInitialOrbit(), provider, getPositionAngleType(),
-                                                    getPositionScale(), getAttitudeProvider());
-        builder.setMass(getMass());
-        return builder;
-    }
->>>>>>> 92ecc1cd
 }