/* Copyright 2010-2011 Centre National d'Études Spatiales
 * Licensed to CS Communication & Systèmes (CS) under one or more
 * contributor license agreements.  See the NOTICE file distributed with
 * this work for additional information regarding copyright ownership.
 * CS licenses this file to You under the Apache License, Version 2.0
 * (the "License"); you may not use this file except in compliance with
 * the License.  You may obtain a copy of the License at
 *
 *   http://www.apache.org/licenses/LICENSE-2.0
 *
 * Unless required by applicable law or agreed to in writing, software
 * distributed under the License is distributed on an "AS IS" BASIS,
 * WITHOUT WARRANTIES OR CONDITIONS OF ANY KIND, either express or implied.
 * See the License for the specific language governing permissions and
 * limitations under the License.
 */
package org.orekit.propagation.numerical;

import java.util.List;

import org.orekit.attitudes.AttitudeProvider;
import org.orekit.frames.Frame;
import org.orekit.orbits.OrbitType;
import org.orekit.orbits.PositionAngle;
import org.orekit.time.AbsoluteDate;

/** Common interface for all propagator mode handlers initialization.
 * @author Luc Maisonobe
 * @version $Revision$ $Date$
 */
public interface ModeHandler {

    /** Initialize the mode handler.
<<<<<<< HEAD
     * @param  mapper mapper between spacecraft state and simple array
=======
     * @param orbitType orbit type
     * @param angleType position angle type
     * @param attitudeProvider attitude provider
>>>>>>> d08c454a
     * @param additionalStateData list of additional state data
     * @param activateHandlers if handlers shall be active
     * @param reference reference date
     * @param frame reference frame
     * @param mu central body attraction coefficient
     */
<<<<<<< HEAD
    void initialize(StateMapper mapper, List <AdditionalStateData> additionalStateData,
=======
    void initialize(OrbitType orbitType, PositionAngle angleType,
                    AttitudeProvider attitudeProvider,
                    List <AdditionalStateData> additionalStateData,
>>>>>>> d08c454a
                    boolean activateHandlers, AbsoluteDate reference, Frame frame, double mu);

}<|MERGE_RESOLUTION|>--- conflicted
+++ resolved
@@ -31,26 +31,18 @@
 public interface ModeHandler {
 
     /** Initialize the mode handler.
-<<<<<<< HEAD
-     * @param  mapper mapper between spacecraft state and simple array
-=======
      * @param orbitType orbit type
      * @param angleType position angle type
      * @param attitudeProvider attitude provider
->>>>>>> d08c454a
      * @param additionalStateData list of additional state data
      * @param activateHandlers if handlers shall be active
      * @param reference reference date
      * @param frame reference frame
      * @param mu central body attraction coefficient
      */
-<<<<<<< HEAD
-    void initialize(StateMapper mapper, List <AdditionalStateData> additionalStateData,
-=======
     void initialize(OrbitType orbitType, PositionAngle angleType,
                     AttitudeProvider attitudeProvider,
                     List <AdditionalStateData> additionalStateData,
->>>>>>> d08c454a
                     boolean activateHandlers, AbsoluteDate reference, Frame frame, double mu);
 
 }