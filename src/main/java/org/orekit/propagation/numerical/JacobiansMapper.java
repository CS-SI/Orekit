/* Copyright 2002-2019 CS Systèmes d'Information
 * Licensed to CS Systèmes d'Information (CS) under one or more
 * contributor license agreements.  See the NOTICE file distributed with
 * this work for additional information regarding copyright ownership.
 * CS licenses this file to You under the Apache License, Version 2.0
 * (the "License"); you may not use this file except in compliance with
 * the License.  You may obtain a copy of the License at
 *
 *   http://www.apache.org/licenses/LICENSE-2.0
 *
 * Unless required by applicable law or agreed to in writing, software
 * distributed under the License is distributed on an "AS IS" BASIS,
 * WITHOUT WARRANTIES OR CONDITIONS OF ANY KIND, either express or implied.
 * See the License for the specific language governing permissions and
 * limitations under the License.
 */
package org.orekit.propagation.numerical;

import org.hipparchus.linear.Array2DRowRealMatrix;
import org.hipparchus.linear.DecompositionSolver;
import org.hipparchus.linear.QRDecomposition;
import org.hipparchus.linear.RealMatrix;
import org.orekit.orbits.Orbit;
import org.orekit.orbits.OrbitType;
import org.orekit.orbits.PositionAngle;
import org.orekit.propagation.SpacecraftState;
import org.orekit.propagation.integration.AbstractJacobiansMapper;
import org.orekit.utils.ParameterDriversList;

/** Mapper between two-dimensional Jacobian matrices and one-dimensional {@link
 * SpacecraftState#getAdditionalState(String) additional state arrays}.
 * <p>
 * This class does not hold the states by itself. Instances of this class are guaranteed
 * to be immutable.
 * </p>
 * @author Luc Maisonobe
 * @see org.orekit.propagation.numerical.PartialDerivativesEquations
 * @see org.orekit.propagation.numerical.NumericalPropagator
 * @see SpacecraftState#getAdditionalState(String)
 * @see org.orekit.propagation.AbstractPropagator
 */
public class JacobiansMapper extends AbstractJacobiansMapper {

    /** State dimension, fixed to 6.
     * @since 9.0
     */
    public static final int STATE_DIMENSION = 6;

    /** Selected parameters for Jacobian computation. */
    private final ParameterDriversList parameters;

    /** Name. */
    private String name;

    /** Orbit type. */
    private final OrbitType orbitType;

    /** Position angle type. */
    private final PositionAngle angleType;

    /** Simple constructor.
     * @param name name of the Jacobians
     * @param parameters selected parameters for Jacobian computation
     * @param orbitType orbit type
     * @param angleType position angle type
     */
    JacobiansMapper(final String name, final ParameterDriversList parameters,
                    final OrbitType orbitType, final PositionAngle angleType) {
        super(name, parameters);
        this.orbitType  = orbitType;
        this.angleType  = angleType;
        this.parameters = parameters;
        this.name = name;
    }

<<<<<<< HEAD
    /** Get the state vector dimension.
     * @return state vector dimension
     * @deprecated as of 9.0, replaced with {@link #STATE_DIMENSION}
     */
    @Deprecated
    public int getStateDimension() {
        return STATE_DIMENSION;
    }

    /** {@inheritDoc} */
    protected double[][] getJacobianConversion(final SpacecraftState state) {
=======
    /** Get the number of parameters.
     * @return number of parameters
     */
    public int getParameters() {
        return parameters.getNbParams();
    }

    /** Get the conversion Jacobian between state parameters and Cartesian parameters.
     * @param state spacecraft state
     * @return conversion Jacobian
     */
    private double[][] getdYdC(final SpacecraftState state) {
>>>>>>> 60b84642

        final double[][] dYdC = new double[STATE_DIMENSION][STATE_DIMENSION];

        // make sure the state is in the desired orbit type
        final Orbit orbit = orbitType.convertType(state.getOrbit());

        // compute the Jacobian, taking the position angle type into account
        orbit.getJacobianWrtCartesian(angleType, dYdC);

        return dYdC;

    }

    /** {@inheritDoc}
     * <p>
     * This method converts the Jacobians to Cartesian parameters and put the converted data
     * in the one-dimensional {@code p} array.
     * </p>
     */
    public void setInitialJacobians(final SpacecraftState state, final double[][] dY1dY0,
                             final double[][] dY1dP, final double[] p) {

        // set up a converter
        final RealMatrix dY1dC1 = new Array2DRowRealMatrix(getJacobianConversion(state), false);
        final DecompositionSolver solver = new QRDecomposition(dY1dC1).getSolver();

        // convert the provided state Jacobian
        final RealMatrix dC1dY0 = solver.solve(new Array2DRowRealMatrix(dY1dY0, false));

        // map the converted state Jacobian to one-dimensional array
        int index = 0;
        for (int i = 0; i < STATE_DIMENSION; ++i) {
            for (int j = 0; j < STATE_DIMENSION; ++j) {
                p[index++] = dC1dY0.getEntry(i, j);
            }
        }

        if (parameters.getNbParams() != 0) {
            // convert the provided state Jacobian
            final RealMatrix dC1dP = solver.solve(new Array2DRowRealMatrix(dY1dP, false));

            // map the converted parameters Jacobian to one-dimensional array
            for (int i = 0; i < STATE_DIMENSION; ++i) {
                for (int j = 0; j < parameters.getNbParams(); ++j) {
                    p[index++] = dC1dP.getEntry(i, j);
                }
            }
        }

    }

    /** {@inheritDoc} */
    public void getStateJacobian(final SpacecraftState state,  final double[][] dYdY0) {

        // get the conversion Jacobian
        final double[][] dYdC = getJacobianConversion(state);

        // extract the additional state
        final double[] p = state.getAdditionalState(name);

        // compute dYdY0 = dYdC * dCdY0, without allocating new arrays
        for (int i = 0; i < STATE_DIMENSION; i++) {
            final double[] rowC = dYdC[i];
            final double[] rowD = dYdY0[i];
            for (int j = 0; j < STATE_DIMENSION; ++j) {
                double sum = 0;
                int pIndex = j;
                for (int k = 0; k < STATE_DIMENSION; ++k) {
                    sum += rowC[k] * p[pIndex];
                    pIndex += STATE_DIMENSION;
                }
                rowD[j] = sum;
            }
        }

    }

    /** {@inheritDoc} */
    public void getParametersJacobian(final SpacecraftState state, final double[][] dYdP) {

        if (parameters.getNbParams() != 0) {

            // get the conversion Jacobian
            final double[][] dYdC = getJacobianConversion(state);

            // extract the additional state
            final double[] p = state.getAdditionalState(name);

            // compute dYdP = dYdC * dCdP, without allocating new arrays
            for (int i = 0; i < STATE_DIMENSION; i++) {
                final double[] rowC = dYdC[i];
                final double[] rowD = dYdP[i];
                for (int j = 0; j < parameters.getNbParams(); ++j) {
                    double sum = 0;
                    int pIndex = j + STATE_DIMENSION * STATE_DIMENSION;
                    for (int k = 0; k < STATE_DIMENSION; ++k) {
                        sum += rowC[k] * p[pIndex];
                        pIndex += parameters.getNbParams();
                    }
                    rowD[j] = sum;
                }
            }

        }

    }

    /** {@inheritDoc} */
    @Override
    public int getAdditionalStateDimension() {
        return STATE_DIMENSION * (STATE_DIMENSION + parameters.getNbParams());
    }

}<|MERGE_RESOLUTION|>--- conflicted
+++ resolved
@@ -73,32 +73,8 @@
         this.name = name;
     }
 
-<<<<<<< HEAD
-    /** Get the state vector dimension.
-     * @return state vector dimension
-     * @deprecated as of 9.0, replaced with {@link #STATE_DIMENSION}
-     */
-    @Deprecated
-    public int getStateDimension() {
-        return STATE_DIMENSION;
-    }
-
     /** {@inheritDoc} */
     protected double[][] getJacobianConversion(final SpacecraftState state) {
-=======
-    /** Get the number of parameters.
-     * @return number of parameters
-     */
-    public int getParameters() {
-        return parameters.getNbParams();
-    }
-
-    /** Get the conversion Jacobian between state parameters and Cartesian parameters.
-     * @param state spacecraft state
-     * @return conversion Jacobian
-     */
-    private double[][] getdYdC(final SpacecraftState state) {
->>>>>>> 60b84642
 
         final double[][] dYdC = new double[STATE_DIMENSION][STATE_DIMENSION];
 
