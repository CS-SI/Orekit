/* Copyright 2002-2025 CS GROUP
 * Licensed to CS GROUP (CS) under one or more
 * contributor license agreements.  See the NOTICE file distributed with
 * this work for additional information regarding copyright ownership.
 * CS licenses this file to You under the Apache License, Version 2.0
 * (the "License"); you may not use this file except in compliance with
 * the License.  You may obtain a copy of the License at
 *
 *   http://www.apache.org/licenses/LICENSE-2.0
 *
 * Unless required by applicable law or agreed to in writing, software
 * distributed under the License is distributed on an "AS IS" BASIS,
 * WITHOUT WARRANTIES OR CONDITIONS OF ANY KIND, either express or implied.
 * See the License for the specific language governing permissions and
 * limitations under the License.
 */
package org.orekit.propagation;

import org.hipparchus.linear.RealMatrix;
import org.orekit.frames.Frame;
import org.orekit.orbits.Orbit;
import org.orekit.orbits.OrbitType;
import org.orekit.orbits.PositionAngleType;
import org.orekit.time.AbsoluteDate;

/**
 * Additional state provider for state covariance matrix.
 * <p>
 * This additional state provider allows computing a propagated covariance matrix based on a user defined input state
 * covariance matrix. The computation of the propagated covariance matrix uses the State Transition Matrix between the
 * propagated spacecraft state and the initial state. As a result, the user must define the name
 * {@link #stmName of the provider for the State Transition Matrix}.
 * <p>
 * As the State Transition Matrix and the input state covariance matrix can be expressed in different orbit types, the
 * user must specify both orbit types when building the covariance provider. In addition, the position angle used in
 * both matrices must also be specified.
 * <p>
 * In order to add this additional state provider to an orbit propagator, user must use the
 * {@link Propagator#addAdditionalDataProvider(AdditionalDataProvider)} method.
 * <p>
 * For a given propagated spacecraft {@code state}, the propagated state covariance matrix is accessible through the
 * method {@link #getStateCovariance(SpacecraftState)}
 *
 * @author Bryan Cazabonne
 * @author Vincent Cucchietti
 * @since 11.3
 */
public class StateCovarianceMatrixProvider implements AdditionalDataProvider<RealMatrix> {

<<<<<<< HEAD
    /** Dimension of the state. */
    private static final int ORBITAL_STATE_DIMENSION = 6;

=======
>>>>>>> 7923ccd2
    /** Name of the state for State Transition Matrix. */
    private final String stmName;

    /** Matrix harvester to access the State Transition Matrix. */
    private final MatricesHarvester harvester;

    /** Name of the additional state. */
    private final String additionalName;

    /** Orbit type used for the State Transition Matrix. */
    private final OrbitType stmOrbitType;

    /** Position angle used for State Transition Matrix. */
    private final PositionAngleType stmAngleType;

    /** Orbit type for the covariance matrix. */
    private final OrbitType covOrbitType;

    /** Position angle used for the covariance matrix. */
    private final PositionAngleType covAngleType;

    /** Initial state covariance. */
    private final StateCovariance covInit;

    /** Initial state covariance matrix. */
    private RealMatrix covMatrixInit;

    /**
     * Constructor.
     *
     * @param additionalName name of the additional state
     * @param stmName name of the state for State Transition Matrix
     * @param harvester matrix harvester as returned by
     * {@code propagator.setupMatricesComputation(stmName, null, null)}
     * @param covInit initial state covariance
     */
    public StateCovarianceMatrixProvider(final String additionalName, final String stmName,
                                         final MatricesHarvester harvester, final StateCovariance covInit) {
        // Initialize fields
        this.additionalName = additionalName;
        this.stmName = stmName;
        this.harvester = harvester;
        this.covInit = covInit;
        this.covOrbitType = covInit.getOrbitType();
        this.covAngleType = covInit.getPositionAngleType();
        this.stmOrbitType = harvester.getOrbitType();
        this.stmAngleType = harvester.getPositionAngleType();
    }

    /** {@inheritDoc} */
    @Override
    public String getName() {
        return additionalName;
    }

    /** {@inheritDoc} */
    @Override
    public void init(final SpacecraftState initialState, final AbsoluteDate target) {
        // Convert the initial state covariance in the same orbit type and frame as the STM
        final Orbit initialOrbit = initialState.getOrbit();
        StateCovariance covariance = covInit.changeCovarianceFrame(initialOrbit, initialState.getFrame());
        covariance = covariance.changeCovarianceType(initialOrbit, stmOrbitType, stmAngleType);

        covMatrixInit = covariance.getMatrix();
    }

    /**
     * {@inheritDoc}
     * <p>
     * The covariance matrix can be computed only if the State Transition Matrix state is available.
     * </p>
     */
    @Override
    public boolean yields(final SpacecraftState state) {
        return !state.hasAdditionalData(stmName);
    }

    /** {@inheritDoc} */
    @Override
    public RealMatrix getAdditionalData(final SpacecraftState state) {

        // State transition matrix for the input state
        final int inclusiveSize = ORBITAL_STATE_DIMENSION - 1;
        final RealMatrix dYdY0 = harvester.getStateTransitionMatrix(state).getSubMatrix(0, inclusiveSize, 0, inclusiveSize);

        // Compute the propagated covariance matrix
        RealMatrix propCov = dYdY0.multiply(covMatrixInit.multiplyTransposed(dYdY0));
        final StateCovariance propagated = new StateCovariance(propCov, state.getDate(), state.getFrame(), stmOrbitType, stmAngleType);

        // Update to the user defined type
        propCov = propagated.changeCovarianceType(state.getOrbit(), covOrbitType, covAngleType).getMatrix();

        // Return the propagated covariance matrix
        return propCov;

    }

    /**
     * Get the orbit type in which the covariance matrix is expressed.
     *
     * @return the orbit type
     */
    public OrbitType getCovarianceOrbitType() {
        return covOrbitType;
    }

    /**
     * Get the state covariance in the same frame/local orbital frame, orbit type and position angle as the initial
     * covariance.
     *
     * @param state spacecraft state to which the covariance matrix should correspond
     * @return the state covariance
     * @see #getStateCovariance(SpacecraftState, Frame)
     * @see #getStateCovariance(SpacecraftState, OrbitType, PositionAngleType)
     */
    public StateCovariance getStateCovariance(final SpacecraftState state) {

        // Get the current propagated covariance
        final RealMatrix covarianceMatrix = getAdditionalData(state);

        // Create associated state covariance
        final StateCovariance covariance =
                new StateCovariance(covarianceMatrix, state.getDate(), state.getFrame(), covOrbitType, covAngleType);

        // Return the state covariance in same frame/lof as initial covariance
        if (covInit.getLOF() == null) {
            return covariance;
        }
        else {
            return covariance.changeCovarianceFrame(state.getOrbit(), covInit.getLOF());
        }

    }

    /**
     * Get the state covariance expressed in a given frame.
     * <p>
     * The output covariance matrix is expressed in the same orbit type as {@link #getCovarianceOrbitType()}.
     *
     * @param state spacecraft state to which the covariance matrix should correspond
     * @param frame output frame for which the output covariance matrix must be expressed (must be inertial)
     * @return the state covariance expressed in <code>frame</code>
     * @see #getStateCovariance(SpacecraftState)
     * @see #getStateCovariance(SpacecraftState, OrbitType, PositionAngleType)
     */
    public StateCovariance getStateCovariance(final SpacecraftState state, final Frame frame) {
        // Return the converted covariance
        return getStateCovariance(state).changeCovarianceFrame(state.getOrbit(), frame);
    }

    /**
     * Get the state covariance expressed in a given orbit type.
     *
     * @param state spacecraft state to which the covariance matrix should correspond
     * @param orbitType output orbit type
     * @param angleType output position angle (not used if orbitType equals {@code CARTESIAN})
     * @return the state covariance in <code>orbitType</code> and <code>angleType</code>
     * @see #getStateCovariance(SpacecraftState)
     * @see #getStateCovariance(SpacecraftState, Frame)
     */
    public StateCovariance getStateCovariance(final SpacecraftState state, final OrbitType orbitType,
                                              final PositionAngleType angleType) {
        // Return the converted covariance
        return getStateCovariance(state).changeCovarianceType(state.getOrbit(), orbitType, angleType);
    }
}<|MERGE_RESOLUTION|>--- conflicted
+++ resolved
@@ -47,12 +47,9 @@
  */
 public class StateCovarianceMatrixProvider implements AdditionalDataProvider<RealMatrix> {
 
-<<<<<<< HEAD
     /** Dimension of the state. */
     private static final int ORBITAL_STATE_DIMENSION = 6;
 
-=======
->>>>>>> 7923ccd2
     /** Name of the state for State Transition Matrix. */
     private final String stmName;
 
