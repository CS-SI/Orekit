--- conflicted
+++ resolved
@@ -566,14 +566,8 @@
         resetInitialState(new SpacecraftState(initialOrbit,
                                               attitudeProv.getAttitude(initialOrbit,
                                                                        initialOrbit.getDate(),
-<<<<<<< HEAD
-                                                                       initialOrbit.getFrame()),
-                                              mass),
+                                                                       initialOrbit.getFrame())).withMass(mass),
                           initialType, converter);
-=======
-                                                                       initialOrbit.getFrame())).withMass(mass),
-                          initialType, epsilon, maxIterations);
->>>>>>> 84e52685
 
     }
 
@@ -879,10 +873,7 @@
 
     /** {@inheritDoc} */
     protected void resetIntermediateState(final SpacecraftState state, final boolean forward) {
-        final OsculatingToMeanConverter converter = new FixedPointConverter(EPSILON_DEFAULT,
-                                                                            MAX_ITERATIONS_DEFAULT,
-                                                                            FixedPointConverter.DEFAULT_DAMPING);
-        resetIntermediateState(state, forward, converter);
+        resetIntermediateState(state, forward, EPSILON_DEFAULT, MAX_ITERATIONS_DEFAULT);
     }
 
     /** Reset an intermediate state.
