/* Copyright 2002-2014 CS Systèmes d'Information
 * Licensed to CS Systèmes d'Information (CS) under one or more
 * contributor license agreements.  See the NOTICE file distributed with
 * this work for additional information regarding copyright ownership.
 * CS licenses this file to You under the Apache License, Version 2.0
 * (the "License"); you may not use this file except in compliance with
 * the License.  You may obtain a copy of the License at
 *
 *   http://www.apache.org/licenses/LICENSE-2.0
 *
 * Unless required by applicable law or agreed to in writing, software
 * distributed under the License is distributed on an "AS IS" BASIS,
 * WITHOUT WARRANTIES OR CONDITIONS OF ANY KIND, either express or implied.
 * See the License for the specific language governing permissions and
 * limitations under the License.
 */
package org.orekit.orbits;

import java.io.Serializable;
import java.util.Collection;

import org.apache.commons.math3.analysis.interpolation.HermiteInterpolator;
import org.apache.commons.math3.geometry.euclidean.threed.Vector3D;
import org.apache.commons.math3.util.FastMath;
import org.apache.commons.math3.util.MathUtils;
import org.orekit.errors.OrekitException;
import org.orekit.errors.OrekitMessages;
import org.orekit.frames.Frame;
import org.orekit.time.AbsoluteDate;
import org.orekit.utils.PVCoordinates;
import org.orekit.utils.TimeStampedPVCoordinates;


/**
 * This class handles equinoctial orbital parameters, which can support both
 * circular and equatorial orbits.
 * <p>
 * The parameters used internally are the equinoctial elements which can be
 * related to keplerian elements as follows:
 *   <pre>
 *     a
 *     ex = e cos(&omega; + &Omega;)
 *     ey = e sin(&omega; + &Omega;)
 *     hx = tan(i/2) cos(&Omega;)
 *     hy = tan(i/2) sin(&Omega;)
 *     lv = v + &omega; + &Omega;
 *   </pre>
 * where &omega; stands for the Perigee Argument and &Omega; stands for the
 * Right Ascension of the Ascending Node.
 * </p>
 * <p>
 * The conversion equations from and to keplerian elements given above hold only
 * when both sides are unambiguously defined, i.e. when orbit is neither equatorial
 * nor circular. When orbit is either equatorial or circular, the equinoctial
 * parameters are still unambiguously defined whereas some keplerian elements
 * (more precisely &omega; and &Omega;) become ambiguous. For this reason, equinoctial
 * parameters are the recommended way to represent orbits.
 * </p>
 * <p>
 * The instance <code>EquinoctialOrbit</code> is guaranteed to be immutable.
 * </p>
 * @see    Orbit
 * @see    KeplerianOrbit
 * @see    CircularOrbit
 * @see    CartesianOrbit
 * @author Mathieu Rom&eacute;ro
 * @author Luc Maisonobe
 * @author Guylaine Prat
 * @author Fabien Maussion
 * @author V&eacute;ronique Pommier-Maurussane
 */
public class EquinoctialOrbit extends Orbit {

    /** Identifier for mean longitude argument.
     * @deprecated as of 6.0 replaced by {@link PositionAngle}
     */
    @Deprecated
    public static final int MEAN_LATITUDE_ARGUMENT = 0;

    /** Identifier for eccentric longitude argument.
     * @deprecated as of 6.0 replaced by {@link PositionAngle}
     */
    @Deprecated
    public static final int ECCENTRIC_LATITUDE_ARGUMENT = 1;

    /** Identifier for true longitude argument.
     * @deprecated as of 6.0 replaced by {@link PositionAngle}
     */
    @Deprecated
    public static final int TRUE_LATITUDE_ARGUMENT = 2;

    /** Serializable UID. */
    private static final long serialVersionUID = -2000712440570076839L;

    /** Semi-major axis (m). */
    private final double a;

    /** First component of the eccentricity vector. */
    private final double ex;

    /** Second component of the eccentricity vector. */
    private final double ey;

    /** First component of the inclination vector. */
    private final double hx;

    /** Second component of the inclination vector. */
    private final double hy;

    /** True longitude argument (rad). */
    private final double lv;

    /** Creates a new instance.
     * @param a  semi-major axis (m)
     * @param ex e cos(&omega; + &Omega;), first component of eccentricity vector
     * @param ey e sin(&omega; + &Omega;), second component of eccentricity vector
     * @param hx tan(i/2) cos(&Omega;), first component of inclination vector
     * @param hy tan(i/2) sin(&Omega;), second component of inclination vector
     * @param l  (M or E or v) + &omega; + &Omega;, mean, eccentric or true longitude argument (rad)
     * @param type type of longitude argument, must be one of {@link #MEAN_LATITUDE_ARGUMENT},
     * {@link #ECCENTRIC_LATITUDE_ARGUMENT} or  {@link #TRUE_LATITUDE_ARGUMENT}
     * @param frame the frame in which the parameters are defined
     * (<em>must</em> be a {@link Frame#isPseudoInertial pseudo-inertial frame})
     * @param date date of the orbital parameters
     * @param mu central attraction coefficient (m<sup>3</sup>/s<sup>2</sup>)
     * @exception IllegalArgumentException if eccentricity is equal to 1 or larger or
     * if frame is not a {@link Frame#isPseudoInertial pseudo-inertial frame}
     */
    public EquinoctialOrbit(final double a, final double ex, final double ey,
                            final double hx, final double hy,
                            final double l, final PositionAngle type,
                            final Frame frame, final AbsoluteDate date, final double mu)
        throws IllegalArgumentException {
        super(frame, date, mu);
        if (ex * ex + ey * ey >= 1.0) {
            throw OrekitException.createIllegalArgumentException(
                  OrekitMessages.HYPERBOLIC_ORBIT_NOT_HANDLED_AS, getClass().getName());
        }
        this.a  =  a;
        this.ex = ex;
        this.ey = ey;
        this.hx = hx;
        this.hy = hy;

        switch (type) {
        case MEAN :
            this.lv = eccentricToTrue(meanToEccentric(l));
            break;
        case ECCENTRIC :
            this.lv = eccentricToTrue(l);
            break;
        case TRUE :
            this.lv = l;
            break;
        default :
            throw OrekitException.createInternalError(null);
        }

    }

    /** Creates a new instance.
     * @param a  semi-major axis (m)
     * @param ex e cos(&omega; + &Omega;), first component of eccentricity vector
     * @param ey e sin(&omega; + &Omega;), second component of eccentricity vector
     * @param hx tan(i/2) cos(&Omega;), first component of inclination vector
     * @param hy tan(i/2) sin(&Omega;), second component of inclination vector
     * @param l  (M or E or v) + &omega; + &Omega;, mean, eccentric or true longitude argument (rad)
     * @param type type of longitude argument, must be one of {@link #MEAN_LATITUDE_ARGUMENT},
     * {@link #ECCENTRIC_LATITUDE_ARGUMENT} or  {@link #TRUE_LATITUDE_ARGUMENT}
     * @param frame the frame in which the parameters are defined
     * (<em>must</em> be a {@link Frame#isPseudoInertial pseudo-inertial frame})
     * @param date date of the orbital parameters
     * @param mu central attraction coefficient (m<sup>3</sup>/s<sup>2</sup>)
     * @exception IllegalArgumentException if eccentricity is equal to 1 or larger or
     * if the longitude argument type is not one of {@link #MEAN_LATITUDE_ARGUMENT},
     * {@link #ECCENTRIC_LATITUDE_ARGUMENT} or {@link #TRUE_LATITUDE_ARGUMENT} or
     * if frame is not a {@link Frame#isPseudoInertial pseudo-inertial frame}
     * @see #MEAN_LATITUDE_ARGUMENT
     * @see #ECCENTRIC_LATITUDE_ARGUMENT
     * @see #TRUE_LATITUDE_ARGUMENT
     * @deprecated as of 6.0 replaced by {@link #EquinoctialOrbit(double, double, double,
     * double, double, double, PositionAngle, Frame, AbsoluteDate, double)}
     */
    @Deprecated
    public EquinoctialOrbit(final double a, final double ex, final double ey,
                            final double hx, final double hy,
                            final double l, final int type,
                            final Frame frame, final AbsoluteDate date, final double mu)
        throws IllegalArgumentException {
        super(frame, date, mu);
        if (ex * ex + ey * ey >= 1.0) {
            throw OrekitException.createIllegalArgumentException(
                  OrekitMessages.HYPERBOLIC_ORBIT_NOT_HANDLED_AS, getClass().getName());
        }
        this.a  =  a;
        this.ex = ex;
        this.ey = ey;
        this.hx = hx;
        this.hy = hy;

        switch (type) {
        case MEAN_LATITUDE_ARGUMENT :
            this.lv = eccentricToTrue(meanToEccentric(l));
            break;
        case ECCENTRIC_LATITUDE_ARGUMENT :
            this.lv = eccentricToTrue(l);
            break;
        case TRUE_LATITUDE_ARGUMENT :
            this.lv = l;
            break;
        default :
            this.lv = Double.NaN;
            throw OrekitException.createIllegalArgumentException(
                  OrekitMessages.ANGLE_TYPE_NOT_SUPPORTED,
                  "MEAN_LATITUDE_ARGUMENT", "ECCENTRIC_LATITUDE_ARGUMENT",
                  "TRUE_LATITUDE_ARGUMENT");
        }

    }

    /** Constructor from cartesian parameters.
     * @param pvaCoordinates the position, velocity and acceleration
     * @param frame the frame in which are defined the {@link PVCoordinates}
     * (<em>must</em> be a {@link Frame#isPseudoInertial pseudo-inertial frame})
     * @param mu central attraction coefficient (m<sup>3</sup>/s<sup>2</sup>)
     * @exception IllegalArgumentException if eccentricity is equal to 1 or larger or
     * if frame is not a {@link Frame#isPseudoInertial pseudo-inertial frame}
     */
<<<<<<< HEAD
    public EquinoctialOrbit(final PVCoordinates pvaCoordinates, final Frame frame,
                            final AbsoluteDate date, final double mu)
        throws IllegalArgumentException {
        super(pvaCoordinates, frame, date, mu);
=======
    public EquinoctialOrbit(final TimeStampedPVCoordinates pvCoordinates,
                            final Frame frame, final double mu)
        throws IllegalArgumentException {
        super(pvCoordinates, frame, mu);
>>>>>>> 8aa5a0f9

        //  compute semi-major axis
        final Vector3D pvP = pvaCoordinates.getPosition();
        final Vector3D pvV = pvaCoordinates.getVelocity();
        final double r = pvP.getNorm();
        final double V2 = pvV.getNormSq();
        final double rV2OnMu = r * V2 / mu;

        if (rV2OnMu > 2) {
            throw OrekitException.createIllegalArgumentException(
                  OrekitMessages.HYPERBOLIC_ORBIT_NOT_HANDLED_AS, getClass().getName());
        }

        // compute inclination vector
        final Vector3D w = pvaCoordinates.getMomentum().normalize();
        final double d = 1.0 / (1 + w.getZ());
        hx = -d * w.getY();
        hy =  d * w.getX();

        // compute true longitude argument
        final double cLv = (pvP.getX() - d * pvP.getZ() * w.getX()) / r;
        final double sLv = (pvP.getY() - d * pvP.getZ() * w.getY()) / r;
        lv = FastMath.atan2(sLv, cLv);


        // compute semi-major axis
        a = r / (2 - rV2OnMu);

        // compute eccentricity vector
        final double eSE = Vector3D.dotProduct(pvP, pvV) / FastMath.sqrt(mu * a);
        final double eCE = rV2OnMu - 1;
        final double e2  = eCE * eCE + eSE * eSE;
        final double f   = eCE - e2;
        final double g   = FastMath.sqrt(1 - e2) * eSE;
        ex = a * (f * cLv + g * sLv) / r;
        ey = a * (f * sLv - g * cLv) / r;

    }

    /** Constructor from cartesian parameters.
     * @param pvCoordinates the position end velocity
     * @param frame the frame in which are defined the {@link PVCoordinates}
     * (<em>must</em> be a {@link Frame#isPseudoInertial pseudo-inertial frame})
     * @param date date of the orbital parameters
     * @param mu central attraction coefficient (m<sup>3</sup>/s<sup>2</sup>)
     * @exception IllegalArgumentException if eccentricity is equal to 1 or larger or
     * if frame is not a {@link Frame#isPseudoInertial pseudo-inertial frame}
     */
    public EquinoctialOrbit(final PVCoordinates pvCoordinates, final Frame frame,
                            final AbsoluteDate date, final double mu)
        throws IllegalArgumentException {
        this(new TimeStampedPVCoordinates(date, pvCoordinates.getPosition(), pvCoordinates.getVelocity()),
             frame, mu);
    }

    /** Constructor from any kind of orbital parameters.
     * @param op orbital parameters to copy
     */
    public EquinoctialOrbit(final Orbit op) {
        super(op.getFrame(), op.getDate(), op.getMu());
        a  = op.getA();
        ex = op.getEquinoctialEx();
        ey = op.getEquinoctialEy();
        hx = op.getHx();
        hy = op.getHy();
        lv = op.getLv();
    }

    /** {@inheritDoc} */
    public OrbitType getType() {
        return OrbitType.EQUINOCTIAL;
    }

    /** {@inheritDoc} */
    public double getA() {
        return a;
    }

    /** {@inheritDoc} */
    public double getEquinoctialEx() {
        return ex;
    }

    /** {@inheritDoc} */
    public double getEquinoctialEy() {
        return ey;
    }

    /** {@inheritDoc} */
    public double getHx() {
        return hx;
    }

    /** {@inheritDoc} */
    public double getHy() {
        return hy;
    }

    /** Get the longitude argument.
     * @param type type of the angle
     * @return longitude argument (rad)
     */
    public double getL(final PositionAngle type) {
        return (type == PositionAngle.MEAN) ? getLM() :
                                              ((type == PositionAngle.ECCENTRIC) ? getLE() :
                                                                                   getLv());
    }

    /** {@inheritDoc} */
    public double getLv() {
        return lv;
    }

    /** {@inheritDoc} */
    public double getLE() {
        final double epsilon = FastMath.sqrt(1 - ex * ex - ey * ey);
        final double cosLv   = FastMath.cos(lv);
        final double sinLv   = FastMath.sin(lv);
        final double num     = ey * cosLv - ex * sinLv;
        final double den     = epsilon + 1 + ex * cosLv + ey * sinLv;
        return lv + 2 * FastMath.atan(num / den);
    }

    /** Computes the true longitude argument from the eccentric longitude argument.
     * @param lE = E + &omega; + &Omega; eccentric longitude argument (rad)
     * @return the true longitude argument
     */
    private double eccentricToTrue(final double lE) {
        final double epsilon = FastMath.sqrt(1 - ex * ex - ey * ey);
        final double cosLE   = FastMath.cos(lE);
        final double sinLE   = FastMath.sin(lE);
        final double num     = ex * sinLE - ey * cosLE;
        final double den     = epsilon + 1 - ex * cosLE - ey * sinLE;
        return lE + 2 * FastMath.atan(num / den);
    }

    /** {@inheritDoc} */
    public double getLM() {
        final double lE = getLE();
        return lE - ex * FastMath.sin(lE) + ey * FastMath.cos(lE);
    }

    /** Computes the eccentric longitude argument from the mean longitude argument.
     * @param lM = M + &omega; + &Omega; mean longitude argument (rad)
     * @return the eccentric longitude argument
     */
    private double meanToEccentric(final double lM) {
        // Generalization of Kepler equation to equinoctial parameters
        // with lE = PA + RAAN + E and
        //      lM = PA + RAAN + M = lE - ex.sin(lE) + ey.cos(lE)
        double lE = lM;
        double shift = 0.0;
        double lEmlM = 0.0;
        double cosLE = FastMath.cos(lE);
        double sinLE = FastMath.sin(lE);
        int iter = 0;
        do {
            final double f2 = ex * sinLE - ey * cosLE;
            final double f1 = 1.0 - ex * cosLE - ey * sinLE;
            final double f0 = lEmlM - f2;

            final double f12 = 2.0 * f1;
            shift = f0 * f12 / (f1 * f12 - f0 * f2);

            lEmlM -= shift;
            lE     = lM + lEmlM;
            cosLE  = FastMath.cos(lE);
            sinLE  = FastMath.sin(lE);

        } while ((++iter < 50) && (FastMath.abs(shift) > 1.0e-12));

        return lE;

    }

    /** {@inheritDoc} */
    public double getE() {
        return FastMath.sqrt(ex * ex + ey * ey);
    }

    /** {@inheritDoc} */
    public double getI() {
        return 2 * FastMath.atan(FastMath.sqrt(hx * hx + hy * hy));
    }

    /** {@inheritDoc} */
    protected TimeStampedPVCoordinates initPVCoordinates() {

        // get equinoctial parameters
        final double lE = getLE();

        // inclination-related intermediate parameters
        final double hx2   = hx * hx;
        final double hy2   = hy * hy;
        final double factH = 1. / (1 + hx2 + hy2);

        // reference axes defining the orbital plane
        final double ux = (1 + hx2 - hy2) * factH;
        final double uy =  2 * hx * hy * factH;
        final double uz = -2 * hy * factH;

        final double vx = uy;
        final double vy = (1 - hx2 + hy2) * factH;
        final double vz =  2 * hx * factH;

        // eccentricity-related intermediate parameters
        final double exey = ex * ey;
        final double ex2  = ex * ex;
        final double ey2  = ey * ey;
        final double e2   = ex2 + ey2;
        final double eta  = 1 + FastMath.sqrt(1 - e2);
        final double beta = 1. / eta;

        // eccentric longitude argument
        final double cLe    = FastMath.cos(lE);
        final double sLe    = FastMath.sin(lE);
        final double exCeyS = ex * cLe + ey * sLe;

        // coordinates of position and velocity in the orbital plane
        final double x      = a * ((1 - beta * ey2) * cLe + beta * exey * sLe - ex);
        final double y      = a * ((1 - beta * ex2) * sLe + beta * exey * cLe - ey);

        final double factor = FastMath.sqrt(getMu() / a) / (1 - exCeyS);
        final double xdot   = factor * (-sLe + beta * ey * exCeyS);
        final double ydot   = factor * ( cLe - beta * ex * exCeyS);

        final Vector3D position =
            new Vector3D(x * ux + y * vx, x * uy + y * vy, x * uz + y * vz);
        final double r2 = position.getNormSq();
        final Vector3D velocity =
            new Vector3D(xdot * ux + ydot * vx, xdot * uy + ydot * vy, xdot * uz + ydot * vz);
<<<<<<< HEAD
        final Vector3D acceleration = new Vector3D(-getMu() / (r2 * FastMath.sqrt(r2)), position);
        return new PVCoordinates(position, velocity, acceleration);
=======
        return new TimeStampedPVCoordinates(getDate(), position, velocity);
>>>>>>> 8aa5a0f9

    }

    /** {@inheritDoc} */
    public EquinoctialOrbit shiftedBy(final double dt) {
        return new EquinoctialOrbit(a, ex, ey, hx, hy,
                                    getLM() + getKeplerianMeanMotion() * dt,
                                    PositionAngle.MEAN, getFrame(),
                                    getDate().shiftedBy(dt), getMu());
    }

    /** {@inheritDoc}
     * <p>
     * The interpolated instance is created by polynomial Hermite interpolation
     * on equinoctial elements, without derivatives (which means the interpolation
     * falls back to Lagrange interpolation only).
     * </p>
     * <p>
     * As this implementation of interpolation is polynomial, it should be used only
     * with small samples (about 10-20 points) in order to avoid <a
     * href="http://en.wikipedia.org/wiki/Runge%27s_phenomenon">Runge's phenomenon</a>
     * and numerical problems (including NaN appearing).
     * </p>
     * <p>
     * If orbit interpolation on large samples is needed, using the {@link
     * org.orekit.propagation.analytical.Ephemeris} class is a better way than using this
     * low-level interpolation. The Ephemeris class automatically handles selection of
     * a neighboring sub-sample with a predefined number of point from a large global sample
     * in a thread-safe way.
     * </p>
     */
    public EquinoctialOrbit interpolate(final AbsoluteDate date, final Collection<Orbit> sample) {

        // set up an interpolator
        final HermiteInterpolator interpolator = new HermiteInterpolator();

        // add sample points
        AbsoluteDate previousDate = null;
        double previousLm = Double.NaN;
        for (final Orbit orbit : sample) {
            final EquinoctialOrbit equi = (EquinoctialOrbit) OrbitType.EQUINOCTIAL.convertType(orbit);
            final double continuousLm;
            if (previousDate == null) {
                continuousLm = equi.getLM();
            } else {
                final double dt       = equi.getDate().durationFrom(previousDate);
                final double keplerLm = previousLm + equi.getKeplerianMeanMotion() * dt;
                continuousLm = MathUtils.normalizeAngle(equi.getLM(), keplerLm);
            }
            previousDate = equi.getDate();
            previousLm   = continuousLm;
            interpolator.addSamplePoint(equi.getDate().durationFrom(date),
                                        new double[] {
                                            equi.getA(),
                                            equi.getEquinoctialEx(),
                                            equi.getEquinoctialEy(),
                                            equi.getHx(),
                                            equi.getHy(),
                                            continuousLm
                                        });
        }

        // interpolate
        final double[] interpolated = interpolator.value(0);

        // build a new interpolated instance
        return new EquinoctialOrbit(interpolated[0], interpolated[1], interpolated[2],
                                    interpolated[3], interpolated[4], interpolated[5],
                                    PositionAngle.MEAN, getFrame(), date, getMu());

    }

    /** {@inheritDoc} */
    protected double[][] computeJacobianMeanWrtCartesian() {

        final double[][] jacobian = new double[6][6];

        // compute various intermediate parameters
        final Vector3D position = getPVCoordinates().getPosition();
        final Vector3D velocity = getPVCoordinates().getVelocity();
        final double r2         = position.getNormSq();
        final double r          = FastMath.sqrt(r2);
        final double r3         = r * r2;

        final double mu         = getMu();
        final double sqrtMuA    = FastMath.sqrt(a * mu);
        final double a2         = a * a;

        final double e2         = ex * ex + ey * ey;
        final double oMe2       = 1 - e2;
        final double epsilon    = FastMath.sqrt(oMe2);
        final double beta       = 1 / (1 + epsilon);
        final double ratio      = epsilon * beta;

        final double hx2        = hx * hx;
        final double hy2        = hy * hy;
        final double hxhy       = hx * hy;

        // precomputing equinoctial frame unit vectors (f,g,w)
        final Vector3D f  = new Vector3D(1 - hy2 + hx2, 2 * hxhy, -2 * hy).normalize();
        final Vector3D g  = new Vector3D(2 * hxhy, 1 + hy2 - hx2, 2 * hx).normalize();
        final Vector3D w  = Vector3D.crossProduct(position, velocity).normalize();

        // coordinates of the spacecraft in the equinoctial frame
        final double x    = Vector3D.dotProduct(position, f);
        final double y    = Vector3D.dotProduct(position, g);
        final double xDot = Vector3D.dotProduct(velocity, f);
        final double yDot = Vector3D.dotProduct(velocity, g);

        // drDot / dEx = dXDot / dEx * f + dYDot / dEx * g
        final double c1 = a / (sqrtMuA * epsilon);
        final double c2 = a * sqrtMuA * beta / r3;
        final double c3 = sqrtMuA / (r3 * epsilon);
        final Vector3D drDotSdEx = new Vector3D( c1 * xDot * yDot - c2 * ey * x - c3 * x * y, f,
                                                -c1 * xDot * xDot - c2 * ey * y + c3 * x * x, g);

        // drDot / dEy = dXDot / dEy * f + dYDot / dEy * g
        final Vector3D drDotSdEy = new Vector3D( c1 * yDot * yDot + c2 * ex * x - c3 * y * y, f,
                                                -c1 * xDot * yDot + c2 * ex * y + c3 * x * y, g);

        // da
        final Vector3D vectorAR = new Vector3D(2 * a2 / r3, position);
        final Vector3D vectorARDot = new Vector3D(2 * a2 / mu, velocity);
        fillHalfRow(1, vectorAR,    jacobian[0], 0);
        fillHalfRow(1, vectorARDot, jacobian[0], 3);

        // dEx
        final double d1 = -a * ratio / r3;
        final double d2 = (hy * xDot - hx * yDot) / (sqrtMuA * epsilon);
        final double d3 = (hx * y - hy * x) / sqrtMuA;
        final Vector3D vectorExRDot =
            new Vector3D((2 * x * yDot - xDot * y) / mu, g, -y * yDot / mu, f, -ey * d3 / epsilon, w);
        fillHalfRow(ex * d1, position, -ey * d2, w, epsilon / sqrtMuA, drDotSdEy, jacobian[1], 0);
        fillHalfRow(1, vectorExRDot, jacobian[1], 3);

        // dEy
        final Vector3D vectorEyRDot =
            new Vector3D((2 * xDot * y - x * yDot) / mu, f, -x * xDot / mu, g, ex * d3 / epsilon, w);
        fillHalfRow(ey * d1, position, ex * d2, w, -epsilon / sqrtMuA, drDotSdEx, jacobian[2], 0);
        fillHalfRow(1, vectorEyRDot, jacobian[2], 3);

        // dHx
        final double h = (1 + hx2 + hy2) / (2 * sqrtMuA * epsilon);
        fillHalfRow(-h * xDot, w, jacobian[3], 0);
        fillHalfRow( h * x,    w, jacobian[3], 3);

       // dHy
        fillHalfRow(-h * yDot, w, jacobian[4], 0);
        fillHalfRow( h * y,    w, jacobian[4], 3);

        // dLambdaM
        final double l = -ratio / sqrtMuA;
        fillHalfRow(-1 / sqrtMuA, velocity, d2, w, l * ex, drDotSdEx, l * ey, drDotSdEy, jacobian[5], 0);
        fillHalfRow(-2 / sqrtMuA, position, ex * beta, vectorEyRDot, -ey * beta, vectorExRDot, d3, w, jacobian[5], 3);

        return jacobian;

    }

    /** {@inheritDoc} */
    protected double[][] computeJacobianEccentricWrtCartesian() {

        // start by computing the Jacobian with mean angle
        final double[][] jacobian = computeJacobianMeanWrtCartesian();

        // Differentiating the Kepler equation lM = lE - ex sin lE + ey cos lE leads to:
        // dlM = (1 - ex cos lE - ey sin lE) dE - sin lE dex + cos lE dey
        // which is inverted and rewritten as:
        // dlE = a/r dlM + sin lE a/r dex - cos lE a/r dey
        final double le    = getLE();
        final double cosLe = FastMath.cos(le);
        final double sinLe = FastMath.sin(le);
        final double aOr   = 1 / (1 - ex * cosLe - ey * sinLe);

        // update longitude row
        final double[] rowEx = jacobian[1];
        final double[] rowEy = jacobian[2];
        final double[] rowL  = jacobian[5];
        for (int j = 0; j < 6; ++j) {
            rowL[j] = aOr * (rowL[j] + sinLe * rowEx[j] - cosLe * rowEy[j]);
        }

        return jacobian;

    }

    /** {@inheritDoc} */
    protected double[][] computeJacobianTrueWrtCartesian() {

        // start by computing the Jacobian with eccentric angle
        final double[][] jacobian = computeJacobianEccentricWrtCartesian();

        // Differentiating the eccentric longitude equation
        // tan((lV - lE)/2) = [ex sin lE - ey cos lE] / [sqrt(1-ex^2-ey^2) + 1 - ex cos lE - ey sin lE]
        // leads to
        // cT (dlV - dlE) = cE dlE + cX dex + cY dey
        // with
        // cT = [d^2 + (ex sin lE - ey cos lE)^2] / 2
        // d  = 1 + sqrt(1-ex^2-ey^2) - ex cos lE - ey sin lE
        // cE = (ex cos lE + ey sin lE) (sqrt(1-ex^2-ey^2) + 1) - ex^2 - ey^2
        // cX =  sin lE (sqrt(1-ex^2-ey^2) + 1) - ey + ex (ex sin lE - ey cos lE) / sqrt(1-ex^2-ey^2)
        // cY = -cos lE (sqrt(1-ex^2-ey^2) + 1) + ex + ey (ex sin lE - ey cos lE) / sqrt(1-ex^2-ey^2)
        // which can be solved to find the differential of the true longitude
        // dlV = (cT + cE) / cT dlE + cX / cT deX + cY / cT deX
        final double le        = getLE();
        final double cosLe     = FastMath.cos(le);
        final double sinLe     = FastMath.sin(le);
        final double eSinE     = ex * sinLe - ey * cosLe;
        final double ecosE     = ex * cosLe + ey * sinLe;
        final double e2        = ex * ex + ey * ey;
        final double epsilon   = FastMath.sqrt(1 - e2);
        final double onePeps   = 1 + epsilon;
        final double d         = onePeps - ecosE;
        final double cT        = (d * d + eSinE * eSinE) / 2;
        final double cE        = ecosE * onePeps - e2;
        final double cX        = ex * eSinE / epsilon - ey + sinLe * onePeps;
        final double cY        = ey * eSinE / epsilon + ex - cosLe * onePeps;
        final double factorLe  = (cT + cE) / cT;
        final double factorEx  = cX / cT;
        final double factorEy  = cY / cT;

        // update longitude row
        final double[] rowEx = jacobian[1];
        final double[] rowEy = jacobian[2];
        final double[] rowL = jacobian[5];
        for (int j = 0; j < 6; ++j) {
            rowL[j] = factorLe * rowL[j] + factorEx * rowEx[j] + factorEy * rowEy[j];
        }

        return jacobian;

    }

    /** {@inheritDoc} */
    public void addKeplerContribution(final PositionAngle type, final double gm,
                                      final double[] pDot) {
        final double oMe2;
        final double ksi;
        final double n = FastMath.sqrt(gm / a) / a;
        switch (type) {
        case MEAN :
            pDot[5] += n;
            break;
        case ECCENTRIC :
            oMe2 = 1 - ex * ex - ey * ey;
            ksi  = 1 + ex * FastMath.cos(lv) + ey * FastMath.sin(lv);
            pDot[5] += n * ksi / oMe2;
            break;
        case TRUE :
            oMe2 = 1 - ex * ex - ey * ey;
            ksi  = 1 + ex * FastMath.cos(lv) + ey * FastMath.sin(lv);
            pDot[5] += n * ksi * ksi / (oMe2 * FastMath.sqrt(oMe2));
            break;
        default :
            throw OrekitException.createInternalError(null);
        }
    }

    /**  Returns a string representation of this equinoctial parameters object.
     * @return a string representation of this object
     */
    public String toString() {
        return new StringBuffer().append("equinoctial parameters: ").append('{').
                                  append("a: ").append(a).
                                  append("; ex: ").append(ex).append("; ey: ").append(ey).
                                  append("; hx: ").append(hx).append("; hy: ").append(hy).
                                  append("; lv: ").append(FastMath.toDegrees(lv)).
                                  append(";}").toString();
    }

    /** Replace the instance with a data transfer object for serialization.
     * @return data transfer object that will be serialized
     */
    private Object writeReplace() {
        return new DTO(this);
    }

    /** Internal class used only for serialization. */
    private static class DTO implements Serializable {

        /** Serializable UID. */
        private static final long serialVersionUID = 20140617L;

        /** Double values. */
        private double[] d;

        /** Frame in which are defined the orbital parameters. */
        private final Frame frame;

        /** Simple constructor.
         * @param orbit instance to serialize
         */
        private DTO(final EquinoctialOrbit orbit) {

            final TimeStampedPVCoordinates pv = orbit.getPVCoordinates();

            // decompose date
            final double epoch  = FastMath.floor(pv.getDate().durationFrom(AbsoluteDate.J2000_EPOCH));
            final double offset = pv.getDate().durationFrom(AbsoluteDate.J2000_EPOCH.shiftedBy(epoch));

            this.d = new double[] {
                epoch, offset, orbit.getMu(),
                orbit.a, orbit.ex, orbit.ey,
                orbit.hx, orbit.hy, orbit.lv
            };

            this.frame = orbit.getFrame();

        }

        /** Replace the deserialized data transfer object with a {@link EquinoctialOrbit}.
         * @return replacement {@link EquinoctialOrbit}
         */
        private Object readResolve() {
            return new EquinoctialOrbit(d[3], d[4], d[5], d[6], d[7], d[8], PositionAngle.TRUE,
                                        frame, AbsoluteDate.J2000_EPOCH.shiftedBy(d[0]).shiftedBy(d[1]),
                                        d[2]);
        }

    }

}<|MERGE_RESOLUTION|>--- conflicted
+++ resolved
@@ -219,28 +219,21 @@
     }
 
     /** Constructor from cartesian parameters.
-     * @param pvaCoordinates the position, velocity and acceleration
+     * @param pvCoordinates the position, velocity and acceleration
      * @param frame the frame in which are defined the {@link PVCoordinates}
      * (<em>must</em> be a {@link Frame#isPseudoInertial pseudo-inertial frame})
      * @param mu central attraction coefficient (m<sup>3</sup>/s<sup>2</sup>)
      * @exception IllegalArgumentException if eccentricity is equal to 1 or larger or
      * if frame is not a {@link Frame#isPseudoInertial pseudo-inertial frame}
      */
-<<<<<<< HEAD
-    public EquinoctialOrbit(final PVCoordinates pvaCoordinates, final Frame frame,
-                            final AbsoluteDate date, final double mu)
-        throws IllegalArgumentException {
-        super(pvaCoordinates, frame, date, mu);
-=======
     public EquinoctialOrbit(final TimeStampedPVCoordinates pvCoordinates,
                             final Frame frame, final double mu)
         throws IllegalArgumentException {
         super(pvCoordinates, frame, mu);
->>>>>>> 8aa5a0f9
 
         //  compute semi-major axis
-        final Vector3D pvP = pvaCoordinates.getPosition();
-        final Vector3D pvV = pvaCoordinates.getVelocity();
+        final Vector3D pvP = pvCoordinates.getPosition();
+        final Vector3D pvV = pvCoordinates.getVelocity();
         final double r = pvP.getNorm();
         final double V2 = pvV.getNormSq();
         final double rV2OnMu = r * V2 / mu;
@@ -251,7 +244,7 @@
         }
 
         // compute inclination vector
-        final Vector3D w = pvaCoordinates.getMomentum().normalize();
+        final Vector3D w = pvCoordinates.getMomentum().normalize();
         final double d = 1.0 / (1 + w.getZ());
         hx = -d * w.getY();
         hy =  d * w.getX();
@@ -288,7 +281,8 @@
     public EquinoctialOrbit(final PVCoordinates pvCoordinates, final Frame frame,
                             final AbsoluteDate date, final double mu)
         throws IllegalArgumentException {
-        this(new TimeStampedPVCoordinates(date, pvCoordinates.getPosition(), pvCoordinates.getVelocity()),
+        this(new TimeStampedPVCoordinates(date,
+                                          pvCoordinates.getPosition(), pvCoordinates.getVelocity(), pvCoordinates.getAcceleration()),
              frame, mu);
     }
 
@@ -468,12 +462,10 @@
         final double r2 = position.getNormSq();
         final Vector3D velocity =
             new Vector3D(xdot * ux + ydot * vx, xdot * uy + ydot * vy, xdot * uz + ydot * vz);
-<<<<<<< HEAD
+
         final Vector3D acceleration = new Vector3D(-getMu() / (r2 * FastMath.sqrt(r2)), position);
-        return new PVCoordinates(position, velocity, acceleration);
-=======
-        return new TimeStampedPVCoordinates(getDate(), position, velocity);
->>>>>>> 8aa5a0f9
+
+        return new TimeStampedPVCoordinates(getDate(), position, velocity, acceleration);
 
     }
 
