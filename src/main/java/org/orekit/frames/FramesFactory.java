/* Copyright 2002-2014 CS Systèmes d'Information
 * Licensed to CS Systèmes d'Information (CS) under one or more
 * contributor license agreements.  See the NOTICE file distributed with
 * this work for additional information regarding copyright ownership.
 * CS licenses this file to You under the Apache License, Version 2.0
 * (the "License"); you may not use this file except in compliance with
 * the License.  You may obtain a copy of the License at
 *
 *   http://www.apache.org/licenses/LICENSE-2.0
 *
 * Unless required by applicable law or agreed to in writing, software
 * distributed under the License is distributed on an "AS IS" BASIS,
 * WITHOUT WARRANTIES OR CONDITIONS OF ANY KIND, either express or implied.
 * See the License for the specific language governing permissions and
 * limitations under the License.
 */
package org.orekit.frames;

import java.util.ArrayList;
import java.util.HashMap;
import java.util.List;
import java.util.Map;
import java.util.SortedSet;
import java.util.TreeSet;

import org.orekit.bodies.CelestialBodyFactory;
import org.orekit.errors.OrekitException;
import org.orekit.time.AbsoluteDate;
import org.orekit.time.ChronologicalComparator;
import org.orekit.utils.AngularDerivativesFilter;
import org.orekit.utils.CartesianDerivativesFilter;
import org.orekit.utils.Constants;
import org.orekit.utils.IERSConventions;
import org.orekit.utils.OrekitConfiguration;
import org.orekit.utils.PVASampleFilter;
import org.orekit.utils.RRASampleFilter;


/** Factory for predefined reference frames.
 *
 * <h5> FramesFactory Presentation </h5>
 * <p>
 * Several predefined reference {@link Frame frames} are implemented in OREKIT.
 * They are linked together in a tree with the <i>Geocentric
 * Celestial Reference Frame</i> (GCRF) as the root of the tree.
 * This factory is designed to:
 * </p>
 * <ul>
 *   <li>build the frames tree consistently,</li>
 *   <li>avoid rebuilding some frames that may be costly to recreate all the time,</li>
 *   <li>set up interpolation/caching features for some frames that may induce costly computation</li>
 *   <li>streamline the {@link EOPHistory Earth Orientation Parameters} history loading.</li>
 * </ul>
 * <h5> Reference Frames </h5>
 * <p>
 * The user can retrieve those reference frames using various static methods, the most
 * important ones being: {@link #getFrame(Predefined)}, {@link #getGCRF()},
 * {@link #getCIRF(IERSConventions, boolean)} {@link #getTIRF(IERSConventions, boolean)},
 * {@link #getITRF(IERSConventions, boolean)}, {@link #getEME2000()},
 * {@link #getMOD(IERSConventions)}, {@link #getTOD(IERSConventions)},
 * {@link #getGTOD(IERSConventions)}, {@link #getITRFEquinox(IERSConventions, boolean)},
 * {@link #getTEME()} and {@link #getVeis1950()}.
 * </p>
 * <h5> International Terrestrial Reference Frame</h5>
 * <p>
 * This frame is the current (as of 2013) reference realization of
 * the International Terrestrial Reference System produced by IERS.
 * It is described in <a href="ftp://tai.bipm.org/iers/conv2010/tn36.pdf">
 * IERS conventions (2010)</a>. It replaces the Earth Centered Earth Fixed
 * frame which is the reference frame for GPS satellites.
 * </p>
 * <p>
 * This frame is used to define position on solid Earth. It rotates with
 * the Earth and includes the pole motion with respect to Earth crust as
 * provided by {@link org.orekit.data.DataProvidersManager IERS data}.
 * Its pole axis is the IERS Reference Pole (IRP).
 * </p>
 * <p>
 * Previous realizations of the ITRS are available and linked together using
 * {@link HelmertTransformation Helmert transformations}. Parameters for all
 * ITRS realizations since 1988 are available from the ITRF site <a
 * href="ftp://itrf.ensg.ign.fr/pub/itrf/ITRF.TP"> ftp://itrf.ensg.ign.fr/pub/itrf/ITRF.TP</a>).
 * Orekit provides a {@link HelmertTransformation.Predefined#createTransformedITRF(Frame,
 * String) utility} method to build simply several of them and link them together.
 * </p>
 * <p>
 * ITRF can be built using the new non-rotating origin paradigm
 * mandated by IAU 2000 resolution B1.8 and any supported {@link IERSConventions
 * IERS conventions} (even IERS 1996 can be used with non-rotating origin paradigm,
 * despite the resolution was not yet adopted at conventions publication time.
 * </p>
 * <p>
 * ITRF can also be built using the classical equinox paradigm used prior to IAU 2000
 * resolution B1.8 and any supported {@link IERSConventions IERS conventions} (even
 * IERS 2003 and 2010 can be used with equinox paradigm, despite the resolution is
 * in effect now). The choice of paradigm (non-rotating origin or equinox) and the
 * choice of IERS conventions (i.e. the choice of precession/nutation models) can
 * be made independently by user, Orekit provides all alternatives.
 * </p>
 * <h5>Intermediate frames</h5>
 * <p>
 * Orekit also provides all the intermediate frames that are needed to transform
 * between GCRF and ITRF, along the two paths: ITRF/TIRF/CIRF/GCRF for the
 * non-rotating origin paradigm and ITRF/GTOD/TOD/MOD/EME2000/GCRF for the equinox
 * paradigm.
 * </p>
 * <h5> Earth Orientation Parameters </h5>
 * <p>
 * This factory also handles loading of Earth Orientation Parameters (EOP) needed
 * for accurate transformations between inertial and Earth fixed frames, using
 * {@link org.orekit.data.DataProvidersManager} features. EOP are IERS conventions
 * dependent, because they correspond to correction to the precession/nutation
 * models. When EOP should be applied, but EOP data are not available, then a null
 * (0.0) correction is used. This can occur when no EOP data is loaded, or when the
 * requested date is beyond the time span of the loaded EOP data. Using a null
 * correction can result in coarse accuracy. To check the time span covered by EOP data use
 * {@link #getEOPHistory(IERSConventions, boolean)}, {@link EOPHistory#getStartDate()},
 * and {@link EOPHistory#getEndDate()}.
 * <p>
 * For more on configuring the EOP data Orekit uses see
 * <a href="https://www.orekit.org/forge/projects/orekit/wiki/Configuration">
 * https://www.orekit.org/forge/projects/orekit/wiki/Configuration</a>.
 * <p>
 * Here is a schematic representation of the predefined reference frames tree:
 * </p>
 * <pre>
 *                                                                  GCRF
 *                                                                    |
 *                                                 |-----------------------------------------------
 *                                                 |                         |     Frame bias     |
 *                                                 |                         |                 EME2000
 *                                                 |                         |                    |
 *                                                 |                         | Precession effects |
 *                                                 |                         |                    |
 *           Bias, Precession and Nutation effects |                        MOD                  MOD  (Mean Equator Of Date)
 *                                                 |                         |             w/o EOP corrections
 *                                                 |                         |  Nutation effects  |
 *    (Celestial Intermediate Reference Frame)   CIRF                        |                    |
 *                                                 |                        TOD                  TOD  (True Equator Of Date)
 *                          Earth natural rotation |                         |             w/o EOP corrections
 *                                                 |-------------            |    Sidereal Time   |
 *                                                 |            |            |                    |
 *  (Terrestrial Intermediate Reference Frame)   TIRF         TIRF         GTOD                 GTOD  (Greenwich True Of Date)
 *                                                 |    w/o tidal effects                  w/o EOP corrections
 *                                     Pole motion |            |                                 |
 *                                                 |            |                                 |-------------
 *                                                 |            |                                 |            |
 * (International Terrestrial Reference Frame)   ITRF         ITRF                              ITRF        VEIS1950
 *                                                 |    w/o tidal effects                   equinox-based
 *                                                 |            |
 *                                           other ITRF     other ITRF
 *                                                      w/o tidal effects
 * </pre>
 * <p>
 * This is a utility class, so its constructor is private.
 * </p>
 * @author Guylaine Prat
 * @author Luc Maisonobe
 * @author Pascal Parraud
 */
public class FramesFactory {

    /** Default regular expression for the Rapid Data and Prediction EOP columns files (IAU1980 compatibles). */
    public static final String RAPID_DATA_PREDICTION_COLUMNS_1980_FILENAME = "^finals\\.[^.]*$";

    /** Default regular expression for the Rapid Data and Prediction EOP XML files (IAU1980 compatibles). */
    public static final String RAPID_DATA_PREDICTION_XML_1980_FILENAME = "^finals\\..*\\.xml$";

    /** Default regular expression for the EOPC04 files (IAU1980 compatibles). */
    public static final String EOPC04_1980_FILENAME = "^eopc04_08\\.(\\d\\d)$";

    /** Default regular expression for the BulletinB files (IAU1980 compatibles). */
    public static final String BULLETINB_1980_FILENAME = "^bulletinb((-\\d\\d\\d\\.txt)|(\\.\\d\\d\\d))$";

    /** Default regular expression for the Rapid Data and Prediction EOP columns files (IAU2000 compatibles). */
    public static final String RAPID_DATA_PREDICITON_COLUMNS_2000_FILENAME = "^finals2000A\\.[^.]*$";

    /** Default regular expression for the Rapid Data and Prediction EOP XML files (IAU2000 compatibles). */
    public static final String RAPID_DATA_PREDICITON_XML_2000_FILENAME = "^finals2000A\\..*\\.xml$";

    /** Default regular expression for the EOPC04 files (IAU2000 compatibles). */
    public static final String EOPC04_2000_FILENAME = "^eopc04_08_IAU2000\\.(\\d\\d)$";

    /** Default regular expression for the BulletinB files (IAU2000 compatibles). */
    public static final String BULLETINB_2000_FILENAME = "^bulletinb_IAU2000((-\\d\\d\\d\\.txt)|(\\.\\d\\d\\d))$";

    /** Predefined frames. */
    private static transient Map<Predefined, FactoryManagedFrame> FRAMES =
        new HashMap<Predefined, FactoryManagedFrame>();

    /** Loaders for Earth Orientation parameters. */
    private static final Map<IERSConventions, List<EOPHistoryLoader>> EOP_HISTORY_LOADERS =
        new HashMap<IERSConventions, List<EOPHistoryLoader>>();

    /** Private constructor.
     * <p>This class is a utility class, it should neither have a public
     * nor a default constructor. This private constructor prevents
     * the compiler from generating one automatically.</p>
     */
    private FramesFactory() {
    }

    /** Add the default loaders EOP history (IAU 1980 precession/nutation).
     * <p>
     * The default loaders look for IERS EOP 08 C04 and bulletins B files. They
     * correspond to {@link IERSConventions#IERS_1996 IERS 1996} conventions.
     * </p>
     * @param rapidDataColumnsSupportedNames regular expression for supported
     * rapid data columns EOP files names
     * (may be null if the default IERS file names are used)
     * @param rapidDataXMLSupportedNames regular expression for supported
     * rapid data XML EOP files names
     * (may be null if the default IERS file names are used)
     * @param eopC04SupportedNames regular expression for supported EOP 08 C04 files names
     * (may be null if the default IERS file names are used)
     * @param bulletinBSupportedNames regular expression for supported bulletin B files names
     * (may be null if the default IERS file names are used)
     * @see <a href="http://hpiers.obspm.fr/eoppc/eop/eopc04/">IERS EOP 08 C04 files</a>
     * @see #addEOPHistoryLoader(IERSConventions, EOPHistoryLoader)
     * @see #clearEOPHistoryLoaders()
     * @see #addDefaultEOP2000HistoryLoaders(String, String, String, String)
     */
    public static void addDefaultEOP1980HistoryLoaders(final String rapidDataColumnsSupportedNames,
                                                       final String rapidDataXMLSupportedNames,
                                                       final String eopC04SupportedNames,
                                                       final String bulletinBSupportedNames) {
        final String rapidColNames =
                (rapidDataColumnsSupportedNames == null) ?
                RAPID_DATA_PREDICTION_COLUMNS_1980_FILENAME : rapidDataColumnsSupportedNames;
        addEOPHistoryLoader(IERSConventions.IERS_1996,
                            new RapidDataAndPredictionColumnsLoader(false, rapidColNames));
        final String rapidXmlNames =
                (rapidDataXMLSupportedNames == null) ?
                RAPID_DATA_PREDICTION_XML_1980_FILENAME : rapidDataXMLSupportedNames;
        addEOPHistoryLoader(IERSConventions.IERS_1996,
                            new RapidDataAndPredictionXMLLoader(rapidXmlNames));
        final String eopcNames =
                (eopC04SupportedNames == null) ? EOPC04_1980_FILENAME : eopC04SupportedNames;
        addEOPHistoryLoader(IERSConventions.IERS_1996,
                            new EOP08C04FilesLoader(eopcNames));
        final String bulBNames =
            (bulletinBSupportedNames == null) ? BULLETINB_1980_FILENAME : bulletinBSupportedNames;
        addEOPHistoryLoader(IERSConventions.IERS_1996,
                            new BulletinBFilesLoader(bulBNames));
    }

    /** Add the default loaders for EOP history (IAU 2000/2006 precession/nutation).
     * <p>
     * The default loaders look for IERS EOP 08 C04 and bulletins B files. They
     * correspond to both {@link IERSConventions#IERS_2003 IERS 2003} and {@link
     * IERSConventions#IERS_2010 IERS 2010} conventions.
     * </p>
     * @param rapidDataColumnsSupportedNames regular expression for supported
     * rapid data columns EOP files names
     * (may be null if the default IERS file names are used)
     * @param rapidDataXMLSupportedNames regular expression for supported
     * rapid data XML EOP files names
     * (may be null if the default IERS file names are used)
     * @param eopC04SupportedNames regular expression for supported EOP 08 C04 files names
     * (may be null if the default IERS file names are used)
     * @param bulletinBSupportedNames regular expression for supported bulletin B files names
     * (may be null if the default IERS file names are used)
     * @see <a href="http://hpiers.obspm.fr/eoppc/eop/eopc04/">IERS EOP 08 C04 files</a>
     * @see #addEOPHistoryLoader(IERSConventions, EOPHistoryLoader)
     * @see #clearEOPHistoryLoaders()
     * @see #addDefaultEOP1980HistoryLoaders(String, String, String, String)
     */
    public static void addDefaultEOP2000HistoryLoaders(final String rapidDataColumnsSupportedNames,
                                                       final String rapidDataXMLSupportedNames,
                                                       final String eopC04SupportedNames,
                                                       final String bulletinBSupportedNames) {
        final String rapidColNames =
                (rapidDataColumnsSupportedNames == null) ?
                RAPID_DATA_PREDICITON_COLUMNS_2000_FILENAME : rapidDataColumnsSupportedNames;
        addEOPHistoryLoader(IERSConventions.IERS_2003,
                            new RapidDataAndPredictionColumnsLoader(true, rapidColNames));
        addEOPHistoryLoader(IERSConventions.IERS_2010,
                            new RapidDataAndPredictionColumnsLoader(true, rapidColNames));
        final String rapidXmlNames =
            (rapidDataXMLSupportedNames == null) ?
            RAPID_DATA_PREDICITON_XML_2000_FILENAME : rapidDataXMLSupportedNames;
        addEOPHistoryLoader(IERSConventions.IERS_2003,
                            new RapidDataAndPredictionXMLLoader(rapidXmlNames));
        addEOPHistoryLoader(IERSConventions.IERS_2010,
                            new RapidDataAndPredictionXMLLoader(rapidXmlNames));
        final String eopcNames =
            (eopC04SupportedNames == null) ? EOPC04_2000_FILENAME : eopC04SupportedNames;
        addEOPHistoryLoader(IERSConventions.IERS_2003,
                            new EOP08C04FilesLoader(eopcNames));
        addEOPHistoryLoader(IERSConventions.IERS_2010,
                            new EOP08C04FilesLoader(eopcNames));
        final String bulBNames =
            (bulletinBSupportedNames == null) ? BULLETINB_2000_FILENAME : bulletinBSupportedNames;
        addEOPHistoryLoader(IERSConventions.IERS_2003,
                            new BulletinBFilesLoader(bulBNames));
        addEOPHistoryLoader(IERSConventions.IERS_2010,
                            new BulletinBFilesLoader(bulBNames));
    }

    /** Add a loader for Earth Orientation Parameters history.
     * @param conventions IERS conventions to which EOP history applies
     * @param loader custom loader to add for the EOP history
     * @see #addDefaultEOP1980HistoryLoaders(String, String, String, String)
     * @see #clearEOPHistoryLoaders()
     */
    public static void addEOPHistoryLoader(final IERSConventions conventions, final EOPHistoryLoader loader) {
        synchronized (EOP_HISTORY_LOADERS) {
            if (!EOP_HISTORY_LOADERS.containsKey(conventions)) {
                EOP_HISTORY_LOADERS.put(conventions, new ArrayList<EOPHistoryLoader>());
            }
            EOP_HISTORY_LOADERS.get(conventions).add(loader);
        }
    }

    /** Clear loaders for Earth Orientation Parameters history.
     * @see #addEOPHistoryLoader(IERSConventions, EOPHistoryLoader)
     * @see #addDefaultEOP1980HistoryLoaders(String, String, String, String)
     */
    public static void clearEOPHistoryLoaders() {
        synchronized (EOP_HISTORY_LOADERS) {
            EOP_HISTORY_LOADERS.clear();
        }
    }

    /** Get Earth Orientation Parameters history.
     * <p>
     * If no {@link EOPHistoryLoader} has been added by calling {@link
     * #addEOPHistoryLoader(IERSConventions, EOPHistoryLoader) addEOPHistoryLoader}
     * or if {@link #clearEOPHistoryLoaders() clearEOPHistoryLoaders} has been
     * called afterwards, the {@link #addDefaultEOP1980HistoryLoaders(String, String,
     * String, String)} and {@link #addDefaultEOP2000HistoryLoaders(String, String,
     * String, String)} methods will be called automatically with supported file names
     * parameters all set to null, in order to get the default loaders configuration.
     * </p>
     * @param conventions conventions for which EOP history is requested
     * @param simpleEOP if true, tidal effects are ignored when interpolating EOP
     * @return Earth Orientation Parameters history
     * @exception OrekitException if the data cannot be loaded
     */
    public static EOPHistory getEOPHistory(final IERSConventions conventions, final boolean simpleEOP)
        throws OrekitException {

        synchronized (EOP_HISTORY_LOADERS) {

            //TimeStamped based set needed to remove duplicates
            if (EOP_HISTORY_LOADERS.isEmpty()) {
                addDefaultEOP2000HistoryLoaders(null, null, null, null);
                addDefaultEOP1980HistoryLoaders(null, null, null, null);
            }

            OrekitException pendingException = null;
            final SortedSet<EOPEntry> data = new TreeSet<EOPEntry>(new ChronologicalComparator());

            // try to load canonical data if available
            if (EOP_HISTORY_LOADERS.containsKey(conventions)) {
                for (final EOPHistoryLoader loader : EOP_HISTORY_LOADERS.get(conventions)) {
                    try {
                        loader.fillHistory(conventions.getNutationCorrectionConverter(), data);
                    } catch (OrekitException oe) {
                        pendingException = oe;
                    }
                }
            }

            if (data.isEmpty() && pendingException != null) {
                throw pendingException;
            }

            final EOPHistory history = new EOPHistory(conventions, data, simpleEOP);
            history.checkEOPContinuity(5 * Constants.JULIAN_DAY);
            return history;

        }

    }

    /** Get one of the predefined frames.
     * @param factoryKey key of the frame within the factory
     * @return the predefined frame
     * @exception OrekitException if frame cannot be built due to missing data
     */
    @SuppressWarnings("deprecation")
    public static Frame getFrame(final Predefined factoryKey)
        throws OrekitException {
        switch (factoryKey) {
        case GCRF :
            return getGCRF();
        case ICRF :
            return getICRF();
        case ECLIPTIC_CONVENTIONS_1996 :
            return getEcliptic(IERSConventions.IERS_1996);
        case ECLIPTIC_CONVENTIONS_2003 :
            return getEcliptic(IERSConventions.IERS_2003);
        case ECLIPTIC_CONVENTIONS_2010 :
            return getEcliptic(IERSConventions.IERS_2010);
        case EME2000 :
            return getEME2000();
        case ITRF_2008_WITHOUT_TIDAL_EFFECTS :
        case ITRF_CIO_CONV_2010_SIMPLE_EOP :
            return getITRF(IERSConventions.IERS_2010, true);
        case ITRF_2008_WITH_TIDAL_EFFECTS :
        case ITRF_CIO_CONV_2010_ACCURATE_EOP :
            return getITRF(IERSConventions.IERS_2010, false);
        case ITRF_CIO_CONV_2003_SIMPLE_EOP :
            return getITRF(IERSConventions.IERS_2003, true);
        case ITRF_CIO_CONV_2003_ACCURATE_EOP :
            return getITRF(IERSConventions.IERS_2003, false);
        case ITRF_CIO_CONV_1996_SIMPLE_EOP :
            return getITRF(IERSConventions.IERS_1996, true);
        case ITRF_CIO_CONV_1996_ACCURATE_EOP :
            return getITRF(IERSConventions.IERS_1996, false);
        case ITRF_2005_WITHOUT_TIDAL_EFFECTS :
            return getITRF2005(true);
        case ITRF_2005_WITH_TIDAL_EFFECTS :
            return getITRF2005(false);
        case ITRF_2000_WITHOUT_TIDAL_EFFECTS :
            return getITRF2000(true);
        case ITRF_2000_WITH_TIDAL_EFFECTS :
            return getITRF2000(false);
        case ITRF_97_WITHOUT_TIDAL_EFFECTS :
            return getITRF97(true);
        case ITRF_97_WITH_TIDAL_EFFECTS :
            return getITRF97(false);
        case ITRF_93_WITHOUT_TIDAL_EFFECTS :
            return getITRF93(true);
        case ITRF_93_WITH_TIDAL_EFFECTS :
            return getITRF93(false);
        case ITRF_EQUINOX_CONV_2010_SIMPLE_EOP :
            return getITRFEquinox(IERSConventions.IERS_2010, true);
        case ITRF_EQUINOX_CONV_2010_ACCURATE_EOP :
            return getITRFEquinox(IERSConventions.IERS_2010, false);
        case ITRF_EQUINOX_CONV_2003_SIMPLE_EOP :
            return getITRFEquinox(IERSConventions.IERS_2003, true);
        case ITRF_EQUINOX_CONV_2003_ACCURATE_EOP :
            return getITRFEquinox(IERSConventions.IERS_2003, false);
        case ITRF_EQUINOX :
        case ITRF_EQUINOX_CONV_1996_SIMPLE_EOP :
            return getITRFEquinox(IERSConventions.IERS_1996, true);
        case ITRF_EQUINOX_CONV_1996_ACCURATE_EOP :
            return getITRFEquinox(IERSConventions.IERS_1996, false);
        case TIRF_2000_CONV_2010_WITHOUT_TIDAL_EFFECTS :
        case TIRF_CONVENTIONS_2010_SIMPLE_EOP :
            return getTIRF(IERSConventions.IERS_2010, true);
        case TIRF_2000_CONV_2010_WITH_TIDAL_EFFECTS :
        case TIRF_CONVENTIONS_2010_ACCURATE_EOP :
            return getTIRF(IERSConventions.IERS_2010, false);
        case TIRF_2000_CONV_2003_WITHOUT_TIDAL_EFFECTS :
        case TIRF_CONVENTIONS_2003_SIMPLE_EOP :
            return getTIRF(IERSConventions.IERS_2003, true);
        case TIRF_2000_CONV_2003_WITH_TIDAL_EFFECTS :
        case TIRF_CONVENTIONS_2003_ACCURATE_EOP :
            return getTIRF(IERSConventions.IERS_2003, false);
        case TIRF_CONVENTIONS_1996_SIMPLE_EOP :
            return getTIRF(IERSConventions.IERS_1996, true);
        case TIRF_CONVENTIONS_1996_ACCURATE_EOP :
            return getTIRF(IERSConventions.IERS_1996, false);
        case CIRF_2000_CONV_2010 :
        case CIRF_CONVENTIONS_2010_ACCURATE_EOP :
            return getCIRF(IERSConventions.IERS_2010, false);
        case CIRF_CONVENTIONS_2010_SIMPLE_EOP :
            return getCIRF(IERSConventions.IERS_2010, true);
        case CIRF_2000_CONV_2003 :
        case CIRF_CONVENTIONS_2003_ACCURATE_EOP :
            return getCIRF(IERSConventions.IERS_2003, false);
        case CIRF_CONVENTIONS_2003_SIMPLE_EOP :
            return getCIRF(IERSConventions.IERS_2003, true);
        case CIRF_CONVENTIONS_1996_ACCURATE_EOP :
            return getCIRF(IERSConventions.IERS_1996, false);
        case CIRF_CONVENTIONS_1996_SIMPLE_EOP :
            return getCIRF(IERSConventions.IERS_1996, true);
        case VEIS_1950 :
            return getVeis1950();
        case GTOD_WITHOUT_EOP_CORRECTIONS :
            return getGTOD(IERSConventions.IERS_1996, false, true);
        case GTOD_CONVENTIONS_2010_ACCURATE_EOP :
            return getGTOD(IERSConventions.IERS_2010, true, false);
        case GTOD_CONVENTIONS_2010_SIMPLE_EOP :
            return getGTOD(IERSConventions.IERS_2010, true, true);
        case GTOD_CONVENTIONS_2003_ACCURATE_EOP :
            return getGTOD(IERSConventions.IERS_2003, true, false);
        case GTOD_CONVENTIONS_2003_SIMPLE_EOP :
            return getGTOD(IERSConventions.IERS_2003, true, true);
        case GTOD_WITH_EOP_CORRECTIONS :
        case GTOD_CONVENTIONS_1996_ACCURATE_EOP :
            return getGTOD(IERSConventions.IERS_1996, true, false);
        case GTOD_CONVENTIONS_1996_SIMPLE_EOP :
            return getGTOD(IERSConventions.IERS_1996, true, true);
        case TOD_WITHOUT_EOP_CORRECTIONS :
            return getTOD(IERSConventions.IERS_1996, false, true);
        case TOD_CONVENTIONS_2010_ACCURATE_EOP :
            return getTOD(IERSConventions.IERS_2010, true, false);
        case TOD_CONVENTIONS_2010_SIMPLE_EOP :
            return getTOD(IERSConventions.IERS_2010, true, true);
        case TOD_CONVENTIONS_2003_ACCURATE_EOP :
            return getTOD(IERSConventions.IERS_2003, true, false);
        case TOD_CONVENTIONS_2003_SIMPLE_EOP :
            return getTOD(IERSConventions.IERS_2003, true, true);
        case TOD_WITH_EOP_CORRECTIONS :
        case TOD_CONVENTIONS_1996_ACCURATE_EOP :
            return getTOD(IERSConventions.IERS_1996, true, false);
        case TOD_CONVENTIONS_1996_SIMPLE_EOP :
            return getTOD(IERSConventions.IERS_1996, true, true);
        case MOD_WITHOUT_EOP_CORRECTIONS :
            return getMOD(IERSConventions.IERS_1996, false);
        case MOD_CONVENTIONS_2010 :
            return getMOD(IERSConventions.IERS_2010, true);
        case MOD_CONVENTIONS_2003 :
            return getMOD(IERSConventions.IERS_2003, true);
        case MOD_WITH_EOP_CORRECTIONS :
        case MOD_CONVENTIONS_1996 :
            return getMOD(IERSConventions.IERS_1996, true);
        case TEME :
            return getTEME();
        default :
            throw OrekitException.createInternalError(null);
        }
    }

    /** Get the unique GCRF frame.
     * <p>The GCRF frame is the root frame in the frame tree.</p>
     * @return the unique instance of the GCRF frame
     */
    public static Frame getGCRF() {
        return Frame.getRoot();
    }

    /** Get the unique ICRF frame.
     * <p>The ICRF frame is centered at solar system barycenter and aligned
     * with EME2000.</p>
     * @return the unique instance of the ICRF frame
     * @exception OrekitException if solar system ephemerides cannot be loaded
     */
    public static Frame getICRF() throws OrekitException {
        return CelestialBodyFactory.getSolarSystemBarycenter().getInertiallyOrientedFrame();
    }

    /** Get the ecliptic frame.
     * The IAU defines the ecliptic as "the plane perpendicular to the mean heliocentric
     * orbital angular momentum vector of the Earth-Moon barycentre in the BCRS (IAU 2006
     * Resolution B1)." The +z axis is aligned with the angular momentum vector, and the +x
     * axis is aligned with +x axis of {@link FramesFactory#getMOD(IERSConventions) MOD}.
     *
     * <p> This implementation agrees with the JPL 406 ephemerides to within 0.5 arc seconds.
     * @param conventions IERS conventions to apply
     * @return the selected reference frame singleton.
     * @exception OrekitException if data embedded in the library cannot be read
     */
    public static Frame getEcliptic(final IERSConventions conventions) throws OrekitException {
        synchronized (FramesFactory.class) {

            final Predefined factoryKey;
            switch (conventions) {
            case IERS_1996 :
                factoryKey = Predefined.ECLIPTIC_CONVENTIONS_1996;
                break;
            case IERS_2003 :
                factoryKey = Predefined.ECLIPTIC_CONVENTIONS_2003;
                break;
            case IERS_2010 :
                factoryKey = Predefined.ECLIPTIC_CONVENTIONS_2010;
                break;
            default :
                // this should never happen
                throw OrekitException.createInternalError(null);
            }
            final Frame parent = getMOD(conventions);

            // try to find an already built frame
            FactoryManagedFrame frame = FRAMES.get(factoryKey);

            if (frame == null) {
                // it's the first time we need this frame, build it and store it
                frame = new FactoryManagedFrame(parent, new EclipticProvider(conventions),
                                                true, factoryKey);
                FRAMES.put(factoryKey, frame);
            }

            return frame;

        }
    }

    /** Get the unique EME2000 frame.
     * <p>The EME2000 frame is also called the J2000 frame.
     * The former denomination is preferred in Orekit.</p>
     * @return the unique instance of the EME2000 frame
     */
    public static FactoryManagedFrame getEME2000() {
        synchronized (FramesFactory.class) {

            // try to find an already built frame
            FactoryManagedFrame frame = FRAMES.get(Predefined.EME2000);

            if (frame == null) {
                // it's the first time we need this frame, build it and store it
                frame = new FactoryManagedFrame(getGCRF(), new EME2000Provider(), true, Predefined.EME2000);
                FRAMES.put(Predefined.EME2000, frame);
            }

            return frame;

        }
    }

    /** Get the ITRF2008 reference frame, using IERS 2010 conventions.
     * @param conventions IERS conventions to apply
     * @param simpleEOP if true, tidal effects are ignored when interpolating EOP
     * @return the selected reference frame singleton.
     * @exception OrekitException if data embedded in the library cannot be read
     * @since 6.1
     */
    public static FactoryManagedFrame getITRF(final IERSConventions conventions,
                                              final boolean simpleEOP)
        throws OrekitException {
        synchronized (FramesFactory.class) {

            // try to find an already built frame
            final Predefined factoryKey;
            switch (conventions) {
            case IERS_1996 :
                factoryKey = simpleEOP ?
                             Predefined.ITRF_CIO_CONV_1996_SIMPLE_EOP :
                             Predefined.ITRF_CIO_CONV_1996_ACCURATE_EOP;
                break;
            case IERS_2003 :
                factoryKey = simpleEOP ?
                             Predefined.ITRF_CIO_CONV_2003_SIMPLE_EOP :
                             Predefined.ITRF_CIO_CONV_2003_ACCURATE_EOP;
                break;
            case IERS_2010 :
                factoryKey = simpleEOP ?
                             Predefined.ITRF_CIO_CONV_2010_SIMPLE_EOP :
                             Predefined.ITRF_CIO_CONV_2010_ACCURATE_EOP;
                break;
            default :
                // this should never happen
                throw OrekitException.createInternalError(null);
            }
            FactoryManagedFrame frame = FRAMES.get(factoryKey);

            if (frame == null) {
                // it's the first time we need this frame, build it and store it
                final Frame tirfFrame = getTIRF(conventions, simpleEOP);
                final TIRFProvider tirfProvider = (TIRFProvider) tirfFrame.getTransformProvider();
                frame = new FactoryManagedFrame(tirfFrame,
                                                new ITRFProvider(tirfProvider.getEOPHistory()),
                                                false, factoryKey);
                FRAMES.put(factoryKey, frame);
            }

            return frame;

        }
    }

    /** Get the ITRF2008 reference frame, using IERS 2010 conventions and ignoring tidal effects.
     * @return the selected reference frame singleton.
     * @exception OrekitException if the precession-nutation model data embedded in the
     * library cannot be read.
     * @deprecated as of 6.1, replaced with {@link #getITRF(IERSConventions, boolean)}
     */
    @Deprecated
    public static FactoryManagedFrame getITRF2008() throws OrekitException {
        return getITRF2008(true);
    }

    /** Get the ITRF2008 reference frame, using IERS 2010 conventions.
     * @param simpleEOP if true, tidal effects are ignored when interpolating EOP
     * @return the selected reference frame singleton.
     * @exception OrekitException if the precession-nutation model data embedded in the
     * library cannot be read.
     * @deprecated as of 6.1, replaced with {@link #getITRF(IERSConventions, boolean)}
     */
    @Deprecated
    public static FactoryManagedFrame getITRF2008(final boolean simpleEOP) throws OrekitException {
        return getITRF(IERSConventions.IERS_2010, simpleEOP);
    }

    /** Get the ITRF2005 reference frame, using IERS 2010 conventions and ignoring tidal effects.
     * @return the selected reference frame singleton.
     * @exception OrekitException if the precession-nutation model data embedded in the
     * library cannot be read.
     * @deprecated as of 6.1, replaced by {@link #getITRF(IERSConventions, boolean)} and
     * {@link HelmertTransformation.Predefined#ITRF_2008_TO_ITRF_2005}
     */
    @Deprecated
    public static FactoryManagedFrame getITRF2005() throws OrekitException {
        return getITRF2005(true);
    }

    /** Get the ITRF2005 reference frame, using IERS 2010 conventions.
     * @param simpleEOP if true, tidal effects are ignored when interpolating EOP
     * @return the selected reference frame singleton.
     * @exception OrekitException if the precession-nutation model data embedded in the
     * library cannot be read.
     * @deprecated as of 6.1, replaced by {@link #getITRF(IERSConventions, boolean)} and
     * {@link HelmertTransformation.Predefined#ITRF_2008_TO_ITRF_2005}
     */
    @Deprecated
    public static FactoryManagedFrame getITRF2005(final boolean simpleEOP) throws OrekitException {

        final Predefined factoryKey = simpleEOP ?
                                      Predefined.ITRF_2005_WITHOUT_TIDAL_EFFECTS :
                                      Predefined.ITRF_2005_WITH_TIDAL_EFFECTS;

        return getITRSRealization(factoryKey, getITRF2008(simpleEOP),
                                  HelmertTransformation.Predefined.ITRF_2008_TO_ITRF_2005);

    }

    /** Get the ITRF2000 reference frame, ignoring tidal effects.
     * @return the selected reference frame singleton.
     * @exception OrekitException if the precession-nutation model data embedded in the
     * library cannot be read.
     * @deprecated as of 6.1, replaced by {@link #getITRF(IERSConventions, boolean)} and
     * {@link HelmertTransformation.Predefined#ITRF_2008_TO_ITRF_2000}
     */
    @Deprecated
    public static FactoryManagedFrame getITRF2000() throws OrekitException {
        return getITRF2000(true);
    }

    /** Get the ITRF2000 reference frame.
     * @param simpleEOP if true, tidal effects are ignored when interpolating EOP
     * @return the selected reference frame singleton.
     * @exception OrekitException if the precession-nutation model data embedded in the
     * library cannot be read.
     * @deprecated as of 6.1, replaced by {@link #getITRF(IERSConventions, boolean)} and
     * {@link HelmertTransformation.Predefined#ITRF_2008_TO_ITRF_2000}
     */
    @Deprecated
    public static FactoryManagedFrame getITRF2000(final boolean simpleEOP) throws OrekitException {

        final Predefined factoryKey = simpleEOP ?
                                      Predefined.ITRF_2000_WITHOUT_TIDAL_EFFECTS :
                                      Predefined.ITRF_2000_WITH_TIDAL_EFFECTS;

        return getITRSRealization(factoryKey, getITRF2008(simpleEOP),
                                  HelmertTransformation.Predefined.ITRF_2008_TO_ITRF_2000);

    }

    /** Get the ITRF97 reference frame, ignoring tidal effects.
     * @return the selected reference frame singleton.
     * @exception OrekitException if the precession-nutation model data embedded in the
     * library cannot be read.
     * @deprecated as of 6.1, replaced by {@link #getITRF(IERSConventions, boolean)} and
     * {@link HelmertTransformation.Predefined#ITRF_2008_TO_ITRF_97}
     */
    @Deprecated
    public static FactoryManagedFrame getITRF97() throws OrekitException {
        return getITRF97(true);
    }

    /** Get the ITRF97 reference frame.
     * @param simpleEOP if true, tidal effects are ignored when interpolating EOP
     * @return the selected reference frame singleton.
     * @exception OrekitException if the precession-nutation model data embedded in the
     * library cannot be read.
     * @deprecated as of 6.1, replaced by {@link #getITRF(IERSConventions, boolean)} and
     * {@link HelmertTransformation.Predefined#ITRF_2008_TO_ITRF_97}
     */
    @Deprecated
    public static FactoryManagedFrame getITRF97(final boolean simpleEOP) throws OrekitException {

        final Predefined factoryKey = simpleEOP ?
                                      Predefined.ITRF_97_WITHOUT_TIDAL_EFFECTS :
                                      Predefined.ITRF_97_WITH_TIDAL_EFFECTS;

        return getITRSRealization(factoryKey, getITRF2008(simpleEOP),
                                  HelmertTransformation.Predefined.ITRF_2008_TO_ITRF_97);

    }

    /** Get the ITRF93 reference frame, ignoring tidal effects.
     * @return the selected reference frame singleton.
     * @exception OrekitException if the precession-nutation model data embedded in the
     * library cannot be read.
     * @deprecated as of 6.1, replaced by {@link #getITRF(IERSConventions, boolean)} and
     * {@link HelmertTransformation.Predefined#ITRF_2008_TO_ITRF_93}
     */
    @Deprecated
    public static FactoryManagedFrame getITRF93() throws OrekitException {
        return getITRF93(true);
    }

    /** Get the ITRF93 reference frame.
     * @param simpleEOP if true, tidal effects are ignored when interpolating EOP
     * @return the selected reference frame singleton.
     * @exception OrekitException if the precession-nutation model data embedded in the
     * library cannot be read.
     * @deprecated as of 6.1, replaced by {@link #getITRF(IERSConventions, boolean)} and
     * {@link HelmertTransformation.Predefined#ITRF_2008_TO_ITRF_93}
     */
    @Deprecated
    public static FactoryManagedFrame getITRF93(final boolean simpleEOP) throws OrekitException {

        final Predefined factoryKey = simpleEOP ?
                                      Predefined.ITRF_93_WITHOUT_TIDAL_EFFECTS :
                                      Predefined.ITRF_93_WITH_TIDAL_EFFECTS;

        return getITRSRealization(factoryKey, getITRF2008(simpleEOP),
                                  HelmertTransformation.Predefined.ITRF_2008_TO_ITRF_93);

    }

    /** Get an ITRS realization reference frame.
     * @param factoryKey key of the frame within the factory
     * @param parent parent frame to which the Helmert transformation should be applied
     * to define the desired realization
     * @param predefined predefined transformation between parent frame and created frame
     * @return the selected reference frame singleton.
     * @exception OrekitException if the precession-nutation model data embedded in the
     * library cannot be read.
     */
    private static FactoryManagedFrame getITRSRealization(final Predefined factoryKey, final Frame parent,
                                                          final HelmertTransformation.Predefined predefined)
        throws OrekitException {
        synchronized (FramesFactory.class) {

            // try to find an already built frame
            FactoryManagedFrame frame = FRAMES.get(factoryKey);

            if (frame == null) {
                // it's the first time we need this frame, build it and store it
                final Frame nonFactoryManaged = predefined.createTransformedITRF(parent, factoryKey.getName());
                final TransformProvider provider = nonFactoryManaged.getTransformProvider();
                frame = new FactoryManagedFrame(parent, provider, false, factoryKey);
                FRAMES.put(factoryKey, frame);

            }

            return frame;

        }
    }

    /** Get the TIRF reference frame, ignoring tidal effects.
     * @param conventions IERS conventions to apply
     * @return the selected reference frame singleton.
     * @exception OrekitException if the precession-nutation model data embedded in the
     * library cannot be read.
     * @deprecated since 6.1 replaced with {@link #getTIRF(IERSConventions)}
     */
    @Deprecated
    public static FactoryManagedFrame getTIRF2000(final IERSConventions conventions) throws OrekitException {
        return getTIRF(conventions);
    }

    /** Get the TIRF reference frame, ignoring tidal effects.
     * @param conventions IERS conventions to apply
     * @return the selected reference frame singleton.
     * @exception OrekitException if the precession-nutation model data embedded in the
     * library cannot be read.
     */
    public static FactoryManagedFrame getTIRF(final IERSConventions conventions) throws OrekitException {
        return getTIRF(conventions, true);
    }

    /** Get the TIRF reference frame.
     * @param conventions IERS conventions to apply
     * @param simpleEOP if true, tidal effects are ignored when interpolating EOP
     * @return the selected reference frame singleton.
     * @exception OrekitException if the precession-nutation model data embedded in the
     * library cannot be read.
     * @deprecated since 6.1 replaced with {@link #getTIRF(IERSConventions, boolean)}
     */
    @Deprecated
    public static FactoryManagedFrame getTIRF2000(final IERSConventions conventions,
                                                  final boolean simpleEOP) throws OrekitException {
        return getTIRF(conventions, simpleEOP);
    }

    /** Get the TIRF reference frame.
     * @param conventions IERS conventions to apply
     * @param simpleEOP if true, tidal effects are ignored when interpolating EOP
     * @return the selected reference frame singleton.
     * @exception OrekitException if the precession-nutation model data embedded in the
     * library cannot be read.
     * @since 6.1
     */
    public static FactoryManagedFrame getTIRF(final IERSConventions conventions,
                                              final boolean simpleEOP)
        throws OrekitException {
        synchronized (FramesFactory.class) {

            // try to find an already built frame
            final Predefined factoryKey;
            switch (conventions) {
            case IERS_1996 :
                factoryKey = simpleEOP ?
                             Predefined.TIRF_CONVENTIONS_1996_SIMPLE_EOP :
                             Predefined.TIRF_CONVENTIONS_1996_ACCURATE_EOP;
                break;
            case IERS_2003 :
                factoryKey = simpleEOP ?
                             Predefined.TIRF_CONVENTIONS_2003_SIMPLE_EOP :
                             Predefined.TIRF_CONVENTIONS_2003_ACCURATE_EOP;
                break;
            case IERS_2010 :
                factoryKey = simpleEOP ?
                             Predefined.TIRF_CONVENTIONS_2010_SIMPLE_EOP :
                             Predefined.TIRF_CONVENTIONS_2010_ACCURATE_EOP;
                break;
            default :
                // this should never happen
                throw OrekitException.createInternalError(null);
            }
            FactoryManagedFrame frame = FRAMES.get(factoryKey);

            if (frame == null) {
                // it's the first time we need this frame, build it and store it
                final Frame cirf = getCIRF(conventions, simpleEOP);
                final InterpolatingTransformProvider cirfInterpolating =
                        (InterpolatingTransformProvider) cirf.getTransformProvider();
                final CIRFProvider cirfRaw = (CIRFProvider) cirfInterpolating.getRawProvider();
                final EOPHistory eopHistory = cirfRaw.getEOPHistory();
                frame = new FactoryManagedFrame(cirf, new TIRFProvider(eopHistory), false, factoryKey);
                FRAMES.put(factoryKey, frame);
            }

            return frame;

        }
    }

    /** Get the CIRF2000 reference frame.
     * @param conventions IERS conventions to apply
     * @return the selected reference frame singleton.
     * @exception OrekitException if the precession-nutation model data embedded in the
     * library cannot be read.
     * @deprecated since 6.1 repaced with {@link #getCIRF(IERSConventions, boolean)}
     */
    @Deprecated
    public static FactoryManagedFrame getCIRF2000(final IERSConventions conventions) throws OrekitException {
        return getCIRF(conventions, false);
    }

    /** Get the CIRF2000 reference frame.
     * @param conventions IERS conventions to apply
     * @param simpleEOP if true, tidal effects are ignored when interpolating EOP
     * @return the selected reference frame singleton.
     * @exception OrekitException if the precession-nutation model data embedded in the
     * library cannot be read.
     */
    public static FactoryManagedFrame getCIRF(final IERSConventions conventions,
                                              final boolean simpleEOP)
        throws OrekitException {
        synchronized (FramesFactory.class) {

            // try to find an already built frame
            final Predefined factoryKey;
            switch (conventions) {
            case IERS_1996 :
                factoryKey = simpleEOP ?
                             Predefined.CIRF_CONVENTIONS_1996_SIMPLE_EOP :
                             Predefined.CIRF_CONVENTIONS_1996_ACCURATE_EOP;
                break;
            case IERS_2003 :
                factoryKey = simpleEOP ?
                             Predefined.CIRF_CONVENTIONS_2003_SIMPLE_EOP :
                             Predefined.CIRF_CONVENTIONS_2003_ACCURATE_EOP;
                break;
            case IERS_2010 :
                factoryKey = simpleEOP ?
                             Predefined.CIRF_CONVENTIONS_2010_SIMPLE_EOP :
                             Predefined.CIRF_CONVENTIONS_2010_ACCURATE_EOP;
                break;
            default :
                // this should never happen
                throw OrekitException.createInternalError(null);
            }
            FactoryManagedFrame frame = FRAMES.get(factoryKey);

            if (frame == null) {
                // it's the first time we need this frame, build it and store it
                final EOPHistory eopHistory = FramesFactory.getEOPHistory(conventions, simpleEOP);
                final TransformProvider interpolating =
                        new InterpolatingTransformProvider(new CIRFProvider(eopHistory),
<<<<<<< HEAD
                                                           PVASampleFilter.SAMPLE_PVA, RRASampleFilter.SAMPLE_R,
=======
                                                           CartesianDerivativesFilter.USE_PV,
                                                           AngularDerivativesFilter.USE_R,
>>>>>>> 8aa5a0f9
                                                           AbsoluteDate.PAST_INFINITY, AbsoluteDate.FUTURE_INFINITY,
                                                           6, Constants.JULIAN_DAY / 24,
                                                           OrekitConfiguration.getCacheSlotsNumber(),
                                                           Constants.JULIAN_YEAR, 30 * Constants.JULIAN_DAY);
                frame = new FactoryManagedFrame(getGCRF(), interpolating, true, factoryKey);
                FRAMES.put(factoryKey, frame);
            }

            return frame;

        }
    }

    /** Get the VEIS 1950 reference frame.
     * <p>Its parent frame is the GTOD frame with IERS 1996 conventions without EOP corrections.<p>
     * @return the selected reference frame singleton.
     * @exception OrekitException if data embedded in the library cannot be read
     */
    public static FactoryManagedFrame getVeis1950() throws OrekitException {
        synchronized (FramesFactory.class) {

            // try to find an already built frame
            final Predefined factoryKey = Predefined.VEIS_1950;
            FactoryManagedFrame frame = FRAMES.get(factoryKey);

            if (frame == null) {
                // it's the first time we need this frame, build it and store it
                frame = new FactoryManagedFrame(FramesFactory.getGTOD(IERSConventions.IERS_1996, false, true),
                                                new VEISProvider(), true, factoryKey);
                FRAMES.put(factoryKey, frame);
            }

            return frame;

        }
    }

    /** Get the equinox-based ITRF reference frame.
     * @return the selected reference frame singleton.
     * @exception OrekitException if data embedded in the library cannot be read
     * @deprecated since 6.1 replaced with {@link #getITRFEquinox(IERSConventions, boolean)}
     */
    @Deprecated
    public static FactoryManagedFrame getITRFEquinox() throws OrekitException {
        return getITRFEquinox(IERSConventions.IERS_1996, true);
    }

    /** Get the equinox-based ITRF reference frame.
     * @param conventions IERS conventions to apply
     * @param simpleEOP if true, tidal effects are ignored when interpolating EOP
     * @return the selected reference frame singleton.
     * @exception OrekitException if data embedded in the library cannot be read
     * @since 6.1
     */
    public static FactoryManagedFrame getITRFEquinox(final IERSConventions conventions,
                                                     final boolean simpleEOP)
        throws OrekitException {
        synchronized (FramesFactory.class) {

            // try to find an already built frame
            final Predefined factoryKey;
            switch (conventions) {
            case IERS_1996 :
                factoryKey = simpleEOP ?
                             Predefined.ITRF_EQUINOX_CONV_1996_SIMPLE_EOP :
                             Predefined.ITRF_EQUINOX_CONV_1996_ACCURATE_EOP;
                break;
            case IERS_2003 :
                factoryKey = simpleEOP ?
                             Predefined.ITRF_EQUINOX_CONV_2003_SIMPLE_EOP :
                             Predefined.ITRF_EQUINOX_CONV_2003_ACCURATE_EOP;
                break;
            case IERS_2010 :
                factoryKey = simpleEOP ?
                             Predefined.ITRF_EQUINOX_CONV_2010_SIMPLE_EOP :
                             Predefined.ITRF_EQUINOX_CONV_2010_ACCURATE_EOP;
                break;
            default :
                // this should never happen
                throw OrekitException.createInternalError(null);
            }
            FactoryManagedFrame frame = FRAMES.get(factoryKey);

            if (frame == null) {
                // it's the first time we need this frame, build it and store it
                final Frame gtod = getGTOD(conventions, true, simpleEOP);
                final InterpolatingTransformProvider gtodInterpolating =
                        (InterpolatingTransformProvider) gtod.getTransformProvider();
                final GTODProvider gtodRaw    = (GTODProvider) gtodInterpolating.getRawProvider();
                final EOPHistory   eopHistory = gtodRaw.getEOPHistory();
                frame = new FactoryManagedFrame(gtod, new ITRFProvider(eopHistory), false, factoryKey);
                FRAMES.put(factoryKey, frame);
            }

            return frame;

        }
    }

    /** Get the GTOD reference frame.
     * <p>
     * The applyEOPCorr parameter is available mainly for testing purposes or for
     * consistency with legacy software that don't handle EOP correction parameters.
     * Beware that setting this parameter to {@code false} leads to crude accuracy
     * (order of magnitudes for errors might be above 250m in LEO and 1400m in GEO).
     * For this reason, setting this parameter to false is restricted to {@link
     * IERSConventions#IERS_1996 IERS 1996} conventions, and hence the {@link
     * IERSConventions IERS conventions} cannot be freely chosen here.
     * </p>
     * @param applyEOPCorr if true, EOP corrections are applied (here, dut1 and lod)
     * @return the selected reference frame singleton.
     * @exception OrekitException if data embedded in the library cannot be read
     */
    public static FactoryManagedFrame getGTOD(final boolean applyEOPCorr) throws OrekitException {
        return getGTOD(IERSConventions.IERS_1996, applyEOPCorr, true);
    }

    /** Get the GTOD reference frame.
     * @param conventions IERS conventions to apply
     * @return the selected reference frame singleton.
     * @exception OrekitException if data embedded in the library cannot be read
     * @deprecated as of 6.1, replaced with {@link #getGTOD(IERSConventions, boolean)}
     */
    @Deprecated
    public static FactoryManagedFrame getGTOD(final IERSConventions conventions)
        throws OrekitException {
        return getGTOD(conventions, true, true);
    }

    /** Get the GTOD reference frame.
     * @param conventions IERS conventions to apply
     * @param simpleEOP if true, tidal effects are ignored when interpolating EOP
     * @return the selected reference frame singleton.
     * @exception OrekitException if data embedded in the library cannot be read
     */
    public static FactoryManagedFrame getGTOD(final IERSConventions conventions,
                                              final boolean simpleEOP)
        throws OrekitException {
        return getGTOD(conventions, true, simpleEOP);
    }

    /** Get the GTOD reference frame.
     * <p>
     * The applyEOPCorr parameter is available mainly for testing purposes or for
     * consistency with legacy software that don't handle EOP correction parameters.
     * Beware that setting this parameter to {@code false} leads to crude accuracy
     * (order of magnitudes for errors might be above 250m in LEO and 1400m in GEO).
     * For this reason, setting this parameter to false is restricted to {@link
     * IERSConventions#IERS_1996 IERS 1996} conventions, and hence this method is private.
     * </p>
     * @param conventions IERS conventions to apply
     * @param applyEOPCorr if true, EOP corrections are applied (here, dut1 and lod)
     * @param simpleEOP if true, tidal effects are ignored when interpolating EOP
     * @return the selected reference frame singleton.
     * @exception OrekitException if data embedded in the library cannot be read
     */
    private static FactoryManagedFrame getGTOD(final IERSConventions conventions,
                                               final boolean applyEOPCorr,
                                               final boolean simpleEOP)
        throws OrekitException {

        if (conventions != IERSConventions.IERS_1996 && !applyEOPCorr) {
            // this should never happen as this method is private and called
            // only above with controlled input
            throw OrekitException.createInternalError(null);
        }

        synchronized (FramesFactory.class) {

            // try to find an already built frame
            final Predefined factoryKey;
            switch (conventions) {
            case IERS_1996 :
                factoryKey = applyEOPCorr ?
                             (simpleEOP ? Predefined.GTOD_CONVENTIONS_1996_SIMPLE_EOP : Predefined.GTOD_CONVENTIONS_1996_ACCURATE_EOP) :
                             Predefined.GTOD_WITHOUT_EOP_CORRECTIONS;
                break;
            case IERS_2003 :
                factoryKey = simpleEOP ?
                             Predefined.GTOD_CONVENTIONS_2003_SIMPLE_EOP :
                             Predefined.GTOD_CONVENTIONS_2003_ACCURATE_EOP;
                break;
            case IERS_2010 :
                factoryKey = simpleEOP ?
                             Predefined.GTOD_CONVENTIONS_2010_SIMPLE_EOP :
                             Predefined.GTOD_CONVENTIONS_2010_ACCURATE_EOP;
                break;
            default :
                // this should never happen
                throw OrekitException.createInternalError(null);
            }
            FactoryManagedFrame frame = FRAMES.get(factoryKey);

            if (frame == null) {
                // it's the first time we need this frame, build it and store it
                final Frame tod = getTOD(conventions, applyEOPCorr, simpleEOP);
                final InterpolatingTransformProvider todInterpolating =
                        (InterpolatingTransformProvider) tod.getTransformProvider();
                final TODProvider       todRaw     = (TODProvider) todInterpolating.getRawProvider();
                final EOPHistory        eopHistory = todRaw.getEOPHistory();
                final GTODProvider      gtodRaw    = new GTODProvider(conventions, eopHistory);
                final TransformProvider gtodInterpolating =
                        new InterpolatingTransformProvider(gtodRaw,
<<<<<<< HEAD
                                                           PVASampleFilter.SAMPLE_PVA, RRASampleFilter.SAMPLE_R,
=======
                                                           CartesianDerivativesFilter.USE_PV,
                                                           AngularDerivativesFilter.USE_R,
>>>>>>> 8aa5a0f9
                                                           AbsoluteDate.PAST_INFINITY, AbsoluteDate.FUTURE_INFINITY,
                                                           todInterpolating.getGridPoints(), todInterpolating.getStep(),
                                                           OrekitConfiguration.getCacheSlotsNumber(),
                                                           Constants.JULIAN_YEAR, 30 * Constants.JULIAN_DAY);
                frame = new FactoryManagedFrame(tod, gtodInterpolating, false, factoryKey);
                FRAMES.put(factoryKey, frame);
            }

            return frame;

        }
    }

    /** Get the GTOD reference frame.
     * <p>
     * The applyEOPCorr parameter is available mainly for testing purposes or for
     * consistency with legacy software that don't handle EOP correction parameters.
     * Beware that setting this parameter to {@code false} leads to crude accuracy
     * (order of magnitudes for errors might be above 250m in LEO and 1400m in GEO).
     * </p>
     * @param applyEOPCorr if true, EOP corrections are applied (here, lod)
     * @return the selected reference frame singleton.
     * @exception OrekitException if data embedded in the library cannot be read
     * @deprecated as of 6.0, replaced by {@link #getGTOD(IERSConventions, boolean)}
     */
    @Deprecated
    public static FactoryManagedFrame getPEF(final boolean applyEOPCorr) throws OrekitException {
        return getGTOD(applyEOPCorr);
    }

    /** Get the TOD reference frame.
     * <p>
     * The applyEOPCorr parameter is available mainly for testing purposes or for
     * consistency with legacy software that don't handle EOP correction parameters.
     * Beware that setting this parameter to {@code false} leads to crude accuracy
     * (order of magnitudes for errors might be above 1m in LEO and 10m in GEO).
     * For this reason, setting this parameter to false is restricted to {@link
     * IERSConventions#IERS_1996 IERS 1996} conventions, and hence the {@link
     * IERSConventions IERS conventions} cannot be freely chosen here.
     * </p>
     * @param applyEOPCorr if true, EOP corrections are applied (here, nutation)
     * @return the selected reference frame singleton.
     * @exception OrekitException if data embedded in the library cannot be read
     */
    public static FactoryManagedFrame getTOD(final boolean applyEOPCorr)
        throws OrekitException {
        return getTOD(IERSConventions.IERS_1996, applyEOPCorr, false);
    }

    /** Get the TOD reference frame.
     * @param conventions IERS conventions to apply
     * @return the selected reference frame singleton.
     * @exception OrekitException if data embedded in the library cannot be read
     * @deprecated as of 6.1, replaced with {@link #getTOD(IERSConventions, boolean)}
     */
    public static FactoryManagedFrame getTOD(final IERSConventions conventions)
        throws OrekitException {
        return getTOD(conventions, true, true);
    }

    /** Get the TOD reference frame.
     * @param conventions IERS conventions to apply
     * @param simpleEOP if true, tidal effects are ignored when interpolating EOP
     * @return the selected reference frame singleton.
     * @exception OrekitException if data embedded in the library cannot be read
     */
    public static FactoryManagedFrame getTOD(final IERSConventions conventions,
                                             final boolean simpleEOP)
        throws OrekitException {
        return getTOD(conventions, true, simpleEOP);
    }

    /** Get the TOD reference frame.
     * <p>
     * The applyEOPCorr parameter is available mainly for testing purposes or for
     * consistency with legacy software that don't handle EOP correction parameters.
     * Beware that setting this parameter to {@code false} leads to crude accuracy
     * (order of magnitudes for errors might be above 1m in LEO and 10m in GEO).
     * For this reason, setting this parameter to false is restricted to {@link
     * IERSConventions#IERS_1996 IERS 1996} conventions, and hence this method is private.
     * </p>
     * @param conventions IERS conventions to apply
     * @param applyEOPCorr if true, EOP corrections are applied (here, nutation)
     * @param simpleEOP if true, tidal effects are ignored when interpolating EOP
     * @return the selected reference frame singleton.
     * @exception OrekitException if data embedded in the library cannot be read
     */
    private static FactoryManagedFrame getTOD(final IERSConventions conventions,
                                              final boolean applyEOPCorr,
                                              final boolean simpleEOP)
        throws OrekitException {

        if (conventions != IERSConventions.IERS_1996 && !applyEOPCorr) {
            // this should never happen as this method is private and called
            // only above with controlled input
            throw OrekitException.createInternalError(null);
        }

        synchronized (FramesFactory.class) {

            // try to find an already built frame
            final Predefined factoryKey;
            switch (conventions) {
            case IERS_1996 :
                factoryKey = applyEOPCorr ?
                             (simpleEOP ? Predefined.TOD_CONVENTIONS_1996_SIMPLE_EOP : Predefined.TOD_CONVENTIONS_1996_ACCURATE_EOP) :
                             Predefined.TOD_WITHOUT_EOP_CORRECTIONS;
                break;
            case IERS_2003 :
                factoryKey = simpleEOP ?
                             Predefined.TOD_CONVENTIONS_2003_SIMPLE_EOP :
                             Predefined.TOD_CONVENTIONS_2003_ACCURATE_EOP;
                break;
            case IERS_2010 :
                factoryKey = simpleEOP ?
                             Predefined.TOD_CONVENTIONS_2010_SIMPLE_EOP :
                             Predefined.TOD_CONVENTIONS_2010_ACCURATE_EOP;
                break;
            default :
                // this should never happen
                throw OrekitException.createInternalError(null);
            }
            final int interpolationPoints;
            final int pointsPerDay;
            if (applyEOPCorr) {
                interpolationPoints = 6;
                pointsPerDay        = 24;
            } else {
                interpolationPoints = 6;
                pointsPerDay        = 8;
            }
            FactoryManagedFrame frame = FRAMES.get(factoryKey);

            if (frame == null) {
                // it's the first time we need this frame, build it and store it
                final EOPHistory eopHistory = applyEOPCorr ? getEOPHistory(conventions, simpleEOP) : null;
                final TransformProvider interpolating =
                        new InterpolatingTransformProvider(new TODProvider(conventions, eopHistory),
<<<<<<< HEAD
                                                           PVASampleFilter.SAMPLE_PVA, RRASampleFilter.SAMPLE_R,
=======
                                                           CartesianDerivativesFilter.USE_PV,
                                                           AngularDerivativesFilter.USE_R,
>>>>>>> 8aa5a0f9
                                                           AbsoluteDate.PAST_INFINITY, AbsoluteDate.FUTURE_INFINITY,
                                                           interpolationPoints, Constants.JULIAN_DAY / pointsPerDay,
                                                           OrekitConfiguration.getCacheSlotsNumber(),
                                                           Constants.JULIAN_YEAR, 30 * Constants.JULIAN_DAY);
                frame = new FactoryManagedFrame(getMOD(conventions, applyEOPCorr), interpolating, true, factoryKey);
                FRAMES.put(factoryKey, frame);
            }

            return frame;

        }
    }

    /** Get the MOD reference frame.
     * <p>
     * The applyEOPCorr parameter is available mainly for testing purposes or for
     * consistency with legacy software that don't handle EOP correction parameters.
     * Beware that setting this parameter to {@code false} leads to crude accuracy
     * (order of magnitudes for errors might be above 1m in LEO and 10m in GEO).
     * For this reason, setting this parameter to false is restricted to {@link
     * IERSConventions#IERS_1996 IERS 1996} conventions, and hence the {@link
     * IERSConventions IERS conventions} cannot be freely chosen here.
     * </p>
     * @param applyEOPCorr if true, EOP corrections are applied (EME2000/GCRF bias compensation)
     * @return the selected reference frame singleton.
     * @exception OrekitException if data embedded in the library cannot be read
     */
    public static FactoryManagedFrame getMOD(final boolean applyEOPCorr)
        throws OrekitException {
        return getMOD(IERSConventions.IERS_1996, applyEOPCorr);
    }

    /** Get the MOD reference frame.
     * @param conventions IERS conventions to apply
     * @return the selected reference frame singleton.
     * @exception OrekitException if data embedded in the library cannot be read
     */
    public static FactoryManagedFrame getMOD(final IERSConventions conventions)
        throws OrekitException {
        return getMOD(conventions, true);
    }

    /** Get the MOD reference frame.
     * <p>
     * The applyEOPCorr parameter is available mainly for testing purposes or for
     * consistency with legacy software that don't handle EOP correction parameters.
     * Beware that setting this parameter to {@code false} leads to crude accuracy
     * (order of magnitudes for errors might be above 1m in LEO and 10m in GEO).
     * For this reason, setting this parameter to false is restricted to {@link
     * IERSConventions#IERS_1996 IERS 1996} conventions, and hence this method is private.
     * </p>
     * @param conventions IERS conventions to apply
     * @param applyEOPCorr if true, EOP corrections are applied (EME2000/GCRF bias compensation)
     * @return the selected reference frame singleton.
     * @exception OrekitException if data embedded in the library cannot be read
     */
    private static FactoryManagedFrame getMOD(final IERSConventions conventions, final boolean applyEOPCorr)
        throws OrekitException {

        if (conventions != IERSConventions.IERS_1996 && !applyEOPCorr) {
            // this should never happen as this method is private and called
            // only above with controlled input
            throw OrekitException.createInternalError(null);
        }

        synchronized (FramesFactory.class) {

            final Predefined factoryKey;
            final Frame parent;
            switch (conventions) {
            case IERS_1996 :
                factoryKey = applyEOPCorr ? Predefined.MOD_CONVENTIONS_1996 : Predefined.MOD_WITHOUT_EOP_CORRECTIONS;
                parent     = applyEOPCorr ? FramesFactory.getGCRF() : FramesFactory.getEME2000();
                break;
            case IERS_2003 :
                factoryKey = Predefined.MOD_CONVENTIONS_2003;
                // in IERS conventions 2003, the precession angles zetaA, thetaA and zA
                // from equation 33 are computed from EME2000, not from GCRF
                parent     = FramesFactory.getEME2000();
                break;
            case IERS_2010 :
                factoryKey = Predefined.MOD_CONVENTIONS_2010;
                // precession angles epsilon0, psiA, omegaA and chiA
                // from equations 5.39 and 5.40 are computed from EME2000
                parent     = FramesFactory.getEME2000();
                break;
            default :
                // this should never happen
                throw OrekitException.createInternalError(null);
            }

            // try to find an already built frame
            FactoryManagedFrame frame = FRAMES.get(factoryKey);

            if (frame == null) {
                // it's the first time we need this frame, build it and store it
                frame = new FactoryManagedFrame(parent, new MODProvider(conventions), true, factoryKey);
                FRAMES.put(factoryKey, frame);
            }

            return frame;

        }
    }

    /** Get the MOD reference frame.
     * <p>
     * The applyEOPCorr parameter is available mainly for testing purposes or for
     * consistency with legacy software that don't handle EOP correction parameters.
     * Beware that setting this parameter to {@code false} leads to crude accuracy
     * (order of magnitudes for errors might be above 1m in LEO and 10m in GEO).
     * </p>
     * @param applyEOPCorr if true, EOP corrections are applied (EME2000/GCRF bias compensation)
     * @return the selected reference frame singleton.
     * @exception OrekitException if data embedded in the library cannot be read
     * @deprecated as of 6.0, replaced by {@link #getMOD(IERSConventions)}
     */
    @Deprecated
    public static FactoryManagedFrame getMEME(final boolean applyEOPCorr) throws OrekitException {
        return getMOD(IERSConventions.IERS_1996, applyEOPCorr);
    }

    /** Get the TEME reference frame.
     * <p>
     * The TEME frame is used for the SGP4 model in TLE propagation. This frame has <em>no</em>
     * official definition and there are some ambiguities about whether it should be used
     * as "of date" or "of epoch". This frame should therefore be used <em>only</em> for
     * TLE propagation and not for anything else, as recommended by the CCSDS Orbit Data Message
     * blue book.
     * </p>
     * @return the selected reference frame singleton.
     * @exception OrekitException if data embedded in the library cannot be read
     */
    public static FactoryManagedFrame getTEME() throws OrekitException {
        synchronized (FramesFactory.class) {

            // try to find an already built frame
            final Predefined factoryKey = Predefined.TEME;
            FactoryManagedFrame frame = FRAMES.get(factoryKey);

            if (frame == null) {
                // it's the first time we need this frame, build it and store it
                final Frame tod = getTOD(IERSConventions.IERS_1996, false, true);
                final InterpolatingTransformProvider todInterpolating =
                        (InterpolatingTransformProvider) tod.getTransformProvider();
                final TEMEProvider temeRaw = new TEMEProvider(IERSConventions.IERS_1996, null);
                final TransformProvider temeInterpolating =
                        new InterpolatingTransformProvider(temeRaw,
<<<<<<< HEAD
                                                           PVASampleFilter.SAMPLE_PVA, RRASampleFilter.SAMPLE_R,
=======
                                                           CartesianDerivativesFilter.USE_PV,
                                                           AngularDerivativesFilter.USE_R,
>>>>>>> 8aa5a0f9
                                                           AbsoluteDate.PAST_INFINITY, AbsoluteDate.FUTURE_INFINITY,
                                                           todInterpolating.getGridPoints(), todInterpolating.getStep(),
                                                           OrekitConfiguration.getCacheSlotsNumber(),
                                                           Constants.JULIAN_YEAR, 30 * Constants.JULIAN_DAY);

                frame = new FactoryManagedFrame(tod, temeInterpolating, true, factoryKey);
                FRAMES.put(factoryKey, frame);
            }

            return frame;

        }
    }

    /** Get the transform between two frames, suppressing all interpolation.
     * <p>
     * This method is similar to {@link Frame#getTransformTo(Frame, AbsoluteDate)}
     * except it removes the performance enhancing interpolation features that are
     * added by the {@link FramesFactory factory} to some frames, in order to focus
     * on accuracy. The interpolation features are intended to save processing time
     * by avoiding doing some lengthy computation like nutation evaluation at each
     * time step and caching some results. This method can be used to avoid this,
     * when very high accuracy is desired, or for testing purposes. It should be
     * used with care, as doing the full computation is <em>really</em> costly for
     * some frames.
     * </p>
     * @param from frame from which transformation starts
     * @param to frame to which transformation ends
     * @param date date of the transform
     * @return transform between the two frames, avoiding interpolation
     * @throws OrekitException if transform cannot be computed at this date
     */
    public static Transform getNonInterpolatingTransform(final Frame from, final Frame to,
                                                         final AbsoluteDate date)
        throws OrekitException {

        // common ancestor to both frames in the frames tree
        Frame currentF = from.getDepth() > to.getDepth() ? from.getAncestor(from.getDepth() - to.getDepth()) : from;
        Frame currentT = from.getDepth() > to.getDepth() ? to : to.getAncestor(to.getDepth() - from.getDepth());
        while (currentF != currentT) {
            currentF = currentF.getParent();
            currentT = currentT.getParent();
        }
        final Frame common = currentF;

        // transform from common to instance
        Transform commonToInstance = Transform.IDENTITY;
        for (Frame frame = from; frame != common; frame = frame.getParent()) {
            TransformProvider provider = frame.getTransformProvider();
            while (provider instanceof InterpolatingTransformProvider) {
                provider = ((InterpolatingTransformProvider) provider).getRawProvider();
            }
            commonToInstance =
                    new Transform(date, provider.getTransform(date), commonToInstance);
        }

        // transform from destination up to common
        Transform commonToDestination = Transform.IDENTITY;
        for (Frame frame = to; frame != common; frame = frame.getParent()) {
            commonToDestination =
                    new Transform(date, frame.getTransformProvider().getTransform(date), commonToDestination);
        }

        // transform from instance to destination via common
        return new Transform(date, commonToInstance.getInverse(), commonToDestination);

    }

}<|MERGE_RESOLUTION|>--- conflicted
+++ resolved
@@ -32,8 +32,6 @@
 import org.orekit.utils.Constants;
 import org.orekit.utils.IERSConventions;
 import org.orekit.utils.OrekitConfiguration;
-import org.orekit.utils.PVASampleFilter;
-import org.orekit.utils.RRASampleFilter;
 
 
 /** Factory for predefined reference frames.
@@ -977,12 +975,8 @@
                 final EOPHistory eopHistory = FramesFactory.getEOPHistory(conventions, simpleEOP);
                 final TransformProvider interpolating =
                         new InterpolatingTransformProvider(new CIRFProvider(eopHistory),
-<<<<<<< HEAD
-                                                           PVASampleFilter.SAMPLE_PVA, RRASampleFilter.SAMPLE_R,
-=======
-                                                           CartesianDerivativesFilter.USE_PV,
+                                                           CartesianDerivativesFilter.USE_PVA,
                                                            AngularDerivativesFilter.USE_R,
->>>>>>> 8aa5a0f9
                                                            AbsoluteDate.PAST_INFINITY, AbsoluteDate.FUTURE_INFINITY,
                                                            6, Constants.JULIAN_DAY / 24,
                                                            OrekitConfiguration.getCacheSlotsNumber(),
@@ -1186,12 +1180,8 @@
                 final GTODProvider      gtodRaw    = new GTODProvider(conventions, eopHistory);
                 final TransformProvider gtodInterpolating =
                         new InterpolatingTransformProvider(gtodRaw,
-<<<<<<< HEAD
-                                                           PVASampleFilter.SAMPLE_PVA, RRASampleFilter.SAMPLE_R,
-=======
-                                                           CartesianDerivativesFilter.USE_PV,
+                                                           CartesianDerivativesFilter.USE_PVA,
                                                            AngularDerivativesFilter.USE_R,
->>>>>>> 8aa5a0f9
                                                            AbsoluteDate.PAST_INFINITY, AbsoluteDate.FUTURE_INFINITY,
                                                            todInterpolating.getGridPoints(), todInterpolating.getStep(),
                                                            OrekitConfiguration.getCacheSlotsNumber(),
@@ -1330,12 +1320,8 @@
                 final EOPHistory eopHistory = applyEOPCorr ? getEOPHistory(conventions, simpleEOP) : null;
                 final TransformProvider interpolating =
                         new InterpolatingTransformProvider(new TODProvider(conventions, eopHistory),
-<<<<<<< HEAD
-                                                           PVASampleFilter.SAMPLE_PVA, RRASampleFilter.SAMPLE_R,
-=======
-                                                           CartesianDerivativesFilter.USE_PV,
+                                                           CartesianDerivativesFilter.USE_PVA,
                                                            AngularDerivativesFilter.USE_R,
->>>>>>> 8aa5a0f9
                                                            AbsoluteDate.PAST_INFINITY, AbsoluteDate.FUTURE_INFINITY,
                                                            interpolationPoints, Constants.JULIAN_DAY / pointsPerDay,
                                                            OrekitConfiguration.getCacheSlotsNumber(),
@@ -1484,12 +1470,8 @@
                 final TEMEProvider temeRaw = new TEMEProvider(IERSConventions.IERS_1996, null);
                 final TransformProvider temeInterpolating =
                         new InterpolatingTransformProvider(temeRaw,
-<<<<<<< HEAD
-                                                           PVASampleFilter.SAMPLE_PVA, RRASampleFilter.SAMPLE_R,
-=======
-                                                           CartesianDerivativesFilter.USE_PV,
+                                                           CartesianDerivativesFilter.USE_PVA,
                                                            AngularDerivativesFilter.USE_R,
->>>>>>> 8aa5a0f9
                                                            AbsoluteDate.PAST_INFINITY, AbsoluteDate.FUTURE_INFINITY,
                                                            todInterpolating.getGridPoints(), todInterpolating.getStep(),
                                                            OrekitConfiguration.getCacheSlotsNumber(),
