/* Copyright 2020 Exotrail
 * Licensed to CS GROUP (CS) under one or more
 * contributor license agreements.  See the NOTICE file distributed with
 * this work for additional information regarding copyright ownership.
 * Exotrail licenses this file to You under the Apache License, Version 2.0
 * (the "License"); you may not use this file except in compliance with
 * the License.  You may obtain a copy of the License at
 *
 *   http://www.apache.org/licenses/LICENSE-2.0
 *
 * Unless required by applicable law or agreed to in writing, software
 * distributed under the License is distributed on an "AS IS" BASIS,
 * WITHOUT WARRANTIES OR CONDITIONS OF ANY KIND, either express or implied.
 * See the License for the specific language governing permissions and
 * limitations under the License.
 */
package org.orekit.forces.maneuvers;

import org.hipparchus.geometry.euclidean.threed.Vector3D;
import org.orekit.forces.maneuvers.propulsion.AbstractConstantThrustPropulsionModel;
import org.orekit.forces.maneuvers.propulsion.BasicConstantThrustPropulsionModel;
import org.orekit.forces.maneuvers.propulsion.ThrustDirectionAndAttitudeProvider;
import org.orekit.forces.maneuvers.trigger.EventBasedManeuverTriggers;
import org.orekit.forces.maneuvers.trigger.ManeuverTriggers;
import org.orekit.propagation.events.AbstractDetector;
import org.orekit.propagation.events.EventDetector;
import org.orekit.time.AbsoluteDate;

/**
 * This class implements a configurable low thrust maneuver.
 * <p>
 * The maneuver is composed of succession of a burn interval. Burn intervals are
 * defined by two detectors. See
 * {@link org.orekit.forces.maneuvers.trigger.EventBasedManeuverTriggers
 * EventBasedManeuverTriggers} for more details on the detectors. The attitude
 * and the thrust direction are provided by an instance of
 * ThrustDirectionProvider See
 * {@link org.orekit.forces.maneuvers.propulsion.ThrustDirectionAndAttitudeProvider
 * ThrustDirectionProvider} for more details on thrust direction and attitude.
 * @author Mikael Fillastre
 * @author Andrea Fiorentino
 * @since 10.2
 */

public class ConfigurableLowThrustManeuver extends Maneuver {

    /** To be used for ParameterDriver to make thrust non constant. */
    private static String THRUST_MODEL_IDENTIFIER = "ConfigurableLowThrustManeuver";

    /** Thrust direction and spaceraft attitude provided by an external object. */
    private final ThrustDirectionAndAttitudeProvider thrustDirectionProvider;

    /**
     * Constructor.
     * <p>
     * This legacy constructor forbids backward propagation.
     * </p>
     * <p>
     * See {@link org.orekit.forces.maneuvers.trigger.EventBasedManeuverTriggers
     * EventBasedManeuverTriggers} for requirements on detectors
     * </p>
     * @param thrustDirectionProvider thrust direction and attitude provider
     * @param startFiringDetector     detector to start thrusting (start when
     *                                increasing)
     * @param stopFiringDetector      detector to stop thrusting (stop when
     *                                increasing)
     * @param thrust                  the thrust force (N)
     * @param isp                     engine specific impulse (s)
     */
    public ConfigurableLowThrustManeuver(final ThrustDirectionAndAttitudeProvider thrustDirectionProvider,
                                         final AbstractDetector<? extends EventDetector> startFiringDetector,
                                         final AbstractDetector<? extends EventDetector> stopFiringDetector,
                                         final double thrust, final double isp) {
        this(thrustDirectionProvider,
             new EventBasedManeuverTriggers(startFiringDetector, stopFiringDetector),
             thrust, isp);
    }

    /**
     * Constructor.
     * <p>
     * See {@link org.orekit.forces.maneuvers.trigger.EventBasedManeuverTriggers
     * EventBasedManeuverTriggers} for requirements on detectors
     * </p>
     * @param thrustDirectionProvider thrust direction and attitude provider
     * @param trigger                 maneuver triggers
     * @param thrust                  the thrust force (N)
     * @param isp                     engine specific impulse (s)
     * @since 11.1
     */
    public ConfigurableLowThrustManeuver(final ThrustDirectionAndAttitudeProvider thrustDirectionProvider,
                                         final ManeuverTriggers trigger,
                                         final double thrust, final double isp) {
        super(thrustDirectionProvider.getManeuverAttitudeProvider(),
              trigger,
              buildBasicConstantThrustPropulsionModel(thrust, isp,
                                                      thrustDirectionProvider.getThrusterAxisInSatelliteFrame()));
        this.thrustDirectionProvider = thrustDirectionProvider;

    }

    /**
     * Build a BasicConstantThrustPropulsionModel from thruster characteristics.
     * @param thrust                       the thrust force (N)
     * @param isp                          engine specific impulse (s)
     * @param thrusterAxisInSatelliteFrame direction in spacecraft frame
     * @return new instance of BasicConstantThrustPropulsionModel
     */
    private static BasicConstantThrustPropulsionModel buildBasicConstantThrustPropulsionModel(final double thrust,
            final double isp, final Vector3D thrusterAxisInSatelliteFrame) {
        return new BasicConstantThrustPropulsionModel(thrust, isp, thrusterAxisInSatelliteFrame,
                THRUST_MODEL_IDENTIFIER);
    }

    /**
     * Getter on Thrust direction and spaceraft attitude provided by an external
     * object.
     * @return internal field
     */
    public ThrustDirectionAndAttitudeProvider getThrustDirectionProvider() {
        return thrustDirectionProvider;
    }

    /**
     * Get the thrust.
     * @param date at which the Thrust wants to be known
     * @return thrust force (N).
     */
<<<<<<< HEAD
    public double getThrust(final AbsoluteDate date) {
        return ((AbstractConstantThrustPropulsionModel) (getPropulsionModel())).getThrustVector(date).getNorm();
=======
    public double getThrust() {
        return ((AbstractConstantThrustPropulsionModel) getPropulsionModel()).getThrustVector().getNorm();
>>>>>>> be42ef39
    }

    /**
     * Get the specific impulse.
     * @param date at which the ISP wants to be known
     * @return specific impulse (s).
     */
<<<<<<< HEAD
    public double getISP(final AbsoluteDate date) {
        return ((AbstractConstantThrustPropulsionModel) (getPropulsionModel())).getIsp(date);
=======
    public double getISP() {
        return ((AbstractConstantThrustPropulsionModel) getPropulsionModel()).getIsp();
>>>>>>> be42ef39
    }

}<|MERGE_RESOLUTION|>--- conflicted
+++ resolved
@@ -126,13 +126,18 @@
      * @param date at which the Thrust wants to be known
      * @return thrust force (N).
      */
-<<<<<<< HEAD
     public double getThrust(final AbsoluteDate date) {
         return ((AbstractConstantThrustPropulsionModel) (getPropulsionModel())).getThrustVector(date).getNorm();
-=======
+    }
+
+    /**
+     * Get the thrust.
+     * @return thrust force (N). Will throw
+     * an exception if the Thrust driver has several
+     * values driven
+     */
     public double getThrust() {
         return ((AbstractConstantThrustPropulsionModel) getPropulsionModel()).getThrustVector().getNorm();
->>>>>>> be42ef39
     }
 
     /**
@@ -140,13 +145,18 @@
      * @param date at which the ISP wants to be known
      * @return specific impulse (s).
      */
-<<<<<<< HEAD
     public double getISP(final AbsoluteDate date) {
         return ((AbstractConstantThrustPropulsionModel) (getPropulsionModel())).getIsp(date);
-=======
+    }
+
+    /**
+     * Get the specific impulse.
+     * @return specific impulse (s). Will throw
+     * an exception if the Thrust driver has several
+     * values driven
+     */
     public double getISP() {
         return ((AbstractConstantThrustPropulsionModel) getPropulsionModel()).getIsp();
->>>>>>> be42ef39
     }
 
 }