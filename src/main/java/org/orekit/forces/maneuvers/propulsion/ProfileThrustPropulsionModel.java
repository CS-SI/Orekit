--- conflicted
+++ resolved
@@ -157,13 +157,9 @@
      * at every {@link PolynomialThrustSegment thrust segments} boundaries.
      * </p>
      */
-<<<<<<< HEAD
     @Override
     public <T extends CalculusFieldElement<T>> Stream<FieldEventDetector<T>> getFieldEventDetectors(final Field<T> field) {
-=======
-    public <T extends CalculusFieldElement<T>> Stream<FieldEventDetector<T>> getFieldEventsDetectors(final Field<T> field) {
         final double shortest = shortestSegmentDuration();
->>>>>>> b10f9ca6
         @SuppressWarnings("unchecked")
         final FieldDateDetector<T> detector = new FieldDateDetector<>(field,
                                                                       (FieldTimeStamped<T>[]) Array.newInstance(FieldTimeStamped.class, 0)).
