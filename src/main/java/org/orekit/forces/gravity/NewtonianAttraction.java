/* Copyright 2010-2011 Centre National d'Études Spatiales
 * Licensed to CS Systèmes d'Information (CS) under one or more
 * contributor license agreements.  See the NOTICE file distributed with
 * this work for additional information regarding copyright ownership.
 * CS licenses this file to You under the Apache License, Version 2.0
 * (the "License"); you may not use this file except in compliance with
 * the License.  You may obtain a copy of the License at
 *
 *   http://www.apache.org/licenses/LICENSE-2.0
 *
 * Unless required by applicable law or agreed to in writing, software
 * distributed under the License is distributed on an "AS IS" BASIS,
 * WITHOUT WARRANTIES OR CONDITIONS OF ANY KIND, either express or implied.
 * See the License for the specific language governing permissions and
 * limitations under the License.
 */
package org.orekit.forces.gravity;

import java.util.stream.Stream;

import org.hipparchus.Field;
import org.hipparchus.RealFieldElement;
import org.hipparchus.geometry.euclidean.threed.FieldVector3D;
import org.hipparchus.geometry.euclidean.threed.Vector3D;
import org.hipparchus.util.FastMath;
import org.orekit.errors.OrekitException;
import org.orekit.errors.OrekitInternalError;
import org.orekit.forces.AbstractForceModel;
import org.orekit.propagation.FieldSpacecraftState;
import org.orekit.propagation.SpacecraftState;
import org.orekit.propagation.events.EventDetector;
import org.orekit.propagation.events.FieldEventDetector;
import org.orekit.propagation.numerical.FieldTimeDerivativesEquations;
import org.orekit.propagation.numerical.TimeDerivativesEquations;
import org.orekit.utils.ParameterDriver;

/** Force model for Newtonian central body attraction.
 * @author Luc Maisonobe
 */
public class NewtonianAttraction extends AbstractForceModel {

    /** Name of the single parameter of this model: the central attraction coefficient. */
    public static final String CENTRAL_ATTRACTION_COEFFICIENT = "central attraction coefficient";

    /** Central attraction scaling factor.
     * <p>
     * We use a power of 2 to avoid numeric noise introduction
     * in the multiplications/divisions sequences.
     * </p>
     */
    private static final double MU_SCALE = FastMath.scalb(1.0, 32);

    /** Driver for gravitational parameter. */
    private final ParameterDriver gmParameterDriver;

   /** Simple constructor.
     * @param mu central attraction coefficient (m^3/s^2)
     */
    public NewtonianAttraction(final double mu) {
        try {
            gmParameterDriver = new ParameterDriver(NewtonianAttraction.CENTRAL_ATTRACTION_COEFFICIENT,
                                                    mu, MU_SCALE,
                                                    0.0, Double.POSITIVE_INFINITY);
        } catch (OrekitException oe) {
            // this should never occur as valueChanged above never throws an exception
            throw new OrekitInternalError(oe);
        }

    }

    /** {@inheritDoc} */
    @Override
    public boolean dependsOnPositionOnly() {
        return true;
    }

    /** Get the central attraction coefficient μ.
     * @return mu central attraction coefficient (m³/s²)
     */
    public double getMu() {
        return gmParameterDriver.getValue();
    }

    /** Get the central attraction coefficient μ.
     * @param <T> the type of the field element
     * @param field field to which the state belongs
     * @return mu central attraction coefficient (m³/s²)
     */
    public <T extends RealFieldElement<T>> T getMu(final Field<T> field) {
        final T zero = field.getZero();
        return zero.add(gmParameterDriver.getValue());
    }

    /** {@inheritDoc} */
    @Override
    public void addContribution(final SpacecraftState s, final TimeDerivativesEquations adder) {
        adder.addKeplerContribution(getMu());
    }

    /** {@inheritDoc} */
    @Override
    public <T extends RealFieldElement<T>> void addContribution(final FieldSpacecraftState<T> s,
<<<<<<< HEAD
                                                                final FieldTimeDerivativesEquations<T> adder)
        throws OrekitException {
        final Field<T> field = s.getDate().getField();
        adder.addKeplerContribution(getMu(field));
=======
                                                                final FieldTimeDerivativesEquations<T> adder) {
        adder.addKeplerContribution(getMu());
>>>>>>> ad5c7ecb
    }

    /** {@inheritDoc} */
    @Override
    public Vector3D acceleration(final SpacecraftState s, final double[] parameters) {
        final double mu = parameters[0];
        final double r2 = s.getPVCoordinates().getPosition().getNormSq();
        return new Vector3D(-mu / (FastMath.sqrt(r2) * r2), s.getPVCoordinates().getPosition());
    }

    /** {@inheritDoc} */
    @Override
    public <T extends RealFieldElement<T>> FieldVector3D<T> acceleration(final FieldSpacecraftState<T> s,
                                                                         final T[] parameters) {
        final T mu = parameters[0];
        final T r2 = s.getPVCoordinates().getPosition().getNormSq();
        return new FieldVector3D<>(r2.sqrt().multiply(r2).reciprocal().multiply(mu).negate(), s.getPVCoordinates().getPosition());
    }

    /** {@inheritDoc} */
    @Override
    public Stream<EventDetector> getEventsDetectors() {
        return Stream.empty();
    }

    /** {@inheritDoc} */
    @Override
    public <T extends RealFieldElement<T>> Stream<FieldEventDetector<T>> getFieldEventsDetectors(final Field<T> field) {
        return Stream.empty();
    }

    /** {@inheritDoc} */
    @Override
    public ParameterDriver[] getParametersDrivers() {
        return new ParameterDriver[] {
            gmParameterDriver
        };
    }

}
<|MERGE_RESOLUTION|>--- conflicted
+++ resolved
@@ -100,15 +100,9 @@
     /** {@inheritDoc} */
     @Override
     public <T extends RealFieldElement<T>> void addContribution(final FieldSpacecraftState<T> s,
-<<<<<<< HEAD
-                                                                final FieldTimeDerivativesEquations<T> adder)
-        throws OrekitException {
+                                                                final FieldTimeDerivativesEquations<T> adder) {
         final Field<T> field = s.getDate().getField();
         adder.addKeplerContribution(getMu(field));
-=======
-                                                                final FieldTimeDerivativesEquations<T> adder) {
-        adder.addKeplerContribution(getMu());
->>>>>>> ad5c7ecb
     }
 
     /** {@inheritDoc} */
