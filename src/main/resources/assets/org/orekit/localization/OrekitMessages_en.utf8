# internal error, please notify development team by creating a new topic at {0}
INTERNAL_ERROR = internal error, please notify development team by creating a new topic at {0}

# altitude ({0} m) is below the {1} m allowed threshold
ALTITUDE_BELOW_ALLOWED_THRESHOLD = altitude ({0} m) is below the {1} m allowed threshold

# point is inside ellipsoid
POINT_INSIDE_ELLIPSOID = point is inside ellipsoid

# trajectory inside the Brillouin sphere (r = {0})
TRAJECTORY_INSIDE_BRILLOUIN_SPHERE = trajectory inside the Brillouin sphere (r = {0})

# almost equatorial orbit (i = {0} degrees)
ALMOST_EQUATORIAL_ORBIT = almost equatorial orbit (i = {0} degrees)

# almost critically inclined orbit (i = {0} degrees)
ALMOST_CRITICALLY_INCLINED_ORBIT = almost critically inclined orbit (i = {0} degrees)

# unable to compute Eckstein-Hechler mean parameters after {0} iterations
UNABLE_TO_COMPUTE_ECKSTEIN_HECHLER_MEAN_PARAMETERS = unable to compute Eckstein-Hechler mean parameters after {0} iterations

# unable to compute Brouwer-Lyddane mean parameters after {0} iterations
UNABLE_TO_COMPUTE_BROUWER_LYDDANE_MEAN_PARAMETERS = unable to compute Brouwer-Lyddane mean parameters after {0} iterations

# unable to compute TLE after {0} iterations
UNABLE_TO_COMPUTE_TLE = unable to compute TLE after {0} iterations

# null parent for frame {0}
NULL_PARENT_FOR_FRAME = null parent for frame {0}

# frame {0} is already attached to frame {1}
FRAME_ALREADY_ATTACHED = frame {0} is already attached to frame {1}

# frame {0} is not attached to the main frames tree
FRAME_NOT_ATTACHED = frame {0} is not attached to the main frames tree

# frame {0} is an ancestor of both frames {1} and {2}
FRAME_ANCESTOR_OF_BOTH_FRAMES = frame {0} is an ancestor of both frames {1} and {2}

# frame {0} is an ancestor of neither frame {1} nor {2}
FRAME_ANCESTOR_OF_NEITHER_FRAME = frame {0} is an ancestor of neither frame {1} nor {2}

# frame {0} has depth {1}, it cannot have an ancestor {2} levels above
FRAME_NO_NTH_ANCESTOR = frame {0} has depth {1}, it cannot have an ancestor {2} levels above

# ITRF frame {0} not found
NO_SUCH_ITRF_FRAME = ITRF frame {0} not found

# unsupported local orbital frame {0}
UNSUPPORTED_LOCAL_ORBITAL_FRAME = unsupported local orbital frame {0}

# non pseudo-inertial frame "{0}"
NON_PSEUDO_INERTIAL_FRAME = non pseudo-inertial frame "{0}"

# data root directory {0} does not exist
DATA_ROOT_DIRECTORY_DOES_NOT_EXIST = data root directory {0} does not exist

# {0} is not a directory
NOT_A_DIRECTORY = {0} is not a directory

# {0} is neither a directory nor a zip/jar archive file
NEITHER_DIRECTORY_NOR_ZIP_OR_JAR = {0} is neither a directory nor a zip/jar archive file

# unable to find resource {0} in classpath
UNABLE_TO_FIND_RESOURCE = unable to find resource {0} in classpath

# no Earth Orientation Parameters loaded
NO_EARTH_ORIENTATION_PARAMETERS_LOADED = no Earth Orientation Parameters loaded

# missing Earth Orientation Parameters between {0} and {1}
MISSING_EARTH_ORIENTATION_PARAMETERS_BETWEEN_DATES = missing Earth Orientation Parameters between {0} and {1}

# missing Earth Orientation Parameters between {0} and {1}, gap is {2,number,0.0##############E0} s
MISSING_EARTH_ORIENTATION_PARAMETERS_BETWEEN_DATES_GAP = missing Earth Orientation Parameters between {0} and {1}, gap is {2,number,0.0##############E0} s

# missing Earth Orientation Parameters
NO_EARTH_ORIENTATION_PARAMETERS = missing Earth Orientation Parameters

# file {0} is not a supported IERS data file
NOT_A_SUPPORTED_IERS_DATA_FILE = file {0} is not a supported IERS data file

# inconsistent dates in IERS file {0}: {1}-{2}-{3} and MJD {4}
INCONSISTENT_DATES_IN_IERS_FILE = inconsistent dates in IERS file {0}: {1}-{2}-{3} and MJD {4}

# unexpected data after line {0} in file {1}: {2}
UNEXPECTED_DATA_AFTER_LINE_IN_FILE = unexpected data after line {0} in file {1}: {2}

# unexpected data at line {0} in file {1}
UNEXPECTED_DATA_AT_LINE_IN_FILE = unexpected data at line {0} in file {1}

# non-chronological dates in file {0}, line {1}
NON_CHRONOLOGICAL_DATES_IN_FILE = non-chronological dates in file {0}, line {1}

# no IERS UTC-TAI history data loaded
NO_IERS_UTC_TAI_HISTORY_DATA_LOADED = no IERS UTC-TAI history data loaded

# no entries found in IERS UTC-TAI history file {0}
NO_ENTRIES_IN_IERS_UTC_TAI_HISTORY_FILE =  no entries found in IERS UTC-TAI history file {0}

# missing serie j = {0} in file {1} (line {2})
MISSING_SERIE_J_IN_FILE = missing serie j = {0} in file {1} (line {2})

# cannot parse both τ and γ from the same Poissons series file
CANNOT_PARSE_BOTH_TAU_AND_GAMMA = cannot parse both τ and γ from the same Poissons series file

# unexpected end of file {0} (after line {1})
UNEXPECTED_END_OF_FILE_AFTER_LINE = unexpected end of file {0} (after line {1})

# unable to parse line {0} of file {1}:\n{2}
UNABLE_TO_PARSE_LINE_IN_FILE = unable to parse line {0} of file {1}:\n{2}

# unable to parse element {0} at line {1}, file {2}
UNABLE_TO_PARSE_ELEMENT_IN_FILE = unable to parse element {0} at line {1}, file {2}

# unable to find file {0}
UNABLE_TO_FIND_FILE = unable to find file {0}

# spacecraft mass becomes negative: {0} kg
SPACECRAFT_MASS_BECOMES_NEGATIVE = spacecraft mass becomes negative: {0} kg

# positive flow rate (q: {0})
POSITIVE_FLOW_RATE = positive flow rate (q: {0})

# no gravity field data loaded
NO_GRAVITY_FIELD_DATA_LOADED = no gravity field data loaded

# gravity field normalization underflow for degree {0} and order {1}
GRAVITY_FIELD_NORMALIZATION_UNDERFLOW  = gravity field normalization underflow for degree {0} and order {1}

# no ocean tide data loaded
NO_OCEAN_TIDE_DATA_LOADED = no ocean tide data loaded

# ocean tide data file {0} limited to degree {1} and order {2}
OCEAN_TIDE_DATA_DEGREE_ORDER_LIMITS = ocean tide data file {0} limited to degree {1} and order {2}

# load deformation coefficients limited to degree {0}, cannot parse degree {1} term from file {2}
OCEAN_TIDE_LOAD_DEFORMATION_LIMITS = load deformation coefficients limited to degree {0}, cannot parse degree {1} term from file {2}

# polar trajectory (distance to polar axis: {0})
POLAR_TRAJECTORY = polar trajectory (distance to polar axis: {0})

# unexpected format error for file {0} with loader {1}
UNEXPECTED_FILE_FORMAT_ERROR_FOR_LOADER = unexpected format error for file {0} with loader {1}

# duplicated gravity field coefficient {0}({1}, {2}) in file {3}
DUPLICATED_GRAVITY_FIELD_COEFFICIENT_IN_FILE = duplicated gravity field coefficient {0}({1}, {2}) in file {3}

# missing gravity field coefficient {0}({1}, {2}) in file {3}
MISSING_GRAVITY_FIELD_COEFFICIENT_IN_FILE = missing gravity field coefficient {0}({1}, {2}) in file {3}

# too large degree (n = {0}, potential maximal degree is {1})
TOO_LARGE_DEGREE_FOR_GRAVITY_FIELD = too large degree (n = {0}, potential maximal degree is {1})

# too large order (m = {0}, potential maximal order is {1})
TOO_LARGE_ORDER_FOR_GRAVITY_FIELD = too large order (m = {0}, potential maximal order is {1})

# no term ({0}, {1}) in a {2}x{3} spherical harmonics decomposition
WRONG_DEGREE_OR_ORDER = no term ({0}, {1}) in a {2}x{3} spherical harmonics decomposition

# several reference dates ({0} and {1} differ by {3,number,0.0##############E0} s) found in gravity field file {2}
SEVERAL_REFERENCE_DATES_IN_GRAVITY_FIELD = several reference dates ({0} and {1} differ by {3,number,0.0##############E0} s) found in gravity field file {2}

# no TLE data available for object {0}
NO_TLE_FOR_OBJECT = no TLE data available for object {0}

# no TLE data available for launch year {0}, launch number {1}, launch piece {2}
NO_TLE_FOR_LAUNCH_YEAR_NUMBER_PIECE = no TLE data available for launch year {0}, launch number {1}, launch piece {2}

# lines {0} and {1} are not TLE lines:\n{0}: "{2}"\n{1}: "{3}"
NOT_TLE_LINES = lines {0} and {1} are not TLE lines:\n{0}: "{2}"\n{1}: "{3}"

# expected a second TLE line after line {0}:\n{0}: "{1}"
MISSING_SECOND_TLE_LINE = expected a second TLE line after line {0}:\n{0}: "{1}"

# TLE lines do not refer to the same object:\n{0}\n{1}
TLE_LINES_DO_NOT_REFER_TO_SAME_OBJECT = TLE lines do not refer to the same object:\n{0}\n{1}

# invalid TLE parameter for object {0}: {1} = {2}
TLE_INVALID_PARAMETER = invalid TLE parameter for object {0}: {1} = {2}

# wrong checksum of TLE line {0}, expected {1} but got {2} ({3})
TLE_CHECKSUM_ERROR = wrong checksum of TLE line {0}, expected {1} but got {2} ({3})

# no TLE data available
NO_TLE_DATA_AVAILABLE = no TLE data available

# spacecraft mass is not positive: {0} kg
NOT_POSITIVE_SPACECRAFT_MASS = spacecraft mass is not positive: {0} kg

# too large eccentricity for propagation model: e = {0}
TOO_LARGE_ECCENTRICITY_FOR_PROPAGATION_MODEL = too large eccentricity for propagation model: e = {0}

# no solar activity available at {0}, data available only in range [{1}, {2}]
NO_SOLAR_ACTIVITY_AT_DATE = no solar activity available at {0}, data available only in range [{1}, {2}]

# non-existent month {0}
NON_EXISTENT_MONTH = non-existent month {0}

# non-existent date {0}-{1}-{2}
NON_EXISTENT_YEAR_MONTH_DAY = non-existent date {0}-{1}-{2}

# non-existent week date {0}-W{1}-{2}
NON_EXISTENT_WEEK_DATE = non-existent week date {0}-W{1}-{2}

# non-existent date {0}
NON_EXISTENT_DATE = non-existent date {0}

# no day number {0} in year {1}
NON_EXISTENT_DAY_NUMBER_IN_YEAR = no day number {0} in year {1}

# non-existent time {0}:{1}:{2}
NON_EXISTENT_HMS_TIME = non-existent time {0}:{1}:{2}

# non-existent time {0}
NON_EXISTENT_TIME = non-existent time {0}

# out of range seconds number: {0}
OUT_OF_RANGE_SECONDS_NUMBER = out of range seconds number: {0}

# out of range seconds number: {0} is not in [{1}, {2}]
OUT_OF_RANGE_SECONDS_NUMBER_DETAIL = out of range seconds number: {0} is not in [{1}, {2}]

# angle type not supported, supported angles: {0}, {1} and {2}
ANGLE_TYPE_NOT_SUPPORTED = angle type not supported, supported angles: {0}, {1} and {2}

# satellite collided with target
SATELLITE_COLLIDED_WITH_TARGET = satellite collided with target

# attitude pointing law misses ground
ATTITUDE_POINTING_LAW_DOES_NOT_POINT_TO_GROUND = attitude pointing law misses ground

# {0} seconds transition time for attitudes switch is too short, should be longer than {1} seconds
TOO_SHORT_TRANSITION_TIME_FOR_ATTITUDES_SWITCH = {0} seconds transition time for attitudes switch is too short, should be longer than {1} seconds

# orbit date ({0}) does not match attitude date ({1})
ORBIT_AND_ATTITUDE_DATES_MISMATCH = orbit date ({0}) does not match attitude date ({1})

# frame ({0}) does not match frame ({1})
FRAMES_MISMATCH = frame {0} does not match frame {1}

# initial state not specified for orbit propagation
INITIAL_STATE_NOT_SPECIFIED_FOR_ORBIT_PROPAGATION = initial state not specified for orbit propagation

# target event date must be before {1} by {3,number,0.0##############E0} seconds or after {2} by {3,number,0.0##############E0} seconds, but target event date {0} is {4,number,0.0##############E0} seconds before {1} and {5,number,0.0##############E0} seconds after {2} so it cannot be added
EVENT_DATE_TOO_CLOSE = target event date must be before {1} by {3,number,0.0##############E0} seconds or after {2} by {3,number,0.0##############E0} seconds, but target event date {0} is {4,number,0.0##############E0} seconds before {1} and {5,number,0.0##############E0} seconds after {2} so it cannot be added

# unable to read header record from JPL ephemerides binary file {0}
UNABLE_TO_READ_JPL_HEADER = unable to read header record from JPL ephemerides binary file {0}

# inconsistent values of astronomical unit in JPL ephemerides files: ({0} and {1})
INCONSISTENT_ASTRONOMICAL_UNIT_IN_FILES = inconsistent values of astronomical unit in JPL ephemerides files: ({0} and {1})

# inconsistent values of Earth/Moon mass ratio in JPL ephemerides files: ({0} and {1})
INCONSISTENT_EARTH_MOON_RATIO_IN_FILES = inconsistent values of Earth/Moon mass ratio in JPL ephemerides files: ({0} and {1})

# no data loaded for celestial body {0}
NO_DATA_LOADED_FOR_CELESTIAL_BODY = no data loaded for celestial body {0}

# file {0} is not a JPL ephemerides binary file
NOT_A_JPL_EPHEMERIDES_BINARY_FILE = file {0} is not a JPL ephemerides binary file

# file {0} is not a Marshall Solar Activity Future Estimation (MSAFE) file
NOT_A_MARSHALL_SOLAR_ACTIVITY_FUTURE_ESTIMATION_FILE = file {0} is not a Marshall Solar Activity Future Estimation (MSAFE) file

# no JPL ephemerides binary files found
NO_JPL_EPHEMERIDES_BINARY_FILES_FOUND = no JPL ephemerides binary files found

# out of range date for {0} ephemerides: {1}
OUT_OF_RANGE_BODY_EPHEMERIDES_DATE = out of range date for {0} ephemerides: {1}

# out of range date for ephemerides: {0}, [{1}, {2}]
OUT_OF_RANGE_EPHEMERIDES_DATE = out of range date for ephemerides: {0}, [{1}, {2}]

# out of range date for ephemerides: {0} is {3,number,0.0##############E0} s before [{1}, {2}]
OUT_OF_RANGE_EPHEMERIDES_DATE_BEFORE = out of range date for ephemerides: {0} is {3,number,0.0##############E0} s before [{1}, {2}]

# out of range date for ephemerides: {0} is {3,number,0.0##############E0} s after [{1}, {2}]
OUT_OF_RANGE_EPHEMERIDES_DATE_AFTER = out of range date for ephemerides: {0} is {3,number,0.0##############E0} s after [{1}, {2}]

# unexpected two elevation values: {0} and {1}, for one azimuth: {2}
UNEXPECTED_TWO_ELEVATION_VALUES_FOR_ONE_AZIMUTH = unexpected two elevation values: {0} and {1}, for one azimuth: {2}

# unsupported parameter name {0}, supported names: {1}
UNSUPPORTED_PARAMETER_NAME = unsupported parameter name {0}, supported names: {1}

# scale factor for parameter {0} is too small: {1}
TOO_SMALL_SCALE_FOR_PARAMETER = scale factor for parameter {0} is too small: {1}

# unknown additional state "{0}"
UNKNOWN_ADDITIONAL_STATE = unknown additional state "{0}"

# unknown month "{0}"
UNKNOWN_MONTH = unknown month "{0}"

# Jacobian matrix for type {0} is singular with current orbit
SINGULAR_JACOBIAN_FOR_ORBIT_TYPE = Jacobian matrix for type {0} is singular with current orbit

# state Jacobian has not been initialized yet
STATE_JACOBIAN_NOT_INITIALIZED = state Jacobian has not been initialized yet

# state Jacobian is a {0}x{1} matrix, it should be a 6x6 matrix
STATE_JACOBIAN_NOT_6X6 = state Jacobian is a {0}x{1} matrix, it should be a 6x6 matrix

# state Jacobian has {0} rows but parameters Jacobian has {1} rows
STATE_AND_PARAMETERS_JACOBIANS_ROWS_MISMATCH = state Jacobian has {0} rows but parameters Jacobian has {1} rows

# initial Jacobian matrix has {0} columns, but {1} parameters have been selected
INITIAL_MATRIX_AND_PARAMETERS_NUMBER_MISMATCH = initial Jacobian matrix has {0} columns, but {1} parameters have been selected

# orbit should be either elliptic with a > 0 and e < 1 or hyperbolic with a < 0 and e > 1, a = {0}, e = {1}
ORBIT_A_E_MISMATCH_WITH_CONIC_TYPE = orbit should be either elliptic with a > 0 and e < 1 or hyperbolic with a < 0 and e > 1, a = {0}, e = {1}

# true anomaly {0} out of hyperbolic range (e = {1}, {2} < v < {3})
ORBIT_ANOMALY_OUT_OF_HYPERBOLIC_RANGE = true anomaly {0} out of hyperbolic range (e = {1}, {2} < v < {3})

# hyperbolic orbits cannot be handled as {0} instances
HYPERBOLIC_ORBIT_NOT_HANDLED_AS = hyperbolic orbits cannot be handled as {0} instances

# invalid preamble field in CCSDS date: {0}
CCSDS_DATE_INVALID_PREAMBLE_FIELD = invalid preamble field in CCSDS date: {0}

# invalid time field length in CCSDS date: {0}, expected {1}
CCSDS_DATE_INVALID_LENGTH_TIME_FIELD = invalid time field length in CCSDS date: {0}, expected {1}

# missing agency epoch in CCSDS date
CCSDS_DATE_MISSING_AGENCY_EPOCH = missing agency epoch in CCSDS date

# missing mandatory key {0} in CCSDS file {1}
CCSDS_MISSING_KEYWORD = missing mandatory key {0} in CCSDS file {1}

# key {0} is not allowed in format version {1}
CCSDS_KEYWORD_NOT_ALLOWED_IN_VERSION = key {0} is not allowed in format version {1}

# unexpected keyword in CCSDS line number {0} of file {1}:\n{2}
CCSDS_UNEXPECTED_KEYWORD = unexpected keyword in CCSDS line number {0} of file {1}:\n{2}

# the central body gravitational coefficient cannot be retrieved from the ODM
CCSDS_UNKNOWN_GM = the central body gravitational coefficient cannot be retrieved from the ODM

# there is no spacecraft mass associated with this ODM file
CCSDS_UNKNOWN_SPACECRAFT_MASS = there is no spacecraft mass associated with this ODM file

# no IERS conventions have been set before parsing
CCSDS_UNKNOWN_CONVENTIONS = no IERS conventions have been set before parsing

# frame {0} is not valid in this CCSDS file context
CCSDS_INVALID_FRAME = frame {0} is not valid in this CCSDS file context

# inconsistent time systems: {0} ≠ {1}
CCSDS_INCONSISTENT_TIME_SYSTEMS = inconsistent time systems: {0} ≠ {1}

# No CCSDS TDM keyword was found at line {0} of file {1}:\n{2}
CCSDS_TDM_KEYWORD_NOT_FOUND = No CCSDS TDM keyword was found at line {0} of file {1}:\n{2}

# no Range Units converter configured for parsing Tracking Data Message
CCSDS_TDM_MISSING_RANGE_UNITS_CONVERTER = no Range Units converter configured for parsing Tracking Data Message

# Time system should have already been set before line {0} of file {1}
CCSDS_TIME_SYSTEM_NOT_READ_YET = Time system should have already been set before line {0} of file {1}

# name "{0}" is already used for an additional state
ADDITIONAL_STATE_NAME_ALREADY_IN_USE = name "{0}" is already used for an additional state

# reset state not allowed
NON_RESETABLE_STATE = reset state not allowed

# Cannot compute Newcomb operators for sigma > rho ({0} > {1})
DSST_NEWCOMB_OPERATORS_COMPUTATION = Cannot compute Newcomb operators for sigma > rho ({0} > {1})

# Cannot compute the Vmns coefficient with m > n ({0} > {1})
DSST_VMNS_COEFFICIENT_ERROR_MS = Cannot compute the Vmns coefficient with m > n ({0} > {1})

# inconsistent shadow computation: entry = {0} whereas exit = {1}
DSST_SPR_SHADOW_INCONSISTENT = inconsistent shadow computation: entry = {0} whereas exit = {1}

# The current orbit has an eccentricity ({0} > 0.5). DSST needs an unimplemented time dependent numerical method to compute the averaged rates
DSST_ECC_NO_NUMERICAL_AVERAGING_METHOD = The current orbit has an eccentricity ({0} > 0.5). DSST needs an unimplemented time dependent numerical method to compute the averaged rates

# unsupported sp3 file version {0}
SP3_UNSUPPORTED_VERSION = unsupported sp3 file version {0}

# found {0} epochs in file {1}, expected {2}
SP3_NUMBER_OF_EPOCH_MISMATCH = found {0} epochs in file {1}, expected {2}

# unexpected end of file in sp3 file (after line {0})
SP3_UNEXPECTED_END_OF_FILE = unexpected end of sp3 file (after line {0})

# unsupported clock file version {0}
CLOCK_FILE_UNSUPPORTED_VERSION = unsupported clock file version {0}

# unsupported navigation messages file version {0}
NAVIGATION_FILE_UNSUPPORTED_VERSION = unsupported navigation messages file version {0}

# non-existent geomagnetic model {0} for year {1}
NON_EXISTENT_GEOMAGNETIC_MODEL = non-existent geomagnetic model {0} for year {1}

# geomagnetic model {0} with epoch {1} does not support time transformation, no secular variation coefficients defined
UNSUPPORTED_TIME_TRANSFORM = geomagnetic model {0} with epoch {1} does not support time transformation, no secular variation coefficients defined

# time transformation of geomagnetic model {0} with epoch {1} is outside its validity range: {2} != [{3}, {4}]
OUT_OF_RANGE_TIME_TRANSFORM = time transformation of geomagnetic model {0} with epoch {1} is outside its validity range: {2} != [{3}, {4}]

# not enough data for interpolation (sample size = {0})
NOT_ENOUGH_DATA_FOR_INTERPOLATION = not enough data for interpolation (sample size = {0})

# too small number of cached neighbors: {0} (must be at least {1})
NOT_ENOUGH_CACHED_NEIGHBORS =  too small number of cached neighbors: {0} (must be at least {1})

# no cached entries
NO_CACHED_ENTRIES = no cached entries

# generated entries not sorted: {0} > {1} by {2,number,0.0##############E0} s
NON_CHRONOLOGICALLY_SORTED_ENTRIES = generated entries not sorted: {0} > {1} by {2,number,0.0##############E0} s

# no data generated around date: {0}
NO_DATA_GENERATED = no data generated around date: {0}

# unable to generate new data before {0}, but data is requested for {1} which is {2,number,0.0##############E0} s before
UNABLE_TO_GENERATE_NEW_DATA_BEFORE = unable to generate new data before {0}, but data is requested for {1} which is {2,number,0.0##############E0} s before

# unable to generate new data after {0}, but data is requested for {1} which is {2,number,0.0##############E0} s after then
UNABLE_TO_GENERATE_NEW_DATA_AFTER = unable to generate new data after {0}, but data is requested for {1} which is {2,number,0.0##############E0} s after

# unable to compute hyperbolic eccentric anomaly from the mean anomaly after {0} iterations
UNABLE_TO_COMPUTE_HYPERBOLIC_ECCENTRIC_ANOMALY = unable to compute hyperbolic eccentric anomaly from the mean anomaly after {0} iterations

# unable to compute mean orbit from osculating orbit after {0} iterations
UNABLE_TO_COMPUTE_DSST_MEAN_PARAMETERS = unable to compute mean orbit from osculating orbit after {0} iterations

# derivation order {0} is out of range
OUT_OF_RANGE_DERIVATION_ORDER = derivation order {0} is out of range

# orbit type {0} not allowed here, allowed types: {1}
ORBIT_TYPE_NOT_ALLOWED = orbit type {0} not allowed here, allowed types: {1}

# non pseudo-inertial frame {0} is not suitable as reference for inertial forces
NON_PSEUDO_INERTIAL_FRAME_NOT_SUITABLE_AS_REFERENCE_FOR_INERTIAL_FORCES = non pseudo-inertial frame {0} is not suitable as reference for inertial forces

# method not available in the absence of a central body
METHOD_NOT_AVAILABLE_WITHOUT_CENTRAL_BODY = method not available in the absence of a central body

# operation not available between frames {0} and {1}
INCOMPATIBLE_FRAMES = operation not available between frames {0} and {1}

# orbit not defined, state rather contains an absolute position-velocity-acceleration
UNDEFINED_ORBIT = orbit not defined, state rather contains an absolute position-velocity-acceleration

# absolute position-velocity-acceleration not defined, state rather contains an orbit
UNDEFINED_ABSOLUTE_PVCOORDINATES = absolute position-velocity-acceleration not defined, state rather contains an orbit

# an inertial force model has to be used when propagating in non-inertial frame {0}
INERTIAL_FORCE_MODEL_MISSING = an inertial force model has to be used when propagating in non-inertial frame {0}

# no SEM almanac file found
NO_SEM_ALMANAC_AVAILABLE = no SEM almanac file found

# file {0} is not a supported SEM almanac file
NOT_A_SUPPORTED_SEM_ALMANAC_FILE = file {0} is not a supported SEM almanac file

# no Yuma almanac file found
NO_YUMA_ALMANAC_AVAILABLE = no Yuma almanac file found

# file {0} is not a supported Yuma almanac file
NOT_A_SUPPORTED_YUMA_ALMANAC_FILE = file {0} is not a supported Yuma almanac file

# only {0} GNSS orbits are provided while {1} are needed to compute the DOP
NOT_ENOUGH_GNSS_FOR_DOP = only {0} GNSS orbits are provided while {1} are needed to compute the DOP

# use of time system {0} in CCSDS files requires an additional ICD and is not implemented in Orekit
CCSDS_TIME_SYSTEM_NOT_IMPLEMENTED = use of time system {0} in CCSDS files requires an additional ICD and is not implemented in Orekit

# inconsistent time systems in the attitude blocks: {0} ≠ {1}
CCSDS_AEM_INCONSISTENT_TIME_SYSTEMS = inconsistent time systems in the attitude blocks: {0} ≠ {1}

# attitude type {0} in CCSDS AEM files is not implemented in Orekit
CCSDS_AEM_ATTITUDE_TYPE_NOT_IMPLEMENTED = attitude type {0} in CCSDS AEM files is not implemented in Orekit

# invalid rotation sequence {0} at line {1} of file {2}
CCSDS_INVALID_ROTATION_SEQUENCE = invalid rotation sequence {0} at line {1} of file {2}

# element set type {0} ({1}) is not supported yet
CCSDS_UNSUPPORTED_ELEMENT_SET_TYPE = element set type {0} ({1}) is not supported yet

# retrograde factor not supported in element set {0}
CCSDS_UNSUPPORTED_RETROGRADE_EQUINOCTIAL = retrograde factor not supported in element set {0}

# element set type {0} ({1}) expects {2} elements
CCSDS_ELEMENT_SET_WRONG_NB_COMPONENTS = element set type {0} ({1}) expects {2} elements

# wrong number of units for maneuver {0}
CCSDS_MANEUVER_UNITS_WRONG_NB_COMPONENTS = wrong number of units for maneuver {0}

# missing time field for maneuver {0}
CCSDS_MANEUVER_MISSING_TIME = missing time field for maneuver {0}

# Creating an aggregate propagator requires at least one constituent propagator, but none were provided.
NOT_ENOUGH_PROPAGATORS = Creating an aggregate propagator requires at least one constituent propagator, but none were provided.

# Creating an aggregate attitude provider requires at least one constituent attitude provider, but none were provided.
NOT_ENOUGH_ATTITUDE_PROVIDERS = Creating an aggregate attitude provider requires at least one constituent attitude provider, but none were provided.

# argument {0} cannot be null
NULL_ARGUMENT = argument {0} cannot be null

# value {0} not found in {1}
VALUE_NOT_FOUND = value {0} not found in {1}

# Klobuchar coefficients α or β could not be loaded from {0}
KLOBUCHAR_ALPHA_BETA_NOT_LOADED = Klobuchar coefficients α or β could not be loaded from {0}

# Klobuchar coefficients α or β not available for date {0}
KLOBUCHAR_ALPHA_BETA_NOT_AVAILABLE_FOR_DATE = Klobuchar coefficients α or β not available for date {0}

# file {0} does not contain Klobuchar coefficients α or β
NO_KLOBUCHAR_ALPHA_BETA_IN_FILE = file {0} does not contain Klobuchar coefficients α or β

# no reference date set for parameter {0}
NO_REFERENCE_DATE_FOR_PARAMETER = no reference date set for parameter {0}

# station {0} not found, known stations: {1}
STATION_NOT_FOUND = station {0} not found, known stations: {1}

# unknown satellite system {0}
UNKNOWN_SATELLITE_SYSTEM = unknown satellite system {0}

# unknown time system {0}
UNKNOWN_TIME_SYSTEM = unknown time system {0}

# unknown clock data type {0}
UNKNOWN_CLOCK_DATA_TYPE = unknown clock data type {0}

# unknown satellite antenna code {0}
UNKNOWN_SATELLITE_ANTENNA_CODE = unknown satellite antenna code {0}

# frequency {0} is not supported by antenna {1}
UNSUPPORTED_FREQUENCY_FOR_ANTENNA = frequency {0} is not supported by antenna {1}

# cannot find satellite {0} in satellite system {1}
CANNOT_FIND_SATELLITE_IN_SYSTEM = cannot find satellite {0} in satellite system {1}

# unknown RINEX frequency {0} in file {1}, line {2}
UNKNOWN_RINEX_FREQUENCY = unknown RINEX frequency {0} in file {1}, line {2}

# mismatched frequencies in file {0}, line {1} (expected {2}, got {3})
MISMATCHED_FREQUENCIES = mismatched frequencies in file {0}, line {1} (expected {2}, got {3})

# wrong number of columns in file {0}, line {1} (expected {2} columns, got {3} columns)
WRONG_COLUMNS_NUMBER = wrong number of columns in file {0}, line {1} (expected {2} columns, got {3} columns)

# unsupported format for file {0}
UNSUPPORTED_FILE_FORMAT = unsupported format for file {0}

# incomplete header in file {0}
INCOMPLETE_HEADER = incomplete header in file {0}

# inconsistent number of satellites in line {0}, file {1}: observation with {2} satellites and number of max satellites is {3}
INCONSISTENT_NUMBER_OF_SATS = inconsistent number of satellites in line {0}, file {1}: observation with {2} satellites and number of max satellites is {3}

# the satellite system {3} from line {0}, file {1} is not consistent with the Rinex Satellite System {2} in header
INCONSISTENT_SATELLITE_SYSTEM = the satellite system {3} from line {0}, file {1} is not consistent with the Rinex Satellite System {2} in header

# no propagator configured
NO_PROPAGATOR_CONFIGURED = no propagator configured

# dimension {0} is inconsistent with parameters list: {1}
DIMENSION_INCONSISTENT_WITH_PARAMETERS = dimension {0} is inconsistent with parameters list: {1}

# file {0} is not a supported Unix-compressed file
NOT_A_SUPPORTED_UNIX_COMPRESSED_FILE = file {0} is not a supported Unix-compressed file

# unexpected end of file {0}
UNEXPECTED_END_OF_FILE = unexpected end of file {0}

# file {0} is corrupted
CORRUPTED_FILE = file {0} is corrupted

# Vienna coefficients ah or aw or zh or zw could not be loaded from {0}
VIENNA_ACOEF_OR_ZENITH_DELAY_NOT_LOADED = Vienna coefficients ah or aw or zh or zw could not be loaded from {0}

# Vienna coefficients ah or aw or zh or zw not available for date {0}
VIENNA_ACOEF_OR_ZENITH_DELAY_NOT_AVAILABLE_FOR_DATE = Vienna coefficients ah or aw or zh or zw not available for date {0}

# file {0} does not contain Vienna coefficients ah, aw, zh or zw
NO_VIENNA_ACOEF_OR_ZENITH_DELAY_IN_FILE = file {0} does not contain Vienna coefficients ah, aw, zh or zw

# irregular or incomplete grid in file {0}
IRREGULAR_OR_INCOMPLETE_GRID = irregular or incomplete grid in file {0}

# invalid satellite system {0}
INVALID_SATELLITE_SYSTEM = invalid satellite system {0}

# IONEX file {0} does not contain TEC data for date {1}
NO_TEC_DATA_IN_FILE_FOR_DATE = IONEX file {0} does not contain TEC data for date {1}

# number of maps {0} is inconsistent with header specification: {1}
INCONSISTENT_NUMBER_OF_TEC_MAPS_IN_FILE = number of maps {0} is inconsistent with header specification: {1}

# file {0} does not contain latitude or longitude bondaries in its header section
NO_LATITUDE_LONGITUDE_BONDARIES_IN_IONEX_HEADER = file {0} does not contain latitude or longitude bondaries in its header section

# file {0} does not contain epoch of first or last map in its header section
NO_EPOCH_IN_IONEX_HEADER = file {0} does not contain epoch of first or last map in its header section

# The first column of itrf-versions.conf is a plain prefix that is matched against the
# name of each loaded file. It should not contain any regular expression syntax or
# directory components, i.e. \"/\" or \"\\\". Actual value: \"{0}\".
ITRF_VERSIONS_PREFIX_ONLY = The first column of itrf-versions.conf is a plain prefix that is matched against the name of each loaded file. It should not contain any regular expression syntax or directory components, i.e. "/" or "\\". Actual value: "{0}".

# cannot compute aiming direction at singular point: latitude = {0}, longitude = {1}
CANNOT_COMPUTE_AIMING_AT_SINGULAR_POINT = cannot compute aiming direction at singular point: latitude = {0}, longitude = {1}

# STEC integration did not converge
STEC_INTEGRATION_DID_NOT_CONVERGE = STEC integration did not converge

# MODIP grid not be loaded from {0}
MODIP_GRID_NOT_LOADED = MODIP grid not be loaded from {0}

# NeQuick coefficient f2 or fm3 not be loaded from {0}
NEQUICK_F2_FM3_NOT_LOADED = NeQuick coefficient f2 or fm3 not be loaded from {0}

# file {0} is not a supported Hatanaka-compressed file
NOT_A_SUPPORTED_HATANAKA_COMPRESSED_FILE = file {0} is not a supported Hatanaka-compressed file

# Cannot compute around {0}
CANNOT_COMPUTE_LAGRANGIAN = Cannot compute around {0}

# The trajectory does not cross XZ Plane, it will not result in a Halo Orbit
TRAJECTORY_NOT_CROSSING_XZPLANE = The trajectory does not cross XZ Plane, it will not result in a Halo Orbit

# The multiple shooting problem is underconstrained : {0} free variables, {1} constraints
MULTIPLE_SHOOTING_UNDERCONSTRAINED = The multiple shooting problem is underconstrained : {0} free variables, {1} constraints

# invalid measurement types {0} and {1} for the combination of measurements {2}
INVALID_MEASUREMENT_TYPES_FOR_COMBINATION_OF_MEASUREMENTS = invalid measurement types {0} and {1} for the combination of measurements {2}

# frequencies {0} and {1} are incompatibles for the {2} combination
INCOMPATIBLE_FREQUENCIES_FOR_COMBINATION_OF_MEASUREMENTS = frequencies {0} and {1} are incompatibles for the {2} combination

# observations are not in chronological order: {0} is {2,number,0.0##############E0} s after {1}
NON_CHRONOLOGICAL_DATES_FOR_OBSERVATIONS = observations are not in chronological order: {0} is {2,number,0.0##############E0} s after {1}

# Use of the ExceptionalDataContext detected. This is typically used to detect developer errors.
EXCEPTIONAL_DATA_CONTEXT = Use of the ExceptionalDataContext detected. This is typically used to detect developer errors.

# Observations must have different dates: {0}, {1} ({3,number,0.0##############E0} s from first observation), and {2} ({4,number,0.0##############E0} s from first observation, {5,number,0.0##############E0} s from second observation)
NON_DIFFERENT_DATES_FOR_OBSERVATIONS = Observations must have different dates: {0}, {1} ({3,number,0.0##############E0} s from first observation), and {2} ({4,number,0.0##############E0} s from first observation, {5,number,0.0##############E0} s from second observation)

# observations are not in the same plane
NON_COPLANAR_POINTS = observations are not in the same plane

# invalid parameter {0}: {1} not in range [{2}, {3}]
INVALID_PARAMETER_RANGE = invalid parameter {0}: {1} not in range [{2}, {3}]

# The parameter {0} should not be null in {1}
PARAMETER_NOT_SET = The parameter {0} should not be null in {1}

# {0} is not implemented
FUNCTION_NOT_IMPLEMENTED = {0} is not implemented

# Impossible to execute {0} with {1} set to {2}
INVALID_TYPE_FOR_FUNCTION = Impossible to execute {0} with {1} set to {2}

# No data could be parsed from file {0}
NO_DATA_IN_FILE = No data could be parsed from file {0}

# Unexpected end of CPF file (after line {0})
CPF_UNEXPECTED_END_OF_FILE = Unexpected end of CPF file (after line {0})

# Unexpected file format. Must be {0} but is {1}
UNEXPECTED_FORMAT_FOR_ILRS_FILE = Unexpected file format. Must be {0} but is {1}

# Invalid range indicator {0} in CRD file header
INVALID_RANGE_INDICATOR_IN_CRD_FILE = Invalid range indicator {0} in CRD file header

# Unexpected end of CRD file (after line {0})
CRD_UNEXPECTED_END_OF_FILE = Unexpected end of CRD file (after line {0})

# end of encoded message reached
END_OF_ENCODED_MESSAGE = end of encoded message reached

# too large data type ({0} bits)
TOO_LARGE_DATA_TYPE = too large data type ({0} bits)

# unknown encoded message number {0}
UNKNOWN_ENCODED_MESSAGE_NUMBER = unknown encoded message number {0}

# unknown authentication method: {0}
UNKNOWN_AUTHENTICATION_METHOD = unknown authentication method: {0}

# unknown carrier phase code: {0}
UNKNOWN_CARRIER_PHASE_CODE = unknown carrier phase code: {0}

# unknown data format: {0}
UNKNOWN_DATA_FORMAT = unknown data format: {0}

# unknown navigation system: {0}
UNKNOWN_NAVIGATION_SYSTEM = unknown navigation system: {0}

# data stream {0} requires a NMEA fix data
STREAM_REQUIRES_NMEA_FIX = data stream {0} requires a NMEA fix data

# failed authentication for mountpoint {0}
FAILED_AUTHENTICATION = failed authentication for mountpoint {0}

# error connecting to {0}: {1}
CONNECTION_ERROR = error connecting to {0}: {1}

# unexpected content type {0}
UNEXPECTED_CONTENT_TYPE = unexpected content type {0}

# cannot parse GNSS data from {0}
CANNOT_PARSE_GNSS_DATA = cannot parse GNSS data from {0}

# unknown host {0}
UNKNOWN_HOST = unknown host {0}

# error parsing sourcetable line {0} from {1}: {2}
SOURCETABLE_PARSE_ERROR = error parsing sourcetable line {0} from {1}: {2}

# cannot parse sourcetable from {0}
CANNOT_PARSE_SOURCETABLE = cannot parse sourcetable from {0}

# mount point {0} is already connected
MOUNPOINT_ALREADY_CONNECTED = mount point {0} is already connected

# missing header from {0}: {1}
MISSING_HEADER = missing header from {0}: {1}

# {0} is not a valid international designator
NOT_VALID_INTERNATIONAL_DESIGNATOR = {0} is not a valid international designator

# value for key {0} has not been initialized
UNINITIALIZED_VALUE_FOR_KEY = value for key {0} has not been initialized

# unknown unit {0}
UNKNOWN_UNIT = unknown unit {0}

# units {0} and {1} are not compatible
INCOMPATIBLE_UNITS = units {0} and {1} are not compatible

# missing velocity data
MISSING_VELOCITY = missing velocity data

# attempt to generate file {0} with a formatting error
ATTEMPT_TO_GENERATE_MALFORMED_FILE = attempt to generate file {0} with a formatting error

# {0} failed to find root between {1} (g={2,number,0.0##############E0}) and {3} (g={4,number,0.0##############E0})\nLast iteration at {5} (g={6,number,0.0##############E0})
FIND_ROOT = {0} failed to find root between {1} (g={2,number,0.0##############E0}) and {3} (g={4,number,0.0##############E0})\nLast iteration at {5} (g={6,number,0.0##############E0})

# backward propagation not allowed here
BACKWARD_PROPAGATION_NOT_ALLOWED = backward propagation not allowed here

# no station eccentricity values for the given epoch {0}, validity interval is between {1} and {2}
NO_STATION_ECCENTRICITY_FOR_EPOCH = no station eccentricity values for the given epoch {0}, validity interval is between {1} and {2}

# inconsistent parameters selection between pairs {0}/{1} and {2}/{3}
INCONSISTENT_SELECTION = inconsistent parameters selection between pairs {0}/{1} and {2}/{3}

<<<<<<< HEAD
# transform from {0} to {1} is not implemented
INVALID_TRANSFORM = transform from {0} to {1} is not implemented
=======
# no unscented transform configured
NO_UNSCENTED_TRANSFORM_CONFIGURED = no unscented transform configured
>>>>>>> 3993d833

# value is not strictly positive: {0}
NOT_STRICTLY_POSITIVE = value is not strictly positive: {0}<|MERGE_RESOLUTION|>--- conflicted
+++ resolved
@@ -756,13 +756,11 @@
 # inconsistent parameters selection between pairs {0}/{1} and {2}/{3}
 INCONSISTENT_SELECTION = inconsistent parameters selection between pairs {0}/{1} and {2}/{3}
 
-<<<<<<< HEAD
-# transform from {0} to {1} is not implemented
-INVALID_TRANSFORM = transform from {0} to {1} is not implemented
-=======
+# value is not strictly positive: {0}
+NOT_STRICTLY_POSITIVE = value is not strictly positive: {0}
+
 # no unscented transform configured
 NO_UNSCENTED_TRANSFORM_CONFIGURED = no unscented transform configured
->>>>>>> 3993d833
-
-# value is not strictly positive: {0}
-NOT_STRICTLY_POSITIVE = value is not strictly positive: {0}+
+# transform from {0} to {1} is not implemented
+INVALID_TRANSFORM = transform from {0} to {1} is not implemented