# internal error, contact maintenance at {0}
INTERNAL_ERROR = internal error, contact maintenance at {0}

# altitude ({0} m) is below the {1} m allowed threshold
ALTITUDE_BELOW_ALLOWED_THRESHOLD = altitude ({0} m) is below the {1} m allowed threshold

# point is inside ellipsoid
POINT_INSIDE_ELLIPSOID = point is inside ellipsoid

# trajectory inside the Brillouin sphere (r = {0})
TRAJECTORY_INSIDE_BRILLOUIN_SPHERE = trajectory inside the Brillouin sphere (r = {0})

# almost equatorial orbit (i = {0} degrees)
ALMOST_EQUATORIAL_ORBIT = almost equatorial orbit (i = {0} degrees)

# almost critically inclined orbit (i = {0} degrees)
ALMOST_CRITICALLY_INCLINED_ORBIT = almost critically inclined orbit (i = {0} degrees)

# unable to compute Eckstein-Hechler mean parameters after {0} iterations
UNABLE_TO_COMPUTE_ECKSTEIN_HECHLER_MEAN_PARAMETERS = unable to compute Eckstein-Hechler mean parameters after {0} iterations

# null parent for frame {0}
NULL_PARENT_FOR_FRAME = null parent for frame {0}

# frame {0} is already attached to frame {1}
FRAME_ALREADY_ATTACHED = frame {0} is already attached to frame {1}

# frame {0} is not attached to the main frames tree
FRAME_NOT_ATTACHED = frame {0} is not attached to the main frames tree

# frame {0} is an ancestor of both frames {1} and {2}
FRAME_ANCESTOR_OF_BOTH_FRAMES = frame {0} is an ancestor of both frames {1} and {2}

# frame {0} is an ancestor of neither frame {1} nor {2}
FRAME_ANCESTOR_OF_NEITHER_FRAME = frame {0} is an ancestor of neither frame {1} nor {2}

# frame {0} has depth {1}, it cannot have an ancestor {2} levels above
FRAME_NO_NTH_ANCESTOR = frame {0} has depth {1}, it cannot have an ancestor {2} levels above

# unsupported local orbital frame, supported types: {0} and {1}
UNSUPPORTED_LOCAL_ORBITAL_FRAME = unsupported local orbital frame, supported types: {0} and {1}

# non pseudo-inertial frame "{0}"
NON_PSEUDO_INERTIAL_FRAME = non pseudo-inertial frame "{0}"

# data root directory {0} does not exist
DATA_ROOT_DIRECTORY_DOES_NOT_EXIST = data root directory {0} does not exist

# {0} is not a directory
NOT_A_DIRECTORY = {0} is not a directory

# {0} is neither a directory nor a zip/jar archive file
NEITHER_DIRECTORY_NOR_ZIP_OR_JAR = {0} is neither a directory nor a zip/jar archive file

# unable to find resource {0} in classpath
UNABLE_TO_FIND_RESOURCE = unable to find resource {0} in classpath

# no Earth Orientation Parameters loaded
NO_EARTH_ORIENTATION_PARAMETERS_LOADED = no Earth Orientation Parameters loaded

# missing Earth Orientation Parameters between {0} and {1}
MISSING_EARTH_ORIENTATION_PARAMETERS_BETWEEN_DATES = missing Earth Orientation Parameters between {0} and {1}

# file {0} is not a supported IERS data file
NOT_A_SUPPORTED_IERS_DATA_FILE = file {0} is not a supported IERS data file

# inconsistent dates in IERS file {0}: {1}-{2}-{3} and MJD {4}
INCONSISTENT_DATES_IN_IERS_FILE = inconsistent dates in IERS file {0}: {1}-{2}-{3} and MJD {4}

# unexpected data after line {0} in file {1}: {2}
UNEXPECTED_DATA_AFTER_LINE_IN_FILE = unexpected data after line {0} in file {1}: {2}

# non-chronological dates in file {0}, line {1}
NON_CHRONOLOGICAL_DATES_IN_FILE = non-chronological dates in file {0}, line {1}

# no IERS UTC-TAI history data loaded
NO_IERS_UTC_TAI_HISTORY_DATA_LOADED = no IERS UTC-TAI history data loaded

# no entries found in IERS UTC-TAI history file {0}
NO_ENTRIES_IN_IERS_UTC_TAI_HISTORY_FILE =  no entries found in IERS UTC-TAI history file {0}

# missing serie j = {0} in file {1} (line {2})
MISSING_SERIE_J_IN_FILE = missing serie j = {0} in file {1} (line {2})

# cannot parse both τ and γ from the same Poissons series file
CANNOT_PARSE_BOTH_TAU_AND_GAMMA = cannot parse both τ and γ from the same Poissons series file

# unexpected end of file {0} (after line {1})
UNEXPECTED_END_OF_FILE_AFTER_LINE = unexpected end of file {0} (after line {1})

# unable to parse line {0} of file {1}:\n{2}
UNABLE_TO_PARSE_LINE_IN_FILE = unable to parse line {0} of file {1}:\n{2}

# unable to find file {0}
UNABLE_TO_FIND_FILE = unable to find file {0}

# spacecraft mass becomes negative: {0} kg
SPACECRAFT_MASS_BECOMES_NEGATIVE = spacecraft mass becomes negative: {0} kg

# positive flow rate (q: {0})
POSITIVE_FLOW_RATE = positive flow rate (q: {0})

# no gravity field data loaded
NO_GRAVITY_FIELD_DATA_LOADED = no gravity field data loaded

# gravity field normalization underflow for degree {0} and order {1}
GRAVITY_FIELD_NORMALIZATION_UNDERFLOW  = gravity field normalization underflow for degree {0} and order {1}

# no ocean tide data loaded
NO_OCEAN_TIDE_DATA_LOADED = no ocean tide data loaded

# ocean tide data file {0} limited to degree {1} and order {2}
OCEAN_TIDE_DATA_DEGREE_ORDER_LIMITS = ocean tide data file {0} limited to degree {1} and order {2}

# load deformation coefficients limited to degree {0}, cannot parse degree {1} term from file {2}
OCEAN_TIDE_LOAD_DEFORMATION_LIMITS = load deformation coefficients limited to degree {0}, cannot parse degree {1} term from file {2}

# polar trajectory (distance to polar axis: {0})
POLAR_TRAJECTORY = polar trajectory (distance to polar axis: {0})

# unexpected format error for file {0} with loader {1}
UNEXPECTED_FILE_FORMAT_ERROR_FOR_LOADER = unexpected format error for file {0} with loader {1}

# duplicated gravity field coefficient {0}({1}, {2}) in file {3}
DUPLICATED_GRAVITY_FIELD_COEFFICIENT_IN_FILE = duplicated gravity field coefficient {0}({1}, {2}) in file {3}

# missing gravity field coefficient {0}({1}, {2}) in file {3}
MISSING_GRAVITY_FIELD_COEFFICIENT_IN_FILE = missing gravity field coefficient {0}({1}, {2}) in file {3}

# too large degree (n = {0}, potential maximal degree is {1})
TOO_LARGE_DEGREE_FOR_GRAVITY_FIELD = too large degree (n = {0}, potential maximal degree is {1})

# too large order (m = {0}, potential maximal order is {1})
TOO_LARGE_ORDER_FOR_GRAVITY_FIELD = too large order (m = {0}, potential maximal order is {1})

# several reference dates ({0} and {1}) found in gravity field file {2}
SEVERAL_REFERENCE_DATES_IN_GRAVITY_FIELD = several reference dates ({0} and {1}) found in gravity field file {2}

# no TLE data available for object {0}
NO_TLE_FOR_OBJECT = no TLE data available for object {0}

# no TLE data available for launch year {0}, launch number {1}, launch piece {2}
NO_TLE_FOR_LAUNCH_YEAR_NUMBER_PIECE = no TLE data available for launch year {0}, launch number {1}, launch piece {2}

# lines {0} and {1} are not TLE lines:\n{0}: "{2}"\n{1}: "{3}"
NOT_TLE_LINES = lines {0} and {1} are not TLE lines:\n{0}: "{2}"\n{1}: "{3}"

# expected a second TLE line after line {0}:\n{0}: "{1}"
MISSING_SECOND_TLE_LINE = expected a second TLE line after line {0}:\n{0}: "{1}"

# TLE lines do not refer to the same object:\n{0}\n{1}
TLE_LINES_DO_NOT_REFER_TO_SAME_OBJECT = TLE lines do not refer to the same object:\n{0}\n{1}

# invalid TLE parameter for object {0}: {1} = {2}
TLE_INVALID_PARAMETER = invalid TLE parameter for object {0}: {1} = {2}

# wrong checksum of TLE line {0}, expected {1} but got {2} ({3})
TLE_CHECKSUM_ERROR = wrong checksum of TLE line {0}, expected {1} but got {2} ({3})

# no TLE data available
NO_TLE_DATA_AVAILABLE = no TLE data available

# spacecraft mass is not positive: {0} kg
NOT_POSITIVE_SPACECRAFT_MASS = spacecraft mass is not positive: {0} kg

# too large eccentricity for propagation model: e = {0}
TOO_LARGE_ECCENTRICITY_FOR_PROPAGATION_MODEL = too large eccentricity for propagation model: e = {0}

# no solar activity available at {0}, data available only in range [{1}, {2}]
NO_SOLAR_ACTIVITY_AT_DATE = no solar activity available at {0}, data available only in range [{1}, {2}]

# non-existent month {0}
NON_EXISTENT_MONTH = non-existent month {0}

# non-existent date {0}-{1}-{2}
NON_EXISTENT_YEAR_MONTH_DAY = non-existent date {0}-{1}-{2}

# non-existent week date {0}-W{1}-{2}
NON_EXISTENT_WEEK_DATE = non-existent week date {0}-W{1}-{2}

# non-existent date {0}
NON_EXISTENT_DATE = non-existent date {0}

# no day number {0} in year {1}
NON_EXISTENT_DAY_NUMBER_IN_YEAR = no day number {0} in year {1}

# non-existent time {0}:{1}:{2}
NON_EXISTENT_HMS_TIME = non-existent time {0}:{1}:{2}

# non-existent time {0}
NON_EXISTENT_TIME = non-existent time {0}

# out of range seconds number: {0}
OUT_OF_RANGE_SECONDS_NUMBER = out of range seconds number: {0}

# angle type not supported, supported angles: {0}, {1} and {2}
ANGLE_TYPE_NOT_SUPPORTED = angle type not supported, supported angles: {0}, {1} and {2}

# satellite collided with target
SATELLITE_COLLIDED_WITH_TARGET = satellite collided with target

# attitude pointing law misses ground
ATTITUDE_POINTING_LAW_DOES_NOT_POINT_TO_GROUND = attitude pointing law misses ground

# {0} seconds transition time for attitudes switch is too short, should be longer than {1} seconds
TOO_SHORT_TRANSITION_TIME_FOR_ATTITUDES_SWITCH = {0} seconds transition time for attitudes switch is too short, should be longer than {1} seconds

# orbit date ({0}) does not match attitude date ({1})
ORBIT_AND_ATTITUDE_DATES_MISMATCH = orbit date ({0}) does not match attitude date ({1})

# frame ({0}) does not match frame ({1})
FRAMES_MISMATCH = frame {0} does not match frame {1}

# initial state not specified for orbit propagation
INITIAL_STATE_NOT_SPECIFIED_FOR_ORBIT_PROPAGATION = initial state not specified for orbit propagation

# propagator is not in ephemeris generation mode
PROPAGATOR_NOT_IN_EPHEMERIS_GENERATION_MODE = propagator is not in ephemeris generation mode

# event date {0}, greater than {1} minus {3} seconds and smaller than {2} plus {3} seconds, cannot be added
EVENT_DATE_TOO_CLOSE = event date {0}, greater than {1} minus {3} seconds and smaller than {2} plus {3} seconds, cannot be added

# unable to read header record from JPL ephemerides binary file {0}
UNABLE_TO_READ_JPL_HEADER = unable to read header record from JPL ephemerides binary file {0}

# inconsistent values of astronomical unit in JPL ephemerides files: ({0} and {1})
INCONSISTENT_ASTRONOMICAL_UNIT_IN_FILES = inconsistent values of astronomical unit in JPL ephemerides files: ({0} and {1})

# inconsistent values of Earth/Moon mass ratio in JPL ephemerides files: ({0} and {1})
INCONSISTENT_EARTH_MOON_RATIO_IN_FILES = inconsistent values of Earth/Moon mass ratio in JPL ephemerides files: ({0} and {1})

# no data loaded for celestial body {0}
NO_DATA_LOADED_FOR_CELESTIAL_BODY = no data loaded for celestial body {0}

# file {0} is not a JPL ephemerides binary file
NOT_A_JPL_EPHEMERIDES_BINARY_FILE = file {0} is not a JPL ephemerides binary file

# file {0} is not a Marshall Solar Activity Future Estimation (MSAFE) file
NOT_A_MARSHALL_SOLAR_ACTIVITY_FUTURE_ESTIMATION_FILE = file {0} is not a Marshall Solar Activity Future Estimation (MSAFE) file

# no JPL ephemerides binary files found
NO_JPL_EPHEMERIDES_BINARY_FILES_FOUND = no JPL ephemerides binary files found

# out of range date for {0} ephemerides: {1}
OUT_OF_RANGE_BODY_EPHEMERIDES_DATE = out of range date for {0} ephemerides: {1}

# out of range date for ephemerides: {0}, [{1}, {2}]
OUT_OF_RANGE_EPHEMERIDES_DATE = out of range date for ephemerides: {0}, [{1}, {2}]

# unexpected two elevation values: {0} and {1}, for one azimuth: {2}
UNEXPECTED_TWO_ELEVATION_VALUES_FOR_ONE_AZIMUTH = unexpected two elevation values: {0} and {1}, for one azimuth: {2}

# unsupported parameter name {0}, supported names: {1}
UNSUPPORTED_PARAMETER_NAME = unsupported parameter name {0}, supported names: {1}

# scale factor for parameter {0} is too small: {1}
TOO_SMALL_SCALE_FOR_PARAMETER = scale factor for parameter {0} is too small: {1}

# unknown additional state "{0}"
UNKNOWN_ADDITIONAL_STATE = unknown additional state "{0}"

# unknown month "{0}"
UNKNOWN_MONTH = unknown month "{0}"

# Jacobian matrix for type {0} is singular with current orbit
SINGULAR_JACOBIAN_FOR_ORBIT_TYPE = Jacobian matrix for type {0} is singular with current orbit

# state Jacobian has not been initialized yet
STATE_JACOBIAN_NOT_INITIALIZED = state Jacobian has not been initialized yet

# state Jacobian is a {0}x{1} matrix, it should be either a 6x6 or a 7x7 matrix
STATE_JACOBIAN_NEITHER_6X6_NOR_7X7 = state Jacobian is a {0}x{1} matrix, it should be either a 6x6 or a 7x7 matrix

# state Jacobian has {0} rows but parameters Jacobian has {1} rows
STATE_AND_PARAMETERS_JACOBIANS_ROWS_MISMATCH = state Jacobian has {0} rows but parameters Jacobian has {1} rows

# initial Jacobian matrix has {0} columns, but {1} parameters have been selected
INITIAL_MATRIX_AND_PARAMETERS_NUMBER_MISMATCH = initial Jacobian matrix has {0} columns, but {1} parameters have been selected

# orbit should be either elliptic with a > 0 and e < 1 or hyperbolic with a < 0 and e > 1, a = {0}, e = {1}
ORBIT_A_E_MISMATCH_WITH_CONIC_TYPE = orbit should be either elliptic with a > 0 and e < 1 or hyperbolic with a < 0 and e > 1, a = {0}, e = {1}

# true anomaly {0} out of hyperbolic range (e = {1}, {2} < v < {3})
ORBIT_ANOMALY_OUT_OF_HYPERBOLIC_RANGE = true anomaly {0} out of hyperbolic range (e = {1}, {2} < v < {3})

# hyperbolic orbits cannot be handled as {0} instances
HYPERBOLIC_ORBIT_NOT_HANDLED_AS = hyperbolic orbits cannot be handled as {0} instances

# invalid preamble field in CCSDS date: {0}
CCSDS_DATE_INVALID_PREAMBLE_FIELD = invalid preamble field in CCSDS date: {0}

# invalid time field length in CCSDS date: {0}, expected {1}
CCSDS_DATE_INVALID_LENGTH_TIME_FIELD = invalid time field length in CCSDS date: {0}, expected {1}

# missing agency epoch in CCSDS date
CCSDS_DATE_MISSING_AGENCY_EPOCH = missing agency epoch in CCSDS date

# unexpected keyword in CCSDS line number {0} of file {1}:\n{2}
CCSDS_UNEXPECTED_KEYWORD = unexpected keyword in CCSDS line number {0} of file {1}:\n{2}

# the central body gravitational coefficient cannot be retrieved from the ODM
CCSDS_UNKNOWN_GM = the central body gravitational coefficient cannot be retrieved from the ODM

# there is no spacecraft mass associated with this ODM file
CCSDS_UNKNOWN_SPACECRAFT_MASS = there is no spacecraft mass associated with this ODM file

# no IERS conventions have been set before parsing
CCSDS_UNKNOWN_CONVENTIONS = no IERS conventions have been set before parsing

# frame {0} is not valid in this ODM file context
CCSDS_INVALID_FRAME = frame {0} is not valid in this ODM file context

# inconsistent time systems in the ephemeris blocks: {0} ≠ {1}
CCSDS_OEM_INCONSISTENT_TIME_SYSTEMS = inconsistent time systems in the ephemeris blocks: {0} ≠ {1}

# name "{0}" is already used for an additional state
ADDITIONAL_STATE_NAME_ALREADY_IN_USE = name "{0}" is already used for an additional state

# reset state not allowed
NON_RESETABLE_STATE = reset state not allowed

# Cannot compute Newcomb operators for sigma > rho ({0} > {1})
DSST_NEWCOMB_OPERATORS_COMPUTATION = Cannot compute Newcomb operators for sigma > rho ({0} > {1})

# Cannot compute the Vmns coefficient with m > n ({0} > {1})
DSST_VMNS_COEFFICIENT_ERROR_MS = Cannot compute the Vmns coefficient with m > n ({0} > {1})

# inconsistent shadow computation: entry = {0} whereas exit = {1}
DSST_SPR_SHADOW_INCONSISTENT = inconsistent shadow computation: entry = {0} whereas exit = {1}

# The current orbit has an eccentricity ({0} > 0.5). DSST needs an unimplemented time dependent numerical method to compute the averaged rates
DSST_ECC_NO_NUMERICAL_AVERAGING_METHOD = The current orbit has an eccentricity ({0} > 0.5). DSST needs an unimplemented time dependent numerical method to compute the averaged rates

# unsupported sp3 file version {0}
SP3_UNSUPPORTED_VERSION = unsupported sp3 file version {0}

# unexpected end of file in sp3 file (after line {0})
SP3_UNEXPECTED_END_OF_FILE = unexpected end of sp3 file (after line {0})

# non-existent geomagnetic model {0} for year {1}
NON_EXISTENT_GEOMAGNETIC_MODEL = non-existent geomagnetic model {0} for year {1}

# geomagnetic model {0} with epoch {1} does not support time transformation, no secular variation coefficients defined
UNSUPPORTED_TIME_TRANSFORM = geomagnetic model {0} with epoch {1} does not support time transformation, no secular variation coefficients defined

# time transformation of geomagnetic model {0} with epoch {1} is outside its validity range: {2} != [{3}, {4}]
OUT_OF_RANGE_TIME_TRANSFORM = time transformation of geomagnetic model {0} with epoch {1} is outside its validity range: {2} != [{3}, {4}]

# not enough data for interpolation (sample size = {0})
NOT_ENOUGH_DATA_FOR_INTERPOLATION = not enough data for interpolation (sample size = {0})

# too small number of cached neighbors: {0} (must be at least {1})
NOT_ENOUGH_CACHED_NEIGHBORS =  too small number of cached neighbors: {0} (must be at least {1})

# no cached entries
NO_CACHED_ENTRIES = no cached entries

# generated entries not sorted: {0} > {1}
NON_CHRONOLOGICALLY_SORTED_ENTRIES = generated entries not sorted: {0} > {1}

# no data generated around date: {0}
NO_DATA_GENERATED = no data generated around date: {0}

# unable to generate new data before {0}
UNABLE_TO_GENERATE_NEW_DATA_BEFORE = unable to generate new data before {0}

# unable to generate new data after {0}
UNABLE_TO_GENERATE_NEW_DATA_AFTER = unable to generate new data after {0}

# unable to compute hyperbolic eccentric anomaly from the mean anomaly after {0} iterations
UNABLE_TO_COMPUTE_HYPERBOLIC_ECCENTRIC_ANOMALY = unable to compute hyperbolic eccentric anomaly from the mean anomaly after {0} iterations

# unable to compute mean orbit from osculating orbit after {0} iterations
UNABLE_TO_COMPUTE_DSST_MEAN_PARAMETERS = unable to compute mean orbit from osculating orbit after {0} iterations

# derivation order {0} is out of range
OUT_OF_RANGE_DERIVATION_ORDER = derivation order {0} is out of range

# out of range latitude: {0}, [{1}, {2}]
OUT_OF_RANGE_LATITUDE = out of range latitude: {0}, [{1}, {2}]

# orbit type {0} not allowed here, allowed types: {1}
ORBIT_TYPE_NOT_ALLOWED = orbit type {0} not allowed here, allowed types: {1}

# body shape is not an ellipsoid
BODY_SHAPE_IS_NOT_AN_ELLIPSOID = body shape is not an ellipsoid

# no SEM almanac file found
NO_SEM_ALMANAC_AVAILABLE = no SEM almanac file found

# file {0} is not a supported SEM almanac file
NOT_A_SUPPORTED_SEM_ALMANAC_FILE = file {0} is not a supported SEM almanac file

# no Yuma almanac file found
NO_YUMA_ALMANAC_AVAILABLE = no Yuma almanac file found

# file {0} is not a supported Yuma almanac file
NOT_A_SUPPORTED_YUMA_ALMANAC_FILE = file {0} is not a supported Yuma almanac file

# only {0} GNSS orbits are provided while {1} are needed to compute the DOP
NOT_ENOUGH_GNSS_FOR_DOP = only {0} GNSS orbits are provided while {1} are needed to compute the DOP

# the CCSDS time system {0} has no corresponding Orekit TimeScale.
CCSDS_NO_CORRESPONDING_TIME_SCALE = the CCSDS time system {0} has no corresponding Orekit TimeScale.

# use of time system {0} in CCSDS ODMs requires an additional ICD and is not implemented in Orekit
CCSDS_TIME_SYSTEM_NOT_IMPLEMENTED = use of time system {0} in CCSDS ODMs requires an additional ICD and is not implemented in Orekit

<<<<<<< HEAD
# argument {0} cannot be null
NULL_ARGUMENT = argument {0} cannot be null

# value {0} not found in {1}
VALUE_NOT_FOUND = value {0} not found in {1}

# Ephemeris file format does not support multiple space objects
EPHEMERIS_FILE_NO_MULTI_SUPPORT = Ephemeris file format does not support multiple space objects
=======
# Creating an aggregate propagator requires at least one constituent propagator, but none were provided.
NOT_ENOUGH_PROPAGATORS = Creating an aggregate propagator requires at least one constituent propagator, but none were provided.
>>>>>>> 701c7dba
<|MERGE_RESOLUTION|>--- conflicted
+++ resolved
@@ -406,7 +406,9 @@
 # use of time system {0} in CCSDS ODMs requires an additional ICD and is not implemented in Orekit
 CCSDS_TIME_SYSTEM_NOT_IMPLEMENTED = use of time system {0} in CCSDS ODMs requires an additional ICD and is not implemented in Orekit
 
-<<<<<<< HEAD
+# Creating an aggregate propagator requires at least one constituent propagator, but none were provided.
+NOT_ENOUGH_PROPAGATORS = Creating an aggregate propagator requires at least one constituent propagator, but none were provided.
+
 # argument {0} cannot be null
 NULL_ARGUMENT = argument {0} cannot be null
 
@@ -415,7 +417,3 @@
 
 # Ephemeris file format does not support multiple space objects
 EPHEMERIS_FILE_NO_MULTI_SUPPORT = Ephemeris file format does not support multiple space objects
-=======
-# Creating an aggregate propagator requires at least one constituent propagator, but none were provided.
-NOT_ENOUGH_PROPAGATORS = Creating an aggregate propagator requires at least one constituent propagator, but none were provided.
->>>>>>> 701c7dba
