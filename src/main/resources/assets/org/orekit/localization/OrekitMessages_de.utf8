--- conflicted
+++ resolved
@@ -756,13 +756,11 @@
 # inconsistent parameters selection between pairs {0}/{1} and {2}/{3}
 INCONSISTENT_SELECTION = <MISSING TRANSLATION>
 
-<<<<<<< HEAD
-# transform from {0} to {1} is not implemented
-INVALID_TRANSFORM = <MISSING TRANSLATION>
-=======
+# value is not strictly positive: {0}
+NOT_STRICTLY_POSITIVE = <MISSING TRANSLATION>
+
 # no unscented transform configured
 NO_UNSCENTED_TRANSFORM_CONFIGURED = <MISSING TRANSLATION>
->>>>>>> 3993d833
-
-# value is not strictly positive: {0}
-NOT_STRICTLY_POSITIVE = <MISSING TRANSLATION>+
+# transform from {0} to {1} is not implemented
+INVALID_TRANSFORM = <MISSING TRANSLATION>