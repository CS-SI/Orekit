--- conflicted
+++ resolved
@@ -829,7 +829,7 @@
 NOT_STRICTLY_POSITIVE = <MISSING TRANSLATION>
 
 # value is not positive: {0}
-NOT_STRICTLY_POSITIVE = <MISSING TRANSLATION>
+NOT_POSITIVE = <MISSING TRANSLATION>
 
 # transform from {0} to {1} is not implemented
 UNSUPPORTED_TRANSFORM = <MISSING TRANSLATION>
@@ -897,10 +897,8 @@
 # Propagator builder cannot be cloned
 PROPAGATOR_BUILDER_NOT_CLONEABLE = <MISSING TRANSLATION>
 
-<<<<<<< HEAD
-# cannot parse data {0}
-CANNOT_PARSE_DATA = <MISSING TRANSLATION>
-=======
 # field "{0}" is too long, maximum length is {1} characters
 FIELD_TOO_LONG = <MISSING TRANSLATION>
->>>>>>> 4e0d6db9
+
+# cannot parse data {0}
+CANNOT_PARSE_DATA = <MISSING TRANSLATION>