--- conflicted
+++ resolved
@@ -386,11 +386,7 @@
 OUT_OF_RANGE_LATITUDE = Breitengrad ausserhalb des gültigen Bereichs: {0}, [{1}, {2}]
 
 # orbit type {0} not allowed here, allowed types: {1}
-<<<<<<< HEAD
-ORBIT_TYPE_NOT_ALLOWED = <MISSING TRANSLATION>
+ORBIT_TYPE_NOT_ALLOWED = Umlaufbahntyp {0} ist hier nicht erlaubt, gültige Typen: {1}
 
 # body shape is not an ellipsoid
-BODY_SHAPE_IS_NOT_AN_ELLIPSOID = <MISSING TRANSLATION>
-=======
-ORBIT_TYPE_NOT_ALLOWED = Umlaufbahntyp {0} ist hier nicht erlaubt, gültige Typen: {1}
->>>>>>> 34297e09
+BODY_SHAPE_IS_NOT_AN_ELLIPSOID = <MISSING TRANSLATION>