--- conflicted
+++ resolved
@@ -473,9 +473,6 @@
 NO_REFERENCE_DATE_FOR_PARAMETER = <MISSING TRANSLATION>
 
 # station {0} not found, known stations: {1}
-<<<<<<< HEAD
-STATION_NOT_FOUND = <MISSING TRANSLATION>
-=======
 STATION_NOT_FOUND = <MISSING TRANSLATION>
 
 # unknown satellite system {0}
@@ -536,5 +533,4 @@
 NO_VIENNA_ACOEF_OR_ZENITH_DELAY_IN_FILE = <MISSING TRANSLATION>
 
 # irregular or incomplete grid in file {0}
-IRREGULAR_OR_INCOMPLETE_GRID = <MISSING TRANSLATION>
->>>>>>> 10bb9c32
+IRREGULAR_OR_INCOMPLETE_GRID = <MISSING TRANSLATION>