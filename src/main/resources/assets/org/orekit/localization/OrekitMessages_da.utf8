--- conflicted
+++ resolved
@@ -903,13 +903,11 @@
 # field "{0}" is too long, maximum length is {1} characters
 FIELD_TOO_LONG = <MISSING TRANSLATION>
 
-<<<<<<< HEAD
-# cannot parse data {0}
-CANNOT_PARSE_DATA = <MISSING TRANSLATION>
-=======
 # Process covariance expecting dimension {0}, got {1}
 WRONG_PROCESS_COVARIANCE_DIMENSION = <MISSING TRANSLATION>
 
 # Measurement covariance expecting dimension {0}, got {1}
 WRONG_MEASUREMENT_COVARIANCE_DIMENSION = <MISSING TRANSLATION>
->>>>>>> 9d8ed640
+
+# cannot parse data {0}
+CANNOT_PARSE_DATA = <MISSING TRANSLATION>