# internal error, please notify development team by creating a new topic at {0}
INTERNAL_ERROR = eroare internă, vă rugăm să informați echipa de dezvoltare prin adăugarea unui tichet la {0}

# altitude ({0} m) is below the {1} m allowed threshold
ALTITUDE_BELOW_ALLOWED_THRESHOLD = altitudinea ({0} m) este sub limita permisă de {1} m 

# point is inside ellipsoid
POINT_INSIDE_ELLIPSOID = punctul este în interiorul elipsoidului

# trajectory inside the Brillouin sphere (r = {0})
TRAJECTORY_INSIDE_BRILLOUIN_SPHERE = traiectorie în interiorul sferei Brillouin (r = {0})

# almost equatorial orbit (i = {0} degrees)
ALMOST_EQUATORIAL_ORBIT = orbită aproape ecuatorială (i = {0} grade)

# almost critically inclined orbit (i = {0} degrees)
ALMOST_CRITICALLY_INCLINED_ORBIT = orbită cu înclinație aproape critică (i = {0} grade)

# unable to compute Eckstein-Hechler mean parameters after {0} iterations
UNABLE_TO_COMPUTE_ECKSTEIN_HECHLER_MEAN_PARAMETERS = imposibil de calculat parametrii medii Eckstein-Hechler după {0} iterații

# unable to compute Brouwer-Lyddane mean parameters after {0} iterations
UNABLE_TO_COMPUTE_BROUWER_LYDDANE_MEAN_PARAMETERS = imposibil de calculat parametrii medii Brouwer-Lyddane după {0} iterații

# unable to compute TLE after {0} iterations
UNABLE_TO_COMPUTE_TLE = imposibil de calculat TLE după {0} iterații

# null parent for frame {0}
NULL_PARENT_FOR_FRAME = părintele sistemului de coordonate {0} este nul

# frame {0} is already attached to frame {1}
FRAME_ALREADY_ATTACHED = sistemul de coordonate {0} este deja atașat sistemului de coordonate {1}

# frame {0} is not attached to the main frames tree
FRAME_NOT_ATTACHED = sistemul de coordonate {0} nu este atașat arborelui de sisteme de coordonate

# frame {0} is an ancestor of both frames {1} and {2}
FRAME_ANCESTOR_OF_BOTH_FRAMES = sistemul de coordonate {0} este un strămoș al sistemelor de coordonate {1} și {2}

# frame {0} is an ancestor of neither frame {1} nor {2}
FRAME_ANCESTOR_OF_NEITHER_FRAME = sistemul de coordonate {0} nu este un strămoș al sistemelor de coordonate {1} și {2}

# frame {0} has depth {1}, it cannot have an ancestor {2} levels above
FRAME_NO_NTH_ANCESTOR = sistemul de coordonate {0} are nivelul {1}, nu poate avea un strămoș cu {2} nivele deasupra

# ITRF frame {0} not found
NO_SUCH_ITRF_FRAME = sistemul de coordonate ITRF cu numele {0} nu a fost găsit

# unsupported local orbital frame {0}
UNSUPPORTED_LOCAL_ORBITAL_FRAME = sistem orbital de coordonate nesuportat {0}

# non pseudo-inertial frame "{0}"
NON_PSEUDO_INERTIAL_FRAME = sistemul de coordonate non pseudo-inerțial "{0}"

# data root directory {0} does not exist
DATA_ROOT_DIRECTORY_DOES_NOT_EXIST = directorul rădăcină al datelor {0} nu există

# {0} is not a directory
NOT_A_DIRECTORY = {0} nu este un director

# {0} is neither a directory nor a zip/jar archive file
NEITHER_DIRECTORY_NOR_ZIP_OR_JAR = {0} nu este nici un director, nici un fișier arhivă zip/jar

# unable to find resource {0} in classpath
UNABLE_TO_FIND_RESOURCE = imposibil de găsit resursa {0} în classpath

# no Earth Orientation Parameters loaded
NO_EARTH_ORIENTATION_PARAMETERS_LOADED = niciun Parametru de Orientare al Pământului nu a fost încărcat

# missing Earth Orientation Parameters between {0} and {1}
MISSING_EARTH_ORIENTATION_PARAMETERS_BETWEEN_DATES = Parametrii de Orientare ai Pământului lipsesc între {0} și {1}

# missing Earth Orientation Parameters between {0} and {1}, gap is {2,number,0.0##############E0} s
MISSING_EARTH_ORIENTATION_PARAMETERS_BETWEEN_DATES_GAP = Parametrii de Orientare ai Pământului lipsesc între {0} și {1}, decalajul este de {2,number,0.0##############E0} s

# missing Earth Orientation Parameters
NO_EARTH_ORIENTATION_PARAMETERS = Parametrii de Orientare ai Pământului lipsesc

# file {0} is not a supported IERS data file
NOT_A_SUPPORTED_IERS_DATA_FILE = fișierul {0} nu este un fișier IERS de date suportat

# inconsistent dates in IERS file {0}: {1}-{2}-{3} and MJD {4}
INCONSISTENT_DATES_IN_IERS_FILE = datele {1}-{2}-{3} și MJD {4} sunt inconsistente în fișierul IERS {0} 

# unexpected data after line {0} in file {1}: {2}
UNEXPECTED_DATA_AFTER_LINE_IN_FILE = date neașteptate după linia {0} din fișierul {1}: {2}

# unexpected data at line {0} in file {1}
UNEXPECTED_DATA_AT_LINE_IN_FILE = date neașteptate la linia {0} din fișierul {1}

# non-chronological dates in file {0}, line {1}
NON_CHRONOLOGICAL_DATES_IN_FILE = date necronologice în fișierul {0}, linia {1}

# inconsistent sampling date: expected {0} but got {1}
INCONSISTENT_SAMPLING_DATE = dat[ de e;antionare invalidă: așteptat {0} dar primit {1}

# no IERS UTC-TAI history data loaded
NO_IERS_UTC_TAI_HISTORY_DATA_LOADED = datele istorice UTC-TAI nu sunt încărcate

# no entries found in IERS UTC-TAI history file {0}
NO_ENTRIES_IN_IERS_UTC_TAI_HISTORY_FILE =  nicio înregistrare nu a fost gasită în fișierul istoric UTC_TAI {0} al IERS 

# missing serie j = {0} in file {1} (line {2})
MISSING_SERIE_J_IN_FILE = seria j = {0} lipsește din fișierul {1} (linia {2})

# cannot parse both τ and γ from the same Poissons series file
CANNOT_PARSE_BOTH_TAU_AND_GAMMA = imposibil de analizat τ și γ din același fișier ce conține serii Poissons

# unexpected end of file {0} (after line {1})
UNEXPECTED_END_OF_FILE_AFTER_LINE = final neașteptat de fișier {0} (după linia {1})

# unable to parse line {0} of file {1}:\n{2}
UNABLE_TO_PARSE_LINE_IN_FILE = imposibil de analizat linia {0} din fișierul {1}:\n{2}

# unable to parse element {0} at line {1}, file {2}
UNABLE_TO_PARSE_ELEMENT_IN_FILE = imposibil de analizat elementul {0} de la linia {1}, fișierul {2}

# unable to find file {0}
UNABLE_TO_FIND_FILE = imposibil de găsit fișierul {0}

# positive flow rate (q: {0})
POSITIVE_FLOW_RATE = rata fluxului pozitivă (q: {0})

# no gravity field data loaded
NO_GRAVITY_FIELD_DATA_LOADED = nu sunt încărcate date referitoare la câmpul gravitațional

# gravity field normalization underflow for degree {0} and order {1}
GRAVITY_FIELD_NORMALIZATION_UNDERFLOW  = depășire inferioară la normalizarea campului gravitațional pentru gradul {0} și ordinul {1}

# no ocean tide data loaded
NO_OCEAN_TIDE_DATA_LOADED = nu sunt încărcate date referitoare la mareele oceanice

# ocean tide data file {0} limited to degree {1} and order {2}
OCEAN_TIDE_DATA_DEGREE_ORDER_LIMITS = fișierul cu mareele oceanice {0} limitat la gradul {1} și ordinul {2}

# load deformation coefficients limited to degree {0}, cannot parse degree {1} term from file {2}
OCEAN_TIDE_LOAD_DEFORMATION_LIMITS = coeficienții de deformare în sarcină limitați la gradul {0}, imposibil de citit un termen cu gradul {1} din fișierul {2}

# polar trajectory (distance to polar axis: {0})
POLAR_TRAJECTORY = traiectorie polară (distanța la axa polară: {0})

# unexpected format error for file {0} with loader {1}
UNEXPECTED_FILE_FORMAT_ERROR_FOR_LOADER = eroare neașteptată de format pentru fișierul {0} cu cititorul {1}

# duplicated gravity field coefficient {0}({1}, {2}) in file {3}
DUPLICATED_GRAVITY_FIELD_COEFFICIENT_IN_FILE = coeficientul {0}({1}, {2}) duplicat în fișierul de câmp gravitațional {3}

# missing gravity field coefficient {0}({1}, {2}) in file {3}
MISSING_GRAVITY_FIELD_COEFFICIENT_IN_FILE = coeficientul {0}({1}, {2}) lipsă în fișierul de câmp gravitațional {3}

# too large degree (n = {0}, potential maximal degree is {1})
TOO_LARGE_DEGREE_FOR_GRAVITY_FIELD = grad prea mare (n = {0}, gradul maxim al potențialului este {1})

# too large order (m = {0}, potential maximal order is {1})
TOO_LARGE_ORDER_FOR_GRAVITY_FIELD = ordin prea mare (n = {0}, ordinul maxim al potențialului este {1})

# no term ({0}, {1}) in a {2}x{3} spherical harmonics decomposition
WRONG_DEGREE_OR_ORDER = nu există termenul ({0}, {1}) în decompozitia armonicilor sferice de {2}x{3}

# wrong orbital elements for averaging theory
WRONG_ELEMENTS_FOR_AVERAGING_THEORY = elemente orbitale invalide pentru teoria de mediere

# several reference dates ({0} and {1} differ by {3,number,0.0##############E0} s) found in gravity field file {2}
SEVERAL_REFERENCE_DATES_IN_GRAVITY_FIELD = mai multe date de referință ({0} and {1} separate de {3,number,0.0##############E0} s) descoperite în fișierul de câmp gravitațional {2}

# no TLE data available for object {0}
NO_TLE_FOR_OBJECT = nu sunt disponibile date TLE pentru obiectul {0}

# no TLE data available for launch year {0}, launch number {1}, launch piece {2}
NO_TLE_FOR_LAUNCH_YEAR_NUMBER_PIECE = nu sunt disponibile date TPE pentru anul lansării {0}, numărul lansării {1}, obiectul lansat {2}

# lines {0} and {1} are not TLE lines:\n{0}: "{2}"\n{1}: "{3}"
NOT_TLE_LINES = liniile {0} și {1} nu sunt liniii TLE:\n{0}: "{2}"\n{1}: "{3}"

# expected a second TLE line after line {0}:\n{0}: "{1}"
MISSING_SECOND_TLE_LINE = a doua linie TLE este așteptată după linia {0}:\n{0}: "{1}"

# TLE lines do not refer to the same object:\n{0}\n{1}
TLE_LINES_DO_NOT_REFER_TO_SAME_OBJECT = liniile TLE nu se referă la același obiect:\n{0}\n{1}

# invalid TLE parameter for object {0}: {1} = {2}
TLE_INVALID_PARAMETER = parametru TLE nevalid pentru obiectul {0}: {1} = {2}

# wrong checksum of TLE line {0}, expected {1} but got {2} ({3})
TLE_CHECKSUM_ERROR = sumă de control eronată pentru linia TLE {0}, {2} în loc de valoarea așteptată {1} ({3})

# no TLE data available
NO_TLE_DATA_AVAILABLE = nu sunt date TLE disponibile

# spacecraft mass is not positive: {0} kg
NOT_POSITIVE_SPACECRAFT_MASS = masa vehiculului spațial nu este pozitivă: {0} kg

# too large eccentricity for propagation model: e = {0}
TOO_LARGE_ECCENTRICITY_FOR_PROPAGATION_MODEL = eccentricitate prea mare pentru modelul de propagare: e = {0}

# no solar activity available at {0}, data available only in range [{1}, {2}]
NO_SOLAR_ACTIVITY_AT_DATE = nu există informații referitoare la activitatea solară la data {0}, informații disponibile doar pentru intervalul [{1}, {2}]

# non-existent month {0}
NON_EXISTENT_MONTH = lună inexistentă {0}

# non-existent date {0}-{1}-{2}
NON_EXISTENT_YEAR_MONTH_DAY = dată inexistentă {0}-{1}-{2}

# non-existent week date {0}-W{1}-{2}
NON_EXISTENT_WEEK_DATE = dată săptămânală inexistentă {0}-W{1}-{2}

# non-existent date {0}
NON_EXISTENT_DATE = dată inexistentă {0}

# no day number {0} in year {1}
NON_EXISTENT_DAY_NUMBER_IN_YEAR = zi cu numărul {0} inexistentă în anul {1}

# non-existent time {0}:{1}:{2}
NON_EXISTENT_HMS_TIME = oră inexistentă {0}:{1}:{2}

# non-existent time {0}
NON_EXISTENT_TIME = oră inexistentă {0}

# out of range seconds number: {0}
OUT_OF_RANGE_SECONDS_NUMBER = numărul de secunde în afara domeniului: {0}

# out of range seconds number: {0} is not in [{1}, {2}]
OUT_OF_RANGE_SECONDS_NUMBER_DETAIL = numărul de secunde în afara domeniului: {0} nu este în [{1}, {2})

# angle type not supported, supported angles: {0}, {1} and {2}
ANGLE_TYPE_NOT_SUPPORTED = tip de unghi nesuportat, unghiuri suportate: {0}, {1} și {2}

# satellite collided with target
SATELLITE_COLLIDED_WITH_TARGET = satelitul s-a ciocnit de ținta sa

# attitude pointing law misses ground
ATTITUDE_POINTING_LAW_DOES_NOT_POINT_TO_GROUND = legea de indicare a atitudinii nu indică către pământ

# {0} seconds transition time for attitudes switch is too short, should be longer than {1} seconds
TOO_SHORT_TRANSITION_TIME_FOR_ATTITUDES_SWITCH = timpul de {0} secunde este prea mic pentru schimbarea atitudinilor, ar trebui sa fie mai mare decât {1} secunde

# orbit date ({0}) does not match attitude date ({1})
ORBIT_AND_ATTITUDE_DATES_MISMATCH = data orbitală ({0}) nu corespunde datei ({1}) corespunzătoare atitudinii

# frame ({0}) does not match frame ({1})
FRAMES_MISMATCH = sistemul de referință {0} nu corespunde sistemului de referință {1}

# initial state not specified for orbit propagation
INITIAL_STATE_NOT_SPECIFIED_FOR_ORBIT_PROPAGATION = stare inițială nespecificată pentru propagarea orbitală

# target event date must be before {1} by {3,number,0.0##############E0} seconds or after {2} by {3,number,0.0##############E0} seconds, but target event date {0} is {4,number,0.0##############E0} seconds before {1} and {5,number,0.0##############E0} seconds after {2} so it cannot be added
EVENT_DATE_TOO_CLOSE = data evenimentului țintă trebuie să fie înainte de {1} cu {3,number,0.0##############E0} secunde sau după [2} cu {3,number,0.0##############E0} secunde, dar data evenimentului țintă {0} este cu {4,number,0.0##############E0} secunde înainte de {1} și {5,number,0.0##############E0} sende după {2} deci nu poate fi adăugată

# trying to propagate Cartesian adjoint whilst integration equations of motion with non-Cartesian coordinates
WRONG_COORDINATES_FOR_ADJOINT_EQUATION = <MISSING TRANSLATION>

# unable to read header record from JPL ephemerides binary file {0}
UNABLE_TO_READ_JPL_HEADER = imposibil de citit antetul fișierului de efemeride JPL {0}

# inconsistent values of astronomical unit in JPL ephemerides files: ({0} and {1})
INCONSISTENT_ASTRONOMICAL_UNIT_IN_FILES = valori incoerente pentru unitățile astronomice din fișierele de efemeride JPL : ({0} și {1})

# inconsistent values of Earth/Moon mass ratio in JPL ephemerides files: ({0} and {1})
INCONSISTENT_EARTH_MOON_RATIO_IN_FILES = valori incoerente pentru raportul masei Pământ/Lună din fișierele de efemeride JPL : ({0} și {1})

# no data loaded for celestial body {0}
NO_DATA_LOADED_FOR_CELESTIAL_BODY = nicio informație încărcată pentru corpul celest {0}

# file {0} is not a JPL ephemerides binary file
NOT_A_JPL_EPHEMERIDES_BINARY_FILE = fișierul {0} nu este un fișier de efemeride JPL 

# file {0} is not a Marshall Solar Activity Future Estimation (MSAFE) file
NOT_A_MARSHALL_SOLAR_ACTIVITY_FUTURE_ESTIMATION_FILE = fișierul {0} nu este un fișier Marshal de Estimare a Activității Solare Viitoare (MSAFE)

# no JPL ephemerides binary files found
NO_JPL_EPHEMERIDES_BINARY_FILES_FOUND = niciun fișier de efemeride JPL găsit

# out of range date for {0} ephemerides: {1}
OUT_OF_RANGE_BODY_EPHEMERIDES_DATE = dată în afara domeniului de valabilitate al efemeridelor « {0} » : {1}

# out of range date: {0}, [{1}, {2}]
OUT_OF_RANGE_DATE = dată în afara domeniului de valabilitate : {0}, [{1}, {2}]

# out of range date for ephemerides: {0} is {3,number,0.0##############E0} s before [{1}, {2}]
OUT_OF_RANGE_EPHEMERIDES_DATE_BEFORE = dată în afara domeniului de valabilitate al efemeridelor : {0} este cu {3,number,0.0##############E0} s înainte de [{1}, {2}]

# out of range date for ephemerides: {0} is {3,number,0.0##############E0} s after [{1}, {2}]
OUT_OF_RANGE_EPHEMERIDES_DATE_AFTER = dată în afara domeniului de valabilitate al efemeridelor : {0} este cu {3,number,0.0##############E0} s după [{1}, {2}]

# unexpected two elevation values: {0} and {1}, for one azimuth: {2}
UNEXPECTED_TWO_ELEVATION_VALUES_FOR_ONE_AZIMUTH = date neașteptate, două valori ale elevației: {0} and {1}, pentru o singură valoare a azimutului: {2}

# unsupported parameter name {0}, supported names: {1}
UNSUPPORTED_PARAMETER_NAME = parametrul {0} necunoscut, parametrii cunoscuți: {1}

# {0} parameter contains several span in its value TimeSpanMap, the {1} method must be called
PARAMETER_WITH_SEVERAL_ESTIMATED_VALUES = parametrul {0} conține mai multe intervale în valoarea sa TimeSpanMap, trebuie apelată metoda {1}

# setPeriod was already called once on {0} parameter, another parameter should be created if the periods have to be changed
PARAMETER_PERIODS_HAS_ALREADY_BEEN_SET = metoda setPeriod a fost deja apelată o dată pentru parametrul {0}, alt parametru trebuie creat dacă intervalele trebuie modificate

# scale factor for parameter {0} is too small: {1}
TOO_SMALL_SCALE_FOR_PARAMETER = factorul de scalare pentru parametrul {0} este prea mic: {1}

# unknown additional state "{0}"
UNKNOWN_ADDITIONAL_STATE = starea adițională "{0}" necunoscută

# unknown month "{0}"
UNKNOWN_MONTH = lună necunoscută "{0}"

# Jacobian matrix for type {0} is singular with current orbit
SINGULAR_JACOBIAN_FOR_ORBIT_TYPE = matricea Jacobiană asociată tipului {0} este singulară pentru orbita curentă

# state Jacobian has not been initialized yet
STATE_JACOBIAN_NOT_INITIALIZED = Jacobianul de stare nu a fost inițializat încă

# state Jacobian is a {0}x{1} matrix, it should be a 6x6 matrix
STATE_JACOBIAN_NOT_6X6 = Jacobianul de stare este o matrice {0}x{1}, ar trebui să fie o matrice 6x6

# state Jacobian has {0} rows but parameters Jacobian has {1} rows
STATE_AND_PARAMETERS_JACOBIANS_ROWS_MISMATCH = Jacobianul de stare are {0} linii dar Jacobianul parametrilor are {1} linii

# initial Jacobian matrix has {0} columns, but {1} parameters have been selected
INITIAL_MATRIX_AND_PARAMETERS_NUMBER_MISMATCH = matricea Jacobiană inițială are {0} coloane, dar {1} parametrii au fost selectați

# orbit should be either elliptic with a > 0 and e < 1 or hyperbolic with a < 0 and e > 1, a = {0}, e = {1}
ORBIT_A_E_MISMATCH_WITH_CONIC_TYPE = orbita trebuie să fie ori eliptică cu a > 0 și e < 1 ori hiperbolică cu a < 0 și e > 1, a = {0}, e = {1}

# true anomaly {0} out of hyperbolic range (e = {1}, {2} < v < {3})
ORBIT_ANOMALY_OUT_OF_HYPERBOLIC_RANGE = anomalia reală {0} în afara domeniului pentru orbitele hiperbolice (e = {1}, {2} < v < {3})

# hyperbolic orbits cannot be handled as {0} instances
HYPERBOLIC_ORBIT_NOT_HANDLED_AS = orbitele hiperbolice nu pot fi tratate ca instanțe de {0}

# invalid preamble field in CCSDS date: {0}
CCSDS_DATE_INVALID_PREAMBLE_FIELD = preambul nevalid într-o dată CCSDS: {0}

# invalid time field length in CCSDS date: {0}, expected {1}
CCSDS_DATE_INVALID_LENGTH_TIME_FIELD = lungime nevalidă pentru câmpul timp dintr-o dată CCSDS: {0} în loc de valoarea așteptată {1}

# missing agency epoch in CCSDS date
CCSDS_DATE_MISSING_AGENCY_EPOCH = epocă de referință specifică agenției lipsă din data CCSDS

# missing mandatory key {0} in CCSDS file {1}
CCSDS_MISSING_KEYWORD = cheia esențială {0} lipsește din fișierul CCSDS {1}

# key {0} is not allowed in format version {1}
CCSDS_KEYWORD_NOT_ALLOWED_IN_VERSION = cheia {0} nu este păermisă în versiunea {1}

# unexpected keyword in CCSDS line number {0} of file {1}:\n{2}
CCSDS_UNEXPECTED_KEYWORD = cuvânt cheie neașteptat la linia {0} din fișierul CCSDS {1}:\n{2}

# the central body gravitational coefficient cannot be retrieved from the ODM
CCSDS_UNKNOWN_GM = coeficientul de atracție gravitațională nu poate fi extras din ODM

# there is no spacecraft mass associated with this ODM file
CCSDS_UNKNOWN_SPACECRAFT_MASS = nu există masa pentru vehiculul spațial din acest fișier ODM

# no IERS conventions have been set before parsing
CCSDS_UNKNOWN_CONVENTIONS = convențiile IERS nu au fost inițializate înainte de citire

# frame {0} is not valid in this CCSDS file context
CCSDS_INVALID_FRAME = sistemul de referință {0} nu este valid în contextul acestui fișier CCSDS

# this LVLH local orbital frame uses a different definition, please use LVLH_CCSDS instead
CCSDS_DIFFERENT_LVLH_DEFINITION = acest sistem de referință local LVLH folosește o definiție diferită, vă rugăm să utilizați în schimb LVLH_CCSDS

# inconsistent time systems: {0} ≠ {1}
CCSDS_INCONSISTENT_TIME_SYSTEMS = sisteme de timp incoerente : {0} ≠ {1}

# No CCSDS TDM keyword was found at line {0} of file {1}:\n{2}
CCSDS_TDM_KEYWORD_NOT_FOUND = Niciun cuvânt cheie CCSDS TDM nu a fost găsit la linia {0} din fișierul {1}:\n{2}

# no Range Units converter configured for parsing Tracking Data Message
CCSDS_TDM_MISSING_RANGE_UNITS_CONVERTER = niciun convertor de unitate pseudo-distanță configurat pentru citirea „Tracking Data Message”

# Time system should have already been set before line {0} of file {1}
CCSDS_TIME_SYSTEM_NOT_READ_YET = Sistemul de timp ar fi trebuit deja configurat înaintea liniei {0} din fișierul {1}

# cannot estimate precession without proper derivatives
CANNOT_ESTIMATE_PRECESSION_WITHOUT_PROPER_DERIVATIVES = imposibil de estimar precesia fără derivate adecvate

# name "{0}" is already used for an additional state
ADDITIONAL_STATE_NAME_ALREADY_IN_USE = numele "{0}" este deja folosit pentru o stare adițională

# reset state not allowed
NON_RESETABLE_STATE = reinițializarea stării nepermisă

# Cannot compute Newcomb operators for sigma > rho ({0} > {1})
DSST_NEWCOMB_OPERATORS_COMPUTATION = Imposibil de calculat operatorii Newcomb pentru sigma > rho ({0} > {1})

# Cannot compute the Vmns coefficient with m > n ({0} > {1})
DSST_VMNS_COEFFICIENT_ERROR_MS = Imposibil de calculat coeficientul Vmns pentru m > n ({0} > {1})

# inconsistent shadow computation: entry = {0} whereas exit = {1}
DSST_SPR_SHADOW_INCONSISTENT = inconsistență în calculul umbrei: intrare = {0} și ieșire = {1}

# The current orbit has an eccentricity ({0} > 0.5). DSST needs an unimplemented time dependent numerical method to compute the averaged rates
DSST_ECC_NO_NUMERICAL_AVERAGING_METHOD = Orbita curentă are o eccentricitate {0} > 0.5 care necesită pentru calculul ratelor medii o metodă numerică cu dependență de timp neimplementată încă

# unsupported sp3 file version "{0}"
SP3_UNSUPPORTED_VERSION = versiune neacceptată a fișierului sp3 "{0}"

# invalid header entry {0} "{1}" in file {2} (format version {3})
SP3_INVALID_HEADER_ENTRY = înregistrarea {0} "{1}" din antetul fișierului {2} este invalidă (versiune de format {3})

# version "{0}" supports only up to {1} satellites, found {2} in file {3}
SP3_TOO_MANY_SATELLITES_FOR_VERSION = versiunea "{0}" permite maxim {1} sateliți, au fost găsiți {2} în fișierul {3}

# found {0} epochs in file {1}, expected {2}
SP3_NUMBER_OF_EPOCH_MISMATCH = au fost găsite {0} date de referință în fișierul {1}, așteptate {2}

# cannot splice sp3 files with incompatible metadata
SP3_INCOMPATIBLE_FILE_METADATA = imposibil de concatenat fișiere sp3 cu metadate incompatibile

# cannot splice sp3 files with incompatible satellite metadata for satellite {0}
SP3_INCOMPATIBLE_SATELLITE_MEDATADA = imposibil de concatenat fișiere sp3 cu metadate incompatibile pentru satelitul {0}

# frame {0} not allowed here
FRAME_NOT_ALLOWED = sistemul de referință {0} nu este permis aici

# STK coordinate system "{0}" is invalid or not yet supported
STK_INVALID_OR_UNSUPPORTED_COORDINATE_SYSTEM = sistemul de soordonate STK "{0}" este invalid sau nu este suportat încă

# STK coordinate system "{0}" has not been mapped to an Orekit frame
STK_UNMAPPED_COORDINATE_SYSTEM = sistemul de coordonate STK "{0}" nu a fost mapat la un sistem de referință Orekit

# unexpected end of STK file (after line {0})
STK_UNEXPECTED_END_OF_FILE = sfârșit neașteptat al fișierului STK (după linia {0})

# unsupported clock file version {0}
CLOCK_FILE_UNSUPPORTED_VERSION = versiune neacceptată a fișierului de ceas {0}

# version {0} from file {1} is not supported, supported version: {2}
UNSUPPORTED_FILE_FORMAT_VERSION = versiunea {0} din fișierul {1} nu este suportată, versiune suportată: {2}

# non-existent geomagnetic model {0} for year {1}
NON_EXISTENT_GEOMAGNETIC_MODEL = fișierul de model geomagnetic {0} inexistent pentru anul {1}

# geomagnetic model {0} with epoch {1} does not support time transformation, no secular variation coefficients defined
UNSUPPORTED_TIME_TRANSFORM = modelul geomagnetic {0} cu moment de timp de referință {1} nu permite transformări temporale, nu este definită variația seculară a coeficienților

# time transformation of geomagnetic model {0} with epoch {1} is outside its validity range: {2} != [{3}, {4}]
OUT_OF_RANGE_TIME_TRANSFORM = tranformarea temporală a modelului geomagnetic {0} cu moment de timp de referință {1} este în afara intervalului de validitate: {2} != [{3}, {4}]

# not enough data (sample size = {0})
NOT_ENOUGH_DATA = date insuficiente (dimensiunea eșantionului = {0})

# too small number of cached neighbors: {0} (must be at least {1})
NOT_ENOUGH_CACHED_NEIGHBORS =  numărul de vecini din cache este prea mic: {0} (trebuie cel puțin {1})

# no cached entries
NO_CACHED_ENTRIES = nu există înregistrări în cache

# generated entries not sorted: {0} > {1} by {2,number,0.0##############E0} s
NON_CHRONOLOGICALLY_SORTED_ENTRIES = înregistrările generate nu sunt în ordine cronologică: {0} > {1} cu {2,number,0.0##############E0} s

# no data generated around date: {0}
NO_DATA_GENERATED = nu există informații generate în jurul datei: {0}

# unable to generate new data before {0}, but data is requested for {1} which is {2,number,0.0##############E0} s before
UNABLE_TO_GENERATE_NEW_DATA_BEFORE = imposibil de generat noi date înainte de {0}, dar există date solicitate pentru {1} care este anterior cu {2,number,0.0##############E0} s

# unable to generate new data after {0}, but data is requested for {1} which is {2,number,0.0##############E0} s after
UNABLE_TO_GENERATE_NEW_DATA_AFTER = imposibil de generat noi date înainte de {0}, dar există date solicitate pentru {1} care este ulterior cu {2,number,0.0##############E0} s

# unable to compute hyperbolic eccentric anomaly from the mean anomaly after {0} iterations
UNABLE_TO_COMPUTE_HYPERBOLIC_ECCENTRIC_ANOMALY = imposibil de calculat anomalia excentrică hiperbolică pornind de la anomalia medie după {0} iterații

# unable to compute eccentric longitude argument from the mean one after {0} iterations
UNABLE_TO_COMPUTE_ECCENTRIC_LONGITUDE_ARGUMENT = unable to compute eccentric longitude argument from the mean one after {0} iterations

# unable to compute eccentric latitude argument from the mean one after {0} iterations
UNABLE_TO_COMPUTE_ECCENTRIC_LATITUDE_ARGUMENT = unable to compute eccentric latitude argument from the mean one after {0} iterations

# unable to compute mean orbit from osculating orbit after {0} iterations
UNABLE_TO_COMPUTE_DSST_MEAN_PARAMETERS = imposibil de calculat orbita medie din orbita osculatorie după {0} iterații

# derivation order {0} is out of range
OUT_OF_RANGE_DERIVATION_ORDER = ordinul de derivare {0} este in afara domeniului de definiție

# orbit type {0} not allowed here, allowed types: {1}
ORBIT_TYPE_NOT_ALLOWED = tipul de orbită {0} nu este permis aici, tipuri permise: {1}

# non pseudo-inertial frame {0} is not suitable as reference for inertial forces
NON_PSEUDO_INERTIAL_FRAME_NOT_SUITABLE_AS_REFERENCE_FOR_INERTIAL_FORCES = sistemul de referință ne pseudo-inerțial {0} nu este adecvat pentru forțele inerțiale

# method not available in the absence of a central body
METHOD_NOT_AVAILABLE_WITHOUT_CENTRAL_BODY = metodă indisponibilă în absența unui corp central

# operation not available between frames {0} and {1}
INCOMPATIBLE_FRAMES = operație indisponibilă între sistemele de referință {0} și {1}

# orbit not defined, state rather contains an absolute position-velocity-acceleration
UNDEFINED_ORBIT = orbită nedefinită, starea conține mai degrabă valori absolute pentru poziție-viteză-accelerație

# absolute position-velocity-acceleration not defined, state rather contains an orbit
UNDEFINED_ABSOLUTE_PVCOORDINATES = valori absolute pentru poziție-viteză-accelerație nedefinite, starea conține mai degrabă o orbită

# an inertial force model has to be used when propagating in non-inertial frame {0}
INERTIAL_FORCE_MODEL_MISSING = un model de forțe inerțiale este necesar pentru a se propaga în sistemul de referință ne pseudo-inerțial {0}

# no SEM almanac file found
NO_SEM_ALMANAC_AVAILABLE = niciun fișier SEM almanah nu a fost găsit

# file {0} is not a supported SEM almanac file
NOT_A_SUPPORTED_SEM_ALMANAC_FILE = fișierul {0} nu este un fișier SEM almanah suportat

# no Yuma almanac file found
NO_YUMA_ALMANAC_AVAILABLE = niciun fișier Yuma almanah nu a fost găsit

# file {0} is not a supported Yuma almanac file
NOT_A_SUPPORTED_YUMA_ALMANAC_FILE = fișierul {0} nu este un fișier Yuma almanah suportat

# only {0} GNSS orbits are provided while {1} are needed to compute the DOP
NOT_ENOUGH_GNSS_FOR_DOP = numai {0} orbite GNSS sunt oferite în timp ce {1} sunt necesare pentru a calcula DOP-ul

# use of time system {0} in CCSDS files requires an additional ICD and is not implemented in Orekit
CCSDS_TIME_SYSTEM_NOT_IMPLEMENTED = utilizarea sistemului de timp {0} în fișierele CCSDS necesită un ICD adițional și nu este disponibil în Orekit 

# unknown attitude type {0}
CCSDS_UNKNOWN_ATTITUDE_TYPE = tipul de atitudine {0} este necunoscut

# incomplete data
CCSDS_INCOMPLETE_DATA = date incomplete

# invalid rotation sequence {0} at line {1} of file {2}
CCSDS_INVALID_ROTATION_SEQUENCE = secvență de rotație {0} invalidă la linia {1} din fișierul {2}

# element set type {0} ({1}) is not supported yet
CCSDS_UNSUPPORTED_ELEMENT_SET_TYPE = tipul de set de elemente {0} ({1}) nu este încă permis

# retrograde factor not supported in element set {0}
CCSDS_UNSUPPORTED_RETROGRADE_EQUINOCTIAL = factorul retrograd nu este permis în setul de elemente {0}

# wrong number of units for maneuver {0}
CCSDS_MANEUVER_UNITS_WRONG_NB_COMPONENTS = număr greșit al unităților pentru manevra {0}

# missing time field for maneuver {0}
CCSDS_MANEUVER_MISSING_TIME = lipsește câmpul de timp  pentru manevra {0}

# attitude type {0} and rate type {1} calls for {2} states, got {3}
CCSDS_INCONSISTENT_NUMBER_OF_ATTITUDE_STATES = tipul de atitudine {0} și tipul de rată {1} necesită {2} stări, sunt definite {3}

# incompatible keys {0} and {1} should not both be used
CCSDS_INCOMPATIBLE_KEYS_BOTH_USED = nu ar trebui folosite ambele chei incompatibile {0} și {1}

# sensor index {0} is already used
CCSDS_SENSOR_INDEX_ALREADY_USED = senzorul cu indice {0} este deja utilizat

# missing sensor index {0}
CCSDS_MISSING_SENSOR_INDEX = lipsește senzorul cu indice {0}

# inconsistent number of elements: expected {0}, got {1}
INCONSISTENT_NUMBER_OF_ELEMENTS = numărul de elemente este inconsistent: așteptat {0}, existent {1}

# Creating an aggregate propagator requires at least one constituent propagator, but none were provided.
NOT_ENOUGH_PROPAGATORS = Crearea unui propagator combinator necesită cel puțin un propagator, dar nici unul nu a fost definit.

# Creating an aggregate attitude provider requires at least one constituent attitude provider, but none were provided.
NOT_ENOUGH_ATTITUDE_PROVIDERS = Crearea unui furnizor de atitudine agregat necesită cel puțin un furnizor de atitudine, dar niciunul nu a fost definit.

# argument {0} cannot be null
NULL_ARGUMENT = argumentul {0} nu poate fi nul

# value {0} not found in {1}
VALUE_NOT_FOUND = valoarea {0} nu a fost găsită în {1}

# Klobuchar coefficients α or β could not be loaded from {0}
KLOBUCHAR_ALPHA_BETA_NOT_LOADED = Coeficienții Klobuchar α sau β nu pot fi încărcați din {0}

# Klobuchar coefficients α or β not available for date {0}
KLOBUCHAR_ALPHA_BETA_NOT_AVAILABLE_FOR_DATE = Coeficienții Klobuchar α sau β nu sunt disponibili pentru data {0}

# file {0} does not contain Klobuchar coefficients α or β
NO_KLOBUCHAR_ALPHA_BETA_IN_FILE = Fișierul {0} nu conține coeficienți Klobuchar α sau β

# no reference date set for parameter {0}
NO_REFERENCE_DATE_FOR_PARAMETER = nicio dată de referință nu este specificată pentru parametrul {0}

# station {0} not found, known stations: {1}
STATION_NOT_FOUND = stația {0} nu a fost găsită, stații cunoscute: {1}

# unknown satellite system {0}
UNKNOWN_SATELLITE_SYSTEM = sistemul de sateliți {0} este necunoscut

# unknown time system {0}
UNKNOWN_TIME_SYSTEM = sistem de timp necunoscut {0}

# unknown UTC Id {0}
UNKNOWN_UTC_ID = identificator UTC {0} necunoscut

# unknown clock data type {0}
UNKNOWN_CLOCK_DATA_TYPE = tip de date de ceas necunoscut {0}

# unknown satellite antenna code {0}
UNKNOWN_SATELLITE_ANTENNA_CODE = codul {0} de antenă satelit este necunoscut

# frequency {0} is not supported by antenna {1}
UNSUPPORTED_FREQUENCY_FOR_ANTENNA = frecvența {0} nu este luată în considerare de antena {1}

# cannot find satellite {0} in satellite system {1}
CANNOT_FIND_SATELLITE_IN_SYSTEM = imposibil de găsit satelitul {0}  in sistemul de sateliți {1}

# unknown RINEX frequency {0} in file {1}, line {2}
UNKNOWN_RINEX_FREQUENCY = frecventa RINEX {0} din fișierul {1}, linia {2} este necunoscută

# mismatched frequencies in file {0}, line {1} (expected {2}, got {3})
MISMATCHED_FREQUENCIES = frecvențe nepotrivite în fișierul {0}, linia {1} (așteptate {2}, găsite {3})

# wrong parsing type for file {0}
WRONG_PARSING_TYPE = metodă de parsare eronată pentru fișierul {0}

# wrong number of columns in file {0}, line {1} (expected {2} columns, got {3} columns)
WRONG_COLUMNS_NUMBER = număr incorect de coloane în fișierul {0}, linia {1} (așteptate {2} coloane, găsite {3} coloane)

# unsupported format for file {0}
UNSUPPORTED_FILE_FORMAT = formatul de fișier {0} nu este suportat

# incomplete header in file {0}
INCOMPLETE_HEADER = antet incomplet în fișierul {0}

# inconsistent number of satellites in line {0}, file {1}: observation with {2} satellites and number of max satellites is {3}
INCONSISTENT_NUMBER_OF_SATS = inconsistență în numărul de sateliți de la linia {0}, fișier {1}: observații cu {2} sateliți iar numărul maxim de sateliți este {3}

# the satellite system {3} from line {0}, file {1} is not consistent with the Rinex Satellite System {2} in header
INCONSISTENT_SATELLITE_SYSTEM = sistemul de sateliți {3} de la linia {0}, fișier {1} nu este în concordanță cu Sistemul de Sateliți Sinex {2} din antet

# no propagator configured
NO_PROPAGATOR_CONFIGURED = niciun propagator nu este configurat

# dimension {0} is inconsistent with parameters list: {1}
DIMENSION_INCONSISTENT_WITH_PARAMETERS = dimensiunea {0} este inconsistentă cu lista de parametrii: {1}

# file {0} is not a supported Unix-compressed file
NOT_A_SUPPORTED_UNIX_COMPRESSED_FILE = fișierul {0} nu este o arhiva validă UNIX

# unexpected end of file {0}
UNEXPECTED_END_OF_FILE = final neașteptat al fișierului {0}

# file {0} is corrupted
CORRUPTED_FILE = fișierul {0} este corupt

# Vienna coefficients ah or aw or zh or zw could not be loaded from {0}
VIENNA_ACOEF_OR_ZENITH_DELAY_NOT_LOADED = imposibil de încărcat coeficienții modelului Vienna ah, aw, zh sau zw din {0}

# Vienna coefficients ah or aw or zh or zw not available for date {0}
VIENNA_ACOEF_OR_ZENITH_DELAY_NOT_AVAILABLE_FOR_DATE = coeficienții modelului Vienna ah, aw, zh sau zw nu sunt disponibili pentru data {0}

# file {0} does not contain Vienna coefficients ah, aw, zh or zw
NO_VIENNA_ACOEF_OR_ZENITH_DELAY_IN_FILE = fișierul {0} nu conține coeficienții modelului Vienna ah, aw, zh sau zw

# irregular or incomplete grid in file {0}
IRREGULAR_OR_INCOMPLETE_GRID = grilă neregulată sau incompletă în fișierul {0}

# invalid satellite system {0}
INVALID_SATELLITE_SYSTEM = sistemul satelit {0} este nevalid

# IONEX files {0} does not contain TEC data for date {1}
NO_TEC_DATA_IN_FILES_FOR_DATE = fișierul IONEX {0} nu conține informații TEC pentru data {1}

# number of maps {0} is inconsistent with header specification: {1}
INCONSISTENT_NUMBER_OF_TEC_MAPS_IN_FILE = numărul de hărți {0} este incompatibil cu specificațiile din antet: {1}

# file {0} does not contain latitude and longitude bondaries in its header section
NO_LATITUDE_LONGITUDE_BONDARIES_IN_IONEX_HEADER = fișierul {0} nu conține limite pentru latitudine și longitudine în antet

# file {0} does not contain epoch of first or last map in its header section
NO_EPOCH_IN_IONEX_HEADER = fișierul {0} nu conține data de început sau de final a hărții în antetul său

# The first column of itrf-versions.conf is a plain prefix that is matched against the
# name of each loaded file. It should not contain any regular expression syntax or
# directory components, i.e. \"/\" or \"\\\". Actual value: \"{0}\".
ITRF_VERSIONS_PREFIX_ONLY = prima coloană din fișierul itrf-versions.conf este un prefix simplu ce este comparat cu numele fiecărui fișier încărcat. În cadrul acestui prefix nu se pot folosi expresii regulate sau caractere utilizate ca separatori de cale cum ar fi \"/\" sau \"\\\". Valoarea curentă este: \"{0}\".

# cannot compute aiming direction at singular point: latitude = {0}, longitude = {1}
CANNOT_COMPUTE_AIMING_AT_SINGULAR_POINT = imposibil de calculat direcția pentru punctul singular: latitudine = {0}, longitudine = {1}

# STEC integration did not converge
STEC_INTEGRATION_DID_NOT_CONVERGE = integrarea STEC nu a convers

# MODIP grid not be loaded from {0}
MODIP_GRID_NOT_LOADED = nu poate încărca grila MODIP din {0}

# NeQuick coefficient f2 or fm3 not be loaded from {0}
NEQUICK_F2_FM3_NOT_LOADED = imposibil de încărcat coeficienții NeQuick f2 sau fm3 din {0}

# Cannot compute around {0}
CANNOT_COMPUTE_LAGRANGIAN = imposibil de calculat în jurul lui {0}

# The trajectory does not cross XZ Plane, it will not result in a Halo Orbit
TRAJECTORY_NOT_CROSSING_XZPLANE = Traiectoria nu intersectează Planul XZ, nu va rezulta o Orbită Halo

# The multiple shooting problem is underconstrained : {0} free variables, {1} constraints
MULTIPLE_SHOOTING_UNDERCONSTRAINED = Problema multiple shooting este subconstrânsă: {0} variabile libere, {1} constrângeri

# file {0} is not a supported Hatanaka-compressed file
NOT_A_SUPPORTED_HATANAKA_COMPRESSED_FILE = fișierul {0} nu este recunoscut ca fișier comprimat prin metoda Hatakana

# invalid measurement types {0} and {1} for the combination of measurements {2}
INVALID_MEASUREMENT_TYPES_FOR_COMBINATION_OF_MEASUREMENTS = tipurile de măsuri {0} și {1} sunt incompatibile pentru combinația de măsuri {2}

# frequencies {0} and {1} are incompatibles for the {2} combination
INCOMPATIBLE_FREQUENCIES_FOR_COMBINATION_OF_MEASUREMENTS = frecvențele {0} și {1} sunt incompatibile pentru combinația {2}

# observations are not in chronological order: {0} is {2,number,0.0##############E0} s after {1}
NON_CHRONOLOGICAL_DATES_FOR_OBSERVATIONS = observațiile nu sunt în ordine cronologică: {0} este cu {2,number,0.0##############E0} s după {1}

# Use of the ExceptionalDataContext detected. This is typically used to detect developer errors.
EXCEPTIONAL_DATA_CONTEXT = a fost detectată o utilizare a ExceptionalDataContext. Acest mecanism este utilizat în general pentru detectarea unei erori de dezvoltare

# Observations must have different dates: {0}, {1} ({3,number,0.0##############E0} s from first observation), and {2} ({4,number,0.0##############E0} s from first observation, {5,number,0.0##############E0} s from second observation)
NON_DIFFERENT_DATES_FOR_OBSERVATIONS = Observațiile trebuie să aibă date diferite: {0}, {1} ({3,number,0.0##############E0} s de la prima observație), și {2} ({4,number,0.0##############E0} s de la prima observație, {5,number,0.0##############E0} s de la a doua observație)

# observations are not in the same plane
NON_COPLANAR_POINTS = observațiile nu sunt în același plan

# invalid parameter {0}: {1} not in range [{2}, {3}]
INVALID_PARAMETER_RANGE = parametrul {0} este nevalid: {1} nu este în intervalul [{2}, {3}]

# The parameter {0} should not be null in {1}
PARAMETER_NOT_SET = Parametrul {0} nu ar trebui să fie nul în {1}

# {0} is not implemented
FUNCTION_NOT_IMPLEMENTED = {0} nu este implementată

# Impossible to execute {0} with {1} set to {2}
INVALID_TYPE_FOR_FUNCTION = Imposibil de executat {0} cu {1} setat la {2}

# No data could be parsed from file {0}
NO_DATA_IN_FILE = Niciun fel de date nu au putut fi extrase din fișierul {0}

# Unexpected end of CPF file (after line {0})
CPF_UNEXPECTED_END_OF_FILE = Sfârșit neașteptat al fișierului CPF (după linia {0})

# Unexpected file format. Must be {0} but is {1}
UNEXPECTED_FORMAT_FOR_ILRS_FILE = Formatul fișierului este neașteptat. Trebuie să fie {0} dar este {1}

# invalid range indicator {0} in CRD file header
INVALID_RANGE_INDICATOR_IN_CRD_FILE = Indicatorul de interval {0} este nevalid în antetul fișierului CRD

# Unexpected end of CRD file (after line {0})
CRD_UNEXPECTED_END_OF_FILE = Sfârșit neașteptat al fișierului CRD (după linia {0})

# end of encoded message reached
END_OF_ENCODED_MESSAGE = sfârșitul mesajului codificat a fost atins

# too large data type ({0} bits)
TOO_LARGE_DATA_TYPE = tip de date prea mare ({0} biți)

# unknown encoded message number {0}
UNKNOWN_ENCODED_MESSAGE_NUMBER = număr {0} necunoscut pentru mesajului codificat

# unknown authentication method: {0}
UNKNOWN_AUTHENTICATION_METHOD = metodă de autentificare necunoscută: {0}

# unknown carrier phase code: {0}
UNKNOWN_CARRIER_PHASE_CODE = cod de fază purtător necunoscut: {0}

# unknown data format: {0}
UNKNOWN_DATA_FORMAT = format al datelor necunoscut: {0}

# unknown navigation system: {0}
UNKNOWN_NAVIGATION_SYSTEM = sistem de navigație necunoscut: {0}

# data stream {0} requires a NMEA fix data
STREAM_REQUIRES_NMEA_FIX = fluxul de date {0} necesită o data NMEA fixă

# failed authentication for mountpoint {0}
FAILED_AUTHENTICATION = autentificare eșuată pentru punctul de montare {0}

# error connecting to {0}: {1}
CONNECTION_ERROR = eroare de conectare la {0}: {1}

# unexpected content type {0}
UNEXPECTED_CONTENT_TYPE = tip de conținut {0} neașteptat

# cannot parse GNSS data from {0}
CANNOT_PARSE_GNSS_DATA = imposibil de analizat datele GNSS de la {0}

# invalid GNSS data: {0}
INVALID_GNSS_DATA = valoare GNSS invalidă: {0}

# GNSS parity error on word {0}
GNSS_PARITY_ERROR = Eroare de paritate GNSS la cuvântul {0}

# unknown host {0}
UNKNOWN_HOST = mașina gazdă {0} este necunoscută

# error parsing sourcetable line {0} from {1}: {2}
SOURCETABLE_PARSE_ERROR = eroare la citirea liniei {0} din tabelul sursă {1}: {2}

# cannot parse sourcetable from {0}
CANNOT_PARSE_SOURCETABLE =  eroare la citirea tabelului sursă de la {0}

# mount point {0} is already connected
MOUNPOINT_ALREADY_CONNECTED = punctul de montare {0} este deja conectat

# missing header from {0}: {1}
MISSING_HEADER = lipsă antet de la {0}: {1}

# {0} is not a valid international designator
NOT_VALID_INTERNATIONAL_DESIGNATOR = {0} nu este un identificator internațional valid 

# value for key {0} has not been initialized
UNINITIALIZED_VALUE_FOR_KEY = valoarea pentru cheia {0} nu a fost inițializată

# unknown unit {0}
UNKNOWN_UNIT = unitatea {0} este necunoscută

# units {0} and {1} are not compatible
INCOMPATIBLE_UNITS = unitățile {0} și {1} sunt incompatibile

# missing velocity data
MISSING_VELOCITY = lipsesc informații referitoare la viteză

# attempt to generate file {0} with a formatting error
ATTEMPT_TO_GENERATE_MALFORMED_FILE = încercare de generare a fișierului {0} ce conține o eroare de formatare

# {0} failed to find root between {1} (g={2,number,0.0##############E0}) and {3} (g={4,number,0.0##############E0})\nLast iteration at {5} (g={6,number,0.0##############E0})
FIND_ROOT = {0} nu a găsit rădăcina între {1} (g={2,number,0.0##############E0}) și {3} (g={4,number,0.0##############E0})\nUltima iterație la {5} (g={6,number,0.0##############E0})

# missing station data for epoch {0}
MISSING_STATION_DATA_FOR_EPOCH = lipsă date referitoare la stație pentru data {0}

# inconsistent parameters selection between pairs {0}/{1} and {2}/{3}
INCONSISTENT_SELECTION = selecție inconsecventă a parametrilor între perechile {0}/{1} și {2}/{3}

# no unscented transform configured
NO_UNSCENTED_TRANSFORM_CONFIGURED = nicio transformare unscented configurată

# value is not strictly positive: {0}
NOT_STRICTLY_POSITIVE = valoarea nu este strict pozitivă: {0}

# value is not strictly positive: {0}
NOT_STRICTLY_POSITIVE = valoarea nu este pozitivă: {0}

# transform from {0} to {1} is not implemented
UNSUPPORTED_TRANSFORM = transformarea de la {0} la {1} nu este implementată

# orbital parameters type: {0} is different from expected orbital type : {1}
WRONG_ORBIT_PARAMETERS_TYPE = tipul prametrilor orbitali: {0} este diferit de tipul parametrilor orbitali: {1}

# {0} expects {1} elements, got {2}
WRONG_NB_COMPONENTS = {0} așteaptă {1} elemente, găsite {2}

# cannot change covariance type if defined in a local orbital frame
CANNOT_CHANGE_COVARIANCE_TYPE_IF_DEFINED_IN_LOF = imposibil de schimbat tipul de covarianță dacă este definit într-un sistem de referință orbital local

# cannot change covariance type if defined in a non pseudo-inertial reference frame
CANNOT_CHANGE_COVARIANCE_TYPE_IF_DEFINED_IN_NON_INERTIAL_FRAME = imposibil de schimbat tipul de covarianță dacă este definit într-un sistem de referință care nu este pseudo-inertial

# primary collision object time of closest approach is different from the secondary collision object's one
DIFFERENT_TIME_OF_CLOSEST_APPROACH = data de apropiere maximă a primului obiect este diferită de cea a celui de-al doilea obiect

# first date {0} does not match second date {1}
DATES_MISMATCH = prima dată {0} nu este identicp cu cea de-a doua dată {1}

# first orbit mu {0} does not match second orbit mu {1}
ORBITS_MUS_MISMATCH = valoarea {0} a lui mu pentru prima orbită nu este egală cu vloarea {1} a lui mu pentru a doua orbită

# one state is defined using an orbit while the other is defined using an absolute position-velocity-acceleration
DIFFERENT_STATE_DEFINITION = o stare este definită folosind parametrii orbitali, în timp ce cealaltă este definită folosind valori absolute pentru poziție-viteză-accelerație

# state date {0} does not match its covariance date {1}
STATE_AND_COVARIANCE_DATES_MISMATCH = data de început {0} nu este identică cu data de covarianță {1}

# creating a spacecraft state interpolator requires at least one orbit interpolator or an absolute position-velocity-acceleration interpolator
NO_INTERPOLATOR_FOR_STATE_DEFINITION = crearea unui interpolator pentru starea navetei necesită cel puțin un interpolator pentru parametrii orbitali sau un interpolator pentru valori absolute pentru poziție-viteză-accelerație

# wrong interpolator defined for this spacecraft state type (orbit or absolute PV)
WRONG_INTERPOLATOR_DEFINED_FOR_STATE_INTERPOLATION = interpolator incorect definit pentru tipul curent de stare a navetei )parametrii orbitali sau valori abolute PV

# multiple interpolators are used so they may use different numbers of interpolation points
MULTIPLE_INTERPOLATOR_USED = mai multi interpolatori sunt folosiți și aceștia ar putea utiliza un număr diferit de puncte de interpolare

# header for file {0} has not been written yet
HEADER_NOT_WRITTEN = antetul pentru fișierul {0} nu a fost încă scris

# header for file {0} has already been written
HEADER_ALREADY_WRITTEN = antetul pentru fișierul {0} a fost deja scris

# Cannot start the propagation from an infinitely far date
CANNOT_START_PROPAGATION_FROM_INFINITY = nu se poate începe o propagare de la o dată infinit îndepărtată

# Too long time gap between data points: {0} s
TOO_LONG_TIME_GAP_BETWEEN_DATA_POINTS = diferență de timp prea mare între date: {0} s

# invalid satellite id {0}
INVALID_SATELLITE_ID = identificatorul satelitului {0} este invalid

# EOP interpolation degree must be of the form 4k-1, got {0}
WRONG_EOP_INTERPOLATION_DEGREE = gradul pentru interpolatorul EOP trebuie sa fie de forma 4k-1, definit {0}

# number of planes {0} is inconsistent with number of satellites {1} in Walker constellation
WALKER_INCONSISTENT_PLANES = numărul de planuri {0} este neconsecvent cu numărul de sateliți {1} în constelația Walker

# Infinite value appears during computation of atmospheric density in NRLMSISE00 model
INFINITE_NRLMSISE00_DENSITY = valori infinite au fost detectate în timpul calculului densității atmosferice pentru modelul NRLMSISE00

# Propagator builder cannot be cloned
PROPAGATOR_BUILDER_NOT_CLONEABLE = <MISSING TRANSLATION>

<<<<<<< HEAD
# cannot parse data {0}
CANNOT_PARSE_DATA = <MISSING TRANSLATION>
=======
# field "{0}" is too long, maximum length is {1} characters
FIELD_TOO_LONG = <MISSING TRANSLATION>
>>>>>>> 4e0d6db9
<|MERGE_RESOLUTION|>--- conflicted
+++ resolved
@@ -829,7 +829,7 @@
 NOT_STRICTLY_POSITIVE = valoarea nu este strict pozitivă: {0}
 
 # value is not strictly positive: {0}
-NOT_STRICTLY_POSITIVE = valoarea nu este pozitivă: {0}
+NOT_POSITIVE = valoarea nu este pozitivă: {0}
 
 # transform from {0} to {1} is not implemented
 UNSUPPORTED_TRANSFORM = transformarea de la {0} la {1} nu este implementată
@@ -897,10 +897,8 @@
 # Propagator builder cannot be cloned
 PROPAGATOR_BUILDER_NOT_CLONEABLE = <MISSING TRANSLATION>
 
-<<<<<<< HEAD
-# cannot parse data {0}
-CANNOT_PARSE_DATA = <MISSING TRANSLATION>
-=======
 # field "{0}" is too long, maximum length is {1} characters
 FIELD_TOO_LONG = <MISSING TRANSLATION>
->>>>>>> 4e0d6db9
+
+# cannot parse data {0}
+CANNOT_PARSE_DATA = <MISSING TRANSLATION>