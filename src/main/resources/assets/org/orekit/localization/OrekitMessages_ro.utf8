# internal error, please notify development team by creating an issue at {0}
INTERNAL_ERROR = <MISSING TRANSLATION>

# altitude ({0} m) is below the {1} m allowed threshold
ALTITUDE_BELOW_ALLOWED_THRESHOLD = altitudinea ({0} m) este sub limita permisă de {1} m 

# point is inside ellipsoid
POINT_INSIDE_ELLIPSOID = punctul este în interiorul elipsoidului

# trajectory inside the Brillouin sphere (r = {0})
TRAJECTORY_INSIDE_BRILLOUIN_SPHERE = traiectorie în interiorul sferei Brillouin (r = {0})

# almost equatorial orbit (i = {0} degrees)
ALMOST_EQUATORIAL_ORBIT = orbită aproape ecuatorială (i = {0} grade)

# almost critically inclined orbit (i = {0} degrees)
ALMOST_CRITICALLY_INCLINED_ORBIT = orbită cu înclinație aproape critică (i = {0} grade)

# unable to compute Eckstein-Hechler mean parameters after {0} iterations
UNABLE_TO_COMPUTE_ECKSTEIN_HECHLER_MEAN_PARAMETERS = imposibil de calculat parametrii medii Eckstein-Hechler după {0} iterații

# null parent for frame {0}
NULL_PARENT_FOR_FRAME = părintele sistemului de coordonate {0} este nul

# frame {0} is already attached to frame {1}
FRAME_ALREADY_ATTACHED = sistemul de coordonate {0} este deja atașat sistemului de coordonate {1}

# frame {0} is not attached to the main frames tree
FRAME_NOT_ATTACHED = sistemul de coordonate {0} nu este atașat arborelui de sisteme de coordonate

# frame {0} is an ancestor of both frames {1} and {2}
FRAME_ANCESTOR_OF_BOTH_FRAMES = sistemul de coordonate {0} este un strămoș al sistemelor de coordonate {1} și {2}

# frame {0} is an ancestor of neither frame {1} nor {2}
FRAME_ANCESTOR_OF_NEITHER_FRAME = sistemul de coordonate {0} nu este un strămoș al sistemelor de coordonate {1} și {2}

# frame {0} has depth {1}, it cannot have an ancestor {2} levels above
FRAME_NO_NTH_ANCESTOR = sistemul de coordonate {0} are nivelul {1}, nu poate avea un strămoș cu {2} nivele deasupra

# ITRF frame {0} not found
NO_SUCH_ITRF_FRAME = sistemul de coordonate ITRF cu numele {0} nu a fost găsit

# unsupported local orbital frame, supported types: {0} and {1}
UNSUPPORTED_LOCAL_ORBITAL_FRAME = sistem orbital de coordonate nesuportat, tipuri suportate: {0} și {1}

# non pseudo-inertial frame "{0}"
NON_PSEUDO_INERTIAL_FRAME = sistemul de coordonate non pseudo-inerțial "{0}"

# data root directory {0} does not exist
DATA_ROOT_DIRECTORY_DOES_NOT_EXIST = directorul rădăcină al datelor {0} nu există

# {0} is not a directory
NOT_A_DIRECTORY = {0} nu este un director

# {0} is neither a directory nor a zip/jar archive file
NEITHER_DIRECTORY_NOR_ZIP_OR_JAR = {0} nu este nici un director, nici un fișier arhivă zip/jar

# unable to find resource {0} in classpath
UNABLE_TO_FIND_RESOURCE = imposibil de găsit resursa {0} în classpath

# no Earth Orientation Parameters loaded
NO_EARTH_ORIENTATION_PARAMETERS_LOADED = niciun Parametru de Orientare al Pământului nu a fost încărcat

# missing Earth Orientation Parameters between {0} and {1}
MISSING_EARTH_ORIENTATION_PARAMETERS_BETWEEN_DATES = Parametrii de Orientare ai Pământului lipsesc între {0} și {1}

# missing Earth Orientation Parameters
NO_EARTH_ORIENTATION_PARAMETERS = Parametrii de Orientare ai Pământului lipsesc

# file {0} is not a supported IERS data file
NOT_A_SUPPORTED_IERS_DATA_FILE = fișierul {0} nu este un fișier IERS de date suportat

# inconsistent dates in IERS file {0}: {1}-{2}-{3} and MJD {4}
INCONSISTENT_DATES_IN_IERS_FILE = datele {1}-{2}-{3} și MJD {4} sunt inconsistente în fișierul IERS {0} 

# unexpected data after line {0} in file {1}: {2}
UNEXPECTED_DATA_AFTER_LINE_IN_FILE = date neașteptate după linia {0} din fișierul {1}: {2}

# non-chronological dates in file {0}, line {1}
NON_CHRONOLOGICAL_DATES_IN_FILE = date necronologice în fișierul {0}, linia {1}

# no IERS UTC-TAI history data loaded
NO_IERS_UTC_TAI_HISTORY_DATA_LOADED = datele istorice UTC-TAI nu sunt încărcate

# no entries found in IERS UTC-TAI history file {0}
NO_ENTRIES_IN_IERS_UTC_TAI_HISTORY_FILE =  nicio înregistrare nu a fost gasită în fișierul istoric UTC_TAI {0} al IERS 

# missing serie j = {0} in file {1} (line {2})
MISSING_SERIE_J_IN_FILE = seria j = {0} lipsește din fișierul {1} (linia {2})

# cannot parse both τ and γ from the same Poissons series file
CANNOT_PARSE_BOTH_TAU_AND_GAMMA = imposibil de analizat τ și γ din același fișier ce conține serii Poissons

# unexpected end of file {0} (after line {1})
UNEXPECTED_END_OF_FILE_AFTER_LINE = final neașteptat de fișier {0} (după linia {1})

# unable to parse line {0} of file {1}:\n{2}
UNABLE_TO_PARSE_LINE_IN_FILE = imposibil de analizat linia {0} din fișierul {1}:\n{2}

# unable to find file {0}
UNABLE_TO_FIND_FILE = imposibil de găsit fișierul {0}

# spacecraft mass becomes negative: {0} kg
SPACECRAFT_MASS_BECOMES_NEGATIVE = masa navei spațiale devine negativă: {0} kg

# positive flow rate (q: {0})
POSITIVE_FLOW_RATE = rata fluxului pozitivă (q: {0})

# no gravity field data loaded
NO_GRAVITY_FIELD_DATA_LOADED = nu sunt încărcate date referitoare la câmpul gravitațional

# gravity field normalization underflow for degree {0} and order {1}
GRAVITY_FIELD_NORMALIZATION_UNDERFLOW  = depășire inferioară la normalizarea campului gravitațional pentru gradul {0} și ordinul {1}

# no ocean tide data loaded
NO_OCEAN_TIDE_DATA_LOADED = nu sunt încărcate date referitoare la mareele oceanice

# ocean tide data file {0} limited to degree {1} and order {2}
OCEAN_TIDE_DATA_DEGREE_ORDER_LIMITS = fișierul cu mareele oceanice {0} limitat la gradul {1} și ordinul {2}

# load deformation coefficients limited to degree {0}, cannot parse degree {1} term from file {2}
OCEAN_TIDE_LOAD_DEFORMATION_LIMITS = coeficienții de deformare în sarcină limitați la gradul {0}, imposibil de citit un termen cu gradul {1} din fișierul {2}

# polar trajectory (distance to polar axis: {0})
POLAR_TRAJECTORY = traiectorie polară (distanța la axa polară: {0})

# unexpected format error for file {0} with loader {1}
UNEXPECTED_FILE_FORMAT_ERROR_FOR_LOADER = eroare neașteptată de format pentru fișierul {0} cu cititorul {1}

# duplicated gravity field coefficient {0}({1}, {2}) in file {3}
DUPLICATED_GRAVITY_FIELD_COEFFICIENT_IN_FILE = coeficientul {0}({1}, {2}) duplicat în fișierul de câmp gravitațional {3}

# missing gravity field coefficient {0}({1}, {2}) in file {3}
MISSING_GRAVITY_FIELD_COEFFICIENT_IN_FILE = coeficientul {0}({1}, {2}) lipsă în fișierul de câmp gravitațional {3}

# too large degree (n = {0}, potential maximal degree is {1})
TOO_LARGE_DEGREE_FOR_GRAVITY_FIELD = grad prea mare (n = {0}, gradul maxim al potențialului este {1})

# too large order (m = {0}, potential maximal order is {1})
TOO_LARGE_ORDER_FOR_GRAVITY_FIELD = ordin prea mare (n = {0}, ordinul maxim al potențialului este {1})

# several reference dates ({0} and {1}) found in gravity field file {2}
SEVERAL_REFERENCE_DATES_IN_GRAVITY_FIELD = mai multe date de referință ({0} and {1}) descoperite în fișierul de câmp gravitațional {2}

# no TLE data available for object {0}
NO_TLE_FOR_OBJECT = nu sunt disponibile date TLE pentru obiectul {0}

# no TLE data available for launch year {0}, launch number {1}, launch piece {2}
NO_TLE_FOR_LAUNCH_YEAR_NUMBER_PIECE = nu sunt disponibile date TPE pentru anul lansării {0}, numărul lansării {1}, obiectul lansat {2}

# lines {0} and {1} are not TLE lines:\n{0}: "{2}"\n{1}: "{3}"
NOT_TLE_LINES = liniile {0} și {1} nu sunt liniii TLE:\n{0}: "{2}"\n{1}: "{3}"

# expected a second TLE line after line {0}:\n{0}: "{1}"
MISSING_SECOND_TLE_LINE = a doua linie TLE este așteptată după linia {0}:\n{0}: "{1}"

# TLE lines do not refer to the same object:\n{0}\n{1}
TLE_LINES_DO_NOT_REFER_TO_SAME_OBJECT = liniile TLE nu se referă la același obiect:\n{0}\n{1}

# invalid TLE parameter for object {0}: {1} = {2}
TLE_INVALID_PARAMETER = parametru TLE invalid pentru obiectul {0}: {1} = {2}

# wrong checksum of TLE line {0}, expected {1} but got {2} ({3})
TLE_CHECKSUM_ERROR = sumă de control eronată pentru linia TLE {0}, {2} în loc de valoarea așteptată {1} ({3})

# no TLE data available
NO_TLE_DATA_AVAILABLE = nu sunt date TLE disponibile

# spacecraft mass is not positive: {0} kg
NOT_POSITIVE_SPACECRAFT_MASS = masa vehiculului spațial nu este pozitivă: {0} kg

# too large eccentricity for propagation model: e = {0}
TOO_LARGE_ECCENTRICITY_FOR_PROPAGATION_MODEL = eccentricitate prea mare pentru modelul de propagare: e = {0}

# no solar activity available at {0}, data available only in range [{1}, {2}]
NO_SOLAR_ACTIVITY_AT_DATE = nu există informații referitoare la activitatea solară la data {0}, informații disponibile doar pentru intervalul [{1}, {2}]

# non-existent month {0}
NON_EXISTENT_MONTH = lună inexistentă {0}

# non-existent date {0}-{1}-{2}
NON_EXISTENT_YEAR_MONTH_DAY = dată inexistentă {0}-{1}-{2}

# non-existent week date {0}-W{1}-{2}
NON_EXISTENT_WEEK_DATE = dată săptămânală inexistentă {0}-W{1}-{2}

# non-existent date {0}
NON_EXISTENT_DATE = dată inexistentă {0}

# no day number {0} in year {1}
NON_EXISTENT_DAY_NUMBER_IN_YEAR = zi cu numărul {0} inexistentă în anul {1}

# non-existent time {0}:{1}:{2}
NON_EXISTENT_HMS_TIME = oră inexistentă {0}:{1}:{2}

# non-existent time {0}
NON_EXISTENT_TIME = oră inexistentă {0}

# out of range seconds number: {0}
OUT_OF_RANGE_SECONDS_NUMBER = secundă în afara domeniului: {0}

# angle type not supported, supported angles: {0}, {1} and {2}
ANGLE_TYPE_NOT_SUPPORTED = tip de unghi nesuportat, unghiuri suportate: {0}, {1} și {2}

# satellite collided with target
SATELLITE_COLLIDED_WITH_TARGET = satelitul s-a ciocnit de ținta sa

# attitude pointing law misses ground
ATTITUDE_POINTING_LAW_DOES_NOT_POINT_TO_GROUND = legea de indicare a atitudinii nu indică către pământ

# {0} seconds transition time for attitudes switch is too short, should be longer than {1} seconds
TOO_SHORT_TRANSITION_TIME_FOR_ATTITUDES_SWITCH = timpul de {0} secunde este prea mic pentru schimbarea atitudinilor, ar trebui sa fie mai mare decât {1} secunde

# orbit date ({0}) does not match attitude date ({1})
ORBIT_AND_ATTITUDE_DATES_MISMATCH = data orbitală ({0}) nu corespunde datei ({1}) corespunzătoare atitudinii

# frame ({0}) does not match frame ({1})
FRAMES_MISMATCH = sistemul de referință {0} nu corespunde sistemului de referință {1}

# initial state not specified for orbit propagation
INITIAL_STATE_NOT_SPECIFIED_FOR_ORBIT_PROPAGATION = stare inițială nespecificată pentru propagarea orbitală

# propagator is not in ephemeris generation mode
PROPAGATOR_NOT_IN_EPHEMERIS_GENERATION_MODE = propagatorul nu este în modul de generare al efemeridelor

# event date {0}, greater than {1} minus {3} seconds and smaller than {2} plus {3} seconds, cannot be added
EVENT_DATE_TOO_CLOSE = data evenimentului {0}, mai mare decât {1} minus {3} secunde și mai mică decât {2} plus {3} secunde, nu poate fi adăugată

# unable to read header record from JPL ephemerides binary file {0}
UNABLE_TO_READ_JPL_HEADER = imposibil de citit antetul fișierului de efemeride JPL {0}

# inconsistent values of astronomical unit in JPL ephemerides files: ({0} and {1})
INCONSISTENT_ASTRONOMICAL_UNIT_IN_FILES = valori incoerente pentru unitățile astronomice din fișierele de efemeride JPL : ({0} și {1})

# inconsistent values of Earth/Moon mass ratio in JPL ephemerides files: ({0} and {1})
INCONSISTENT_EARTH_MOON_RATIO_IN_FILES = valori incoerente pentru raportul masei Pământ/Lună din fișierele de efemeride JPL : ({0} și {1})

# no data loaded for celestial body {0}
NO_DATA_LOADED_FOR_CELESTIAL_BODY = nicio informație încărcată pentru corpul celest {0}

# file {0} is not a JPL ephemerides binary file
NOT_A_JPL_EPHEMERIDES_BINARY_FILE = fișierul {0} nu este un fișier de efemeride JPL 

# file {0} is not a Marshall Solar Activity Future Estimation (MSAFE) file
NOT_A_MARSHALL_SOLAR_ACTIVITY_FUTURE_ESTIMATION_FILE = fișierul {0} nu este un fișier Marshal de Estimare a Activității Solare Viitoare (MSAFE)

# no JPL ephemerides binary files found
NO_JPL_EPHEMERIDES_BINARY_FILES_FOUND = niciun fișier de efemeride JPL găsit

# out of range date for {0} ephemerides: {1}
OUT_OF_RANGE_BODY_EPHEMERIDES_DATE = dată în afara domeniului de valabilitate al efemeridelor « {0} » : {1}

# out of range date for ephemerides: {0}, [{1}, {2}]
OUT_OF_RANGE_EPHEMERIDES_DATE = dată în afara domeniului de valabilitate al efemeridelor : {0}, [{1}, {2}]

# unexpected two elevation values: {0} and {1}, for one azimuth: {2}
UNEXPECTED_TWO_ELEVATION_VALUES_FOR_ONE_AZIMUTH = date neașteptate, două valori ale elevației: {0} and {1}, pentru o singură valoare a azimutului: {2}

# unsupported parameter name {0}, supported names: {1}
UNSUPPORTED_PARAMETER_NAME = parametrul {0} necunoscut, parametrii cunoscuți: {1}

# scale factor for parameter {0} is too small: {1}
TOO_SMALL_SCALE_FOR_PARAMETER = factorul de scalare pentru parametrul {0} este prea mic: {1}

# unknown additional state "{0}"
UNKNOWN_ADDITIONAL_STATE = starea adițională "{0}" necunoscută

# unknown month "{0}"
UNKNOWN_MONTH = lună necunoscută "{0}"

# Jacobian matrix for type {0} is singular with current orbit
SINGULAR_JACOBIAN_FOR_ORBIT_TYPE = matricea Jacobiană asociată tipului {0} este singulară pentru orbita curentă

# state Jacobian has not been initialized yet
STATE_JACOBIAN_NOT_INITIALIZED = Jacobianul de stare nu a fost inițializat încă

# state Jacobian is a {0}x{1} matrix, it should be a 6x6 matrix
STATE_JACOBIAN_NOT_6X6 = Jacobianul de stare este o matrice {0}x{1}, ar trebui să fie o matrice 6x6

# state Jacobian has {0} rows but parameters Jacobian has {1} rows
STATE_AND_PARAMETERS_JACOBIANS_ROWS_MISMATCH = Jacobianul de stare are {0} linii dar Jacobianul parametrilor are {1} linii

# initial Jacobian matrix has {0} columns, but {1} parameters have been selected
INITIAL_MATRIX_AND_PARAMETERS_NUMBER_MISMATCH = matricea Jacobiană inițială are {0} coloane, dar {1} parametrii au fost selectați

# orbit should be either elliptic with a > 0 and e < 1 or hyperbolic with a < 0 and e > 1, a = {0}, e = {1}
ORBIT_A_E_MISMATCH_WITH_CONIC_TYPE = orbita trebuie să fie ori eliptică cu a > 0 și e < 1 ori hiperbolică cu a < 0 și e > 1, a = {0}, e = {1}

# true anomaly {0} out of hyperbolic range (e = {1}, {2} < v < {3})
ORBIT_ANOMALY_OUT_OF_HYPERBOLIC_RANGE = anomalia reală {0} în afara domeniului pentru orbitele hiperbolice (e = {1}, {2} < v < {3})

# hyperbolic orbits cannot be handled as {0} instances
HYPERBOLIC_ORBIT_NOT_HANDLED_AS = orbitele hiperbolice nu pot fi tratate ca instanțe de {0}

# invalid preamble field in CCSDS date: {0}
CCSDS_DATE_INVALID_PREAMBLE_FIELD = preambul invalid într-o dată CCSDS: {0}

# invalid time field length in CCSDS date: {0}, expected {1}
CCSDS_DATE_INVALID_LENGTH_TIME_FIELD = lungime invalidă pentru câmpul timp dintr-o dată CCSDS: {0} în loc de valoarea așteptată {1}

# missing agency epoch in CCSDS date
CCSDS_DATE_MISSING_AGENCY_EPOCH = epocă de referință specifică agenției lipsă din data CCSDS

# unexpected keyword in CCSDS line number {0} of file {1}:\n{2}
CCSDS_UNEXPECTED_KEYWORD = cuvânt cheie neașteptat la linia {0} din fișierul CCSDS {1}:\n{2}

# the central body gravitational coefficient cannot be retrieved from the ODM
CCSDS_UNKNOWN_GM = coeficientul de atracție gravitațională nu poate fi extras din ODM

# there is no spacecraft mass associated with this ODM file
CCSDS_UNKNOWN_SPACECRAFT_MASS = nu există masa pentru vehiculul spațial din acest fișier ODM

# no IERS conventions have been set before parsing
CCSDS_UNKNOWN_CONVENTIONS = convențiile IERS nu au fost inițializate înainte de citire

# frame {0} is not valid in this ODM file context
CCSDS_INVALID_FRAME = sistemul de referință {0} nu este valid în contextul acestui fișier ODM

# inconsistent time systems in the ephemeris blocks: {0} ≠ {1}
CCSDS_OEM_INCONSISTENT_TIME_SYSTEMS = sisteme de timp incoerente in blocurile de efemeride : {0} ≠ {1}

# Inconsistent time systems in the observations blocks: {0} ≠ {1}
CCSDS_TDM_INCONSISTENT_TIME_SYSTEMS = Sisteme de timp incoerente in blocurile de observare : {0} ≠ {1}

# Inconsistent data line in TDM file at line {0} of file {1}.\nA TDM data line should be as follows \"keyword = epoch value\".\nWhereas read data line is: {2}
CCSDS_TDM_INCONSISTENT_DATA_LINE = Inconsistență detectată la linia de date {0} in fișierul TDM cu numele {1}.\nO linie de date TDM ar trebui să aibă valoarea \"keyword = epoch value\".\nValoarea citită este: {2}

# No CCSDS TDM keyword was found at line {0} of file {1}:\n{2}
CCSDS_TDM_KEYWORD_NOT_FOUND = Niciun cuvânt cheie CCSDS TDM nu a fost găsit la linia {0} din fișierul {1}:\n{2}

# Parameter {0} needs a time system to be interpreted
CCSDS_TIME_SYSTEM_NOT_READ_YET = Parametrul {0} necesită un sistem de timp pentru a fi interpretat

# Inconsistent XML observation block at line {0} of TDM file {1}.\nA TDM observation block should be as follows\n\t<observation>\n\t\t<EPOCH>epoch</EPOCH>\n\t\t<KEYWORD>value</KEYWORD>\n\t</observation>
CCSDS_TDM_XML_INCONSISTENT_DATA_BLOCK = Bloc XML de observare inconsistent la linia {0} din fișierul TDM {1}.\nUn bloc TDM de observare ar trebui să aibă următoarea structură\n\t<observation>\n\t\t<EPOCH>epoch</EPOCH>\n\t\t<KEYWORD>value</KEYWORD>\n\t</observation>

# TDM file {0} format is unknown. Please specify a file format: KEYVALUE or XML
CCSDS_TDM_UNKNOWN_FORMAT = Formatul fișierului TDM {0} este necunoscut. Vă rog să specificați un format de fișier: KEYVALUE sau XML

# name "{0}" is already used for an additional state
ADDITIONAL_STATE_NAME_ALREADY_IN_USE = numele "{0}" este deja folosit pentru o stare adițională

# reset state not allowed
NON_RESETABLE_STATE = reinițializarea stării nepermisă

# Cannot compute Newcomb operators for sigma > rho ({0} > {1})
DSST_NEWCOMB_OPERATORS_COMPUTATION = Imposibil de calculat operatorii Newcomb pentru sigma > rho ({0} > {1})

# Cannot compute the Vmns coefficient with m > n ({0} > {1})
DSST_VMNS_COEFFICIENT_ERROR_MS = Imposibil de calculat coeficientul Vmns pentru m > n ({0} > {1})

# inconsistent shadow computation: entry = {0} whereas exit = {1}
DSST_SPR_SHADOW_INCONSISTENT = inconsistență în calculul umbrei: intrare = {0} și ieșire = {1}

# The current orbit has an eccentricity ({0} > 0.5). DSST needs an unimplemented time dependent numerical method to compute the averaged rates
DSST_ECC_NO_NUMERICAL_AVERAGING_METHOD = Orbita curentă are o eccentricitate {0} > 0.5 care necesită pentru calculul ratelor medii o metodă numerică cu dependență de timp neimplementată încă

# unsupported sp3 file version {0}
SP3_UNSUPPORTED_VERSION = versiunea fișierului sp3 {0} nesuportată

# found {0} epochs in file {1}, expected {2}
SP3_NUMBER_OF_EPOCH_MISMATCH = găsite {0} date de referință în fișierul {1}, așteptate {2}

# unexpected end of file in sp3 file (after line {0})
SP3_UNEXPECTED_END_OF_FILE = sfârșit neașteptat al fișierului sp3 (după linia {0})

# non-existent geomagnetic model {0} for year {1}
NON_EXISTENT_GEOMAGNETIC_MODEL = fișierul de model geomagnetic {0} inexistent pentru anul {1}

# geomagnetic model {0} with epoch {1} does not support time transformation, no secular variation coefficients defined
UNSUPPORTED_TIME_TRANSFORM = modelul geomagnetic {0} cu moment de timp de referință {1} nu permite transformări temporale, nu este definită variația seculară a coeficienților

# time transformation of geomagnetic model {0} with epoch {1} is outside its validity range: {2} != [{3}, {4}]
OUT_OF_RANGE_TIME_TRANSFORM = tranformarea temporală a modelului geomagnetic {0} cu moment de timp de referință {1} este în afara intervalului de validitate: {2} != [{3}, {4}]

# not enough data for interpolation (sample size = {0})
NOT_ENOUGH_DATA_FOR_INTERPOLATION = date insuficiente pentru interpolare (dimensiunea eșantionului = {0})

# too small number of cached neighbors: {0} (must be at least {1})
NOT_ENOUGH_CACHED_NEIGHBORS =  numărul de vecini din cache este prea mic: {0} (trebuie cel puțin {1})

# no cached entries
NO_CACHED_ENTRIES = nu există înregistrări în cache

# generated entries not sorted: {0} > {1}
NON_CHRONOLOGICALLY_SORTED_ENTRIES = înregistrările generate nu sunt în ordine cronologică: {0} > {1}

# no data generated around date: {0}
NO_DATA_GENERATED = nu există informații generate în jurul datei: {0}

# unable to generate new data before {0}
UNABLE_TO_GENERATE_NEW_DATA_BEFORE = imposibil de generat date noi înainte de {0}

# unable to generate new data after {0}
UNABLE_TO_GENERATE_NEW_DATA_AFTER = imposibil de generat date noi după {0}

# unable to compute hyperbolic eccentric anomaly from the mean anomaly after {0} iterations
UNABLE_TO_COMPUTE_HYPERBOLIC_ECCENTRIC_ANOMALY = imposibil de calculat anomalia excentrică hiperbolică pornind de la anomalia medie după {0} iterații

# unable to compute mean orbit from osculating orbit after {0} iterations
UNABLE_TO_COMPUTE_DSST_MEAN_PARAMETERS = imposibil de calculat orbita medie din orbita osculatorie după {0} iterații

# derivation order {0} is out of range
OUT_OF_RANGE_DERIVATION_ORDER = ordinul de derivare {0} este in afara domeniului de definiție

# out of range latitude: {0}, [{1}, {2}]
OUT_OF_RANGE_LATITUDE = latitudine în afara domeniului de definiție: {0}, [{1}, {2}]

# orbit type {0} not allowed here, allowed types: {1}
ORBIT_TYPE_NOT_ALLOWED = tipul de orbită {0} nu este permis aici, tipuri permise: {1}

# non pseudo-inertial frame {0} is not suitable as reference for inertial forces
NON_PSEUDO_INERTIAL_FRAME_NOT_SUITABLE_AS_REFERENCE_FOR_INERTIAL_FORCES = <MISSING TRANSLATION>

# method not available in the absence of a central body
METHOD_NOT_AVAILABLE_WITHOUT_CENTRAL_BODY = <MISSING TRANSLATION>

# operation not available between frames {0} and {1}
INCOMPATIBLE_FRAMES = <MISSING TRANSLATION>

# orbit not defined, state rather contains an absolute position-velocity-acceleration
UNDEFINED_ORBIT = <MISSING TRANSLATION>

# absolute position-velocity-acceleration not defined, state rather contains an orbit
UNDEFINED_ABSOLUTE_PVCOORDINATES = <MISSING TRANSLATION>

# an inertial force model has to be used when propagating in non-inertial frame {0}
INERTIAL_FORCE_MODEL_MISSING = <MISSING TRANSLATION>

# no SEM almanac file found
NO_SEM_ALMANAC_AVAILABLE = niciun fișier SEM almanah nu a fost găsit

# file {0} is not a supported SEM almanac file
NOT_A_SUPPORTED_SEM_ALMANAC_FILE = fișierul {0} nu este un fișier SEM almanah suportat

# no Yuma almanac file found
NO_YUMA_ALMANAC_AVAILABLE = niciun fișier Yuma almanah nu a fost găsit

# file {0} is not a supported Yuma almanac file
NOT_A_SUPPORTED_YUMA_ALMANAC_FILE = fișierul {0} nu este un fișier Yuma almanah suportat

# only {0} GNSS orbits are provided while {1} are needed to compute the DOP
NOT_ENOUGH_GNSS_FOR_DOP = numai {0} orbite GNSS sunt oferite în timp ce {1} sunt necesare pentru a calcula DOP-ul

# the CCSDS time system {0} has no corresponding Orekit TimeScale.
CCSDS_NO_CORRESPONDING_TIME_SCALE = sistemul de timp CCSDS {0} nu are niciun corspondent Orekit TimeScale.

# use of time system {0} in CCSDS files requires an additional ICD and is not implemented in Orekit
CCSDS_TIME_SYSTEM_NOT_IMPLEMENTED = utilizarea sistemului de timp {0} în fișierele CCSDS necesită un ICD adițional și nu este disponibil în Orekit 

# Creating an aggregate propagator requires at least one constituent propagator, but none were provided.
NOT_ENOUGH_PROPAGATORS = Crearea unui propagator combinator necesită cel puțin un propagator, dar nici unul nu a fost definit.

# argument {0} cannot be null
NULL_ARGUMENT = argumentul {0} nu poate fi nul

# value {0} not found in {1}
VALUE_NOT_FOUND = valoarea {0} nu a fost găsită în {1}

# Ephemeris file format does not support multiple space objects
EPHEMERIS_FILE_NO_MULTI_SUPPORT = Formatul fișierului de efemeride nu permite obiectele spațiale multiple

# Klobuchar coefficients α or β could not be loaded from {0}
KLOBUCHAR_ALPHA_BETA_NOT_LOADED = Coeficienții Klobuchar α sau β nu pot fi încărcați din {0}

# Klobuchar coefficients α or β not available for date {0}
KLOBUCHAR_ALPHA_BETA_NOT_AVAILABLE_FOR_DATE = Coeficienții Klobuchar α sau β nu sunt disponibili pentru data {0}

# file {0} does not contain Klobuchar coefficients α or β
NO_KLOBUCHAR_ALPHA_BETA_IN_FILE = Fișierul {0} nu conține coeficienți Klobuchar α sau β

# no reference date set for parameter {0}
NO_REFERENCE_DATE_FOR_PARAMETER = nicio dată de referință nu este specificată pentru parametrul {0}

# station {0} not found, known stations: {1}
STATION_NOT_FOUND = stația {0} nu a fost găsită, stații cunoscute: {1}

# unknown satellite system {0}
UNKNOWN_SATELLITE_SYSTEM = sistemul de sateliți {0} este necunoscut

# unknown satellite antenna code {0}
UNKNOWN_SATELLITE_ANTENNA_CODE = codul {0} de antenă satelit este necunoscut

# frequency {0} is not supported by antenna {1}
UNSUPPORTED_FREQUENCY_FOR_ANTENNA = <MISSING TRANSLATION>

# cannot find satellite {0} in satellite system {1}
CANNOT_FIND_SATELLITE_IN_SYSTEM = imposibil de găsit satelitul {0}  in sistemul de sateliți {1}

# unknown RINEX frequency {0} in file {1}, line {2}
UNKNOWN_RINEX_FREQUENCY = frecventa RINEX {0} din fișierul {1}, linia {2} este necunoscută

# mismatched frequencies in file {0}, line {1} (expected {2}, got {3})
MISMATCHED_FREQUENCIES = frecvențe nepotrivite în fișierul {0}, linia {1} (așteptate {2}, găsite {3})

# wrong number of columns in file {0}, line {1} (expected {2} columns, got {3} columns)
WRONG_COLUMNS_NUMBER = număr incorect de coloane în fișierul {0}, linia {1} (așteptate {2} coloane, găsite {3} coloane)

# unsupported format for file {0}
UNSUPPORTED_FILE_FORMAT = formatul de fișier {0} nu este suportat

# incomplete header in file {0}
INCOMPLETE_HEADER = antet incomplet în fișierul {0}

# inconsistent number of satellites in line {0}, file {1}: observation with {2} satellites and number of max satellites is {3}
INCONSISTENT_NUMBER_OF_SATS = inconsistență în numărul de sateliți de la linia {0}, fișier {1}: observații cu {2} sateliți iar numărul maxim de sateliți este {3}

# the satellite system {3} from line {0}, file {1} is not consistent with the Rinex Satellite System {2} in header
INCONSISTENT_SATELLITE_SYSTEM = sistemul de sateliți {3} de la linia {0}, fișier {1} nu este în concordanță cu Sistemul de Sateliți Sinex {2} din antet

# no propagator configured
NO_PROPAGATOR_CONFIGURED = niciun propagator nu este configurat

# dimension {0} is inconsistent with parameters list: {1}
DIMENSION_INCONSISTENT_WITH_PARAMETERS = dimensiunea {0} este inconsistentă cu lista de parametrii: {1}

# file {0} is not a supported Unix-compressed file
NOT_A_SUPPORTED_UNIX_COMPRESSED_FILE = fișierul {0} nu este o arhiva validă UNIX

# unexpected end of file {0}
UNEXPECTED_END_OF_FILE = final neașteptat al fișierului {0}

# file {0} is corrupted
CORRUPTED_FILE = fișierul {0} este corupt

# Vienna coefficients ah or aw or zh or zw could not be loaded from {0}
VIENNA_ACOEF_OR_ZENITH_DELAY_NOT_LOADED = <MISSING TRANSLATION>

# Vienna coefficients ah or aw or zh or zw not available for date {0}
VIENNA_ACOEF_OR_ZENITH_DELAY_NOT_AVAILABLE_FOR_DATE = <MISSING TRANSLATION>

# file {0} does not contain Vienna coefficients ah, aw, zh or zw
NO_VIENNA_ACOEF_OR_ZENITH_DELAY_IN_FILE = <MISSING TRANSLATION>

# irregular or incomplete grid in file {0}
IRREGULAR_OR_INCOMPLETE_GRID = <MISSING TRANSLATION>

<<<<<<< HEAD
# invalid satellite system {0}
INVALID_SATELLITE_SYSTEM = <MISSING TRANSLATION>

# IONEX file {0} does not contain TEC data for date {1}
NO_TEC_DATA_IN_FILE_FOR_DATE = <MISSING TRANSLATION>

# number of maps {0} is inconsistent with header specification: {1}
INCONSISTENT_NUMBER_OF_TEC_MAPS_IN_FILE = <MISSING TRANSLATION>
=======
# The first column of itrf-versions.conf is a plain prefix that is matched against the
# name of each loaded file. It should not contain any regular expression syntax or
# directory components, i.e. \"/\" or \"\\\". Actual value: \"{0}\".
ITRF_VERSIONS_PREFIX_ONLY = <MISSING TRANSLATION>
>>>>>>> c1c411fa
<|MERGE_RESOLUTION|>--- conflicted
+++ resolved
@@ -535,7 +535,6 @@
 # irregular or incomplete grid in file {0}
 IRREGULAR_OR_INCOMPLETE_GRID = <MISSING TRANSLATION>
 
-<<<<<<< HEAD
 # invalid satellite system {0}
 INVALID_SATELLITE_SYSTEM = <MISSING TRANSLATION>
 
@@ -544,9 +543,8 @@
 
 # number of maps {0} is inconsistent with header specification: {1}
 INCONSISTENT_NUMBER_OF_TEC_MAPS_IN_FILE = <MISSING TRANSLATION>
-=======
+
 # The first column of itrf-versions.conf is a plain prefix that is matched against the
 # name of each loaded file. It should not contain any regular expression syntax or
 # directory components, i.e. \"/\" or \"\\\". Actual value: \"{0}\".
-ITRF_VERSIONS_PREFIX_ONLY = <MISSING TRANSLATION>
->>>>>>> c1c411fa
+ITRF_VERSIONS_PREFIX_ONLY = <MISSING TRANSLATION>