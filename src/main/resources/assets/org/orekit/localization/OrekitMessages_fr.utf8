--- conflicted
+++ resolved
@@ -251,11 +251,7 @@
 UNSUPPORTED_PARAMETER_NAME = paramètre {0} inconnu, paramètres connus : {1}
 
 # duplicated parameter name {0}
-<<<<<<< HEAD
-DUPLICATED_PARAMETER_NAME = nom de paramètre dupliqué : {0}
-=======
 DUPLICATED_PARAMETER_NAME = paramètre {0} dupliqué
->>>>>>> 34b36c4a
 
 # unknown additional state "{0}"
 UNKNOWN_ADDITIONAL_STATE = état additionel "{0}" inconnu
