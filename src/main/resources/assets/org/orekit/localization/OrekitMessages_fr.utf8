--- conflicted
+++ resolved
@@ -886,11 +886,7 @@
 WALKER_INCONSISTENT_PLANES = le nombre {0} de plans est incohérent avec le nombre {1} total de satellites pour une constellation de Walker
 
 # Infinite value appears during computation of atmospheric density in NRLMSISE00 model
-<<<<<<< HEAD
 INFINITE_NRLMSISE00_DENSITY = Valeur infinie lors du calcul de la densité atmosphérique dans le modèle NRLMSISE00
-=======
-INFINITE_NRLMSISE00_DENSITY = Valeur infinie lors du calcul de la densité atmosphérique dans le modèle NRLMSISE00
 
 # Propagator builder cannot be cloned
-PROPAGATOR_BUILDER_NOT_CLONEABLE = Le constructor de propagateur ne peut pas être cloné
->>>>>>> 1aed4925
+PROPAGATOR_BUILDER_NOT_CLONEABLE = Le constructor de propagateur ne peut pas être cloné