# internal error, please notify development team by creating a new topic at {0}
INTERNAL_ERROR = erreur interne, merci de signaler le problème en ouvrant une nouvelle discussion sur {0}

# altitude ({0} m) is below the {1} m allowed threshold
ALTITUDE_BELOW_ALLOWED_THRESHOLD = altitude ({0} m) au dessous de la limite autorisée de {1} m

# point is inside ellipsoid
POINT_INSIDE_ELLIPSOID = le point est à l''intérieur de l''ellipsoïde

# trajectory inside the Brillouin sphere (r = {0})
TRAJECTORY_INSIDE_BRILLOUIN_SPHERE = trajectoire intérieure à la sphère de Brillouin (r = {0})

# almost equatorial orbit (i = {0} degrees)
ALMOST_EQUATORIAL_ORBIT = orbite quasiment équatoriale (i = {0} degrés)

# almost critically inclined orbit (i = {0} degrees)
ALMOST_CRITICALLY_INCLINED_ORBIT = orbite quasiment à inclinaison critique (i = {0} degrés)

# unable to compute Eckstein-Hechler mean parameters after {0} iterations
UNABLE_TO_COMPUTE_ECKSTEIN_HECHLER_MEAN_PARAMETERS = impossible de calculer les paramètres moyens au sens de Eckstein-Hechler après {0} itérations

# unable to compute Brouwer-Lyddane mean parameters after {0} iterations
UNABLE_TO_COMPUTE_BROUWER_LYDDANE_MEAN_PARAMETERS = impossible de calculer les paramètres moyens au sens de Brouwer-Lyddane après {0} itérations

# unable to compute TLE after {0} iterations
UNABLE_TO_COMPUTE_TLE = impossible de calculer le TLE après {0} itérations

# null parent for frame {0}
NULL_PARENT_FOR_FRAME = parent du repère {0} nul

# frame {0} is already attached to frame {1}
FRAME_ALREADY_ATTACHED = le repère {0} est déjà rattaché au repère {1}

# frame {0} is not attached to the main frames tree
FRAME_NOT_ATTACHED = le repère {0} n''est pas encore rattaché à l''arbre des repères

# frame {0} is an ancestor of both frames {1} and {2}
FRAME_ANCESTOR_OF_BOTH_FRAMES = le repère {0} est ancêtre à la fois du repère {1} et du repère {2}

# frame {0} is an ancestor of neither frame {1} nor {2}
FRAME_ANCESTOR_OF_NEITHER_FRAME = le repère {0} n''est ancêtre ni du repère {1} ni du repère {2}

# frame {0} has depth {1}, it cannot have an ancestor {2} levels above
FRAME_NO_NTH_ANCESTOR = le repère {0} est à une profondeur de {1}, il ne peut avoir d''ancêtre {2} niveaux plus haut

# ITRF frame {0} not found
NO_SUCH_ITRF_FRAME = le repère ITRF {0} n''a pas été trouvé

# unsupported local orbital frame {0}
UNSUPPORTED_LOCAL_ORBITAL_FRAME = repère orbital local {0} non supporté

# non pseudo-inertial frame "{0}"
NON_PSEUDO_INERTIAL_FRAME = le repère "{0}" n''est pas pseudo-inertiel

# data root directory {0} does not exist
DATA_ROOT_DIRECTORY_DOES_NOT_EXIST = répertoire de données racine {0} inexistant

# {0} is not a directory
NOT_A_DIRECTORY = {0} n''est pas un répertoire

# {0} is neither a directory nor a zip/jar archive file
NEITHER_DIRECTORY_NOR_ZIP_OR_JAR = {0} n''est ni un répertoire ni un fichier d''archive zip/jar

# unable to find resource {0} in classpath
UNABLE_TO_FIND_RESOURCE = {0} inexistant dans le classpath

# no Earth Orientation Parameters loaded
NO_EARTH_ORIENTATION_PARAMETERS_LOADED = aucun Paramètre d''Orientation de la Terre n''a été chargé

# missing Earth Orientation Parameters between {0} and {1}
MISSING_EARTH_ORIENTATION_PARAMETERS_BETWEEN_DATES = paramètres d''Orientation de la Terre manquants entre {0} et {1}

# missing Earth Orientation Parameters between {0} and {1}, gap is {2,number,0.0##############E0} s
MISSING_EARTH_ORIENTATION_PARAMETERS_BETWEEN_DATES_GAP = paramètres d''Orientation de la Terre manquants entre {0} et {1}, l''écart est {2,number,0.0##############E0} s

# missing Earth Orientation Parameters
NO_EARTH_ORIENTATION_PARAMETERS = paramètres d''Orientation de la Terre manquants

# file {0} is not a supported IERS data file
NOT_A_SUPPORTED_IERS_DATA_FILE = le fichier {0} n''est pas un fichier de données IERS supporté

# inconsistent dates in IERS file {0}: {1}-{2}-{3} and MJD {4}
INCONSISTENT_DATES_IN_IERS_FILE = dates {1}-{2}-{3} et MJD {4} incohérentes dans le fichier IERS {0}

# unexpected data after line {0} in file {1}: {2}
UNEXPECTED_DATA_AFTER_LINE_IN_FILE = données inattendues après la ligne {0} du fichier {1} : {2}

# unexpected data at line {0} in file {1}
UNEXPECTED_DATA_AT_LINE_IN_FILE = données inattendues à la ligne {0} du fichier {1}

# non-chronological dates in file {0}, line {1}
NON_CHRONOLOGICAL_DATES_IN_FILE = dates non chronologique dans le fichier {0} à la ligne {1}

# inconsistent sampling date: expected {0} but got {1}
INCONSISTENT_SAMPLING_DATE = dates d''échantillonnage incohérentes : {0} était attendu, mais {1} a été fourni

# no IERS UTC-TAI history data loaded
NO_IERS_UTC_TAI_HISTORY_DATA_LOADED = aucune donnée d''historique UTC-TAI n''a été chargée

# no entries found in IERS UTC-TAI history file {0}
NO_ENTRIES_IN_IERS_UTC_TAI_HISTORY_FILE =  aucune donnée trouvée dans le fichier d''historique UTC-TAI de l''IERS {0}

# missing serie j = {0} in file {1} (line {2})
MISSING_SERIE_J_IN_FILE = série j = {0} manquante dans le fichier {1} (ligne {2})

# cannot parse both τ and γ from the same Poissons series file
CANNOT_PARSE_BOTH_TAU_AND_GAMMA = impossible lire à la fois τ and γ depuis un même fichier de série de Poisson

# unexpected end of file {0} (after line {1})
UNEXPECTED_END_OF_FILE_AFTER_LINE = fin inattendue du fichier {0} (après la ligne {1})

# unable to parse line {0} of file {1}:\n{2}
UNABLE_TO_PARSE_LINE_IN_FILE = impossible d''analyser la ligne {0} du fichier {1} :\n{2}

# unable to parse element {0} at line {1}, file {2}
UNABLE_TO_PARSE_ELEMENT_IN_FILE = impossible d''analyser l''élément {0} de la ligne {1} du fichier {2}

# unable to find file {0}
UNABLE_TO_FIND_FILE = impossible de trouver le fichier {0}

# positive flow rate (q: {0})
POSITIVE_FLOW_RATE = débit massique positif (q : {0}) 

# no gravity field data loaded
NO_GRAVITY_FIELD_DATA_LOADED = aucune donnée de champ de gravité n''a été chargée

# gravity field normalization underflow for degree {0} and order {1}
GRAVITY_FIELD_NORMALIZATION_UNDERFLOW  = soupassement arithmétique pour la normalisation d''un champ de gravité pour le degré {0} et l''ordre {1}

# no ocean tide data loaded
NO_OCEAN_TIDE_DATA_LOADED = aucune donnée de marée océanique n''a été chargée

# ocean tide data file {0} limited to degree {1} and order {2}
OCEAN_TIDE_DATA_DEGREE_ORDER_LIMITS = le fichier de marées océaniques {0} est limité au degré {1} et à l''ordre {2}

# load deformation coefficients limited to degree {0}, cannot parse degree {1} term from file {2}
OCEAN_TIDE_LOAD_DEFORMATION_LIMITS = coefficients de déformation sous la charge limités au degré {0}, impossible de lire un terme de degré {1} dans le fichier {2}

# polar trajectory (distance to polar axis: {0})
POLAR_TRAJECTORY = trajectoire polaire (distance à l''axe des pôles : {0})

# unexpected format error for file {0} with loader {1}
UNEXPECTED_FILE_FORMAT_ERROR_FOR_LOADER = erreur de format inattendue pour le fichier {0} et le lecteur {1}

# duplicated gravity field coefficient {0}({1}, {2}) in file {3}
DUPLICATED_GRAVITY_FIELD_COEFFICIENT_IN_FILE = coefficient {0}({1}, {2}) dupliqué dans le fichier de champ de gravité {3}

# missing gravity field coefficient {0}({1}, {2}) in file {3}
MISSING_GRAVITY_FIELD_COEFFICIENT_IN_FILE = coefficient {0}({1}, {2}) manquant dans le fichier de champ de gravité {3}

# too large degree (n = {0}, potential maximal degree is {1})
TOO_LARGE_DEGREE_FOR_GRAVITY_FIELD = degré trop important (n = {0}, le degré de potentiel maximal est {1})

# too large order (m = {0}, potential maximal order is {1})
TOO_LARGE_ORDER_FOR_GRAVITY_FIELD = ordre trop important (n = {0}, l''ordre de potentiel maximal est {1})

# no term ({0}, {1}) in a {2}x{3} spherical harmonics decomposition
WRONG_DEGREE_OR_ORDER = pas de terme ({0}, {1}) dans une décomposition en harmoniques sphériques {2}x{3}

# wrong orbital elements for averaging theory
WRONG_ELEMENTS_FOR_AVERAGING_THEORY = type d'éléments orbitaux inattendus pour cette théorie de moyennisation

# several reference dates ({0} and {1} differ by {3,number,0.0##############E0} s) found in gravity field file {2}
SEVERAL_REFERENCE_DATES_IN_GRAVITY_FIELD = plusieurs dates de références ({0} et {1} diffèrent de {3,number,0.0##############E0} s) trouvées dans le fichier de champ de gravité {2}

# no TLE data available for object {0}
NO_TLE_FOR_OBJECT = aucune donnée TLE n''est disponible pour l''objet {0}

# no TLE data available for launch year {0}, launch number {1}, launch piece {2}
NO_TLE_FOR_LAUNCH_YEAR_NUMBER_PIECE = aucune donnée TLE n''est disponible pour l''année de lancement {0}, le numéro de lancement {1}, et la pièce lancée {2})

# lines {0} and {1} are not TLE lines:\n{0}: "{2}"\n{1}: "{3}"
NOT_TLE_LINES = les lignes {0} et {1} ne sont pas des lignes de TLE :\n{0} : "{2}"\n{1} : "{3}"

# expected a second TLE line after line {0}:\n{0}: "{1}"
MISSING_SECOND_TLE_LINE = une seconde ligne de TLE était attendue après la ligne {0}:\n{0} : "{1}"

# TLE lines do not refer to the same object:\n{0}\n{1}
TLE_LINES_DO_NOT_REFER_TO_SAME_OBJECT = les lignes de TLE ne font pas référence au même objet :\n{0}\n{1}

# invalid TLE parameter for object {0}: {1} = {2}
TLE_INVALID_PARAMETER = paramètre TLE invalide pour l''objet {0} : {1} = {2}

# wrong checksum of TLE line {0}, expected {1} but got {2} ({3})
TLE_CHECKSUM_ERROR = somme de contrôle incorrecte pour la ligne TLE {0}, {2} au lieu de la valeur {1} attendue ({3})

# no TLE data available
NO_TLE_DATA_AVAILABLE = aucune donnée TLE n''est disponible

# spacecraft mass is not positive: {0} kg
NOT_POSITIVE_SPACECRAFT_MASS = la masse du véhicule spatial n''est pas positive : {0} kg

# too large eccentricity for propagation model: e = {0}
TOO_LARGE_ECCENTRICITY_FOR_PROPAGATION_MODEL = excentricité trop grande pour le modèle de propagation (e : {0})

# no solar activity available at {0}, data available only in range [{1}, {2}]
NO_SOLAR_ACTIVITY_AT_DATE = pas de paramètres d''activité du soleil disponible le {0}, données disponibles uniquement pour l''intervalle [{1}, {2}]

# non-existent month {0}
NON_EXISTENT_MONTH = mois inexistant {0}

# non-existent date {0}-{1}-{2}
NON_EXISTENT_YEAR_MONTH_DAY = date inexistante {0}-{1}-{2}

# non-existent week date {0}-W{1}-{2}
NON_EXISTENT_WEEK_DATE = date de semaine inexistante {0}-W{1}-{2}

# non-existent date {0}
NON_EXISTENT_DATE = date inexistante {0}

# no day number {0} in year {1}
NON_EXISTENT_DAY_NUMBER_IN_YEAR = pas de jour numéro {0} dans l''année {1}

# non-existent time {0}:{1}:{2}
NON_EXISTENT_HMS_TIME = heure inexistante {0}:{1}:{2}

# non-existent time {0}
NON_EXISTENT_TIME = heure inexistante {0}

# out of range seconds number: {0}
OUT_OF_RANGE_SECONDS_NUMBER = numéro de seconde hors domaine : {0}

# out of range seconds number: {0} is not in [{1}, {2}]
OUT_OF_RANGE_SECONDS_NUMBER_DETAIL = numéro de seconde hors domaine : {0} n''est pas compris entre [{1}, {2}]

# angle type not supported, supported angles: {0}, {1} and {2}
ANGLE_TYPE_NOT_SUPPORTED = type d''angle non supporté, angles supportés : {0}, {1} et {2}

# satellite collided with target
SATELLITE_COLLIDED_WITH_TARGET = le satellite s''est écrasé sur sa cible

# attitude pointing law misses ground
ATTITUDE_POINTING_LAW_DOES_NOT_POINT_TO_GROUND = la loi de pointage en attitude ne pointe pas vers le sol

# {0} seconds transition time for attitudes switch is too short, should be longer than {1} seconds
TOO_SHORT_TRANSITION_TIME_FOR_ATTITUDES_SWITCH = {0} secondes alloués pour une transition entre attitudes est trop court, il faudrait au moins {1} secondes

# orbit date ({0}) does not match attitude date ({1})
ORBIT_AND_ATTITUDE_DATES_MISMATCH = la date de l''orbite ({0}) ne correspond pas à celle de l''attitude ({1})

# frame ({0}) does not match frame ({1})
FRAMES_MISMATCH = le repère ({0}) ne correspond pas au repère ({1})

# initial state not specified for orbit propagation
INITIAL_STATE_NOT_SPECIFIED_FOR_ORBIT_PROPAGATION = état initial non spécifié pour l''extrapolation d''orbite

# target event date must be before {1} by {3,number,0.0##############E0} seconds or after {2} by {3,number,0.0##############E0} seconds, but target event date {0} is {4,number,0.0##############E0} seconds before {1} and {5,number,0.0##############E0} seconds after {2} so it cannot be added
EVENT_DATE_TOO_CLOSE = la date cible de l''évènement doit être antérieure à {1} de {3,number,0.0##############E0} secondes ou postérieure à {2} de {3,number,0.0##############E0} secondes, cependant la date cible {0} est {4,number,0.0##############E0} secondes avant {1} et {5,number,0.0##############E0} après {2} donc elle ne peut pas être ajoutée

# trying to propagate Cartesian adjoint whilst integration equations of motion with non-Cartesian coordinates
WRONG_COORDINATES_FOR_ADJOINT_EQUATION = tentative de propagation de variables adjointes cartésiennes alors que les équations du mouvement son intégrées avec des coordonnées non cartésiennes

# unable to read header record from JPL ephemerides binary file {0}
UNABLE_TO_READ_JPL_HEADER = impossible de lire l''en-tête du fichier d''éphémérides du JPL {0}

# inconsistent values of astronomical unit in JPL ephemerides files: ({0} and {1})
INCONSISTENT_ASTRONOMICAL_UNIT_IN_FILES = valeurs incohérentes pour l''unité astronomique dans les fichiers d''éphémérides du JPL : ({0} et {1})

# inconsistent values of Earth/Moon mass ratio in JPL ephemerides files: ({0} and {1})
INCONSISTENT_EARTH_MOON_RATIO_IN_FILES = valeurs incohérentes pour le rapport de masse Terre/Lune dans les fichiers d''éphémérides du JPL : ({0} et {1})

# no data loaded for celestial body {0}
NO_DATA_LOADED_FOR_CELESTIAL_BODY = aucune donnée n''a été chargée pour le corps céleste {0}

# file {0} is not a JPL ephemerides binary file
NOT_A_JPL_EPHEMERIDES_BINARY_FILE = le fichier {0} n''est pas un fichier d''éphémérides du JPL

# file {0} is not a Marshall Solar Activity Future Estimation (MSAFE) file
NOT_A_MARSHALL_SOLAR_ACTIVITY_FUTURE_ESTIMATION_FILE = le fichier {0} n''est pas un fichier d'Estimation d''Activité Solaire Future Marshall (MSAFE)

# no JPL ephemerides binary files found
NO_JPL_EPHEMERIDES_BINARY_FILES_FOUND = aucun fichier d''éphémérides du JPL n''a été trouvé

# out of range date for {0} ephemerides: {1}
OUT_OF_RANGE_BODY_EPHEMERIDES_DATE = date hors du domaine de validité des éphémérides « {0} » : {1}

# out of range date: {0}, [{1}, {2}]
OUT_OF_RANGE_DATE = date hors du domaine de validité : {0}, [{1}, {2}]

# out of range date for ephemerides: {0} is {3,number,0.0##############E0} s before [{1}, {2}]
OUT_OF_RANGE_EPHEMERIDES_DATE_BEFORE = date hors du domaine de validité des éphémérides : {0} est {3,number,0.0##############E0} s avant [{1}, {2}]

# out of range date for ephemerides: {0} is {3,number,0.0##############E0} s after [{1}, {2}]
OUT_OF_RANGE_EPHEMERIDES_DATE_AFTER = date hors du domaine de validité des éphémérides : {0} est {3,number,0.0##############E0} s après [{1}, {2}]

# unexpected two elevation values: {0} and {1}, for one azimuth: {2}
UNEXPECTED_TWO_ELEVATION_VALUES_FOR_ONE_AZIMUTH = données inattendues, deux valeurs de site : {0} et {1}, pour un azimut : {2}

# unsupported parameter name {0}, supported names: {1}
UNSUPPORTED_PARAMETER_NAME = paramètre {0} inconnu, paramètres connus : {1}

# {0} parameter contains several span in its value TimeSpanMap, the {1} method must be called
PARAMETER_WITH_SEVERAL_ESTIMATED_VALUES = le paramètre {0} contient plusieurs intervals dans sa TimeSpanMap de valeurs, il faut utiliser la méthode {1}

# setPeriod was already called once on {0} parameter, another parameter should be created if the periods have to be changed
PARAMETER_PERIODS_HAS_ALREADY_BEEN_SET = la fonction setPeriod a déjà été utilisée pour le paramètre {0}, il faut créer un nouveau paramètre pour changer à nouveau les intervals d''estimation

# scale factor for parameter {0} is too small: {1}
TOO_SMALL_SCALE_FOR_PARAMETER = le facteur d''échelle pour le paramètre {0} est trop petit : {1}

# unknown additional state "{0}"
UNKNOWN_ADDITIONAL_STATE = état additionel "{0}" inconnu

# unknown month "{0}"
UNKNOWN_MONTH = mois inconnu "{0}"

# Jacobian matrix for type {0} is singular with current orbit
SINGULAR_JACOBIAN_FOR_ORBIT_TYPE = la matrice jacobienne associée au type {0} est singulière pour l''orbite courante

# state Jacobian has not been initialized yet
STATE_JACOBIAN_NOT_INITIALIZED = la jacobienne de l''état n''a pas encore été initialisée

# state Jacobian is a {0}x{1} matrix, it should be a 6x6 matrix
STATE_JACOBIAN_NOT_6X6 = la jacobienne de l''état est une matrice {0}x{1}, alors qu''elle devrait être une matrice 6x6

# state Jacobian has {0} rows but parameters Jacobian has {1} rows
STATE_AND_PARAMETERS_JACOBIANS_ROWS_MISMATCH = la jacobienne de l''état a {0} lignes alors que la jacobienne des paramètres en a {1}

# initial Jacobian matrix has {0} columns, but {1} parameters have been selected
INITIAL_MATRIX_AND_PARAMETERS_NUMBER_MISMATCH = la matrice initiale a {0} colonnes alors que {1} paramètres ont été sélectionnés

# orbit should be either elliptic with a > 0 and e < 1 or hyperbolic with a < 0 and e > 1, a = {0}, e = {1}
ORBIT_A_E_MISMATCH_WITH_CONIC_TYPE = l''orbite devrait être soit elliptique avec a > 0 et e < 1 ou hyperbolique avec a < 0 et e > 1, a = {0}, e = {1}

# true anomaly {0} out of hyperbolic range (e = {1}, {2} < v < {3})
ORBIT_ANOMALY_OUT_OF_HYPERBOLIC_RANGE = l''anomalie vraie {0} est hors domaine pour l''orbite hyperbolique (e = {1}, {2} < v < {3})

# hyperbolic orbits cannot be handled as {0} instances
HYPERBOLIC_ORBIT_NOT_HANDLED_AS = les orbites hyperboliques ne peuvent pas être des instances de {0}

# invalid preamble field in CCSDS date: {0}
CCSDS_DATE_INVALID_PREAMBLE_FIELD = préambule invalide dans une date CCSDS : {0}

# invalid time field length in CCSDS date: {0}, expected {1}
CCSDS_DATE_INVALID_LENGTH_TIME_FIELD = longueur invalide pour le champ date dans une date CCSDS : {0} au lieu de la valeur {1} attendue

# missing agency epoch in CCSDS date
CCSDS_DATE_MISSING_AGENCY_EPOCH = époque de référence spécifique agence manquante dans une date CCSDS

# missing mandatory key {0} in CCSDS file {1}
CCSDS_MISSING_KEYWORD = mot-clef {0} manquant dans le fichier CCSDS {1}

# key {0} is not allowed in format version {1}
CCSDS_KEYWORD_NOT_ALLOWED_IN_VERSION = le mot-clef {0} n''est pas autorisé dans la version {1} du format

# unexpected keyword in CCSDS line number {0} of file {1}:\n{2}
CCSDS_UNEXPECTED_KEYWORD = mot-clef inattendu à la ligne {0} du fichier CCSDS {1} :\n{2}

# the central body gravitational coefficient cannot be retrieved from the ODM
CCSDS_UNKNOWN_GM = le coefficient d''attraction gravifique ne peut être récupéré dans l''ODM

# there is no spacecraft mass associated with this ODM file
CCSDS_UNKNOWN_SPACECRAFT_MASS = il n''y a pas de masse pour le véhicule spatial dans ce fichier ODM

# no IERS conventions have been set before parsing
CCSDS_UNKNOWN_CONVENTIONS = les conventions IERS n''ont pas été initialisées avant la lecture

# frame {0} is not valid in this CCSDS file context
CCSDS_INVALID_FRAME = le repère {0} est invalide dans ce contexte de fichier CCSDS

# this LVLH local orbital frame uses a different definition, please use LVLH_CCSDS instead
CCSDS_DIFFERENT_LVLH_DEFINITION = ce repère orbital local LVLH utilise une définition différente, veuillez utiliser le repère LVLH_CCSDS à la place

# inconsistent time systems: {0} ≠ {1}
CCSDS_INCONSISTENT_TIME_SYSTEMS = systèmes temporels incohérents : {0} ≠ {1}

# No CCSDS TDM keyword was found at line {0} of file {1}:\n{2}
CCSDS_TDM_KEYWORD_NOT_FOUND = Aucun mot-clef CCSDS TDM trouvé à la ligne {0} du fichier {1} :\n{2}

# no Range Units converter configured for parsing Tracking Data Message
CCSDS_TDM_MISSING_RANGE_UNITS_CONVERTER = aucun convertisseur d''unitées de pseudo-distance configuré pour la lecture des  « Tracking Data Message »

# Time system should have already been set before line {0} of file {1}
CCSDS_TIME_SYSTEM_NOT_READ_YET = le système temporel aurait déjà dû être initialisé avant la ligne {0} du fichier {1}

# cannot estimate precession without proper derivatives
CANNOT_ESTIMATE_PRECESSION_WITHOUT_PROPER_DERIVATIVES = impossible d''estimer la précession sans dérivées correctes

# name "{0}" is already used for an additional state
ADDITIONAL_STATE_NAME_ALREADY_IN_USE = le nom "{0}" est déjà utilisé pour un état additionnel

# reset state not allowed
NON_RESETABLE_STATE = réinitialisation de l''état non autorisée

# Cannot compute Newcomb operators for sigma > rho ({0} > {1})
DSST_NEWCOMB_OPERATORS_COMPUTATION = impossible de calculer les opérateurs de Newcomb avec sigma ({0}) > rho ({1}) 

# Cannot compute the Vmns coefficient with m > n ({0} > {1})
DSST_VMNS_COEFFICIENT_ERROR_MS = impossible de calculer les coefficients Vmns avec m ({0}) > n ({1}) 

# inconsistent shadow computation: entry = {0} whereas exit = {1}
DSST_SPR_SHADOW_INCONSISTENT = calcul d''ombre incohérent : entrée = {0} et sortie = {1}

# The current orbit has an eccentricity ({0} > 0.5). DSST needs an unimplemented time dependent numerical method to compute the averaged rates
DSST_ECC_NO_NUMERICAL_AVERAGING_METHOD = l''orbite courante a une excentricité {0} > 0.5 qui nécessite une méthode de moyennation non mise en œuvre

# unsupported sp3 file version "{0}"
SP3_UNSUPPORTED_VERSION = version de fichier sp3 "{0}" non prise en compte

# invalid header entry {0} "{1}" in file {2} (format version {3})
SP3_INVALID_HEADER_ENTRY = entrée d''en-tête {0} "{1}" invalide dans le fichier {2} (version {3} du format)

# version "{0}" supports only up to {1} satellites, found {2} in file {3}
SP3_TOO_MANY_SATELLITES_FOR_VERSION = la version "{0}" du format ne prend en compte que {1} satellites au plus, {2} trouvés dans le fichier {3}

# found {0} epochs in file {1}, expected {2}
SP3_NUMBER_OF_EPOCH_MISMATCH = {0} époques trouvées dans le fichier {1} au lieu de {2} attendues

# cannot splice sp3 files with incompatible metadata
SP3_INCOMPATIBLE_FILE_METADATA = impossible de joindre des fichiers sp3 ayant des métadonnées différentes

# cannot splice sp3 files with incompatible satellite metadata for satellite {0}
SP3_INCOMPATIBLE_SATELLITE_MEDATADA = impossible de joindre des fichiers sp3 ayant des métadonnées différentes pour le satellite {0}

# frame {0} not allowed here
FRAME_NOT_ALLOWED = repère {0} non autorisé ici

# STK coordinate system "{0}" is invalid or not yet supported
STK_INVALID_OR_UNSUPPORTED_COORDINATE_SYSTEM = système de coordonnées STK "{0}" invalide ou non pris en compte

# STK coordinate system "{0}" has not been mapped to an Orekit frame
STK_UNMAPPED_COORDINATE_SYSTEM = le système de coordonnées STK "{0}" n''est pas associé à un repère Orekit

# unexpected end of STK file (after line {0})
STK_UNEXPECTED_END_OF_FILE = fin inattendue d''un fichier STK (après la ligne {0})

# unsupported clock file version {0}
CLOCK_FILE_UNSUPPORTED_VERSION = version de fichier d''horloge {0} non prise en charge

# version {0} from file {1} is not supported, supported version: {2}
UNSUPPORTED_FILE_FORMAT_VERSION = version {0} du fichier {1} non prise en charge, versions prises en charge : {2}

# non-existent geomagnetic model {0} for year {1}
NON_EXISTENT_GEOMAGNETIC_MODEL = fichier de modèle géomagnétique {0} absent pour l''année {1}

# geomagnetic model {0} with epoch {1} does not support time transformation, no secular variation coefficients defined
UNSUPPORTED_TIME_TRANSFORM = le modèle géomagnétique {0} à l''époque {1} ne prend pas en compte les transformations temporelles, aucune variation séculaire des coefficients n''est définie

# time transformation of geomagnetic model {0} with epoch {1} is outside its validity range: {2} != [{3}, {4}]
OUT_OF_RANGE_TIME_TRANSFORM = la transformation temporelle du modèle géomagnétique {0} à l''époque {1} est hors du domaine de validité : {2} != [{3}, {4}]

# not enough data (sample size = {0})
NOT_ENOUGH_DATA = données insuffisantes (taille de l''échantillon : {0})

# too small number of cached neighbors: {0} (must be at least {1})
NOT_ENOUGH_CACHED_NEIGHBORS =  nombre de voisins en cache trop petit : {0} (il faut au moins {1} voisins)

# no cached entries
NO_CACHED_ENTRIES = aucune entrée en cache

# generated entries not sorted: {0} > {1} by {2,number,0.0##############E0} s
NON_CHRONOLOGICALLY_SORTED_ENTRIES = les entrées générées ne sont pas dans l''ordre chronologique : {0} > {1} de {2,number,0.0##############E0} s

# moving transition date from {0} to {1} collides with existing transition at {2}
TRANSITION_DATES_COLLISION = déplacer la date de transition de {0} à {1} entre en collision avec la transition existante à {2}

# no data generated around date: {0}
NO_DATA_GENERATED = aucune donnée générée aux alentours de la date : {0}

# unable to generate new data before {0}, but data is requested for {1} which is {2,number,0.0##############E0} s before
UNABLE_TO_GENERATE_NEW_DATA_BEFORE = impossible de générer des données avant le {0}, données requises pour {1} qui est {2,number,0.0##############E0} s avant

# unable to generate new data after {0}, but data is requested for {1} which is {2,number,0.0##############E0} s after
UNABLE_TO_GENERATE_NEW_DATA_AFTER = impossible de générer des données après le {0}, données requises pour {1} qui est {2,number,0.0##############E0} s après

# unable to compute hyperbolic eccentric anomaly from the mean anomaly after {0} iterations
UNABLE_TO_COMPUTE_HYPERBOLIC_ECCENTRIC_ANOMALY = impossible de calculer l''anomalie excentrique hyperbolique à partir de l''anomalie moyenne après {0} itérations

# unable to compute eccentric longitude argument from the mean one after {0} iterations
UNABLE_TO_COMPUTE_ECCENTRIC_LONGITUDE_ARGUMENT = impossible de calculer l''argument de longitude excentrique à partir de celle moyenne {0} itérations

# unable to compute eccentric latitude argument from the mean one after {0} iterations
UNABLE_TO_COMPUTE_ECCENTRIC_LATITUDE_ARGUMENT = impossible de calculer l''argument de latitude excentrique à partir de celle moyenne {0} itérations

# unable to compute mean orbit from osculating orbit after {0} iterations
UNABLE_TO_COMPUTE_DSST_MEAN_PARAMETERS = impossible de calculer l''orbite moyenne à partir de l''orbite osculatrice après {0} itérations

# derivation order {0} is out of range
OUT_OF_RANGE_DERIVATION_ORDER = ordre de différentiation {0} hors domaine

# orbit type {0} not allowed here, allowed types: {1}
ORBIT_TYPE_NOT_ALLOWED = type d''orbite {0} non autorisé ici, types autorisés : {1}

# non pseudo-inertial frame {0} is not suitable as reference for inertial forces
NON_PSEUDO_INERTIAL_FRAME_NOT_SUITABLE_AS_REFERENCE_FOR_INERTIAL_FORCES = le repère non pseudo-inertiel {0} n''est pas une référence adaptée pour les forces d''inertie

# method not available in the absence of a central body
METHOD_NOT_AVAILABLE_WITHOUT_CENTRAL_BODY = méthode non disponible en l''absence de corps central

# operation not available between frames {0} and {1}
INCOMPATIBLE_FRAMES = opération non disponible entre les repères {0} et {1}

# orbit not defined, state rather contains an absolute position-velocity-acceleration
UNDEFINED_ORBIT = orbite non définie, l''état contient plutôt une position-vitesse-accélération absolue

# absolute position-velocity-acceleration not defined, state rather contains an orbit
UNDEFINED_ABSOLUTE_PVCOORDINATES = position-vitesse-accélération absolue non définie, l''état contient plutôt une orbite

# an inertial force model has to be used when propagating in non-inertial frame {0}
INERTIAL_FORCE_MODEL_MISSING = un modèle de forces d''inertie est nécessaire pour propager dans le repère non pseudo-inertiel {0}

# no SEM almanac file found
NO_SEM_ALMANAC_AVAILABLE = aucun fichier d''almanach SEM n''a été trouvé

# file {0} is not a supported SEM almanac file
NOT_A_SUPPORTED_SEM_ALMANAC_FILE = le fichier {0} n''est pas un fichier d''almanach SEM supporté

# no Yuma almanac file found
NO_YUMA_ALMANAC_AVAILABLE = aucun fichier d''almanach Yuma n''a été trouvé

# file {0} is not a supported Yuma almanac file
NOT_A_SUPPORTED_YUMA_ALMANAC_FILE = le fichier {0} n''est pas un fichier d''almanach Yuma supporté

# only {0} GNSS orbits are provided while {1} are needed to compute the DOP
NOT_ENOUGH_GNSS_FOR_DOP = seulement {0} orbite(s) GNSS fournie(s) alors qu''il en faut {1} pour calculer la DOP

# use of time system {0} in CCSDS files requires an additional ICD and is not implemented in Orekit
CCSDS_TIME_SYSTEM_NOT_IMPLEMENTED = l''utilisation du système temporel {0} nécessite un ICD additionel et n''est pas disponible dans Orekit

# unknown attitude type {0}
CCSDS_UNKNOWN_ATTITUDE_TYPE = type d''attitude {0} inconnu

# incomplete data
CCSDS_INCOMPLETE_DATA = données incomplètes

# invalid rotation sequence {0} at line {1} of file {2}
CCSDS_INVALID_ROTATION_SEQUENCE = la séquence de rotation {0} à la ligne {1} du fichier {2} est invalide

# element set type {0} ({1}) is not supported yet
CCSDS_UNSUPPORTED_ELEMENT_SET_TYPE = le type d''éléments {0} ({1}) n''est pas encore supporté

# retrograde factor not supported in element set {0}
CCSDS_UNSUPPORTED_RETROGRADE_EQUINOCTIAL = facteur rétrograde non supporté pour le type d''éléments {0}

# wrong number of units for maneuver {0}
CCSDS_MANEUVER_UNITS_WRONG_NB_COMPONENTS = nombre d''unités incorrect pour la manœuvre {0}

# missing time field for maneuver {0}
CCSDS_MANEUVER_MISSING_TIME = champ temporel manquant pour la manœuvre {0}

# attitude type {0} and rate type {1} calls for {2} states, got {3}
CCSDS_INCONSISTENT_NUMBER_OF_ATTITUDE_STATES = le type d''attitude {0} et le type de vitesse {1} nécessitent {2} états, mais {3} ont été fournis

# incompatible keys {0} and {1} should not both be used
CCSDS_INCOMPATIBLE_KEYS_BOTH_USED = les clefs incompatibles {0} et {1} ne devraient pas être utilisées simultanément

# sensor index {0} is already used
CCSDS_SENSOR_INDEX_ALREADY_USED = index de capteur {0} déjà utilisé

# missing sensor index {0}
CCSDS_MISSING_SENSOR_INDEX = index de capteur {0} manquant

# inconsistent number of elements: expected {0}, got {1}
INCONSISTENT_NUMBER_OF_ELEMENTS = nombre d''éléments incohérent, {0} attendus pour {1} fournis

# Creating an aggregate propagator requires at least one constituent propagator, but none were provided.
NOT_ENOUGH_PROPAGATORS = la création d''un propagateur combiné nécessite au moins un propagateur, mais aucun n''a été fourni

# Creating an aggregate attitude provider requires at least one constituent attitude provider, but none were provided.
NOT_ENOUGH_ATTITUDE_PROVIDERS = la création d''un fournisseur d''attitude combiné nécessite au moins un fournisseur d''attitude, mais aucun n''a été fourni.

# argument {0} cannot be null
NULL_ARGUMENT = l''argument {0} ne devrait pas être nul

# value {0} not found in {1}
VALUE_NOT_FOUND = la valeur {0} n''a pas été trouvée dans {1}

# Klobuchar coefficients α or β could not be loaded from {0}
KLOBUCHAR_ALPHA_BETA_NOT_LOADED = impossible de charger des coefficients de Klobuchar α ou β depuis {0}

# Klobuchar coefficients α or β not available for date {0}
KLOBUCHAR_ALPHA_BETA_NOT_AVAILABLE_FOR_DATE = les coefficients de Klobuchar α ou β ne sont pas disponibles pour la date {0}

# file {0} does not contain Klobuchar coefficients α or β
NO_KLOBUCHAR_ALPHA_BETA_IN_FILE = {0} ne contient pas de coefficients de Klobuchar α ou β

# no reference date set for parameter {0}
NO_REFERENCE_DATE_FOR_PARAMETER = date de référence non initialisée pour le paramètre {0}

# station {0} not found, known stations: {1}
STATION_NOT_FOUND = station {0} inconnue, station connues : {1}

# unknown satellite system {0}
UNKNOWN_SATELLITE_SYSTEM = système satellitaire {0} inconnu

# unknown time system {0}
UNKNOWN_TIME_SYSTEM = système de temps {0} inconnu

# unknown UTC Id {0}
UNKNOWN_UTC_ID = Identifiant UTC {0} inconnu

# unknown clock data type {0}
UNKNOWN_CLOCK_DATA_TYPE = type de donnée d''horloge {0} inconnu

# unknown satellite antenna code {0}
UNKNOWN_SATELLITE_ANTENNA_CODE = code d''antenne satellite {0} inconnu

# frequency {0} is not supported by antenna {1}
UNSUPPORTED_FREQUENCY_FOR_ANTENNA = fréquence {0} non prise en compte par l''antenne {1}

# cannot find satellite {0} in satellite system {1}
CANNOT_FIND_SATELLITE_IN_SYSTEM = satellite {0} introuvable dans le système satellitaire {1}

# unknown RINEX frequency {0} in file {1}, line {2}
UNKNOWN_RINEX_FREQUENCY = fréquence RINEX {0} inconnue à la ligne {2} du fichier {1}

# mismatched frequencies in file {0}, line {1} (expected {2}, got {3})
MISMATCHED_FREQUENCIES = fréquence incohérente à la ligne {1} du fichier {0} (lu {3} alors que {2} était attendu)

# wrong parsing type for file {0}
WRONG_PARSING_TYPE = type analysé incorrect pour le fichier {0}

# wrong number of columns in file {0}, line {1} (expected {2} columns, got {3} columns)
WRONG_COLUMNS_NUMBER = nombre de colonnes erroné à la ligne {1} du fichier {0} ({3} colonnes vues pour {2} attendues)

# unsupported format for file {0}
UNSUPPORTED_FILE_FORMAT = format non reconnu pour le fichier {0}

# incomplete header in file {0}
INCOMPLETE_HEADER = en-tête incomplet pour le fichier {0}

# inconsistent number of satellites in line {0}, file {1}: observation with {2} satellites and number of max satellites is {3}
INCONSISTENT_NUMBER_OF_SATS = nombre incohérent de satellites à la ligne {0} du fichier {1}, l''observation mentionne {2} satellites alors que le nombre maximal de satellites est {3}

# the satellite system {3} from line {0}, file {1} is not consistent with the Rinex Satellite System {2} in header
INCONSISTENT_SATELLITE_SYSTEM = système satellitaire {3} incohérent à la ligne {0} du fichier {1}, l''en-tête mentionne {2} comme système satellitaire Rinex

# no propagator configured
NO_PROPAGATOR_CONFIGURED = aucun propagateur configuré

# dimension {0} is inconsistent with parameters list: {1}
DIMENSION_INCONSISTENT_WITH_PARAMETERS = la dimension {0} est incohérente avec la liste de paramètres : {1}

# file {0} is not a supported Unix-compressed file
NOT_A_SUPPORTED_UNIX_COMPRESSED_FILE = le fichier {0} ne respecte pas le format Unix-compressed reconnu

# unexpected end of file {0}
UNEXPECTED_END_OF_FILE = fin inattendue du fichier {0}

# file {0} is corrupted
CORRUPTED_FILE = données corrompues dans le fichier {0}

# Vienna coefficients ah or aw or zh or zw could not be loaded from {0}
VIENNA_ACOEF_OR_ZENITH_DELAY_NOT_LOADED = impossible de charger des coefficients du modèle de Vienne ah, aw, zh ou zw depuis {0}

# Vienna coefficients ah or aw or zh or zw not available for date {0}
VIENNA_ACOEF_OR_ZENITH_DELAY_NOT_AVAILABLE_FOR_DATE = les coefficients du modèle de Vienne ah, aw, zh ou zw ne sont pas disponibles pour la date {0}

# file {0} does not contain Vienna coefficients ah, aw, zh or zw
NO_VIENNA_ACOEF_OR_ZENITH_DELAY_IN_FILE = {0} ne contient pas de coefficients du modèle de Vienne ah, aw, zh ou zw

# irregular or incomplete grid in file {0}
IRREGULAR_OR_INCOMPLETE_GRID = grille incomplète ou irrégulière dans le fichier {0}

# invalid satellite system {0}
INVALID_SATELLITE_SYSTEM = le système satellite {0} est non valide

# IONEX files {0} does not contain TEC data for date {1}
NO_TEC_DATA_IN_FILES_FOR_DATE = les fichiers IONEX {0} ne contiennent pas de données de TEC pour la date {1}

# number of maps {0} is inconsistent with header specification: {1}
INCONSISTENT_NUMBER_OF_TEC_MAPS_IN_FILE = le nombre de cartes {0} est incompatible avec les specifications de l''en-tête: {1}

# file {0} does not contain latitude or longitude bondaries in its header section
NO_LATITUDE_LONGITUDE_BONDARIES_IN_IONEX_HEADER = {0} ne contient pas de limites en latitude ou en longitude dans son en-tête

# file {0} does not contain epoch of first or last map in its header section
NO_EPOCH_IN_IONEX_HEADER = {0} ne contient pas de date de début ou de fin de carte dans son en-tête

# The first column of itrf-versions.conf is a plain prefix that is matched against the
# name of each loaded file. It should not contain any regular expression syntax or
# directory components, i.e. \"/\" or \"\\\". Actual value: \"{0}\".
ITRF_VERSIONS_PREFIX_ONLY = la première colonne du fichier itrf-versions.conf est un simple préfixe qui est comparé aux noms des fichiers chargés. Ce préfixe ne doit comporter aucune expression rationelle et aucun séparateur de chemin tel que \"/\" ou \"\\\". La valeur courante est : \"{0}\".

# cannot compute aiming direction at singular point: latitude = {0}, longitude = {1}
CANNOT_COMPUTE_AIMING_AT_SINGULAR_POINT = impossible de calculer la direction de pointage pour le point singulier: latitude = {0}, longitude = {1}

# STEC integration did not converge
STEC_INTEGRATION_DID_NOT_CONVERGE = l''integration du STEC n''a pas convergée

# MODIP grid not be loaded from {0}
MODIP_GRID_NOT_LOADED = impossible de charger la grille de MODIP depuis {0}

# NeQuick coefficient f2 or fm3 not be loaded from {0}
NEQUICK_F2_FM3_NOT_LOADED = impossible de charger les coefficients NeQuick f2 et fm3 depuis {0}

# file {0} is not a supported Hatanaka-compressed file
NOT_A_SUPPORTED_HATANAKA_COMPRESSED_FILE = le fichier {0} n''est pas reconnu en tant que fichier compressé par la méthode d''Hatakana

# Cannot compute around {0}
CANNOT_COMPUTE_LAGRANGIAN = Calcul impossible autour de {0}

# The trajectory does not cross XZ Plane, it will not result in a Halo Orbit
TRAJECTORY_NOT_CROSSING_XZPLANE = La trajectoire ne coupe pas le plan XZ, elle ne mènera pas à une orbite de Halo

# The multiple shooting problem is underconstrained : {0} free variables, {1} constraints
MULTIPLE_SHOOTING_UNDERCONSTRAINED = Le multiple shooting est sous-contraint : {0} variables libres, {1} contraintes

# invalid measurement types {0} and {1} for the combination of measurements {2}
INVALID_MEASUREMENT_TYPES_FOR_COMBINATION_OF_MEASUREMENTS = les types de mesure {0} et {1} sont incompatibles pour la combinaison de mesures {2}

# frequencies {0} and {1} are incompatibles for the {2} combination
INCOMPATIBLE_FREQUENCIES_FOR_COMBINATION_OF_MEASUREMENTS = les fréquences {0} et {1} sont incompatibles pour la combinaison {2}

# observations are not in chronological order: {0} is {2,number,0.0##############E0} s after {1}
NON_CHRONOLOGICAL_DATES_FOR_OBSERVATIONS = les observations ne sont pas dans l''odre chronologique : {0} est {2,number,0.0##############E0} s après {1}

# Use of the ExceptionalDataContext detected. This is typically used to detect developer errors.
EXCEPTIONAL_DATA_CONTEXT = une utilisation de ExceptionalDataContext a été détectée. Ce mécanisme est généralement activé explicitement pour détecter des erreur de développement

# Observations must have different dates: {0}, {1} ({3,number,0.0##############E0} s from first observation), and {2} ({4,number,0.0##############E0} s from first observation, {5,number,0.0##############E0} s from second observation)
NON_DIFFERENT_DATES_FOR_OBSERVATIONS = les observations {0}, {1} ({3,number,0.0##############E0} s de la première observation) et {2} ({4,number,0.0##############E0} de la première observation et {5,number,0.0##############E0} s de la seconde observation) doivent avoir des dates différentes

# observations are not in the same plane
NON_COPLANAR_POINTS = les observations ne sont pas dans le même plan

# invalid parameter {0}: {1} not in range [{2}, {3}]
INVALID_PARAMETER_RANGE = paramètre invalide {0}: {1} n''est pas dans l''intervalle [{2}, {3}]

# The parameter {0} should not be null in {1}
PARAMETER_NOT_SET = Le paramètre {0} de {1} est null

# {0} is not implemented
FUNCTION_NOT_IMPLEMENTED = {0} n''est pas implémenté

# Impossible to execute {0} with {1} set to {2}
INVALID_TYPE_FOR_FUNCTION = Impossible d''appeler {0} avec {1} = {2}

# No data could be parsed from file {0}
NO_DATA_IN_FILE = Aucune donnée n''a pu être lue dans le fichier {0}

# Unexpected end of CPF file (after line {0})
CPF_UNEXPECTED_END_OF_FILE = Fin de fichier CPF inattendue (après la ligne {0})

# Unexpected file format. Must be {0} but is {1}
UNEXPECTED_FORMAT_FOR_ILRS_FILE = Format de fichier inattendu. Il doit être {0} mais il est {1}

# Invalid range indicator {0} in CRD file header
INVALID_RANGE_INDICATOR_IN_CRD_FILE = Indicateur de Range {0} est invalide dans l''en tête du fichier CRD

# Unexpected end of CRD file (after line {0})
CRD_UNEXPECTED_END_OF_FILE = Fin de fichier CRD inattendue (après la ligne {0})

# end of encoded message reached
END_OF_ENCODED_MESSAGE = fin du message codé atteinte

# too large data type ({0} bits)
TOO_LARGE_DATA_TYPE = type de données trop grand ({0} bits)

# unknown encoded message number {0}
UNKNOWN_ENCODED_MESSAGE_NUMBER = le numéro de message codé {0} est inconnu

# unknown authentication method: {0}
UNKNOWN_AUTHENTICATION_METHOD = la méthode d''authentification {0} est inconnue

# unknown carrier phase code: {0}
UNKNOWN_CARRIER_PHASE_CODE = le code de phase {0} est inconnu

# unknown data format: {0}
UNKNOWN_DATA_FORMAT = le format de données {0} est inconnu

# unknown navigation system: {0}
UNKNOWN_NAVIGATION_SYSTEM = le système de navigation {0} est inconnu

# data stream {0} requires a NMEA fix data
STREAM_REQUIRES_NMEA_FIX = le flux de données {0} nécessite une donnée fixe NMEA

# failed authentication for mountpoint {0}
FAILED_AUTHENTICATION = échec de l''authentification pour le point de montage {0}

# error connecting to {0}: {1}
CONNECTION_ERROR = erreur de connexion à {0} : {1}

# unexpected content type {0}
UNEXPECTED_CONTENT_TYPE = type de contenu {0} imprévu

# cannot parse GNSS data from {0}
CANNOT_PARSE_GNSS_DATA = les données GNSS de {0} ne peuvent pas être analysées

# invalid GNSS data: {0}
INVALID_GNSS_DATA = données GNSS invalides : {0}

# GNSS parity error on word {0}
GNSS_PARITY_ERROR = erreur de parité GNSS sur le mot {0}

# unknown host {0}
UNKNOWN_HOST = hôte {0} inconnu

# error parsing sourcetable line {0} from {1}: {2}
SOURCETABLE_PARSE_ERROR = erreur d''analyse de la ligne {0} de la table des sources {1} : {2}

# cannot parse sourcetable from {0}
CANNOT_PARSE_SOURCETABLE = la table des sources issue de {0} ne peut pas être analysée

# mount point {0} is already connected
MOUNPOINT_ALREADY_CONNECTED = le point de montage {0} est déjà connecté

# missing header from {0}: {1}
MISSING_HEADER = en-tête manquant de {0} : {1}

# {0} is not a valid international designator
NOT_VALID_INTERNATIONAL_DESIGNATOR = {0} n''est pas un numéro d''immatriculation international valide

# value for key {0} has not been initialized
UNINITIALIZED_VALUE_FOR_KEY = valeur non initialisée pour la clef {0}

# unknown unit {0}
UNKNOWN_UNIT = unité {0} inconnue

# units {0} and {1} are not compatible
INCOMPATIBLE_UNITS = les unités {0} et {1} sont incompatibles

# missing velocity data
MISSING_VELOCITY = données de vitesse manquantes

# attempt to generate file {0} with a formatting error
ATTEMPT_TO_GENERATE_MALFORMED_FILE = tentative de génération du fichier {0} avec une erreur de format

# {0} failed to find root between {1} (g={2,number,0.0##############E0}) and {3} (g={4,number,0.0##############E0})\nLast iteration at {5} (g={6,number,0.0##############E0})
FIND_ROOT = {0} n''a pas réussi à trouver une solution entre {1} (g={2,number,0.0##############E0}) et {3} (g={4,number,0.0##############E0})\nLa dernière itération était à {5} (g={6,number,0.0##############E0})

# missing station data for epoch {0}
MISSING_STATION_DATA_FOR_EPOCH = donnée station manquante pour la date {0}

# inconsistent parameters selection between pairs {0}/{1} and {2}/{3}
INCONSISTENT_SELECTION = sélection de paramètres incohérents entre les paires {0}/{1} et {2}/{3}

# no unscented transform configured
NO_UNSCENTED_TRANSFORM_CONFIGURED = aucune transformation unscented configurée

# value is not strictly positive: {0}
NOT_STRICTLY_POSITIVE = la valeur {0} n''est pas strictement positive

# value is not positive: {0}
NOT_POSITIVE = la valeur {0} n''est pas positive

# transform from {0} to {1} is not implemented
UNSUPPORTED_TRANSFORM = la transformation de {0} vers {1} n'est pas implémentée

# orbital parameters type: {0} is different from expected orbital type : {1}
WRONG_ORBIT_PARAMETERS_TYPE = Le type de paramètres orbitaux: {0} est différent du type de paramètres orbitaux attendus: {1}

# {0} expects {1} elements, got {2}
WRONG_NB_COMPONENTS = {0} nécessite {1} éléments, mais {2} ont été fournis

# cannot change covariance type if defined in a local orbital frame
CANNOT_CHANGE_COVARIANCE_TYPE_IF_DEFINED_IN_LOF = impossible de changer le type de la covariance si celle-ci est définie dans un repère orbital local

# cannot change covariance type if defined in a non pseudo-inertial reference frame
CANNOT_CHANGE_COVARIANCE_TYPE_IF_DEFINED_IN_NON_INERTIAL_FRAME = impossible de changer le type de la covariance si celle-ci est définie dans un référentiel non pseudo-inertiel

# primary collision object time of closest approach is different from the secondary collision object's one
DIFFERENT_TIME_OF_CLOSEST_APPROACH = la date de plus proche conjunction du primaire et différente de celle du secondaire

# first date {0} does not match second date {1}
DATES_MISMATCH = La première date {0} ne correspond pas à la seconde date {1}

# first orbit mu {0} does not match second orbit mu {1}
ORBITS_MUS_MISMATCH = Le mu {0} de la première orbite ne correspond pas au mu {1} de la seconde orbite

# one state is defined using an orbit while the other is defined using an absolute position-velocity-acceleration
DIFFERENT_STATE_DEFINITION = un état est défini en utilisant une orbite tandis que l'autre état est défini en utilisant une position-vitesse-accelération absolue

# state date {0} does not match its covariance date {1}
STATE_AND_COVARIANCE_DATES_MISMATCH = la date {0} de l état est différente de la date {1} de sa covariance

# creating a spacecraft state interpolator requires at least one orbit interpolator or an absolute position-velocity-acceleration interpolator
NO_INTERPOLATOR_FOR_STATE_DEFINITION = créer un interpolateur de véhicule spatial nécessite au moins un interpolateur d'orbite ou un interpolateur de position-vitesse-accelération absolue

# wrong interpolator defined for this spacecraft state type (orbit or absolute PV)
WRONG_INTERPOLATOR_DEFINED_FOR_STATE_INTERPOLATION = mauvais interpolateur défini pour ce type de définition du véhicule spatial (orbite ou PV)

# multiple interpolators are used so they may use different numbers of interpolation points
MULTIPLE_INTERPOLATOR_USED = plusieurs interpolateurs sont utilisés donc le nombre de points d'interpolation défini pour chacun pourrait différer

# header for file {0} has not been written yet
HEADER_NOT_WRITTEN = l''en-tête du fichier {0} n''a pas encore été écrit

# header for file {0} has already been written
HEADER_ALREADY_WRITTEN = l''en-tête du fichier {0} a déjà été écrit

# Cannot start the propagation from an infinitely far date
CANNOT_START_PROPAGATION_FROM_INFINITY = Impossible de lancer une propagation à partir d'une date infiniment lointaine

# Too long time gap between data points: {0} s
TOO_LONG_TIME_GAP_BETWEEN_DATA_POINTS = Intervalle temporel trop long entre les points : {0} s

# invalid satellite id {0}
INVALID_SATELLITE_ID = identifiant satellite {0} invalide

# EOP interpolation degree must be of the form 4k-1, got {0}
WRONG_EOP_INTERPOLATION_DEGREE = le degré d''interpolation pour les EOP devrait être de la forme 4k-1, mais {0} a été fourni

# number of planes {0} is inconsistent with number of satellites {1} in Walker constellation
WALKER_INCONSISTENT_PLANES = le nombre {0} de plans est incohérent avec le nombre {1} total de satellites pour une constellation de Walker

# Infinite value appears during computation of atmospheric density in NRLMSISE00 model
INFINITE_NRLMSISE00_DENSITY = Valeur infinie lors du calcul de la densité atmosphérique dans le modèle NRLMSISE00

# Propagator builder cannot be cloned
PROPAGATOR_BUILDER_NOT_CLONEABLE = Le constructor de propagateur ne peut pas être cloné

# field "{0}" is too long, maximum length is {1} characters
FIELD_TOO_LONG = le champ « {0} » est trop long, la longueur maximale est de {1} caractères

<<<<<<< HEAD
# cannot parse data {0}
CANNOT_PARSE_DATA = impossible d''analyser la donnée {0}
=======
# Process covariance expecting dimension {0}, got {1}
WRONG_PROCESS_COVARIANCE_DIMENSION = la dimension de la covariance de modèle est {0}, or il est attendu {1}

# Measurement covariance expecting dimension {0}, got {1}
WRONG_MEASUREMENT_COVARIANCE_DIMENSION = la dimension de la covariance de mesures est {0}, or il est attendu {1}
>>>>>>> 9d8ed640
<|MERGE_RESOLUTION|>--- conflicted
+++ resolved
@@ -903,13 +903,11 @@
 # field "{0}" is too long, maximum length is {1} characters
 FIELD_TOO_LONG = le champ « {0} » est trop long, la longueur maximale est de {1} caractères
 
-<<<<<<< HEAD
-# cannot parse data {0}
-CANNOT_PARSE_DATA = impossible d''analyser la donnée {0}
-=======
 # Process covariance expecting dimension {0}, got {1}
 WRONG_PROCESS_COVARIANCE_DIMENSION = la dimension de la covariance de modèle est {0}, or il est attendu {1}
 
 # Measurement covariance expecting dimension {0}, got {1}
 WRONG_MEASUREMENT_COVARIANCE_DIMENSION = la dimension de la covariance de mesures est {0}, or il est attendu {1}
->>>>>>> 9d8ed640
+
+# cannot parse data {0}
+CANNOT_PARSE_DATA = impossible d''analyser la donnée {0}