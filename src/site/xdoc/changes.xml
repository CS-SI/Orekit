<?xml version="1.0" encoding="UTF-8" ?>
<!-- Copyright 2002-2018 CS Systèmes d'Information
  Licensed to CS Systèmes d'Information (CS) under one or more
  contributor license agreements.  See the NOTICE file distributed with
  this work for additional information regarding copyright ownership.
  CS licenses this file to You under the Apache License, Version 2.0
  (the "License"); you may not use this file except in compliance with
  the License.  You may obtain a copy of the License at

    http://www.apache.org/licenses/LICENSE-2.0

  Unless required by applicable law or agreed to in writing, software
  distributed under the License is distributed on an "AS IS" BASIS,
  WITHOUT WARRANTIES OR CONDITIONS OF ANY KIND, either express or implied.
  See the License for the specific language governing permissions and
  limitations under the License.
-->
<document>
  <properties>
    <title>Orekit Changes</title>
  </properties>
  <body>
    <release version="TBD" date="TBD" description="TBD">
      <action dev="luc" type="add">
<<<<<<< HEAD
        Added a way to retrieve Rinex header directly from the observations data set.
=======
        Added position-only measurements in orbit determination.
>>>>>>> fae9b3ec
      </action>
      <action dev="luc" type="fix" issue="491">
        Allow parsing of SP3 files that use non-predefined orbit types.
        Fixes issue #491.
      </action>
	  <action dev="maxime" type="add" issue="485">
        Added access to Kalman filter matrices.
		KalmanEstimation interface now has methods returning the physical values of:
		state transition matrix phi, measurement matrix H, innovation matrix S and Kalman gain matrix K.
		The methods are implemented in Model class. A class ModelTest was added to test these values.
		Fixes issue #485
      </action>
      <action dev="luc" type="fix" issue="492" due-to="Lebas">
        Fixed error message for TLE with incorrect checksum.
        Fixes issue #492.
      </action>
      <action dev="maxime" type="fix" issue="490">
        Fixed reference value of parameter drivers updating in Kalman filter. 
        When resetting the orbit in the propagator builder, the reference values
        of the drivers are now reset too.
        Fixes issue #490.
      </action>
      <action dev="maxime" type="add" issue="489">
        Made ParameterDriver class fully mutable.
        By adding setters for attributes scale, reference, minimum and maximum values.
        Fixes issue #489.
      </action>
      <action dev="maxime" type="fix" issue="488">
        Fixed method unNormalizeStateVector in Model class of Kalman estimator.
        Previous value did not take into account the reference values of the drivers.
        Fixes issue #488.
      </action>
      <action dev="luc" type="fix" issue="484" due-to="Yannick Jeandroz">
        Changed OrekitException from checked to unchecked exception.
        Most functions do throw such exceptions. As they are unchecked, they are
        not advertised in either `throws` statements in the function signature or
        in the javadoc. So users must consider that as soon as they use any Orekit
        feature, an unchecked `OrekitException` may be thrown. In most cases, users
        will not attempt to recover for this but will only use them to display or
        log a meaningful error message.
        Fixes #484.
      </action>
      <action dev="luc" type="fix" issue="480">
        Added GPSDate class to convert back and forth with AbsoluteDate.
        Fixes #480.
      </action>
      <action dev="evan" type="fix" issue="476">
        Fix generics in EventEnablingPredicateFilter.
        Fixes #476.
      </action>
      <action dev="maxime" type="fix" issue="473">
        Fixed wrong values of radec generated in AngularRaDecMeasurementCreator.
        Fixed wrong values of range rate generated in RangeRateMeasurementCreator.
        Added tests that check the values of measurements for each type of measurement.
        Upgraded precision in Kalman and batch least-squares OD tests that are using range-rate and radec measurements.
        Fixes issue #473.
      </action>
      <action dev="luc" type="fix">
        Derivatives with respect to mass are not computed anymore since several versions,
        some remnants of former computation remained and have now been removed.
      </action>
    </release>
    <release version="9.2" date="2018-05-26" description="Version 9.2 is a minor release of Orekit.
    It introduces several new features and bug fixes. New features introduced in version 9.2 are
    Kalman filter for orbit determination, loading of RINEX files, loading of ANTEX files, loading
    of version d of SP3 files (version a to c were already supported), on-the-fly decompression of .Z
    files, code measurements, phase measurements (but only a very basic implementation for now),
    specific attitude laws (GPS, GLONASS, GALILEO, BEIDOU) with midnight/noon turns, possibility to
    use backward propagation in LS orbit determination, support for any ITRF version, even if EOP
    files do not match the desired version, attitude overriding in constant thrust maneuvers,
    FunctionalDetector, filtering mechanism to insert specific decompression or deciphering algorithms
    during data loading, frames for Lagrange L1 and L2 point for any two related celestial bodies.
    WARNING: phase measurements, GNSS attitude and time-dependent process noise are considered
    experimental features for now, they should not be used yet for operational systems.
    Several bugs have been fixed.">
      <action dev="luc" type="fix">
        Fixed missing eclipse detectors in field version of Solar radiation pressure.
        Fixes issue #366.
      </action>
      <action dev="evan" type="fix">
        Fixed issue where EventHandler.init() was never called.
        Fixes issue #471.
      </action>
      <action dev="luc" type="fix">
        Fixed error in relative humidity units in Marini-Murray tropospheric model.
        Fixes issue #352.
      </action>
      <action dev="luc" type="fix">
        Fixed DSST events detection in the osculating case.
        Fixes issue #398.
      </action>
      <action dev="luc" type="fix">
        Allow several TLE with same date in TLESeries.
        Fixes issue #411.
      </action>
      <action dev="luc" type="fix">
        Fixed compilation problems with JDK 1.8
        Fixes issue #462.
      </action>
      <action dev="luc" type="add" >
        Added specific attitude mode for GNSS satellites: GPS (block IIA, block IIF, block IIF),
        GLONASS, GALILEO, BEIDOU (GEO, IGSO, MEO). This is still considered experimental as there
        are some problems when Sun crosses the orbital plane during a midnight/noon turn maneuver
        (which is a rare event but nevertheless occurs)
      </action>
      <action dev="luc" type="add" >
        Added natural order for observed measurements primarily based on
        chronological order, but with also value comparisons if measurements
        are simultaneous (which occurs a lot in GNSS), and ensuring no
        measurements are lost if stored in SortedSet
      </action>
      <action dev="luc" type="add" due-to="Albert Alcarraz García">
        Added GNSS code measurements
      </action>
      <action dev="luc" type="add" due-to="Albert Alcarraz García">
        Added GNSS phase measurements (very basic implementation for now, not usable as is)
      </action>
      <action dev="luc" type="add" due-to="Albert Alcarraz García">
        Added loading of RINEX observation files (versions 2 and 3)
      </action>
      <action dev="luc" type="fix">
        Fixed compression table reset problem in .Z files
        Fixes issue #450.
      </action>
      <action dev="maxime" type="fix">
        Fixed de-activation of event detection.
        In the propagate(startDate, endDate) function of class "AbstractIntegratedPropagator",
        for dates out of the time interval defined by ]startDate, endDate].
        Fixes issue #449.
      </action>
      <action dev="luc" type="add">
        Added support for loading Unix-compressed files (ending in .Z).
        This file compression algorithm is still widely used in the GNSS
        community (SP3 files, clock files, Klobuchar coefficients...)
        Fixes issue #447.
      </action>
      <action dev="luc" type="add">
        Added a customizable filtering capability in data loading.
        This allows users to insert layers providing features like
        custom decompression algorithms, deciphering, monitoring...
        Fixes issue #446.
      </action>
      <action dev="luc" type="add">
        Allow direct retrieval of rotation part without derivatives from
        LOFType without computing the full transform from inertial frame.
      </action>
      <action dev="maxime" type="fix">
        Added a provider for time-dependent process noise in Kalman estimator.
        This providers allow users to set up realistic models where the process
        noise increases in the along track direction.
        Fixes issue #403.
      </action>
      <action dev="maxime" type="add">
        Increased visibility of attributes in ConstantThrustManeuver class.
        Added getters for all attributes. Also added an attribute name that
        allows the differentiation of the maneuvers, both from a parameter driver
        point of view and from a force model point of view.
        Fixes issue #426.
      </action>
      <action dev="maxime" type="add">
        Increased visibility of attributes in propagator builders.
        By adding getters for all attributes in NumericalPropagatorBuilder
        and AbstractPropagatorBuilder.
        Also made the method findByName in ParameterDriversList public.
        Fixes issue #425.
      </action>
      <action dev="luc" type="fix">
        Ensure the correct ITRF version is used in CCSDS files, regardless
        of the EOP source chosen, defaulting to ITRF-2014.
      </action>
      <action dev="luc" type="fix">
        Split initial covariance matrix and process noise matrix in two
        methods in the covariance matrix provider interface.
      </action>
      <action dev="luc" type="add">
        Added VersionedITRF frame that allow users with needs for very high
        accuracy to specify which ITRF version they want, and stick to it
        regardless of their EOP source.
        Fixes issue #412.
      </action>
      <action dev="luc" type="add">
        Added an itrf-versions.conf configuration file allowing to specify
        which ITRF version each EOP file defines for which date
      </action>
      <action dev="luc" type="add">
        EOP history now contains the ITRF version corresponding to each
        EOP entry on a per date basis
      </action>
      <action dev="luc" type="add">
        Added an ITRFVersion enumerate to simplify conversion between ITRF frames,
        even when no direct Helmert transformation is available
      </action>
      <action dev="luc" type="add">
        Added TransformProviderUtility to reverse or combine TransformProvider instances.
      </action>
      <action dev="luc" type="add">
        Allow attitude overriding during constant-thrust maneuvers.
        Fixes issue #410.
      </action>
      <action dev="luc" type="fix">
        Fixed out-of-sync attitude computation near switch events in AttitudeSequence.
        Fixes issue #404.
      </action>
      <action dev="luc" type="add">
        Added a method to extract sub-ranges from TimeSpanMap instances.
      </action>
      <action dev="luc" type="fix">
        Fixed TLE creation with B* coefficients having single digits like 1.0e-4.
        Fixes issue #388.
      </action>
      <action dev="evan" type="add">
        Add FunctionalDetector.
      </action>
      <action dev="luc" type="add">
        Added handling of IGS ANTEX GNSS antenna models file.
      </action>
      <action dev="luc" type="add">
        Added support for SP3-d files.
      </action>
      <action dev="luc" type="fix">
        Improved SP3 files parsing.
        Some files already operationally produced by IGS Multi-GNSS Experiment (MGEX)
        exceed the maximum number of satellites supported by the regular SP3-c file
        format (which is 85 satellites) and extended the header, without updating the
        format version to SP3-d, which specifically raises the 85 satellites limitation.
        Fixes issue #376.
      </action>
      <action dev="maxime" type="add">
        Allow backward propagation in batch LS orbit determination.
        Fixes issue #375.
      </action>
      <action dev="maxime" type="add">
        Added covariance matrix to PV measurements.
        Fixes issue #374.
      </action>
      <action dev="luc" type="fix">
        Fixed issue when converting very far points (such as Sun center) to geodetic coordinates.
        Fixes issue #373.
      </action>
      <action dev="luc" type="add" >
        Added more conversions between PV coordinates and DerivativeStructure.
        This simplifies for example getting the time derivative of the momentum.
      </action>
      <action dev="maxime" type="fix">
        Fixed weights for angular measurements in W3B orbit determination.
        Fixed in test and tutorial.
        Fixes issue #370.
      </action>
      <action dev="luc" type="add" due-to="Julio Hernanz">
        Added frames for L1 and L2 Lagrange points, for any pair of celestial bodies.
      </action>
    </release>
    <release version="9.1" date="2017-11-26"
             description="Version 9.1 is a minor release of Orekit. It introduces a few new
             features and bug fixes. New features introduced in version 9.1 are some
             frames in OEM parser, retrieval of EOP from frames and ground station displacements
             modelling (both displacements due to tides and displacements due to ocean loading),
             and retrieval of covariance matrix in orbit determination. Several bugs have been fixed.
             Version 9.1 depends on Hipparchus 1.2.">
      <action dev="evan" type="add">
        Added ITRF2005 and ITRF2008 to the frames recognized by OEMParser.
        Fixes issue #361.
      </action>
      <action dev="evan" type="fix">
        Fixed FiniteDifferencePropagatorConverter so that the scale factor is only applied
        once instead of twice.
        Fixes issue #362.
      </action>
      <action dev="maxime" type="fix">
        Fixed derivatives computation in turn-around range ionospheric delay modifier.
        Fixes issue #369.
      </action>
      <action dev="evan" type="fix">
        Disabled XML external resources when parsing rapid XML TDM files.
        Part of issue #368.
      </action>
      <action dev="evan" type="fix">
        Disabled XML external resources when parsing rapid XML EOP files.
        Part of issue #368.
      </action>
      <action dev="evan" type="fix">
        Fixed NPE in OrekitException when localized string is null.
      </action>
      <action dev="luc" type="fix">
        Fixed a singularity error in derivatives for perfectly circular orbits in DSST third body force model.
        Fixes issue #364.
      </action>
      <action dev="luc" type="fix" due-to="Lucian Bărbulescu">
        Fixed an error in array size computation for Hansen coefficients.
        Fixes issue #363.
      </action>
      <action dev="luc" type="add">
        Added a way to retrieve EOP from frames by walking the frames hierarchy tree
        using parent frame links. This allows to retrieve EOP from topocentric frames,
        from Earth frames, from TOD...
      </action>
      <action dev="luc" type="add">
        Take ground stations displacements into account in orbit determination.
        The predefined displacement models are the direct effect of solid tides
        and the indirect effect of ocean loading, but users can add their own models
        too.
      </action>
      <action dev="luc" type="add">
        Added ground stations displacements due to ocean loading as per IERS conventions,
        including all the 342 tides considered in the HARDISP.F program.
        Computation is based on Onsala Space Observatory files in BLQ format.
      </action>
      <action dev="luc" type="add">
        Added ground points displacements due to tides as per IERS conventions.
        We have slightly edited one entry in table 7.3a from IERS 2010 conventions
        to fix a sign error identified by Dr. Hana Krásná from TU Wien (out of phase
        radial term for the P₁ tide, which is -0.07mm in conventions when it should be
        +0.07mm). This implies that our implementation may differ up to 0.14mm from
        other implementations.
      </action>
      <action dev="luc" type="fix">
        Avoid intermixed ChangeForwarder instances calling each other.
        Fixes issue #360.
      </action>
      <action dev="maxime" type="fix">
        Modified the way the propagation parameter drivers are mapped in the
        Jacobian matrix in class "Model".
        Added a test for multi-sat orbit determination with estimated
        propagation parameters (µ and SRP coefficients).
        Fixes issue #354.
      </action>
      <action dev="luc" type="fix">
         Added a convenience method to retrieve covariance matrix in
         physical units in orbit determination.
         Fixes issue #353.
      </action>
      <action dev="luc" type="fix" due-to="Rongwang Li">
         Fixed two errors in Marini-Murray model implementation.
         Fixes issue #352.
      </action>
      <action dev="luc" type="fix">
         Prevent duplicated Newtonian attraction in FieldNumericalPropagator.
         Fixes issue #350.
      </action>
      <action dev="luc" type="fix">
         Copy additional states through impulse maneuvers.
         Fixes issue #349.
      </action>
      <action dev="luc" type="fix">
         Removed unused construction parameters in ShiftingTransformProvider
         and InterpolatingTransformProvider.
         Fixes issue #356.
      </action>
      <action dev="luc" type="fix">
         Fixed wrong inertial frame for Earth retrieved from CelestialBodyFactory.
         Fixes issue #355.
      </action>
      <action dev="luc" type="update">
        Use a git-flow like branching workflow, with a develop branch for bleeding-edge
        development, and master branch for stable published versions.
      </action>
    </release>
    <release version="9.0.1" date="2017-11-01"
            description="Version 9.0.1 is a patch release of Orekit.
            It fixes security issus 368.">
      <action dev="evan" type="fix">
        Disabled XML external resources when parsing rapid XML TDM files.
        Part of issue #368.
      </action>
      <action dev="evan" type="fix">
        Disabled XML external resources when parsing rapid XML EOP files.
        Part of issue #368.
      </action>
    </release>
    <release version="9.0" date="2017-07-26"
             description="Version 9.0 is a major release of Orekit. It introduces several new
             features and bug fixes. New features introduced in version 9.0 are Taylor algebra
             propagation (for high order uncertainties propagation or very fast Monte-Carlo
             studies), multi-satellites orbit determination, parallel multi-satellites propagation,
             parametric accelerations (polynomial and harmonic), turn-around measurements,
             inter-satellite range measurements, rigth ascension/declination measurements,
             Antenna Phase Center measurements modifiers, EOP estimation in precise orbit
             determination, orbit to attitude coupling in partial derivatives, parsing of CCSDS
             Tracking Data Messages, parsing of university of Bern Astronomical Institute files
             for Klobuchar coefficients, ITRF 2014, preservation of non-Keplerian orbits derivatives,
             JB2008 atmosphere model, NRL MSISE 2000 atmosphere model, boolean combination of events
             detectors, ephemeris writer, speed improvements when tens of thousands of measurements
             are used in orbit determination, Danish translations. Several bugs have been fixed.">
     <action dev="luc" type="add">
       Added on-board antenna phase center effect on inter-satellites range measurements.
     </action>
     <action dev="luc" type="add">
       Added on-board antenna phase center effect on turn-around range measurements.
     </action>
     <action dev="luc" type="add">
       Added on-board antenna phase center effect on range measurements.
     </action>
     <action dev="luc" type="update">
       Moved Bias and OutlierFilter classes together with the other estimation modifiers.
     </action>
     <action dev="luc" type="update">
       Forced states derivatives to be dimension 6 rather than either 6 or 7. The
       additional mass was not really useful, it was intended for maneuvers calibration,
       but in fact during maneuver calibration we adjust either flow rate or specific
       impulse but not directly mass itself. 
     </action>
      <action dev="luc" type="add">
        Added parametric acceleration force models, where acceleration amplitude is a
        simple parametric function. Acceleration direction is fixed in either inertial
        frame, or spacecraft frame, or in a dedicated attitude frame overriding spacecraft
        attitude. The latter could for example be used to model solar arrays orientation if
        the force is related to solar arrays). Two predefined implementations are provided,
        one for polynomial amplitude and one for harmonic amplitude. Users can add other
        cases at will. This allows for example to model the infamous GPS Y-bias, which is
        thought to be related to a radiator thermal radiation.
      </action>
      <action dev="luc" type="remove">
        Removed obsolete Cunningham and Droziner attraction models. These models have
        been superseded by Holmes-Featherstone attraction model available since 2013
        in Orekit.
      </action>
      <action dev="luc" type="update">
        Take orbit to attitude coupling into account in the partial derivatives for all attitude modes.
        Fixes issue #200.
      </action>
      <action dev="luc" type="update">
        Merged FieldAttitudeProvider into AttitudeProvider.
      </action>
      <action dev="luc" type="update">
        Simplified ForceModel interface. It does not require dedicated methods anymore for
        computing derivatives with respect to either state or parameters.
      </action>
      <action dev="luc" type="remove">
        Removed Jacchia-Bowman 2006 now completely superseded by Jacchia-Bowman 2008.
      </action>
      <action dev="luc" type="update">
        Make Jacchia-Bowman 2008 thread-safe and field-aware.
      </action>
      <action dev="luc" type="update">
        Make NRL MSISE 2000 thread-safe and field-aware.
      </action>
      <action dev="luc" type="update">
        Make DTM2000 thread-safe and field-aware.
      </action>
      <action dev="luc" type="add">
        Added support for ITRF 2014.
        As of mid-2017, depending on the source of EOP, the ITRF retrieved using
        FramesFactory.getITRF will be either ITRF-2014 (if using EOP 14 C04) or
        ITRF-2008 (if using EOP 08 C04, bulletins A, bulletins B, or finals .all).
        If another ITRF is needed, it can be built using HelmertTransformation.
      </action>
      <action dev="luc" type="remove">
        Removed classes and methods deprecated in 8.0.
      </action>
      <action dev="luc" type="add">
        Added coordinates of all intermediate participants in estimated measurements.
        This will allow estimation modifiers to get important vectors (sighting
        directions for example) without recomputing everything from the states.
      </action>
      <action dev="luc" type="add">
        Added a multi-satellites orbit determination feature.
      </action>
      <action dev="luc" type="add">
        Added one-way and two-way inter-satellites range measurements.
      </action>
      <action dev="luc" type="fix" due-to="Glenn Ehrlich">
        Avoid clash with Python reserved keywords and, or and not in BooleanDetector.
      </action>
      <action dev="luc" type="add" due-to="Maxime Journot">
        Added right ascension and declination angular measurements.
      </action>
      <action dev="luc" type="add">
        Added a parallel propagation feature for addressing multi-satellites needs.
        Propagators of different types (analytical, semi-analytical, numerical,
        ephemerides ...) can be mixed at will.
      </action>
      <action dev="luc" type="fix">
        Fixed Gaussian quadrature inconsistent with DSST theory when orbit derivatives are present.
        Fixes issue #345.
      </action>
      <action dev="luc" type="fix">
        Fixed infinite recursion when attempting two orbit determinations in row.
        Fixes issue #347.
      </action>
      <action dev="luc" type="add" due-to="Lars Næsbye Christensen">
        Added Danish translations.
        Fixes issue #346.
      </action>
      <action dev="luc" type="add" >
        Allow estimation of polar motion (offset plus linear drift) and prime meridian
        correction (offset plus linear drift) in orbit determination. This is essentially
        equivalent to add correction to the xp, yp, dtu1 and lod Earth Orientation Parameters.
      </action>
      <action dev="luc" type="add">
        Parameters in orbit determination can be associated with a per-parameter reference date.
      </action>
      <action dev="luc" type="fix">
        Fixed wrong generation of FieldTransforms by time stamped cache, when generation
        happens backward in time.
        Fixes issue #344.
      </action>
      <action dev="luc" type="update">
        Improved computation ground station parameters derivatives
        in orbit determination.
      </action>
      <action dev="luc" type="update" >
        Use automatic differentiation for all orbit determination measurements types.
        This allows simpler evolutions to estimate parameters for which derivatives
        are not straightforward to compute; some of these parameters are needed for
        precise orbit determination.
      </action>
      <action dev="luc" type="add" due-to="Maxime Journot">
        Added parsing of University of Bern Astronomical Institute files for α and β Klobuchar coefficients.
      </action>
      <action dev="luc" type="add" due-to="Maxime Journot">
        Added parsing of CCSDS TDM (Tracking Data Messages) files, both text and XML.
      </action>
      <action dev="luc" type="fix" due-to="Florentin-Alin Butu">
        Fixed lighting ratio in solar radiation pressure for interplanetary trajectories.
      </action>
      <action dev="hank" type="fix">
        Allow small extrapolation before and after ephemeris.
        Fixes issue #261.
      </action>
      <action dev="luc" type="fix">
        Fixed missing attitude in DSST mean/osculating conversions.
        Fixes issue #339.
      </action>
      <action dev="luc" type="fix">
        Optionally take lift component of the drag force into account in BoxAndSolarArraySpacecraft.
        Fixes issue #324.
      </action>
      <action dev="luc" type="fix" due-to="James Schatzman">
        Change visibility of getTargetPV in GroundPointing to public so it can be subclassed by
        users in other packages.
        Fixes issue #341.
      </action>
      <action dev="luc" type="update">
        Deprecated the TLESeries class. The file format used was considered to be too specific and
        the API not really well designed. Users are encouraged to use their own parser for series of TLE.
      </action>
      <action dev="luc" type="fix" due-to="Gavin Eadie">
        Removed dead code in deep SDP4 propagation model.
        Fixes issue #342.
      </action>
      <action dev="luc" type="fix" due-to="Quentin Rhone">
        Added a way to prefix parameters names when estimating several maneuvers
        in one orbit determination.
        Fixes issue #338.
      </action>
      <action dev="luc" type="fix" due-to="Pascal Parraud">
        Removed unneeded reset at end of sample creation in propagators conversion.
        Fixes issue #335.
      </action>
      <action dev="luc" type="fix" due-to="Michiel Zittersteijn">
        Fixed wrong angle wrapping computation in IodLambert.
      </action>
      <action dev="luc" type="fix" due-to="Lucian Barbulescu">
        Fixed boundaries of thrust parameter driver in ConstantThrustManeuver.
        Fixes issue #327.
      </action>
      <action dev="luc" type="fix" due-to="Hao Peng">
        Allow some old version of TLE format to be parsed correctly.
        Fixes issue #330.
      </action>
      <action dev="luc" type="fix" due-to="James Schatzman">
        Fixed ArrayOutOfBoundException appearing when converting dates at past or future infinity
        to string.
        Fixes issue #340.
      </action>
      <action dev="luc" type="fix">
        Extended range of DateComponents to allow the full integer range as days offset
        from J2000.
      </action>
      <action dev="luc" type="fix">
        Prevent NaN appearing in UTC-TAI offsets for dates at past or future infinity.
      </action>
      <action dev="luc" type="fix">
        Prevent central attraction coefficient from being adjusted in TLEPropagatorBuilder,
        as it is specified by the TLE theory.
        Fixes issue #313.
      </action>
      <action dev="luc" type="fix" due-to="Hao Peng">
        Added a flag to prevent resetting initial state at the end of integrating propagators.
        Fixes issue #251.
      </action>
      <action dev="luc" type="fix">
        Tutorials now all rely on orekit-data being in user home folder.
        Fixes issue #245.
      </action>
       <action dev="luc" type="fix">
        Apply delay corresponding to h = 0 when station altitude is below 0 in SaastamoinenModel.
        Fixes issue #202.
      </action>
      <action dev="luc" type="add">
        Added derivatives to orbits computed from non-Keplerian models, and use
        these derivatives when available. This improves shiftedBy() accuracy,
        and as a consequence also the accuracy of EventShifter. As example, when
        comparing shiftedBy and numerical model on a low Earth Sun Synchronous Orbit,
        with a 20x20 gravity field, Sun and Moon third bodies attractions, drag and
        solar radiation pressure, shifted position errors without derivatives are 18m
        after 60s, 72m after 120s, 447m after 300s; 1601m after 600s and 3141m after
        900s, whereas the shifted position errors with derivatives are 1.1m after 60s,
        9.1m after 120s, 140m after 300s; 1067m after 600s and 3307m after 900s.
      </action>
      <action dev="luc" type="fix">
        Preserved non-Keplerian acceleration in spacecraft state when computed from numerical propagator.
        Fixes issue #183.
      </action>
      <action dev="luc" type="fix">
        Fixed accuracy of FieldAbsoluteDate.
        Fixes issue #337.
      </action>
      <action dev="luc" type="fix">
        Fixed eccentricity computation for hyperbolic Cartesian orbits.
        Fixes issue #336.
      </action>
      <action dev="luc" type="fix">
        Fixed an array out of bounds error in DSST zonal short periodics terms.
      </action>
      <action dev="luc" type="fix" due-to="Maxime Journot">
        Fixed a factor two error in tropospheric and ionospheric modifiers.
      </action>
      <action dev="luc" type="add" due-to="Maxime Journot">
        Added turn-around (four-way range) measurements to orbit determination.
      </action>
      <action dev="luc" type="update">
        Updated dependency to Hipparchus 1.1, released on 2017, March 16th.
        Fixes issue #329.
      </action>
      <action dev="evan" type="add">
        Added simple Boolean logic with EventDetectors.
      </action>
      <action dev="luc" type="add">
        Added getGMSTRateFunction to IEEEConventions to compute accurately Earth rotation rate.
      </action>
      <action dev="luc" type="update">
        OneAxisEllipsoid can now transform FieldGeodeticPoint from any field
        and not only DerivativeStructure.
      </action>
      <action dev="luc" type="add">
        Completed field-based Cartesian and angular coordinates with missing
        features that were only in the double based versions.
      </action>
      <action dev="luc" type="update" due-to="Maxime Journot">
        Use DerivativeStructure to compute derivatives for Range measurements.
      </action>
      <action dev="luc" type="update">
        Improved conversion speed from Cartesian coordinates to geodetic coordinates
        by about 15%.
      </action>
      <action dev="evan" type="add">
        Replace OrbitFile interface with EphemerisFile, adding support for multiple
        ephemeris segments and the capability to create a propagator from an ephemeris.
      </action>
      <action dev="hank" type="add">
        Added EphemerisFileWriter interface for serializing EphemerisFiles to external
        file formats, and implemented the OEMWriter for CCSDS OEM file export support.
      </action>
      <action dev="hank" type="add">
        Added OrekitEphemerisFile object for encapsulating propagator outputs into an 
        EphemerisFile which can then be exported with EphemerisFileWriter classes.
      </action>
      <action dev="luc" type="fix">
        Fixed thread-safety issues in DTM2000 model.
        Fixes issue #258.
      </action>
      <action dev="pascal" type="add">
        Added JB2008 atmosphere model.
      </action>
      <action dev="pascal" type="add">
        Added NRLMSISE-00 atmosphere model.
      </action>
      <action dev="luc" type="fix" due-to="Hao Peng">
        Fixed outliers configuration parsing in orbit determination tutorial and test.
        Fixes issue #249
      </action>
       <action dev="luc" type="fix" >
        Greatly improved orbit determination speed when a lot of measurements are used
        (several thousands).
      </action>
      <action dev="luc" type="fix" >
        Fixed ant build script to run Junit tests.
        Fixes issue #246.
      </action>
      <action dev="luc" type="update">
        Added a protection against zero scale factors for parameters drivers.
      </action>
      <action dev="evan" type="fix">
        Fix AbsoluteDate.createMJDDate when the time scale is UTC and the date
        is during a leap second.
        Fixes issue #247
      </action>
      <action dev="luc" type="fix" >
        Fixed ant build script to retrieve Hipparchus dependencies correctly.
        Fixes issue #244.
      </action>
    </release>
    <release version="8.0.1" date="2017-11-01"
            description="Version 8.0.1 is a patch release of Orekit.
            It fixes security issus 368.">
      <action dev="evan" type="fix">
        Disabled XML external resources when parsing rapid XML EOP files.
        Part of issue #368.
      </action>
    </release>
    <release version="8.0" date="2016-06-30"
             description="Version 8.0 is a major release of Orekit. It introduces several new
             features and bug fixes as well as a major dependency change. New features introduced
             in version 8.0 are orbit determination, specialized propagator for GPS satellites
             based on SEM or YUMA files, computation of Dilution Of Precision and a new angular
             separation event detector. Several bugs have been fixed. A major change introduced
             with version 8.0 is the switch from Apache Commons Math to Hipparchus as the
             mathematical library, which also implied switching from Java 6 to Java 8.">
      <action dev="luc" type="fix" due-to="Andrea Antolino">
        Improved accuracy of orbits Jacobians.
        Fixes issue #243.
      </action>
      <action dev="luc" type="update">
        Deprecated PropagationException, replaced by OrekitException.
      </action>
      <action dev="evan" type="fix" due-to="Greg Carbott">
        Fix bug in restarting propagation with a ConstantThrustManeuver with an
        updated initial condition.
      </action>
      <action dev="luc" type="fix">
        Fixed a display error for dates less than 0.5ms before a leap second.
      </action>
      <action dev="luc" type="update">
        Use ParameterDriver with scale factor for both orbit determination, conversion,
        and partial derivatives computation when finite differences are needed.
      </action>
      <action dev="luc" type="fix">
        Apply impulse maneuver correctly in backward propagation.
        Fixes issue #241.
      </action>
      <action dev="luc" type="add">
        Added angular separation detector. This is typically used to check separation
        between spacecraft and the Sun as seen from a ground station, to avoid interferences
        or damage.
      </action>
      <action dev="luc" type="update">
        All class and methods that were deprecated in the 7.X series have been removed.
      </action>
      <action dev="luc" type="update">
        Allow ICGEM gravity field reader to parse non-Earth gravity fields.
      </action>
      <action dev="evan" type="add">
        Add methods for a integration step handler to tell if the start/end of the step is
        interpolated due to event detection. Also added ability to add a step handler in
        ephemeris mode.
      </action>
      <action dev="evan" type="fix">
        Switch to a continuous Ap to Kp geomagnetic index conversion.
        Fixes issue #240.
      </action>
      <action dev="pascal" type="add">
        Added computation of Dilution Of Precision (DOP).
      </action>
      <action dev="pascal" type="add">
        Added a specialized propagator for GPS spacecrafts, based on
        SEM or YUMA files.
      </action>
      <action dev="luc" type="update">
        Ported the new Hipparchus event handling algorithm to Orekit.
        This improves robustness in corner cases, typically when different
        event detectors triggers at very close times and one of them
        resets the state such that it affects the other detectors.
      </action>
      <action dev="luc" type="update">
        Simplified step interpolators API, replacing the setDate/getState
        pair with an interpolated state getter taking a date argument.
      </action>
      <action dev="luc" type="update">
        Switched from Apache Commons Math to Hipparchus library.
      </action>
      <action dev="luc" type="add">
        Added an orbit determination feature!
      </action>
      <action dev="evan" type="add">
        Add EventHandler to record all events.
      </action>
      <action dev="evan" type="fix">
        Fix exception during event detection using
        NumericalPropagator.getGeneratedEphemeris() near the start/end date of
        the generated ephemeris.
        Fixes issue #238
      </action>
    </release>
    <release version="7.2.1" date="2017-11-01"
            description="Version 7.2.1 is a patch release of Orekit.
            It fixes security issus 368.">
      <action dev="evan" type="fix">
        Disabled XML external resources when parsing rapid XML EOP files.
        Part of issue #368.
      </action>
    </release>
    <release version="7.2" date="2016-04-05"
             description="Version 7.2 is a minor release of Orekit. It introduces several new
             features and bug fixes. The most important features introduced in version 7.2
             are handling of GLONASS and QZSS time scales, support for local time zones
             according to ISO-8601 standard, and finer tuning of short period terms in
             DSST propagator. Version 7.2 depends on version 3.6.1 of Apache Commons Math,
             which also fixes a bug related to close events detection.">
      <action dev="luc" type="add">
        Added GLONASS and QZSS time scales. These time scales my be used in SP3-c files.
      </action>
      <action dev="luc" type="add">
        Added parsing and displaying of local time according to ISO-8601 standard.
      </action>
      <action dev="luc" type="fix">
        Added some protections against malformed SP3 files.
      </action>
      <action dev="luc" type="fix">
        Fixed Newcomb operators generation in DSST for high degree gravity fields.
        Fixes issue #237
      </action>
      <action dev="luc" type="update">
        Improved tuning of DSST tesseral force models. Users can now tune max degree,
        max eccentricity power and max frequency in mean longitude for short
        period terms, as well as for m-daily terms.
      </action>
      <action dev="luc" type="update">
        Improved tuning of DSST zonal force models. Users can now tune max degree,
        max eccentricity power and max frequency in true longitude for short
        period terms.
      </action>
      <action dev="luc" type="fix">
        Fixed wrong continuous maneuver handling in backward propagation.
        Fixes issue #236
      </action>
    </release>
    <release version="7.1" date="2016-02-07"
             description="Version 7.1 is a minor release of Orekit. It introduces several new
             features and bug fixes. The most important features introduced in version 7.1
             are a lot of new event detectors (field of view based detectors supporting any FoV
             shape, either on ground targetting spacecraft or on spacecraft and targetting
             ground defined zones with any shape, extremum elevation detector, anomaly,
             latitude argument, or longitude argument crossing detectors, either true, mean
             or eccentric, latitude and longitude extremum detectors, latitude and longitude
             crossing detectors), new event filtering capability based on user-provided
             predicate function, ability to customize DSST interpolation grid for short period
             elements, ability to retrieve DSS short periodic coefficients, removed some arbitrary
             limitations in DSST tesseral and zonal contribution, ability to set short period
             degree/order to smaller values than mean elements in DSST, vastly improved
             frames transforms efficiency for various Earth frames, three different types of
             solar radiation pressure coefficients, new tabulated attitudes related to Local
             Orbital Frame, smooth attitude transitions in attitudes sequences, with derivatives
             continuity at both endpoint, ground zone sampling either in tiles or grid with fixed
             or track-based orientation, derivatives handling in geodetic points, parsing of TLE
             with non-unclassified modifiers, support for officiel WMM coefficients from NOAA,
             support for tai-utc.dat file from USNO, tropospheric refraction model following
             Recommendation ITU-R P.834-7, geoid model based on gravity field, and use of the new
             Apache Commons Math rotation API with either Frame transform convention or vector
             operator convention. Numerous bugs were also fixed.
             Version 7.1 depends on version 3.6 of Apache Commons Math.">
      <action dev="thierry" type="add">
        Added tropospheric refraction correction angle following Recommendation ITU-R P.834-7.
      </action>
      <action dev="luc" type="add">
        Added a way to configure max degree/order for short periods separately
        from the mean elements settings in DSST tutorial.
      </action>
      <action dev="luc" type="fix">
        Fixed limitation to degree 12 on zonal short periods, degree/order 8 on
        tesseral short periods, and degree/order 12 for tesseral m-dailies in DSST.
      </action>
      <action dev="luc" type="fix">
        Fixed wrong orbit type in propagator conversion. The type specified by
        user was ignored when computing variable stepsize integrator tolerances.
      </action>
      <action dev="luc" type="add">
        Set up three different implementations of radiation pressure coefficients,
        using either a single reflection coefficient, or a pair of absorption
        and specular reflection coefficients using the classical convention about
        specular reflection, or a pair of absorption and specular reflection
        coefficients using the legacy convention from the 1995 CNES book.
        Fixes issue #170
      </action>
      <action dev="luc" type="fix">
        Fixed wrong latitude normalization in FieldGeodeticPoint.
      </action>
      <action dev="luc" type="fix">
        Fixed blanks handling in CCSDS ODM files.
        Fixes issue #232
      </action>
      <action dev="luc" type="fix">
        Fixed FramesFactory.getNonInterpolatingTransform working only
        in one direction.
        Fixes issue #231
      </action>
      <action dev="evan" type="add">
        Added Field of View based event detector for ground based sensors.
      </action>
      <action dev="luc" type="add">
        Added a getFootprint method to FieldOfView for projecting Field Of View
        to ground, taking limb of ellipsoid into account (including flatness) if
        Field Of View skims over horizon.
      </action>
      <action dev="luc" type="add">
        Added a pointOnLimb method to Ellipsoid for computing points that lie
        on the limb as seen from an external observer.
      </action>
      <action dev="luc" type="add">
        Added an isInside predicate method to Ellipsoid for checking points location.
      </action>
      <action dev="evan" type="fix">
        Support parsing lowercase values in CCSDS orbit data messages.
        Fixes issue #230
      </action>
      <action dev="luc" type="add">
        Added a generic FieldOfViewDetector that can handle any Field Of View shape.
        The DihedralFieldOfViewDetector is deprecated, but the CircularFieldOfViewDetector
        which corresponds to a common case that can be computed more accurately and faster
        than the new generic detector is preserved.
      </action>
      <action dev="luc" type="add">
        Added a FieldOfView class to model Fields Of View with any shape.
      </action>
      <action dev="luc" type="add">
        Added a FootprintOverlapDetector which is triggered when a sensor
        Field Of View (any shape, even split in non-connected parts or
        containing holes) overlaps a geographic zone, which can be non-convex,
        split in different sub-zones, have holes, contain the pole...
        Fixes issue #216
      </action>
      <action dev="luc" type="fix" due-to="Carlos Casas">
        Added a protection against low altitudes in JB2006 model.
        Fixes issue #214
      </action>
      <action dev="luc" type="fix" due-to="Petrus Hyvönen">
        Enlarged access to SGP4 and DeepSDP4 propagators.
        Fixes issue #207
      </action>
      <action dev="luc" type="fix">
        Fixed covariance matrices units when read from CCSDS ODM files. The
        data returned at API level are now consistent with SI units, instead of being
        kilometer-based.
        Fixes issue #217
      </action>
      <action dev="luc" type="fix">
        Fixed DSST ephemeris generation.
        Fixes issue #222
      </action>
      <action dev="luc" type="update">
        Vastly improved DSS short period terms interpolation.
      </action>
      <action dev="luc" type="fix">
        Use new Rotation API from Apache Commons Math 3.6.
        This API allows to use both vector operator convention and frames
        transform convention naturally. This is useful when axis/angles are
        involved, or when composing rotations. This probably fixes one of
        the oldest stumbling blocks for Orekit users.
      </action>
      <action dev="luc" type="fix">
        Fixed state partial derivatives in drag force model.
        Fixes issue #229
      </action>
      <action dev="evan" type="fix">
        Fixed incorrect density in DTM2000 when the input position is not in ECI
        or ECEF.
        Fixes issue #228
      </action>
      <action dev="evan" type="add">
        Added capability to use a single EventHandler with multiple types of
        EventDetectors.
      </action>
      <action dev="luc" type="add" >
        Added a way to customize interpolation grid in DSST, either using a fixed number
        of points or a maximum time gap between points, for each mean elements integration
        step.
      </action>
      <action dev="luc" type="add" >
        Added TabulatedLofOffset for attitudes defined by tabulating rotations between Local Orbital Frame
        and spacecraft frame.
        Fixes issue #227
      </action>
      <action dev="luc" type="fix" >
        Fixed wrong ephemeris generation for analytical propagators with maneuvers.
        Fixes issue #224.
      </action>
       <action dev="luc" type="fix" >
        Fixed date offset by one second for TLE built from their components,
        if a leap second was introduced earlier in the same year.
        Fixes issue #225.
      </action>
      <action dev="luc" type="fix" >
        Allow parsing TLE with non-unclassified modifier.
      </action>
      <action dev="luc" type="add" >
        As a side effect of fixing issue #223, KeplerianPropagator and
        Eckstein-Hechler propagator are now serializable.
      </action>
      <action dev="luc" type="fix" >
        Fixed missing additional states handling in ephemeris propagators
        created from analytical propagators.
      </action>
      <action dev="luc" type="fix" >
        Fixed NPE and serialization issues in ephemeris propagators created
        from analytical propagators.
        Fixes issue #223.
      </action>
      <action dev="luc" type="fix" >
        Fixed time scale issues in JPL ephemerides and IAU pole models.
        The time used for internal computation should be TDB, not TT.
      </action>
      <action dev="luc" type="fix" >
        Fixed an issue with backward propagation on analytical propagator.
        During first step, the analytical interpolator wrongly considered the
        propagation was forward.
      </action>
      <action dev="luc" type="add" >
        Added a way to retrieve short period coefficients from DSST as
        spacecraft state additional parameters. This is mainly intended
        for test and validation purposes.
      </action>
      <action dev="luc" type="fix" >
        Prevent small overshoots of step limits in event detection.
        Fixes issue #218.
      </action>
      <action dev="luc" type="fix" >
        Handle string conversion of dates properly for dates less than 1 millisecond
        before midnight (they should not appear as second 60.0 of previous minute but
        should rather wrap around to next minute).
        Partly fixes issue #218.
      </action>
      <action dev="luc" type="fix" >
        Enforce Lexicographical order in DirectoryCrawler, to ensure reproducible
        loading. Before this changes, some tests could fail in one computer while
        succeeding in another computer as we use a mix of DE-4xx files, some having
        a different EMRAT (81.30056907419062 for DE-431, 81.30056 for DE-405 and DE-406).
      </action>
      <action dev="luc" type="add" >
        Added EventEnablingPredicateFilter to filter event based on an user-provided
        enabling predicate function. This allow for example to dynamically turn some
        events on and off during propagation or to set up some elaborate logic like
        triggering on elevation first time derivative (i.e. one elevation maximum)
        but only when elevation itself is above some threshold.
      </action>
      <action dev="luc" type="update" >
        Renamed EventFilter into EventSlopeFilter.
      </action>
      <action dev="luc" type="add" >
        Added elevation extremum event detector.
      </action>
      <action dev="luc" type="fix" >
        Fixed ellipsoid tessellation with large tolerances.
        Fixes issue #215.
      </action>
      <action dev="evan" type="fix" >
        Fixed numerical precision issues for start/end dates of generated
        ephemerides.
        Fixes issues #210
      </action>
      <action dev="luc" type="add" >
        Added anomaly, latitude argument, or longitude argument crossings detector,
        either true, mean or eccentric.
        Fixes issue #213.
      </action>
      <action dev="luc" type="add" >
        Added latitude and longitude extremum detector.
      </action>
      <action dev="luc" type="add" >
        Added latitude and longitude crossing detector.
      </action>
      <action dev="luc" type="add" >
        Added a way to convert between PVA and geodetic points with time derivatives.
      </action>
      <action dev="luc" type="add" >
        Allow truncation of tiles in ellipsoid tessellation.
      </action>
      <action dev="luc" type="add" >
        Propagator builders can now be configured to accept any orbit types
        and any position angle types in the input flat array.
        Fixes issue #208.
      </action>
      <action dev="luc" type="add" >
        Added smooth attitude transitions in attitudes sequences, with derivatives
        continuity at both endpoints of the transition that can be forced to match
        rotation, rotation rate and rotation acceleration.
        Fixes issue #6.
      </action>
      <action dev="luc" type="fix" >
        Fixed attitudes sequence behavior in backward propagation.
        Fixes issue #206.
      </action>
      <action dev="luc" type="add" >
        Added factory methods to create AbsoluteDate instances from MJD or JD.
        Fixes issue #193.
      </action>
      <action dev="luc" type="fix" due-to="Joris Olympio">
        Fixed wrong attitude switches when an event occurs but the active attitude mode
        is not the one it relates to.
        Fixes issue #190.
      </action>
      <action dev="luc" type="add"  due-to="Joris Olympio">
        Added a way to be notified when attitude switches occur.
        Fixes issue #190.
      </action>
      <action dev="luc" type="fix" >
        Ensure Keplerian propagator uses the specified mu and not only the one from the initial orbit.
        Fixes issue #184.
      </action>
      <action dev="luc" type="update" >
        Improved frames transforms efficiency for various Earth frames.
      </action>
      <action dev="luc" type="fix" >
        Specify inertial frame to compute orbital velocity for ground pointing laws.
        Fixes issue #115.
      </action>
      <action dev="luc" type="fix" >
        Activated two commented-out tests for DTM2000, after ensuring we
        get the same results as the original fortran implementation.
        Fixes issue #204.
      </action>
      <action dev="luc" type="fix" due-to="Javier Martin Avila">
        Fixed resetting of SecularAndHarmonic fitting.
        Fixes issue #205.
      </action>
      <action dev="luc" type="add">
        Added a way to sample a zone on an ellipsoid as grids of inside points.
        Fixes issue #201.
      </action>
      <action dev="luc" type="fix">
        Fixed an event detection problem when two really separate events occur within
        the event detector convergence threshold.
        Fixes issue #203.
      </action>
      <action dev="luc" type="fix">
        Added protections against TLE parameters too large to fit in the format.
        Fixes issue #77.
      </action>
      <action dev="luc" type="fix">
        Allowed slightly malformed TLE to be parsed.
        Fixes issue #196.
      </action>
      <action dev="luc" type="fix">
        Fixed overlapping issue in ellipsoid tessellation, typically for independent
        zones (like islands) close together.
        Fixes issue #195.
      </action>
      <action dev="tn" type="add">
        Added support to load WMM coefficients from the official model file
        provided by NOAA.
      </action>
      <action dev="tn" type="fix">
        Fixed javadoc of method "GeoMagneticField#calculateField(...)": 
        the provided altitude is expected to be a height above the WGS84 ellipsoid.
      </action>
      <action dev="luc" type="update">
        Added a simpler interface for creating custom UTC-TAI offsets loaders.
      </action>
      <action dev="luc" type="add">
        Added support for USNO tai-utc.dat file, enabled by default, in
        addition to the legacy support for IERS UTC-TAI.history file
        which is still supported and also enabled by default.
      </action>
      <action dev="luc" type="add">
        Added a way to load TAI-UTC data from Bulletin A. Using this feature
        is however NOT recommended as there are known issues in TAI-UTC data
        in some bulletin A (for example bulletina-xix-001.txt from 2006-01-05
        has a wrong year for last leap second and bulletina-xxi-053.txt from
        2008-12-31 has an off by one value for TAI-UTC on MJD 54832). This
        feature is therefore not enabled by default, and users wishing to
        rely on it should do it carefully and take their own responsibilities.
      </action>
      <action dev="luc" type="add">
        Added ellipsoid tessellation, with tiles either oriented along track
        (ascending or descending) or at constant azimuth.
      </action>
      <action dev="luc" type="fix">
        Added customization of EOP continuity check threshold.
        Fixes issue #194.
      </action>
      <action dev="evan" type="add">
        Added geoid model based on gravity field.
        Fixes issue #192.
      </action>
      <action dev="luc" type="fix">
        Added automatic loading of Marshall Solar Activity Future Estimation data.
        Fixes issue #191.
      </action>
      <action dev="luc" type="update">
        Simplified Cartesian to ellipsoidal coordinates transform and greatly improved its performances.
      </action>
      <action dev="luc" type="fix">
        Fixed target point in BodyCenterPointing attitude.
        Fixes issue #100.
      </action>
    </release>
    <release version="7.0" date="2015-01-11"
             description="Version 7.0 is a major release of Orekit. It introduces several new
             features and bug fixes. New features introduced in version 7.0 are the complete
             DSST semi-analytical propagator with short-periodics terms (only mean elements
             were available in previous version), extension to second order derivatives for
             many models (Cartesian coordinates, angular coordinates, attitude modes, ...),
             bilinear interpolator in Saastamoinen model, attitude overriding during impulsive
             maneuvers, general relativity force model, geographic zone detector, and ecliptic
             frame.
             Several bugs have been fixed. One noteworthy fix concerns an inconsistency in
             Eckstein-Hechler propagator velocity, which leads to a change of the generated
             orbit type.">
      <action dev="hankg" type="add">
        Added bilinear interpolator and use it on Saastamoinen model.
        Implements feature #182.
      </action>
      <action dev="luc" type="update">
        Removed old parts that were deprecated in previous versions.
      </action>
      <action dev="luc" type="update">
        Updated dependency to Apache Commons Math 3.4, released on 2014-12-26.
      </action>
      <action dev="luc" type="fix">
        Fixed null vector normalization when attempting to project to ground a point already on ground.
        Fixes issue #181.
      </action>
      <action dev="luc" type="add" due-to="Lucian Barbulescu">
        Added Romanian localization for error messages.
      </action>
      <action dev="luc" type="fix">
        Fixed velocity inconsistency in orbit generation in Eckstein-Hechler propagator.
        The Eckstein-Hechler propagator now generated Cartesian orbits, with velocity
        computed to be fully consistent with model evolution. A side effect is that
        if users rebuild circular parameters from the generated orbits, they will
        generally not math exactly the input circular parameters (but position will
        match exactly).
        Fixes issue #180.
      </action>
      <action dev="luc" type="fix">
        Improved acceleration output in Eckstein-Hechler model.
      </action>
      <action dev="luc" type="add">
        Added projection of moving point (i.e. position and derivatives too) to
        ground surface.
      </action>
      <action dev="luc" type="add">
        Added a general 3 axes ellipsoid class, including a feature to compute
        any plane section (which result in a 2D ellipse).
      </action>
      <action dev="luc" type="add">
        Added support for IERS bulletin A (rapid service and prediction)
      </action>
      <action dev="tn" type="fix">
        Fixed various issues in geomagnetic fields models:
        GeoMagneticField.getDecimalYear() returned a slightly wrong result: e.g. for 1/1/2005
        returned 2005.0020 instead of 2005.0, GeoMagneticFieldFactory.getModel() returned
        wrong interpolation near models validity endpoints, GeoMagneticField.transformModel(double)
        method did not check year validity. Added more unit tests and adapted existing tests for
        IGRF/WMM with sample values / results as they have changed slightly.
        Fixes issue #178.
      </action>
      <action dev="luc" type="fix" due-to="Patrice Mathieu">
        Fixed closest TLE search. When filtering first from satellite ID and
        then extracting closest date, the returned satellite was sometime wrong.
      </action>
      <action dev="luc" type="add" due-to="Hank Grabowski">
        Allow attitude overriding during impulsive maneuvers.
        Fixes issue #176.  
      </action>
      <action dev="evan" type="add">
          Added general relativity force model.
      </action>
      <action dev="luc" type="add" due-to="Ioanna Stypsanelli">
        added Greek localization for error messages.
      </action>
      <action dev="evan" type="fix">
          Fixed incorrect partial derivatives for force models that depend on satellite velocity.
          Fixes #174.
      </action>
      <action dev="evan" type="fix">
          Fixed incorrect parameters set in NumericalPropagatorBuilder.
          Fixes #175.
      </action>
      <action dev="luc" type="update" >
        Significantly reduced size of various serialized objects.
      </action>
      <action dev="luc" type="update" >
        PVCoordinatesProvider now produces time-stamped position-velocities.
      </action>
      <action dev="luc" type="update" >
        Tabulated attitude provider can be built directly from time-stamped angular coordinates
        lists, in addition to attitudes lists.
      </action>
      <action dev="luc" type="add" >
        Added time-stamped versions of position-velocity and angular coordinates.
      </action>
      <action dev="luc" type="fix" due-to="Daniel Aguilar Taboada">
        Fixed wrong rotation interpolation for rotations near π.
        Fixes issue #173.
      </action>
      <action dev="luc" type="update" >
        Updated dependency to Apache Commons Math 3.3.
      </action>
      <action dev="luc" type="update" due-to="Lucian Barbulescu, Nicolas Bernard">
        Added short periodics for DSST propagation.
      </action>
      <action dev="luc" type="add" >
        Added a GeographicZoneDetector event detector for complex geographic zones traversal.
        Fixes issue #163.
      </action>
      <action dev="evan" type="fix">
        Add Ecliptic frame. Agrees with JPL ephemerides to within 0.5 arcsec.
        Issue #166.
      </action>
      <action dev="evan" type="fix">
        Fix cache exception when propagating backwards with an interpolated
        gravity force model.
        Fixes issue #169.
      </action>
      <action dev="luc" type="fix">
        Fixed parsing of dates very far in the future.
        Fixes issue #171.
      </action>
      <action dev="luc" type="fix">
        Trigger an exception when attempting to interpolate attitudes without rotation rate
        using only one data point.
      </action>
      <action dev="evan" type="fix">
        Fixed SpacecraftState date mismatch exception with some attitude providers.
      </action>
      <action dev="luc" type="fix" >
        Fixed wrong scaling in JPL ephemeris when retrieving coordinates in a frame
        that is not the defining frame of the celestial body.
        Fixes issue #165.
      </action>
      <action dev="luc" type="update" due-to="Lucian Barbulescu">
        Prepare generation of either mean or osculating orbits by DSST propagator.
        The short periodics terms are not computed yet, but there is ongoing work
        to add them.
      </action>
      <action dev="luc" type="update" due-to="Lucian Barbulescu">
        Avoid recomputing Chi and Chi^2 in Hansen coefficients for tesseral.
      </action>
      <action dev="luc" type="update" due-to="Nicolas Bernard">
        Added better handling of Hansen kernel computation through use of PolynomialFunction.
      </action>
      <action dev="luc" type="update" due-to="Petre Bazavan">
        Compute Hansen coefficients using linear transformation.
      </action>
      <action dev="luc" type="fix" >
        Fixed a non-bracketing exception in event detection, in some rare cases of noisy g function.
        Fixes issue #160.
      </action>
      <action dev="luc" type="fix" >
        Fixed a missing reset of resonant tesseral terms in DSST propagation.
        Fixes issue #159.
      </action>
      <action dev="luc" type="fix" >
        Improved default max check interval for NodeDetector, so it handles correctly
        highly eccentric orbits.
        Fixes issue #158.
      </action>
    </release>
    <release version="6.1" date="2013-12-13"
             description="Version 6.1 is a minor release of Orekit. It introduces several new
             features and bug fixes. The most important features introduced in version 6.1
             are solid tides force model, including pole tide at user choice, and following
             either IERS 1996, IERS 2003 or IERS 2010 conventions ; ocean tides force model,
             including pole tide at user choice, loading a user provided model ; simultaneous
             support for IERS 1996, 2003 and 2010 for frames definition, which is very
             important to support legacy systems and to convert coordinates between older and
             newer reference systems ; greatly improved accuracy of celestial/terrestrial
             frames transforms (we are now at sub-micro arcsecond level for IERS 2003/2010,
             both with equinox based and Non-Rotating Origin, at a sub-milli arcseconds for
             IERS 1996, both with equinox based and Non-Rotating Origin) ; classical
             equinox-based paradigm and new non-rotating origin paradigm for inertial and
             terrestrial frames are now supported with all IERS conventions ; automatic
             conversion of IERS Earth Orientation Paramters from equinoxial to non-rotating
             paradigm ; support for CCSDS Orbit Data Message ; improved API for events,
             allowing separation of event detection and event handling (the older API is still
             available for compatibility) ; merged all the elevation related events, allowing
             to use both refraction model and antenna mask at the same time if desired ;
             new attitude mode based on interpolation on a table. Numerous bugs were also fixed.
             Version 6.1 depends on version 3.2 of Apache commons math.">
      <action dev="luc" type="fix" >
        Reduced number of calls to the g function in event detectors.
        Fixes issue #108.
      </action>
      <action dev="luc" type="fix" >
        Fixed a spurious backward propagation.
        Fixes issue #107.
      </action>
      <action dev="luc" type="fix" >
        Improved error detection for numerical and DSST propagation for cases
        where user attempts to compute integrator tolerances with an orbit for
        which Jacobian is singular (for example equatorial orbit while using
        Keplerian representation).
        Fixes issue #157.
      </action>
      <action dev="luc" type="add" >
        Added a method to get the number or calls to getNeighbors in the generic time stamped cache,
        to allow performing measurements while tuning the cache.
      </action>
      <action dev="luc" type="add" >
        Added high degree ocean load deformation coefficients computed by Pascal
        Gégout (CNRS / UMR5563 - GET).
      </action>
      <action dev="luc" type="add" >
        Time scales are now serializable.
      </action>
      <action dev="luc" type="add" due-to="Nicolas Bernard">
        Improved DSST tesseral computation efficiency by caching Jacobi polynomials.
      </action>
      <action dev="luc" type="fix" due-to="Daniel Aguilar Taboada">
        Fixed yaw steering attitude law, which didn't project spacecraft velocity correctly.
        Fixes issue #156.
      </action>
      <action dev="luc" type="add" >
        Added a way to set the maximum number of iterations for events detection.
        Fixes issue #155.
      </action>
      <action dev="luc" type="add">
        Added an attitude provider from tabulated attitudes.
        Fixes issue #154.
      </action>
      <action dev="luc" type="add" due-to="Hank Grabowski">
        Improved test coverage.
        Fixes issue #153.
      </action>
      <action dev="luc" type="add" due-to="Hank Grabowski">
        Merged all elevation detectors into one. The new detector supports all
        features from the previous (and now deprecated) ApparentElevationDetector
        and GroundMaskElevationDetector.
        Fixes issue #144.  
      </action>
      <action dev="luc" type="add" due-to="Hank Grabowski">
        Added a DetectorEventHandler interface aimed at handling only the
        event occurrence part in propagation. This allows to separate the
        event detection itself (which is declared by the EventDetector interface)
        from the action to perform once the event has been detected. This also
        allows to avoid subclassing of events, which was cumbersome. It also allows
        to share a single handler for several events.
        The previous behavior with eventOccurred declared at detector level and
        subclassing is still available but is deprecated and will be removed in
        the next major release.
      </action>
      <action dev="luc" type="fix" due-to="Christophe Le Bris">
        Fixed an indexing error in Harris-Priester model.
        Fixes issue #152.
      </action>
      <action dev="luc" type="add">
        Added a new force model for ocean tides in numerical propagation, including pole tides.
        Fixes issue #11.
      </action>
      <action dev="luc" type="fix" due-to="Lucian Barbulescu">
        Fixed conversion from position-velocity to Keplerian, when the orbit is
        perfectly equatorial.
        Fixes issue #151.
      </action>
      <action dev="luc" type="add">
        Added a new force model for solid tides in numerical propagation, including pole tides.
        Fixes issue #10.
      </action>
      <action dev="luc" type="add">
        Added a way to select IERS conventions for non-rotating origin
        based ITRF.
      </action>
      <action dev="luc" type="update">
        Greatly improved accuracy of celestial/terrestrial frames transforms.
        We are now at sub-micro arcsecond level for IERS 2003/2010, both with
        equinox based and Non-Rotating Origin, at a sub-milli arcseconds
        for IERS 1996, both with equinox based and Non-Rotating Origin.
      </action>
      <action dev="luc" type="fix">
        Fixed missing nutation correction in Equation Of Equinoxes.
        Fixes issue #150.
      </action>
      <action dev="luc" type="fix">
        Fixed rate for TCB time scale.
      </action>
      <action dev="luc" type="add">
        Added new definition of astronomical unit from IAU-2012 resolution B2.
      </action>
      <action dev="luc" type="fix">
        Fixed Date/Time split problem when date is a few femto-seconds before the end of the day.
        Fixes issue #149.
      </action>
      <action dev="luc" type="fix">
        Fixed overflow problem in TimeComponents.
        Fixes issue #148.
      </action>
      <action dev="luc" type="update">
        Separate parsing from using Poisson series.
      </action>
      <action dev="luc" type="add" due-to="Steven Ports">
        Added support for parsing CCSDS ODM files (OPM, OMM and OEM).
      </action>
      <action dev="luc" type="update">
        Flattened ITRF frames tree so all supported ITRF realizations (2005, 2000, 97, 93) share the same
        parent ITRF2008. Previously, the tree was 2008 &lt;- 2005 &lt;- 2000 &lt;- {93,97} and the reference dates
        for Helmert transforms were all different. We now use the parameters provided at epoch 2000.0 and
        with respect to ITRF2008 at http://itrf.ensg.ign.fr/doc_ITRF/Transfo-ITRF2008_ITRFs.txt.
      </action>
      <action dev="luc" type="fix">
        Fixed azimuth parameter in the TopocentricFrame.pointAtDistance method.
        Fixes issue #145.
      </action>
      <action dev="luc" type="fix"  due-to="Matt Edwards">
        Fixed location of JAVA_EPOCH. As we now take the linear models between UTC and TAI
        that were used between 1961 and 1972, we have to consider the offset that was in
        effect on 1970-01-01 and which was precisely 8.000082s. Fixes issue #142.
      </action>
      <action dev="luc" type="update" >
        Vastly improved performances for Poisson series computations. Poisson series are often
        evaluated several components together (x/y/s in new non-rotating paradigm, ∆ψ/∆ε in old
        equinox paradigm for example). As the components are built from a common model, they
        share many nutation terms. We now evaluate these shared terms only once, as we evaluate
        the components in parallel thanks to a preliminary "compilation" phase performed when
        the Poisson series are set up. This dramatically improves speed: on a test case based
        on x/y/s evaluations over a one year time span without any caching,  we noticed a
        more than two-fold speedup: mean computation time reduced from 6.75 seconds (standard
        deviation 0.49s) to 3.07 seconds (standard deviation 0.04s), so it was a 54.5% reduction
        in mean computation time. At the same time, accuracy was also improved thanks to the
        Møller-Knuth TwoSum algorithm without branching now used for summing all series terms.
      </action>
      <action dev="luc" type="fix" >
        When UT1 time scale is used, it is now possible to choose which Earth Orientation
        Parameters history to use (formerly, only EOP compatible with IAU-2000/2006 was
        used, even for systems relying only on older conventions).
      </action>
      <action dev="luc" type="add" >
        Added Greenwich Mean Sidereal Time and Greenwich Apparent Sidereal Time
        to all supported IERS conventions (i.e. IERS 1996, IERS 2003 and IERS 2010).
      </action>
      <action dev="luc" type="add" >
        Classical equinox-based paradigm and new non-rotating origin paradigm for
        inertial and terrestrial frames are now supported with all IERS conventions.
        This means it is now possible to use MOD/TOD/GTOD with the recent precession/nutation
        models from recent conventions, and it is also possible to use CIRF/TIRF/ITRF with
        the older precession nutation models from ancient conventions. Of course, all these
        conventions and frames can be used at the same time, which is very important to
        support legacy systems and to convert coordinates between older and newer reference
        systems.
      </action>
      <action dev="luc" type="add" >
        Added IERS 1996 in the list of supported IERS conventions.
      </action>
      <action dev="luc" type="add" >
        Added factory methods to compute arbitrary Julian Epochs (J1900.0, J2000.0 ...)
        and Besselian Epochs (B1900.0, B1950.0 ...) that are used as reference dates
        in some models and frames.
      </action>
      <action dev="luc" type="fix" >
        Fixed non-bracketing exception while converting Cartesian points very close to equator into geodetic
        coordinates. Fixes issue #141.
      </action>
      <action dev="evan" type="add" >
        Added getAngularVelocity() to PVCoordinates.
      </action>
      <action dev="luc" type="add" >
        Added back serialization for some ephemerides produced by integration-based propagators.
        The ephemerides produced by NumericalPropagator are always serializable, and the ones
        produced by DSSTPropagator may be serializable or not depending on the force models used.
      </action>
      <action dev="luc" type="fix" >
        Fixed missing events detection when two events occurred at exactly the same time using an analytical
        propagator (like generated ephemerides for example). Fixes issue #138.
      </action>
      <action dev="luc" type="fix" >
        Fixed data loading from zip/jar. A more streamlined architecture has been set up, and each zip entry
        now uses its own input stream. Closing the stream triggers the switch to the next entry, and duplicate
        close are handled gracefully. Fixes issue #139.
      </action>
      <action dev="luc" type="fix" >
        Improved event bracketing by backporting changes made in Apache Commons Math (may fix issues #110
        and #136, but we cannot be sure as neither issues were reproducible even before this change...).
      </action>
      <action dev="luc" type="fix" >
        Fixed GTOD and Veis frame that did apply UT1-UTC correction when they should not (fixes issue #131).
      </action>
      <action dev="luc" type="fix" >
        Completely rewrote conversion from Cartesian to geodetic coordinates to improve
        numerical stability for very far points (typically when computing coordinates
        of Sun). Fixes issue #137.
      </action>
    </release>
    <release version="6.0" date="2013-04-23"
             description="Version 6.0 is a major release of Orekit. It introduces several new
             features and bug fixes. Several incompatibilities with respect to previous
             versions 5.x have been introduced. Users are strongly advised to upgrade to this
             version. The major features introduced in version 6.0 are the inclusion of the DSST
             semi-analytical propagator, an improved propagator architecture where all propagators
             can use events and step handlers, much better and faster gravity field force model,
             Jacobians availability for all force models, converters between different propagation
             models (which can be used to convert between mean and osculating elements), thread
             safety for many parts (mainly frames, but still excluding propagators) while still
             preserving caching for performances even in multi-threaded environments, time-dependent
             gravity fields, support for IERS 2010 conventions, support for INPOP and all DExxx
             ephemerides, new frames, new time scales, support for user-defined states in spacecraft
             state, availability of additional states in events, interpolators for many components
             like position-velocity, spacecraft state and attitude allowing to compute high order
             derivatives if desired, filtering of events, orphan frames, magnetic fields models,
             SP3 files support, visibility circles, support for Marshall Solar Activity Future
             Estimation of solar activity. Numerous bugs were also fixed. Version 6.0 now depends
             on version 3.2 of Apache commons math.">
      <action dev="pascal" type="fix" >
        Fixed conversion of mean anomaly to hyperbolic eccentric anomaly (fixes issue #135).
      </action>
      <action dev="luc" type="add" >
        Extracted fundamental nutation arguments from CIRF frame. This allows both reuse of
        the arguments for other computations (typically tides), and also allows to use
        convention-dependent arguments (they are similar for IERS conventions 2003 and 2010,
        but have changed before and may change in the future).
      </action>
      <action dev="luc" type="fix" >
        Fixed event g function correction when starting exactly at 0 with a backward
        propagation (fixes issue #125).
      </action>
      <action dev="luc" type="update" >
        Error messages properties are now loaded directly in UTF-8.
      </action>
      <action dev="luc" type="add" >
        Added a way to know which tide system is used in gravity fields (zero-tide,
        tide-free or unknown).
      </action>
      <action dev="luc" type="add" >
        Added orphan frame, i.e. trees that are not yet connected to the main
        frame tree but attached later on. This allows building frame trees
        from leaf to root. This change fixes feature request #98.
      </action>
      <action dev="luc" type="add" >
        Added a way to filter only increasing or decreasing events. The filtering
        occurs a priori, i.e. the filtered out events do not trigger a search.
        Only the interesting events are searched for and contribute to computation
        time. This change fixes feature request #104.
      </action>
      <action dev="pascal" type="add" >
        Added a semianalytical propagator based on the Draper Semianalytic
        Satellite Theory. The DSST accounts for all significant perturbations
        (central body including tesseral harmonics, third-body, drag, solar
        radiation pressure) and is applicable to all orbit classes.
        To begin with, only mean elements propagation is available.
      </action>
      <action dev="evan" type="update" >
        Greatly improved performance of time-stamped caches for data that is
        read only once (like UTC leap seconds history or EOP).
      </action>
      <action dev="luc" type="add" >
        Additional states can now be used in events. Note that waiting for the
        fix for issue MATH-965 in Apache Commons Math to be been officially
        published, a workaround has been used in Orekit. This workaround
        implies that events that should be triggered based on additional equations
        for integration-based propagator will be less accurate on the first step
        (full accuracy is recovered once the first step is accepted).
        So in these corner cases, users are advised to start propagation at least
        one step before the first event (or to use a version of Apache Commons Math
        that includes the fix, which has been added to the development version as
        of r1465654). This change fixes feature request #134.
      </action>
      <action dev="luc" type="add" >
        AdditionalStateProviders can now be used for all propagators, not
        only analytical ones. Note that when both state providers and
        additional differential equations are used in an integration-based
        propagator, they must used different states names. A state can only
        be handled by one type at a time, either already integrated or
        integrated by the propagator (fixes feature request #133).
      </action>
      <action dev="luc" type="add" >
        Added a way to store user data into SpacecraftState. User data are
        simply double arrays associated to a name. They are handled properly
        by interpolation, event handlers, ephemerides and adapter propagators.
        Note that since SpacecraftState instances are immutable, adding states
        generates a new instance, using a fluent API principle (fixes feature request #132).
      </action>
      <action dev="luc" type="add" >
        Added a way to retrieve all additional states at once from a step interpolator.
      </action>
      <action dev="luc" type="fix" >
        Fixed wrong orientation for ICRF and all IAU pole and prime meridians
        (a few tens milli-arcseconds). This error mainly induced an error in
        celestial bodies directions, including the Sun which is used in many
        places in Orekit (fixes bug #130).
      </action>
      <action dev="luc" type="add" >
        Added support for IERS conventions 2010. Note that Orekit still also
        support conventions 2003 in addition to conventions 2010. However, as
        IERS does not provide anymore data to link TIRF 2003 with ITRF, ITRF
        based on 2003 convention is not available. ITRF can only be based on
        either 2010 conventions for CIO-based paradigm or on 1996 conventions
        for equinox-based paradigm. 
      </action>
      <action dev="luc" type="add" >
        Atmosphere models now provide their central body frame.
      </action>
      <action dev="luc" type="add" >
        Added versions of angular coordinates and position-velocity that use
        any field instead of double (classes FieldAngularCoordinates and
        FieldPVCoordinates). This allows to compute derivatives of these quantities
        with respect to any number of variables and to any order (using DerivativeStructure
        for the field elements), or to compute at arbitrary precision (using Dfp for
        the field elements). Regular transforms as produced by frames
        handle these objects properly and compute partial derivatives for them.
      </action>
      <action dev="luc" type="update" >
        Converted Cunningham and Droziner force models to use the API of the new
        partial derivatives framework, despite they STILL USE finite differences.
        These two force models are now considered obsolete, they have been
        largely superseded by the Holmes-Featherstone model, which can be used
        for much larger degrees (Cunnigham and Droziner use un-normalized
        equations and coefficients which underflow at about degree 90), which
        already provides analytical derivatives, and which is twice faster. It
        was therefore considered a waste of time to develop analytical derivatives
        for them. As a consequence, they use finite differences to compute their
        derivatives, which adds another huge slow down factor when derivatives are
        requested. So users are strongly recommended to avoid these models when
        partial derivatives are desired...
      </action>
      <action dev="luc" type="add" >
        Added analytical computation of partial derivatives for third-body
        attraction.
      </action>
      <action dev="luc" type="add" >
        Added analytical computation of partial derivatives for constant
        thrust maneuvers.
      </action>
      <action dev="luc" type="update" >
        Converted Newtonian force model to use the new partial derivatives
        framework.
      </action>
      <action dev="luc" type="update" >
        Converted Holmes-Featherstone force model to use the new partial derivatives
        framework.
      </action>
      <action dev="luc" type="add" >
        Added analytical computation of partial derivatives for surface forces
        (drag and radiation pressure) for all supported spacecraft body shapes.
      </action>
      <action dev="luc" type="update" >
        Streamlined the force models partial derivatives computation for numerical
        propagation. It is now far simpler to compute analytically the derivatives
        with respect to state and with respect to force models specific parameters,
        thanks to the new Apache Commons Math differentiation framework. 
      </action>
      <action dev="luc" type="add" >
        Added a new force model for central body gravity field, based on Holmes and Featherstone
        algorithms. This model is a great improvement over Cunningham and Droziner models. It
        allows much higher degrees (it uses normalized coefficients and carefully crafted
        recursions to avoid overflows and underflows). It computes analytically all partial
        derivatives and hence can be used to compute accurate state transition matrices. It is
        also much faster than the other models (for example a 10 days propagation of a low Earth
        orbit with a 1cm tolerance setting and a 69x69 gravity field was about 45% faster with
        Holmes and Featherstone than with Cunningham).
      </action>
      <action dev="luc" type="fix" >
        Improved gravity field un-normalization to allow higher degrees/order with Cunningham and
        Droziner models. Formerly, the coefficients computation underflowed for square fields
        degree = order = 85, and for non-square fields at degree = 130 for order = 40. Now square
        fields can go slightly higher (degree = order = 89) and non-square fields can go much
        higher (degree = 393 for order = 63 for example). Attempts to use un-normalization past
        the underflow limit now raises an exception.
      </action>
      <action dev="luc" type="update" >
        Updated Orekit to version 3.1.1 of Apache Commons Math.
      </action>
      <action dev="luc" type="add" >
        Added support for time-dependent gravity fields. All recent gravity
        fields include time-dependent coefficients (linear trends and pulsations
        at several different periods). They are now properly handled by Orekit.
        For comparison purposes, it is still possible to retrieve only the constant
        part of a field even if the file contains time-dependent coefficients too.
      </action>
      <action dev="luc" type="update" >
        Added a way to speed up parsing and reduce memory consumption when
        loading gravity fields. Now the user can specify the maximal degree
        and order before reading the file.
      </action>
      <action dev="luc" type="fix" >
        The EGM gravity field reader did not complain when files with missing
        coefficients were provided, even when asked to complain.
      </action>
      <action dev="luc" type="fix" >
        Fixed serialization of all predefined frames. This fix implied
        also fixing serialization of celestial bodies as the predefined
        ICRF frame relies on them. Note for both types of objects, only
        some meta-data are really serialized in such a way that at
        deserialization time we retrieve singletons. So the serialized
        data are small (less than 500 bytes) and exchanging many time
        these objects in a distributed application does not imply anymore
        lots of duplication.
      </action>
      <action dev="tn" type="fix" due-to="Yannick Tanguy">
        Throw an exception if the conversion of mean anomaly to hyperbolic
        eccentric anomaly does not converge in KeplerianOrbit (fixes bug #114).
      </action>
      <action dev="luc" type="fix" due-to="Evan Ward">
        Removed weak hash maps in frames (fixes bug #122).
      </action>
        <action dev="luc" type="fix" due-to="Bruno Revelin">
        Improved documentation of interpolation methods (fixes bug #123).
      </action>
      <action dev="tn" type="fix" due-to="Evan Ward">
        Make TIRF2000Provider class thread-safe (fixes bug #118).
      </action>
      <action dev="tn" type="fix" due-to="Christophe Le Bris">
        Correct spelling of the inner class QuadratureComputation (fixes bug #120).
      </action>
      <action dev="tn" type="fix" due-to="Evan Ward">
        Remove unnecessary synchronization in UT1Scale (fixes bug #119).
      </action>
      <action dev="tn" type="fix" due-to="Carlos Casas">
        Clear caches in CelestialBodyFactory when removing CelestialBodyLoaders
        (fixes bug #106).
      </action>
      <action dev="tn" type="fix" due-to="Yannick Tanguy">
        Fix loading of JPL ephemerides files with overlapping periods
        (fixes bug #113).
      </action>
      <action dev="tn" type="fix" due-to="Simon Billemont">
        Prevent initialization exception in UTCScale in case no user-defined
        offsets are provided. (fixes bug #111).
      </action>
      <action dev="luc" type="fix" due-to="Evan Ward">
        Improved performance by caching EME2000 frame in AbstractCelestialBody
        (fixes bug #116).
      </action>
      <action dev="tn" type="fix" due-to="Evan Ward">
        Make TidalCorrections class thread-safe by using the new TimeStampedCache. 
        (fixes bug #117).
      </action>
      <action dev="tn" type="fix" due-to="Evan Ward">
        Convert position entries contained in SP3 files to meters instead of km
        (fixes bug #112).
      </action>
      <action dev="luc" type="add" >
        Added support for version 2011 of ICGEM gravity field format. Orekit
        still ignore the time-dependent part of these fields, though.
      </action>
      <action dev="luc" type="update" >
        Greatly simplified CelestialBodyLoader interface, now it is not related
        to DataLoader anymore (which implies users can more easily provide
        analytical models instead of the JPL/IMCCE ephemerides if they want)
      </action>
      <action dev="luc" type="fix" >
        Use the new thread-safe caches and the new Hermite interpolation feature on
        Transform, Earth Orientation Parameters, JPL/IMCCE ephemerides, UTC-TAI
        history and Ephemeris to remove thread-safety issues in all classes using
        cache (fixes #3).
      </action>
      <action dev="luc" type="add" >
        Added Hermite interpolation features for position-velocity coordinates,
        angular coordinates, orbits, attitudes, spacecraft states and transforms.
        Hermite interpolation matches sample points value and optionally first derivative.
      </action>
      <action dev="luc" type="add" >
        Added an AngularCoordinates as an angular counterpart to PVCoordinates.
      </action>
      <action dev="luc" type="add" >
        Transform now implements both TimeStamped and TimeShiftable. Note that this change
        implied adding an AbsoluteDate parameter to all transform constructors, so this
        is a backward incompatible change.
      </action>
      <action dev="luc" type="fix" >
        Fixed wrong transform for 3D lines (fixes bug #101).
      </action>
      <action dev="luc" type="add" >
        Upgraded support of CCSDS Unsegmented Time Code (CUC) to version 4 of the
        standard published in November 2010 (fixes bug #91), this includes support for
        an extended preamble field and longer time codes.
      </action>
      <action dev="luc" type="add" due-to="Francesco Rocca">
        Added a way to build TLE propagators with attitude providers and mass (fixes bug #84).
      </action>
      <action dev="luc" type="fix" >
        Fixed numerical stability errors for high order gravity field in Cunningham model (fixes bug #97).
      </action>
      <action dev="luc" type="fix" due-to="Yannick Tanguy">
        Fixed an error in radiation pressure for BoxAndSolarArraySpacecraft (fixes bug #92).
      </action>
      <action dev="thomas" type="add">
        Added models for tropospheric delay and geomagnetic field.
      </action>
      <action dev="luc" type="update">
        The existing general mechanism for shifting objects in time has been
        formalized as a parameterized interface implemented by AbsoluteDate, Attitude,
        Orbit, PVCoordinates and SpacecraftState.
      </action>
      <action dev="luc" type="update">
        Time scales are not serializable anymore (this induced problems for the UTC scale
        and its caching feature).
      </action>
      <action dev="luc" type="fix">
        Fixed TLE propagation in deep space when inclination is exactly 0 (fixes bug #88).
      </action>
      <action dev="pascal" type="add" due-to="Francesco Rocca">
        Added a package for spacecraft states to propagators conversion extending an
        original contribution for TLE (Orbit Converter for Two-Lines Elements) to all
        propagators.
      </action>
      <action dev="luc" type="fix">
        Improved testing of error messages.
      </action>
      <action dev="luc" type="fix">
        Removed too stringent test on trajectory in TLE propagator (fixes bug #86).
      </action>      
      <action dev="thomas" type="fix">
      	Set the initial state for a TLEPropagator (fixes bug #85).
      </action>
      <action dev="luc" type="update">
        Improved testing of error messages.
      </action>
      <action dev="luc" type="update">
        Updated IAU poles for celestial bodies according to the 2009 report and the
        2011 erratum from the IAU/IAG Working Group on Cartographic Coordinates and
        Rotational Elements of the Planets and Satellites (WGCCRE).
      </action>
      <action dev="luc" type="update">
        Removed code deprecated before 5.0.
      </action>
      <action dev="thomas" type="add">
        Added support for more recent JPL DExxx and INPOP ephemerides files (fixes feature #23).
      </action>
      <action dev="luc" type="fix">
        Fixed formatting of very small values in TLE lines (fixes bug #77).
      </action>
      <action dev="thomas" type="fix">
        Fixed formatting of TLE epoch (fixes bug #74).
      </action>
      <action dev="thomas" type="fix">
        Fixed performance issues when using the singleton UTCScale instance from
        multiple threads. Use a prototype pattern instead (fixes bug #33).
      </action>
      <action dev="luc" type="add">
        Added J2 effect on small maneuvers model.
      </action>
      <action dev="luc" type="fix">
        Fixed attitudeProvider field masking in IntegratedEphemeris.
      </action>
      <action dev="luc" type="add">
        Added a tutorial to compute Earth phased, Sun synchronous orbits.
      </action>
      <action dev="luc" type="add">
        Added a fitter for osculating parameters, allowing conversion to mean parameters.
      </action>
      <action dev="luc" type="update">
        Made Greenwich mean and apparent sidereal time publicly visible in GTOD frame.
      </action>
      <action dev="luc" type="update">
        Made equation of equinoxes sidereal time publicly visible in TOD frame.
      </action>
      <action dev="thomas" type="update">
        Added more german translations for error messages.
      </action>
      <action dev="luc" type="fix">
        Allow ClasspathCrawler and ZipJarCrawler data providers to work in
        OSGi environments by providing an explicit class loader (fixes bug #54).
      </action>
      <action dev="luc" type="update">
        Improved the small maneuvers analytical model to compute orbit Jacobian
        with respect to maneuver parameters.
      </action>
      <action dev="luc" type="fix">
        Force impulse maneuver to preserve orbit type and orbit frame.
      </action>
      <action dev="thomas" type="add">
        Added sp3 file parser.
      </action>
      <action dev="luc" type="add">
        Added a method to compute frames transforms Jacobians in the Transform class.
      </action>
      <action dev="luc" type="fix">
        Fixed a problem with propagation over null or negative ranges.
      </action>
      <action dev="luc" type="add">
        Added a multiplexer for step handlers.
      </action>
      <action dev="luc" type="add">
        Added init methods to step handlers and event handlers.
      </action>
      <action dev="luc" type="add">
        Added an adapter propagator that can add small maneuvers to any propagator, including
        ephemeris based ones.
      </action>
      <action dev="luc" type="add">
        Added an analytical model for the effect at date t1 of a small maneuver performed at date t0.
      </action>
      <action dev="luc" type="fix">
        Fixed a missing reinitialization of start date when state was reset in numerical propagator.
      </action>
      <action dev="luc" type="update">
        Added detection of attempts to create hyperbolic orbits as circular or equinoctial
        instances.
      </action>
      <action dev="pascal" type="fix">
        Fixed potential numerical failure in lightning ratio computation.
      </action>
      <action dev="luc" type="update">
        Simplified construction of atmosphere models, the Earth fixed frame is already present
        in the body shape, there was no need to pass a separate argument for it.
      </action>
      <action dev="pascal" type="add">
        Added Harris-Priester atmosphere model.
      </action>
      <action dev="luc" type="update">
        Changed the return value of eventOccurred method from an int to an enumerate.
      </action>
      <action dev="pascal" type="fix">
        Fixed frame for TLEPropagator (fixes bug #31).
      </action>
      <action dev="luc" type="add">
        Added getters/setters for impulse maneuvers.
      </action>
      <action dev="luc" type="add">
        Added getters/setters for attitude provider in all orbit propagators.
      </action>
      <action dev="luc" type="add">
        Added a method to compute visibility circles in TopocentricFrame.
      </action>
      <action dev="luc" type="add">
        Added an equinox-based version of ITRF.
      </action>
      <action dev="luc" type="add">
        Added getters for thrust, Isp and flow rate in constant thrust maneuvers.
      </action>
      <action dev="luc" type="add">
        Allow use of any supported Local Orbital Frames as the reference frame
        for LofOffset attitude modes.
      </action>
      <action dev="luc" type="add">
        Added support for LVLH, VVLH and VNC local orbital frames.
      </action>
      <action dev="luc" type="fix">
        Fixed a performance bug implying that some frames reloaded all EOP history files
        each time a transform was computed (fixes bug #26).
      </action>
      <action dev="luc" type="add" >
        Added support for columns-based IERS Rapid Data and Prediction files (finals.daily, finals.data
        and finals.all), the XML version was already supported since a few months
      </action>
      <action dev="luc" type="fix" >
        Fixed numerical issue in eccentricity computation (fixes bug #25)
      </action>
      <action dev="luc" type="update" >
        Changed step handling of abstract propagators, now they use a single step
        equal to the duration of the propagation in all cases except when a fixed step
        is requested in master mode. Previously, they arbitrarily used on hundredth of
        the Keplerian period as the step size, hence performing many steps even if not
        strictly required
      </action>
      <action dev="luc" type="add" >
        Added propagation of Jacobians matrices in circular, Keplerian and equinoctial
        parameters, using either true, eccentric or mean position angles. Formerly,
        propagation of Jacobians matrices was possible only in Cartesian parameters
      </action>
      <action dev="luc" type="add" >
        Added a way to propagate additional state along with orbit in abstract
        propagators, as an analytical counterpart to the additional equations that
        can be integrated by numerical propagators
      </action>
      <action dev="luc" type="fix" >
        Fixed missing partial derivatives data in ephemerides produced by a numerical
        propagator despite it was set up to computed them (fixes bug #16)
      </action>
      <action dev="luc" type="fix" >
        Added a new much simpler way to log events occurrences all at once (or
        only a subset of the events if desired)
      </action>
      <action dev="pascal" type="add" >
        Added alternative default name for ICGEM files
      </action>
      <action dev="pascal" type="fix" >
        Fixed EventState reset on propagation direction change (fixes bug #19)
      </action>
      <action dev="luc" type="fix" >
        Fixed Jacobianizer so it can handle force models that do change the spacecraft mass,
        like ConstantThrustManeuver (fixes bug #18)
      </action>
      <action dev="luc" type="add" >
        Added Jacobians between orbital parameters and Cartesian parameters for all orbits
        types (including hyperbolic orbits), all angles types (mean, eccentric, true) and in
        both directions
      </action>
      <action dev="luc" type="update" >
        Replaced the integers parameters used in orbit constructors (MEAN_ANOMALY, ECCENTRIC_ANOMALY ...)
        by a new PositionAngle enumerate for better value safety. The old public constants and the
        corresponding constructors are still available but are deprecated
      </action>
      <action dev="luc" type="fix" >
        Fixed ephemeris generation in numerical propagation. After getEphemeris has been
        called,  later calls to the numerical propagator did reset the already computed
        and returned ephemeris (fixes bug #14)
      </action>
      <action dev="luc" type="add" due-to="Bruno Revelin">
        Added support for the Marshall Solar Activity Future Estimation files
      </action>
      <action dev="luc" type="fix">
        TLEPropagator now implements the Propagator interface, and hence can benefit from all
        events detection and mode handling features (fixes features request #4)
      </action>
      <action dev="luc" type="update">
        improved events detection robustness, by decoupling events handling from adaptive step
        sizes in numerical integrators and  (fix contributed to Apache Commons Math) and from
        classical propagation in analytical and tabulated propagators. This implies the events
        will NOT reduce integration step sizes anymore, thus also increasing speed and in corner
        cases reducing local precision at event occurrence, reducing max step size is often
        sufficient to compensate for this drawback
      </action>
      <action dev="v&#233;ronique" type="add" >
        all propagators, including analytical ones or tabulated ones can now be used for
        event detection. Of course for tabulated propagators, setting up an event that
        would try to reset the state triggers an error when the event occurs
      </action>
      <action dev="v&#233;ronique" type="add" >
        propagation can now be done between two dates, regardless of the date of the initial state
      </action>
      <action dev="v&#233;ronique" type="add" >
        attitude can be specified either using a date only thanks to a new AttitudeLaw interface
        or using a date, a position-velocity provider and a frame (which can be any frame) thanks
        to a new AttitudeProvider interface, wrappers have been added to convert between the two
        interfaces. A side effect of this change is that LofOffset constructor now needs a reference
        to an inertial reference frame, otherwise the attitude woud be wrong if a non-inertial frame
        were passed to getAttitude, due to velocity composition (the computed LOF would not really
        be a LOF)
      </action>
      <action dev="luc" type="update">
        the notion of quasi-inertial frames has been renamed as pseudo-inertial because
        quasi-inertial has a precise relativistic meaning that is not considered here. We
        only consider these frames to be suitable for Newtonian mechanics.
      </action>
      <action dev="luc" type="update">
        the equinox based frames have been renamed to more standard names (MOD, and GTOD
        instead of MEME, and PEF). The implementation of TEME was also wrong (it was
        really a TOD), so now there are both a TOD with a proper name and a TEME with a
        proper implementation.
      </action>
      <action dev="luc" type="update">
        celestial bodies now provide both an inertially oriented body centered
        frame and a body oriented body centered frame, the bodies managed by
        CelestialBodyFactory use the IAU poles and prime meridian definitions
        to build the two frames
      </action>
      <action dev="luc" type="add">
        added the ICRF frame at the solar system barycenter
      </action>
      <action dev="luc" type="add">
        added the ITRF93, ITRF97, ITRF2000 and ITRF2008 frames (previously, only
        the ITRF2005 frame was available)
      </action>
      <action dev="luc" type="add">
        added a getPoint method to TopocentricFrame
      </action>
      <action dev="luc" type="add">
        added the Galileo System Time Scales and the Galileo start epoch.
      </action>
      <action dev="luc" type="add">
        added the UT1, TCB and GMST time scales used in CCSDS Orbit Data Messages
      </action>
      <action dev="luc" type="fix">
        fixed an error when parsing a date occurring during a leap second introduction
      </action>
      <action dev="luc" type="fix">
        fixed a dut1 interpolation error for the day just before a leap second introduction
      </action>
      <action dev="luc" type="fix">
        fixed an error in JPL ephemerides: they are in TDB time scale
      </action>
      <action dev="luc" type="fix">
        fixed an error in date creation/parsing for UTC dates which occur during a
        leap second
      </action>
      <action dev="luc" type="fix">
        fixed UTC time scale between 1961-01-01 and 1971-12-31 ; in this time range
        the offset between UTC and TAI was piecewise linear
      </action>
      <action dev="luc" type="add">
        added an enumerate for specifying months in dates and for simplifying parsing
        of some data files
      </action>
      <action dev="luc" type="add">
        completed support for CCSDS Time Code Format (CCSDS 301.0-B-3) ; now in addition
        to ASCII Calendar Segmented Time Code which has been supported for a while,
        Orekit also supports CCSDS Unsegmented Time Code (CUC), CCSDS Day Segmented
        Time Code (CDS) and CCSDS Calendar Segmented Time Code (CCS)
      </action>
      <action dev="luc" type="add">
        added a freeze method to the Frame and Transform classes, in order to build fixed
        frames from moving ones, this is useful for example to build a launch frame
        at launcher inertial navigation system reset time, or to build an equinox-based
        frame at a specific epoch
      </action>
      <action dev="luc" type="fix">
        fixed an out of memory error when lots of temporary frames were created in loops
        and discarded
      </action>
      <action dev="luc" type="update">
        use the new FastMath class from commons-math instead of the standard java.util.Math
        class for increased accuracy and speed
      </action>
      <action dev="luc" type="add">
        added support for the new bulletinB data published by Paris-Meudon observatory
        for IAU-1980 precession-nutation model (IERS has ceased publishing bulletinB
        files for both IAU-1980 precession-nutation model and IAU-2000
        precession-nutation model as of early 2010).
      </action>
      <action dev="luc" type="add">
        added support for the new XML files containing both bulletinA and bulletinB data
        published by IERS (both the finals and daily files are supported).
      </action>
      <action dev="luc" type="update">
        Orekit now depends on at least version 3.0 of Apache commons-math
      </action>
      <action dev="luc" type="add">
        added a way to list what data have been loaded through DataProvidersManager
      </action>
      <action dev="luc" type="add">
        PropagationException can now be created directly from OrekitException, thus simplifying
        wrapping lower Orekit errors in step handlers
      </action>
      <action dev="luc" type="update">
        improved exception propagation from low level java runtime and Apache commons-math libraries
        preserving initial error stack trace
      </action>
      <action dev="luc" type="update">
        changed exception localization framework to simplify messages handling
      </action>
      <action dev="luc" type="fix">
        greatly improved AbsoluteDate accuracy by shifting epoch when needed and separating
        long/double computations to avoid too large offsets and numerical cancellations, it is
        now possible to still have an absolute date accurate to about 1.0e-13s after shifting
        it 10000 times by 0.1s steps
      </action>
      <action dev="luc" type="fix">
        fixed an error in TopocentricFrame.getPVCoordinates: the coordinates returned were not the
        coordinates of the topocentric frame origin with respect to the specified frame, but were the
        coordinates of the specified frame origin with respect to the topocentric frame.
      </action>
      <action dev="luc" type="fix">
        fixed an errors in data loading in tutorials when one of the path in the classpath
        contained a space
      </action>
      <action dev="luc" type="fix">
        improved CelestialBodyPointed attitude mode: the spin now correctly includes
        the coupling effect of the phasing reference
      </action>
      <action dev="luc" type="fix">
        fixed an error in SpinStabilized attitude mode: the spin was reversed
        with respect to the specification
      </action>
      <action dev="pascal" type="add">
        added a GroundMaskElevationDetector dealing with local physical mask for visibility
      </action>
      <action dev="pascal" type="add">
        added an ApparentElevationDetector taking refraction into account in a terrestrial
        environment
      </action>
      <action dev="pascal" type="update">
        enhanced DateDetector behaviour to allow adding new event dates on the fly
      </action>
      <action dev="pascal" type="fix" due-to="Derek Surka">
        fixed an error in FramesFactory when getting ITRF2005 and TIRF2000 frames:
        ignoreTidalEffects was handled wrong.
      </action>
      <action dev="luc" type="update" >
        removed serialization of some cached data in frames
      </action>
      <action dev="luc" type="fix" >
        fixed deserialization problems of frame singletons, they were not unique any more
      </action>
      <action dev="v&#233;ronique" type="add" >
        numerical propagation can now be done either using Cartesian parameters, circular
        parameters, equinoctial parameters, or Keplerian parameters (elliptical or hyperbolic)
        and using mean, eccentric or true position angles for the parameters where it is relevant.
        So there are now 10 possible configurations for state vector. This allows propagation
        of any kind of trajectories, including hyperbolic orbits used for interplanetary missions,
        or atmospheric re-entry trajectories
      </action>
      <action dev="v&#233;ronique" type="update" >
        completely revamped the partial derivatives matrices computation using the additional
        equations mechanism
      </action>
      <action dev="v&#233;ronique" type="add" >
        added a mechanism to integrate user-supplied additional equations alongside with
        orbital parameters during numerical propagation
      </action>
      <action dev="luc" type="update">
        use A. W. Odell and R. H. Gooding (1986) fast and robust solver for Kepler equation
      </action>
      <action dev="luc" type="add">
        keplerian and cartesian orbits now support hyperbolic orbits (i.e. eccentricity greater
        than 1, and in this case negative semi major axis by convention)
      </action>
      <action dev="luc" type="fix">
        fixed an error in LofOffset attitude mode: the computed attitude was reversed
        with respect to the specification
      </action>
      <action dev="luc" type="add">
        added an AttitudesSequence class which can handle several laws, only one of
        which being active at any time. The active law changes as switch events are
        triggered. This can be used for example to alternate between daylight attitude mode
        and eclipse attitude mode, or between normal observing mode and special modes
        for ground contact or maneuvers.
      </action>
      <action dev="pascal" type="fix" due-to="Bruno Revelin">
        fixed an error when crawling a classpath or a directory a zip file was found.
        This might lead to select an inappropriate data provider.
      </action>
    </release>
    <release version="5.0.3" date="2011-07-12"
             description="version 5.0.3 is a bug-fix release.">
      <action dev="luc" type="fix">
        Fixed a performance bug implying that some frames reloaded all EOP history files
        each time a transform was computed  (fixes bug #26).
      </action>
      <action dev="luc" type="fix">
        Fixed a parsing bug in IERS Rapid Data and Prediction files for dates between 2000 and 2009.
      </action>
    </release>
    <release version="5.0.2" date="2011-07-11"
             description="version 5.0.2 is an interim release of Orekit with support for IERS
                          Rapid Data and Prediction files.">
      <action dev="luc" type="update">
        Added support for IERS Rapid Data and Prediction files finals.all, finals.data and finals.daily,
        for both IAU-1980 and IAU-2000 and with both columns and XML formats.
      </action>
    </release>
    <release version="5.0.1" date="2011-04-15"
             description="version 5.0.1 is a minor release of Orekit without any functional changes.
             The differences with respect to 5.0 are only related to packaging and deployement to
             maven central. There are NO bug fixes and NO evolutions.">
      <action dev="luc" type="update">
        updated packaging to allow deployment to maven central.
      </action>
    </release>
    <release version="5.0" date="2010-05-06"
             description="version 5.0 is a major release of Orekit. It introduces several new
             features and bug fixes. Some slight incompatibilities with respect to previous
             versions have been introduced, but they should be easy to overcome to users. Users
             are strongly advised to upgrade to this version. The major points introduced in version
             5.0 are a very general PVCoordinatesProvider interface, a new shiftedBy method allowing
             many time-dependent instances (AbsoluteDate, Orbit, PVCoordinates, Attitude and SpacecraftState)
             to be slightly shifted in time using simple evolution models (keplerian for orbit, fixed
             angular rate for attitude, fixed translation for position/velocity), a redesign of the
             attitude interfaces and an experimental (read subject to change) numerical propagator
             able to compute jacobians of the state with respect to both initial state and force
             models parameters. Version 5.0 now depends on version 2.1 of Apache commons math.">
      <action dev="pascal" type="add">
        a new experimental numerical propagator has been added, in addition to computing
        the spacecraft state at target time, it also computes the partial derivatives of
        this state with respect to the initial state (one jacobian) and with respect to
        models parameters (another jacobian). The jacobians are integrated alongside with
        the state, using variational equations for better accuracy and numerical robustness.
        This will help further implementation of orbit determination or optimization
        algorithms. This code is still considered to be experimental as of 5.0 and the API
        could change in the future.
      </action>
      <action dev="luc" type="add">
        a new SpacecraftFrame class has been added, taking into account orbit and
        attitude thanks to an underlying propagator. This allows to see the spacecraft just
        as another known geometrical object automatically handled and connected to all
        other frames. For an instantaneous view, Transform instances can also be built
        directly by SpacecraftState instances.
      </action>
      <action dev="luc" type="add">
        frames can now be flagged as quasi-inertial or not; only quasi-inertial frames
        are suitable for defining orbits
      </action>
      <action dev="luc" type="add">
        the Topocentric frame now provides a way to retrieve the body shape on which the
        frame is defined
      </action>
      <action dev="pascal" type="update">
        changed the way Veis 1950 frame is constructed.
        Now, its parent is the PEF frame with no EOP corrections applied.
      </action>
      <action dev="luc" type="fix" due-to="John Pritchard">
        fixed a parameters inversion in Earth Orientation Parameters for IAU-1980 models.
        The error could introduce up to a few meters error in position during transformations
        between TEME and MEME
      </action>
      <action dev="luc" type="add" >
        factories have been introduced for handling all data formats. Their default configuration
        correspond to the legacy formats used in previous versions (IERS format for UTC-TAI, EOPC04
        and bulletins B for Earth Orientation Parameters, JPL format for celestial bodies ...).
        Users can now add support for their own formats if they want (for example if they prefer
        using bulletins A instead of EOPC04 and bulletins B, or if they have their own gravity
        field format ...). Consequences of these changes are that the SolarSystemBody and
        the PotentialReaderFactory classes have been deprecated (replaced by CelestialBodyFactory and
        GravityFieldFactory) and that TimeScalesFactory and FramesFactory have been extended. All these
        factories follow the same generic pattern.
      </action>
      <action dev="luc" type="fix" >
        improved thread safety (however, Orekit is still NOT completely thread-safe).
      </action>
      <action dev="luc" type="add" >
        the loaders for gravity fields now can optionally allow missing coefficients (they will be
        replaced by 0.0 except c[0][0] which will be replaced by 1.0).
      </action>
      <action dev="luc" type="fix" >
        the loader for gravity fields in the ICGEM format now support empty lines in the file
        (there is for example one blank line at the end of the file in the orekit-data zip archive).
      </action>
      <action dev="luc" type="add" >
        added support for the GRGS gravity field files formats.
      </action>
      <action dev="luc" type="add" >
        added a way to list the available satellite numbers in TLE files.
      </action>
      <action dev="luc" type="update" >
        improved TLE elements loading. Now TLE lines are loaded using the standard data loading
        mechanism (thus allowing loading from disk files, network, classpath ...), they can
        contain TLE for several objects in one file, and they may contain some non-TLE lines
        if desired.
      </action>
      <action dev="v&#233;ronique" type="add" >
        a new PVCoordinatesProvider interface has been created on top of several existing classes
        and interfaces (orbit propagator, celestial bodies, some moving frames ...). This is a
        major generalization that allows to use either satellites or celestial bodies in many
        algorithms (attitude pointing target, eclipses and field of view events ...)
      </action>
      <action dev="luc" type="fix" >
        improved numerical propagator efficiency when used from an outside loop: the initial
        state is automatically set to the last state at propagation end, thus allowing to
        restart from here without recomputing everything
      </action>
      <action dev="luc" type="add" >
        added a reset feature in all propagators, allowing to reuse an already configured
        propagator for several different orbits
      </action>
      <action dev="luc" type="fix" >
        fixed a mode handling error in NumericalPropagator: when a propagator was reused
        with a new mode setting, the previous step handlers were still used in addition to
        the new ones instead of replacing them
      </action>
      <action dev="luc" type="fix" >
        fixed an interpolation error for orbits crossing the -PI/+PI singularity between
        entries in the Ephemeris class
      </action>
      <action dev="luc" type="update" >
        KeplerianPropagator now preserve orbits types
      </action>
      <action dev="luc" type="add" >
        AbsoluteDate, Orbit, PVCoordinates, Attitude and SpacecraftState instances can now all
        be slightly shifted in time using simple evolution models (keplerian for orbit, fixed
        angular rate for attitude, fixed translation for position/velocity). This is not a
        replacement for proper propagation but is useful for known simple motions or small
        time shifts or when coarse accuracy is sufficient
      </action>
      <action dev="luc" type="fix" >
        changed AttitudeLaw.getState signature to use complete orbit. This is an incompatible
        change introduced to fix a major bug in spin computation for some attitude laws. The laws
        for which orientation depends on satellite velocity have a spin vector that depends on
        acceleration. This can be computed only if complete orbit is available. This change
        should be simple to handle from a users point of view, as the caller generally already
        has the orbit available and attitude laws implementations can retrieve all the former
        parameters (date, position/velocity, frame) directly from orbit.
      </action>
      <action dev="luc" type="fix" >
        fixed spin rate computation errors in almost all attitude modes
      </action>
      <action dev="luc" type="add" >
        added a new simple linear attitude mode: FixedRate
      </action>
      <action dev="luc" type="fix" >
        fixed an error in event detection: when two events were very close (for example a very
        short ground station visibility), the second one may be ignored despite the first one
        was detected.
      </action>
      <action dev="luc" type="fix" >
        fixed corner cases in event detection during orbit propagation, sometimes
        an already detected and handled event prevented the propagator to go further in time.
      </action>
      <action dev="luc" type="add" >
        added an EventShifter wrapper allowing to slightly shift raw events in time. This is useful
        for example to switch an attitude mode from solar pointing to something else a few minutes
        before eclipse entry and going back to solar pointing mode a few minutes after eclipse exit.
      </action>
      <action dev="pascal" type="add">
        added a new AlignmentDetector.
      </action>
      <action dev="pascal" type="add" >
        added a new EclipseDetector handling either umbra or penumbra entry and exit events.
      </action>
      <action dev="v&#233;ronique" type="add" >
        added new CircularFieldOfViewDetector and DihedralFieldOfViewDetector handling
        field of view entry and exit events for any type of target.
      </action>
      <action dev="luc" type="add" >
        added an experimental implementation of a BoxAndSolarArray spacecraft model considering a convex
        body (either parallelepipedic or defined by a set of facets) and a rotating solar array, for
        accurate modeling of surface forces with attitude. Beware that this class is still considered
        experimental, so use it with care!
      </action>
      <action dev="luc" type="update" >
        completely changed the RadiationSensitive and DragSensitive interfaces to be more comprehensive
        and handle properly lift and side force effects when used with non-symmetric spacecrafts/flux geometry
      </action>
      <action dev="luc" type="fix" due-to="Christelle Blandin">
        fixed denormalization of gravity field coefficients, the last coefficient
        was not initialized
      </action>
      <action dev="luc" type="add" >
        added a relative constructor and a getMomentum method to PVCoordinates
      </action>
      <action dev="luc" type="add">
        added a special implementation improving performances for the frequent case of identity transform
      </action>
      <action dev="luc" type="fix">
        fixed forgotten radians to degrees conversions for inclination and RAAN in CircularOrbit.toString()
      </action>
      <action dev="luc" type="add">
        added a Constants interface including a few useful physical constants.
      </action>
      <action dev="luc" type="add">
        added a way to build date components from week components (this can be used
        for scheduled operations with week-related periods)
      </action>
      <action dev="luc" type="add">
        added string parsing features for dates and times components supporting ISO-8601 formats
      </action>
      <action dev="luc" type="add">
        Orekit is now packaged as an OSGi bundle
      </action>
      <action dev="pascal" type="add">
        added some pieces of an UML model for the library (available in the source distribution)
      </action>
      <action dev="luc" type="update" >
        updated error message localization to be more consistent with Java exception. Now getMessage
        returns a non-localized message and only getLocalizedMessage returns a message localized for
        the platform default locale. A new getMessage(Locale) method has also been added to
        retrieve the message in any desired locale, not only the platform default one. The messages
        are also built and translated only when needed, so if an exception is triggered and
        never displayed, the message will never be built.
      </action>
    </release>
    <release version="4.1" date="2009-08-18"
             description="version 4.1 is an upgrade bringing some new features and fixing a
             few bugs. The equinox-based frames family with IAU1980 precession-nutation
             models that are still used by many legacy systems are now supported. This
             simplifies interoperability with legacy systems and helps migrating from this
             old frames family to the new CIO-based ones that is supported by orekit since its
             first versions. The data loading mechanism used to retrieve IERS data (Earth
             Orientation Parameters, UTC-TAI history) and JPL ephemerides is now also used
             to retrieve gravity potential files. This mechanism has also been vastly improved
             to support new use cases (loading from disk, from classpath, from network delegating
             loading to an external library ...). Another change is the addition of the TDB
             time scale. Some minor incompatibilities have been introduced but they are easy
             to solve for users, the explanations are provided in detailed changes report.">
      <action dev="aude" type="add" >
        added TDB time scale
      </action>
      <action dev="luc" type="update" >
        the RadiationSensitive and DragForce interfaces now have an
        additional SpacecraftState parameter in all their get methods.
        This allows to implement models that take into account solar
        arrays rotation. Note that this changes breaks compatibility
        for users that did add their own implementations, but it is
        simple to deal with (simply add one parameter in the signature
        and ignore it) so its was considered acceptable.
       </action>
      <action dev="luc" type="add" due-to="James Housden">
        added german localization for error messages
      </action>
      <action dev="luc" type="update">
        added a feature allowing all tests to clear the already built reference
        objects (frames, time scales, solar system bodies ...) between each tests,
        thus removing the need to launch tests in separate JVMS. This allows to
        launch all tests directly from eclipse, and this speeds up maven tests by
        a factor 4 at least
      </action>
      <action dev="luc" type="update">
        set up a custom ant build independent from the maven 2 build
      </action>
      <action dev="luc" type="update">
        changed all tests from Junit 3 to Junit 4
      </action>
      <action dev="thierry" type="fix">
        fixed accuracy of PEF frame
      </action>
      <action dev="luc" type="fix" due-to="Aude Privat">
        fixed configuration problems on Windows systems
      </action>
      <action dev="luc" type="fix" due-to="Sébastien Herbinière">
        fixed a reversed sign in solar radiation pressure
      </action>
      <action dev="pascal" type="update" >
        Orekit supports the two different naming patterns for bulletins B provided by IERS
        on http://www.iers.org/ and http://hpiers.obspm.fr/eop-pc/.
      </action>
      <action dev="luc" type="update" >
        the predefined times scales (TAI, UTC ...) are now built using a factory. The various
        XXXScale.getInstance() methods defined in each predefined time scales classes
        are still available, but have been deprecated and will be removed in the future,
        they are replaced by TimeScalesFactory.getXXX().
      </action>
      <action dev="pascal" type="update" >
        the Frame class was split into a FramesFactory class, dealing with the predefined
        reference frames, and a Frame class for the creation of new frames and the navigation
        through any frames tree. The Frame.getXXX() methods for the predefined reference
        frames are still available, but have been deprecated and will be removed in the future,
        they are replaced by FramesFactory.getXXX().
      </action>
      <action dev="pascal" type="add" >
        3 new predefined reference frames have been added in Orekit : MEME, TEME and PEF. They
        implement the classical paradigm of equinox-based transformations including the IAU-76
        precession model, the IAU-80 nutation model and the IAU-82 sidereal time model, with
        the capability to apply the nutation corrections provided by IERS through the EOP data
        files for better agreement with the IAU 2000 precession-nutation model.
      </action>
      <action dev="luc" type="update" >
        the ChronologicalComparator class is not a singleton anymore, this didn't really make sense
      </action>
      <action dev="luc" type="fix" >
        fixed a state reset error: orbital state changed by event detectors like
        ImpulseManeuver were overwritten by other event detectors
      </action>
      <action dev="luc" type="fix" >
        fixed stop date of abstract propagators (Keplerian and Eckstein-Heschler). They used to
        stop at the first event after target date when an event detector was set up, instead of
        stopping at the target date
      </action>
      <action dev="luc" type="fix" >
        the gravity coefficients for solar system bodies are now extracted from JPL files headers
      </action>
      <action dev="luc" type="update" >
        the eventOccurred method in EventDetector interface and its various implementations
        has an additional parameter specifying if the switching function increases or
        decreases at event time. This allows simpler events identification has many switching
        functions have two switches (start/end, raising/setting, entry/exit ...). Note that
        this changes breaks compatibility for users that did implement their own events, but
        it is simple to deal with (simply add one parameter in the signature and ignore it)
        so its was considered acceptable.
      </action>
      <action dev="luc" type="fix" due-to="Christophe Pipo">
        fixed an error occurring when DE406 JPL ephemerides were loaded before DE405 ones
      </action>
      <action dev="luc" type="fix" due-to="Sébastien Herbinière">
        fixed an error in EGM potential file loader
      </action>
      <action dev="luc" type="update">
        trigger exceptions when no data can be loaded
      </action>
      <action dev="luc" type="update">
        remove predefined leap seconds, they are not useful anymore since other
        parts of the library do need configuration data (solar system bodies) and
        since data configuration has been vastly improved
      </action>
      <action dev="luc" type="add" >
        added support for the ICGEM format for gravity fields
      </action>
      <action dev="luc" type="update" >
        load gravity potential data using the same mechanism already used for Earth
        Orientation Parameters, UTC-TAI history and JPL ephemerides files
      </action>
      <action dev="luc" type="add" due-to="quinput and Kai Ruhl">
        re-activated a way to load data from the classpath using a
        data provider plugin.
      </action>
      <action dev="luc" type="add">
        added a way to load data directly from network (either
        locally or through a proxy server) using a data provider plugin.
      </action>
      <action dev="luc" type="add">
        added a small plugin-like mechanism to delegate data loading to a
        user-provided mechanism, thus enabling smooth integration in existing
        systems.
      </action>
      <action dev="luc" type="update">
        updated to latest version of commons-math.
      </action>
      <action dev="luc" type="add" due-to="Silvia Ríos Bergantiños">
        added galician localization for error messages.
      </action>
      <action dev="luc" type="fix" due-to="Guylaine Prat">
        improved javadoc comments in orbit classes.
      </action>
      <action dev="pascal" type="add">
        tidal corrections are now available for ITRF and TIRF frames. Both frames are
        provided in two versions, the standard one with tidal corrections and a stripped
        down one without tidal corrections. A cache/interpolation mechanism is used to
        keep the computation cost of tidal correction to a minimum. With this mechanism,
        the penalty to use tidal correction is slightly above 20% in run time for a
        transformation between GCRF and ITRF. A raw implementation without this mechanism
        would lead to a 550% penalty, or even a 1100% penalty if TIRF and ITRF parts were
        computed independently.
      </action>
    </release>
    <release version="4.0" date="2008-10-13"
             description="major upgrade with new features (GCRF and ITRF2005 frames, DE 405
             and DE 406 ephemerides support, improved and greatly simplified date/time support,
             vastly improved data configuration with zip files support, new tutorials, improved
             performances, more tests and all identified bugs fixed, new translation files for
             italian, spanish and norse.">
      <action dev="pascal" type="fix">
        The ephemeris produced by numerical propagator now checks date validity in
        propagate method.
      </action>
      <action dev="luc" type="fix">
        The EME2000/J2000 frame was slightly mis-oriented (about 20 milli arcseconds).
        It really was the GCRF frame. This has been fixed and now both the GCRF and
        the EME2000/J2000 are available.
      </action>
      <action dev="luc" type="fix">
        Dates in UTC within leap seconds are now displayed correctly (i.e. a 61st
        second is added to the minute).
      </action>
      <action dev="luc" type="fix" due-to="quinput">
        Fixed an overflow error in AbsoluteDate that generated an exception when any
        attempts was made to print dates far away like AbsoluteDate.JULIAN_EPOCH or
        AbsoluteDate.MODIFIED_JULIAN_EPOCH.
      </action>
      <action dev="luc" type="fix">
        Changed test configuration to always use a new JVM for each test. This prevents
        some false positive to be generated.
      </action>
      <action dev="luc" type="update">
        The GeodeticPoint constructor arguments has been reordered to reflect more
        traditional usage, latitude coming before longitude.
      </action>
      <action dev="luc" type="update">
        The low accuracy Sun model based on Newcomb theory and the Moon model based
        on Brown theory have been withdrawn as they are superseded by the support of JPL
        DE 405 binary ephemerides files.
      </action>
      <action dev="luc" type="update">
        The ThirdBody abstract class has been removed and its specific method
        getMu has been moved up into CelestialBody interface and
        renamed getGM.
      </action>
      <action dev="luc" type="update">
        Improved external data configuration. The java property is now called
        orekit.data.path and is a colon or semicolon separated path containing
        directories or zip archives, themselves containing embedded directories
        or zip archives and data files. This allows easy roll-out of system-wide
        configuration data that individual users can override by prepending their
        own data trees in front of the path. This also allows simple configuration
        since many data files can be stored in easy to handle zip archives.
      </action>
      <action dev="luc" type="update">
        Renamed the iers package into data, as it is not IERS specific anymore. Some
        classes where also moved out of the package and into the frame and time
        package and their visibility reduced to package only. This improves decoupling
        and reduces clutter on users by limiting the number of visible classes.
      </action>
      <action dev="luc" type="update">
        The performance of IAU-2000 precession-nutation model computation has been
        tremendously improved, using a combined caching and interpolation approach. The
        simplified model (which was quite inaccurate in version 3.1) has therefore been
        removed as it was not needed anymore.
      </action>
      <action dev="luc" type="update">
        The ITRF 2005 frame is now supported instead of the older ITRF 2000 frame. The
        Earth Orientation Parameters data handling classes have been updated to match
        this change and read the new file format provided by IERS.
      </action>
      <action dev="luc" type="update">
        The J2000 frame has been renamed as EME2000 as this name seems to be more
        widely accepted and reduces confusion with the J2000.0 epoch. The
        Frame.getJ2000() method is still available, but has been deprecated
        and will be removed in the future.
      </action>
      <action dev="luc" type="update">
        Changed TimeScale from base abstract class to interface only.
      </action>
      <action dev="luc" type="update">
        Renamed some classes for better understanding: ChunkedDate is now DateComponents,
        ChunkedTime is now TimeComponents, ChunksPair is now DateTimeComponents. The
        getChunks method from AbsoluteDate as also been renamed into getComponents accordingly.
      </action>
      <action dev="pascal" type="add">
        Added new tutorials.
      </action>
      <action dev="luc" type="add">
        Added predefined local orbital frames: the (t, n, w) frame aligned with velocity
        and the (q, s, w) frame aligned with position.
      </action>
      <action dev="luc" type="add">
        Added a predefined detector for altitude crossing events.
      </action>
      <action dev="luc" type="add">
        Added methods to get zenith, nadir, north, south, east and west direction for
        any GeodeticPoint.
      </action>
      <action dev="luc" type="add" due-to="Silvia Ríos Bergantiños">
        Added spanish localization for error messages.
      </action>
      <action dev="luc" type="add" due-to="Espen Bjørntvedt">
        Added norse localization for error messages.
      </action>
      <action dev="luc" type="add" due-to="Francesco Coccoluto">
        Added italian localization for error messages.
      </action>
      <action dev="luc" type="add" due-to="Derek Surka">
        Added support for mean motion first and second derivatives fields in TLE.
      </action>
      <action dev="luc" type="add" >
        Added a way to rebuild the two lines of TLE instances.
      </action>
      <action dev="luc" type="add" due-to="Derek Surka">
        Added constructor from already parsed elements for TLE.
      </action>
      <action dev="luc" type="add">
        Added a method to retrieve a body-centered inertial frame to the
        CelestialBody interface. As a consequence, thirteen new frames are
        predefined: Sun, Moon, planets and barycenters provided by JPL binary
        ephemerides.
      </action>
      <action dev="luc" type="add">
        Support for the JPL DE 405 and DE 406 binary ephemerides files has been added
        and a factory class SolarSystemBody uses these files to provide implementations
        of the CelestialBody interface for Sun, Moon, the eight solar system
        planets,the Pluto dwarf planet as well as the solar system barycenter and Earth-Moon
        barycenter points.
      </action>
      <action dev="luc" type="add">
        The CelestialBody interface now provides velocity as well as position.
      </action>
      <action dev="luc" type="add">
        A getCalls() method has been added to the NumericalPropagator class to count the
        number of calls to the differential equations computation method. This helps
        tuning the underlying integrator settings in order to improve performances.
      </action>
      <action dev="luc" type="add">
        A lot more classes and interfaces are now serializable, to help users embed
        instance in their own serializable classes.
      </action>
      <action dev="luc" type="add">
        Added predefined leap seconds to allow proper turn-key use of the library
        even without an already configured environment. All known leap seconds at
        time of writing (2008) are predefined, from 1972-01-01 to 2009-01-01 (the
        last one has been announced in Bulletin C 36 on 2008-07-04 and is not yet
        present in the UTC-TAI.history published file)
      </action>
      <action dev="luc" type="add">
        Improved user-friendliness of the time-scales by changing methods parameters
        types to more easily understandable ones.
      </action>
      <action dev="luc" type="add">
        Improved user-friendliness of the AbsoluteDate class by adding several
        new constructors and methods for common cases. It is in particular now possible
        to use offsets within a time scale, for example to build a date given as a
        fractional number of days since a reference date in UTC, explicitly ignoring
        intermediate leap seconds.
      </action>
      <action dev="luc" type="add">
        Improved the class handling date/time components: added a constructor to allow building
        from an offset with respect to a reference epoch, implemented Comparable interface and
        added equals and hashCode methods.
      </action>
      <action dev="luc" type="add">
        Improved the class handling date components: added a constructor to allow building
        from any reference epoch, not only J2000.0 (thus simplifying use of modified julian day),
        added getMJD() method, added several constants JULIAN_EPOCH, MODIFIED_JULIAN_EPOCH,
        FIFTIES_EPOCH, GPS_EPOCH, J2000_EPOCH and JAVA_EPOCH.
      </action>
      <action dev="luc" type="add">
        Added a new time scale: GPSScale.
      </action>
      <action dev="luc" type="add">
        Added the changes page to the generated site.
      </action>
    </release>
    <release version="3.1" date="2008-07-16"
             description="This release is the first public release of Orekit."/>
  </body>
</document><|MERGE_RESOLUTION|>--- conflicted
+++ resolved
@@ -22,11 +22,10 @@
   <body>
     <release version="TBD" date="TBD" description="TBD">
       <action dev="luc" type="add">
-<<<<<<< HEAD
         Added a way to retrieve Rinex header directly from the observations data set.
-=======
+      </action>
+      <action dev="luc" type="add">
         Added position-only measurements in orbit determination.
->>>>>>> fae9b3ec
       </action>
       <action dev="luc" type="fix" issue="491">
         Allow parsing of SP3 files that use non-predefined orbit types.
