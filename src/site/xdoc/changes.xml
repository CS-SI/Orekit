--- conflicted
+++ resolved
@@ -20,7 +20,6 @@
     <title>Orekit Changes</title>
   </properties>
   <body>
-<<<<<<< HEAD
     <release version="8.0" date="2016-06-30"
              description="Version 8.0 is a major release of Orekit. It introduces several new
              features and bug fixes as well as a major dependency change. New features introduced
@@ -29,9 +28,6 @@
              separation event detector. Several bugs have been fixed. A major change introduced
              with version 8.0 is the switch from Apache Commons Math to Hipparchus as the
              mathematical library, which also implied switching from Java 6 to Java 8.">
-=======
-    <release version="8.0" date="TBC"
-             description="TBC">
       <action dev="luc" type="update">
         Deprecated PropagationException, replaced by OrekitException.
       </action>
@@ -39,7 +35,6 @@
         Fix bug in restarting propagation with a ConstantThrustManeuver with an
         updated initial condition.
       </action>
->>>>>>> 5362669e
       <action dev="luc" type="fix">
         Fixed a display error for dates less than 0.5ms before a leap second.
       </action>
