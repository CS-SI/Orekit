--- conflicted
+++ resolved
@@ -19,46 +19,6 @@
 paragraphs give hints about how users should change application source code to
 adapt to this new version.
 
-<<<<<<< HEAD
-| change                                                                                                                                                                    | related issues                                                                                                                     |
-|---------------------------------------------------------------------------------------------------------------------------------------------------------------------------|------------------------------------------------------------------------------------------------------------------------------------|
-| [building FieldOrbit from Orbit](#Building_FieldOrbit_from_Orbit)                                                                                                         | [issue 1194](https://gitlab.orekit.org/orekit/-/issues/1194)                                                                       |
-| [spacecraft state interpolator requires specifying interpolation method](#Spacecraft_state_interpolator_requires_specifying_interpolation_method)                         | [issue 1266](https://gitlab.orekit.org/orekit/-/issues/1266/)                                                                      |
-| [renaming_get_events_detectors](#Renaming_in_field_propagator)                                                                                                            | [issue 1270](https://gitlab.orekit.org/orekit/-/issues/1270/)                                                                      |
-| [building an AbsoluteDate from Instant is always in UTC time scale](#Building_an_AbsoluteDate_from_Instant_is_always_in_UTC_time_scale)                                   | [issue 1272](https://gitlab.orekit.org/orekit/-/issues/1272/)                                                                      |
-| [position angles conversions moved](#Position_angles_conversions_moved)                                                                                                   | [issue 1275](https://gitlab.orekit.org/orekit/-/issues/1275/)                                                                      |
-| [fitting of Earth Orientation Parameters](#Fitting_of_Earth_Orientation_Parameters)                                                                                       | [issue 1278](https://gitlab.orekit.org/orekit/-/issues/1278/)                                                                      |
-| [tropospheric models revamped](#Tropospheric_models_revamped)                                                                                                             | [issue 1287](https://gitlab.orekit.org/orekit/-/issues/1287/)                                                                      |
-| [empty cache without field argument](#Empty_cache_without_field_argument)                                                                                                 | [issue 1329](https://gitlab.orekit.org/orekit/-/issues/1329/)                                                                      |
-| [signal time of flight needs a frame](#Signal_time_of_flight_needs_a_frame)                                                                                               | [issue 1332](https://gitlab.orekit.org/orekit/-/issues/1332/)                                                                      |
-| [ambiguity handling in phase measurements](#Ambiguity_handling_in_phase_measurements)                                                                                     | [issue 1333](https://gitlab.orekit.org/orekit/-/issues/1333/)                                                                      |
-| [clock offset applied flag in Rinex files](#Clock_offset_applied_flag_in_Rinex_files)                                                                                     | [issue 1341](https://gitlab.orekit.org/orekit/-/issues/1341/)                                                                      |
-| [measurement generation returns EstimatedMeasurementBase](#Measurement_generation_now_returns_EstimatedMeasurementBase)                                                   | [issue 1350](https://gitlab.orekit.org/orekit/-/issues/1350/)                                                                      |
-| [getPropagators replaced by getPropagatorsMap](#getPropagators_replaced_by_getPropagatorsMap)                                                                             | [issue 1370](https://gitlab.orekit.org/orekit/-/issues/1370/)                                                                      |
-| [removal of PropagatorBuilder copy method](#Removal_of_PropagatorBuilder_copy_method)                                                                                     | [issue 1378](https://gitlab.orekit.org/orekit/-/issues/1378/)                                                                      |
-| [new argument in (field) adaptable interval](#New_argument_in_field_adaptable_interval_method)                                                                            | [issue 1382](https://gitlab.orekit.org/orekit/-/issues/1382/)                                                                      |
-| [frame guessing in IGS products](#Frame_guessing_in_IGS_products)                                                                                                         | [issue 1394](https://gitlab.orekit.org/orekit/-/issues/1394/)                                                                      |
-| [Frequency replaced by RadioWave, GnssSignal, or PredefinedGnssSignal where relevant](#Frequency_replaced_by_RadioWave_GnssSignal_or_PredefinedGnssSignal_where_relevant) | [issue 1434](https://gitlab.orekit.org/orekit/-/issues/1434/), [issue 1456](https://gitlab.orekit.org/orekit/orekit/-/issues/1456) |
-| [typo in PressureTemperatureHumidityProvider API](Typo_in_PressureTemperatureHumidityProvider_API)                                                                        | [issue 1447](https://gitlab.orekit.org/orekit/-/issues/1447/)                                                                      |
-| [revamp of dates handling](#Revamp_of_dates_handling)                                                                                                                     | [issue 1454](https://gitlab.orekit.org/orekit/-/issues/1454/)                                                                      |
-| [signal time of flight endpoints adjustment](#Signal_time_of_flight_endpoints_adjustment)                                                                                 | [issue 1468](https://gitlab.orekit.org/orekit/-/issues/1468/)                                                                      |
-| [revamped Sinex and Sinex-bias parsing](#Revamped_Sinex_and_Sinex_bias_parsing)                                                                                           | [issue 1538](https://gitlab.orekit.org/orekit/-/issues/1538/)                                                                      |
-| [removed deprecated signature of create in (Field)AbstractDetector](#Removed_deprecated_signature_create_AbstractDetector)                                                | [issue 1541](https://gitlab.orekit.org/orekit/-/issues/1541/)                                                                      |
-| [use SatInSystem in SatelliteAntenna](#Use_SatInSystem_in_SatelliteAntenna)                                                                                               | [issue 1542](https://gitlab.orekit.org/orekit/-/issues/1542/)                                                                      |
-| [rates in (Field)Orbit](#Rates_in_Field_Orbit)                                                                                                                            | [issue 1546](https://gitlab.orekit.org/orekit/-/issues/1546/)                                                                      |
-| [added getEffectName to EstimationModifier](#Added_getEffectName_to_EstimationModifier)                                                                                   | [issue 1550](https://gitlab.orekit.org/orekit/-/issues/1550/)                                                                      |
-| [implemented createHarvester in GNSS propagator](#Implemented_createHarvester_in_GNSS_propagator)                                                                         | [issue 1572](https://gitlab.orekit.org/orekit/-/issues/1572/)                                                                      |
-| [revamped (Field)ImpulseManeuver](#Revamped_impulsive_maneuvers)                                                                                                          | [issue 1575](https://gitlab.orekit.org/orekit/-/issues/1575/)                                                                      |
-| [simplify use of AttitudesSequence](#Simply_use_AttitudesSequence)                                                                                                        | [issue 1577](https://gitlab.orekit.org/orekit/-/issues/1577/)                                                                      |
-| [deprecate ExtendedPVCoordinatesProvider](#Deprecate_ExtendedPVCoordinatesProvider)                                                                                       | [issue 1576](https://gitlab.orekit.org/orekit/-/issues/1576/)                                                                      |
-| [moved adaptable interval](#Moved_AdaptableInterval)                                                                                                                      | [issue 1580](https://gitlab.orekit.org/orekit/-/issues/1580/)                                                                      |
-| [renamed EarthITU453AtmosphereRefraction into ITURP834AtmosphericRefraction](#Renamed_EarthITU453AtmosphereRefraction_into_ITURP834AtmosphericRefraction)                 | [issue 1590](https://gitlab.orekit.org/orekit/-/issues/1590/)                                                                      |
-| [renamed DEFAULT_MAXCHECK into DEFAULT_MAX_CHECK](#Renamed_DEFAULT_MAXCHECK_into_DEFAULT_MAX_CHECK)                                                                       | [issue 1595](https://gitlab.orekit.org/orekit/-/issues/1595/)                                                                      |
-| [extract switch handler from AttitudesSequence](#Extract_switch_handler_from_AttitudesSequence)                                                                           | [issue 1607](https://gitlab.orekit.org/orekit/-/issues/1607/)                                                                      |
-| [changed attitude override in maneuver](#Changed_attitude_override_in_maneuver)                                                                                           | [issue 1609](https://gitlab.orekit.org/orekit/-/issues/1609/)                                                                      |
-| [introduced generic in integrator builder](#Introduced_generic_in_integrator_builder)                                                                                     | [issue 1613](https://gitlab.orekit.org/orekit/-/issues/1613/)                                                                      |
-| [introduced impulse provider for maneuvers](#Introduced_impulse_provider_for_maneuvers)                                                                                   | [issue 1619](https://gitlab.orekit.org/orekit/-/issues/1619/)                                                                      |
-=======
 | change                                                                                                                                                                          | related issues                                                                                                                     |
 |---------------------------------------------------------------------------------------------------------------------------------------------------------------------------------|------------------------------------------------------------------------------------------------------------------------------------|
 | [building FieldOrbit from Orbit](#Building_FieldOrbit_from_Orbit)                                                                                                               | [issue 1194](https://gitlab.orekit.org/orekit/-/issues/1194)                                                                       |
@@ -89,6 +49,7 @@
 | [revamped {Field}ImpulseManeuver](#Revamped_.7BField.7DImpulseManeuver)                                                                                                         | [issue 1575](https://gitlab.orekit.org/orekit/-/issues/1575/)                                                                      |
 | [simplify use of AttitudesSequence](#Simplify_use_of_AttitudesSequence)                                                                                                         | [issue 1577](https://gitlab.orekit.org/orekit/-/issues/1577/)                                                                      |
 | [deprecate ExtendedPVCoordinatesProvider](#Deprecate_ExtendedPVCoordinatesProvider)                                                                                             | [issue 1576](https://gitlab.orekit.org/orekit/-/issues/1576/)                                                                      |
+| [implemented createHarvester in GNSS propagator](#Implemented_createHarvester_in_GNSS_propagator)                                                                               | [issue 1572](https://gitlab.orekit.org/orekit/-/issues/1572/)                                                                      |
 | [added getEffectName to EstimationModifier](#Added_getEffectName_to_EstimationModifier)                                                                                         | [issue 1542](https://gitlab.orekit.org/orekit/-/issues/1542/)                                                                      |
 | [moved adaptable interval](#Moved_AdaptableInterval)                                                                                                                            | [issue 1580](https://gitlab.orekit.org/orekit/-/issues/1580/)                                                                      |
 | [renamed EarthITU453AtmosphereRefraction into ITURP834AtmosphericRefraction](#Renamed_EarthITU453AtmosphereRefraction_into_ITURP834AtmosphericRefraction)                       | [issue 1590](https://gitlab.orekit.org/orekit/-/issues/1590/)                                                                      |
@@ -101,7 +62,6 @@
 | [added ITU NeQuick2 ionospheric model](#Added_ITU_NeQuick2_ionospheric_model)                                                                                                   | [issue 1625](https://gitlab.orekit.org/orekit/-/issues/1625)                                                                       |
 | [generalized ProfileThrustPropulsionModel](#Generalized_ProfileThrustPropulsionModel)                                                                                           | [issue 1631](https://gitlab.orekit.org/orekit/-/issues/1631/)                                                                      |
 | [introduce resettable maneuver trigger](#Introduce_resettable_maneuver_trigger)                                                                                                 | [issue 1633](https://gitlab.orekit.org/orekit/-/issues/1633/)                                                                      |
->>>>>>> c1587afe
 
 
 ## Building FieldOrbit from Orbit
@@ -715,19 +675,6 @@
 The code biases are now in meters SI unit, the `Constants.SPEED_OF_LIGHT` conversion factor is already
 applied by the parser itself. Users should not apply this factor anymore at their level.
 
-<<<<<<< HEAD
-## Removed deprecated signature of create method in (Field)AbstractDetector
-
-### overview of the change
-The `create` method of `AbstractDetector` and `FieldAbstractDetector` now has only one signature, 
-involving `EventDetectionSettings` and `FieldEventDetectionSettings`. 
-This way, future modifications to the detection system will not impact the signature anymore, as it should be buffered by the data container.
-The old, longer signature which was already deprecated has been removed. 
-
-### how to adapt existing source code
-Implement `create` with the only possible arguments.
-Note that if you do not use the `with` method, you probably do not need to use `(Field)AbstractDetector` and `(Field)EventDetector` may well be enough for your need.
-=======
 ## Improved performance of indirect shooting
 
 ### overview of the change
@@ -741,7 +688,6 @@
 The `buildFieldPropagator` method in `AbstractIndirectShooting` does not exist anymore, but inheritors must now implement `buildFieldODE`.
 The classes `ClassicalRungeKuttaIntegrationSettings` and `DormandPrince54IntegrationSettings` have been removed.
 Instead, you can use the `ShootingIntegrationSettingsFactory`, which offer more built-in choices.
->>>>>>> c1587afe
 
 ## Use SatInSystem in SatelliteAntenna
 
@@ -764,8 +710,55 @@
 The `getSatelliteSystem` and `getPrnNumber` have been replaced by a single `getSatInSystem` method,
 which in turn gives access to the system and PRN.
 
-<<<<<<< HEAD
-## Rates in (Field)Orbit
+## Revamped {Field}ImpulseManeuver
+
+### overview of the change
+The classes `ImpulseManeuver` and `FieldImpulseManeuver` do not inherit anymore from `AbstractDetector` and
+`FieldAbstractDetector` anymore. The rational is that the `create` method was unsafe, allowing users to replace the 
+handler, which should not happen for the logic to work. Nonetheless, a `withDetectionSettings` method has been preserved.
+On another note, the maneuver is now applied no matter the `Action` returned by the event trigger's handler, 
+whilst before it was only if it was `STOP`, which was somewhat arbitrary and was preventing from using `RecordAndContinue`.
+
+### how to adapt existing source code
+Replace any calls to `create` by `withDetectionSettings` when applicable. In case your trigger had a
+`StopOnIncreasing` or `StopOnDecreasing` handler, use an `EventPredicateFilter` instead.
+
+## Removed deprecated signature of create method in {Field}AbstractDetector
+
+### overview of the change
+The `create` method of `AbstractDetector` and `FieldAbstractDetector` now has only one signature, 
+involving `EventDetectionSettings` and `FieldEventDetectionSettings`. 
+This way, future modifications to the detection system will not impact the signature anymore, as it should be buffered by the data container.
+The old, longer signature which was already deprecated has been removed. 
+
+### how to adapt existing source code
+Implement `create` with the only possible arguments.
+Note that if you do not use the `with` method, you probably do not need to use `(Field)AbstractDetector` and `(Field)EventDetector` may well be enough for your need.
+
+## Simplify use of AttitudesSequence
+
+### overview of the change
+The interface `AttitudeProvider` now implements `EventDetectorsProvider`, with default methods returning empty `Stream`.
+The rational is that internal events such as discontinuities in attitude are thus fed to propagators internally.
+The class `AttitudesSequence` leverages this change, so that `registerSwitchEvents` does not exist anymore.
+
+### how to adapt existing source code
+Simply delete the calls to `registerSwitchEvents`. 
+The propagator will automatically use the switches if you used `setAttitudeProvider`.
+
+## Deprecate ExtendedPVCoordinatesProvider
+
+### overview of the change
+The class `ExtendedPVCoordinatesProvider` has been deprecated and `ExtendedPositionProvider` should be used instead.
+The rationale is that the reference to PVCoordinates is confusing as implementations did not necessarily provide with accelerations.
+Moreover, `ExtendedPositionProvider` only requires a `Field` implementation of `getPosition`, the other methods are deduced from it using automatic differentiation.
+This way, all velocity vectors are the first time derivative of the position vectors by construction, something that was not guaranteed before.
+
+### how to adapt existing source code
+Replace any calls to `ExtendedPVCoordinatesProvider` and `ExtendedPVCoordinatesProviderAdapter` by `ExtendedPositionProvider` and `ExtendedPositionProviderAdapter` respectively.
+A method `toExtendedPVCoordinatesProvider` has been added to `ExtendedPositionProvider` to facilitate phasing out.
+
+## Rates in {Field}Orbit
 
 ### overview of the change
 In the 12.X series, `Orbit` and `FieldOrbit` would respectively have Nan and null rates for orbital elements if none was passed explicitly.
@@ -776,18 +769,6 @@
 ### how to adapt existing source code
 Replace your calls to `hasDerivatives` by `hasNonKeplerianAcceleration`, `removeRates` by `withKeplerianRates` and `hasRates` by `hasNonKeplerianRates`.
 Moreover, do not expect NaN or null rates anymore.
-
-## Added getEffectName to EstimationModifier
-
-### overview of the change
-A `getEffectName` has been added in 13.0 to the `EstimationModifier` interface, so it is
-easier to analyse the various contributors to an estimated measurement. All modifiers
-provided by Orekit implement this new method and return a small effect name (troposphere,
-ionosphere, wind-up…).
-
-### how to adapt existing source code
-If users implemented their own modifiers, they must implement this method, typically by just
-returning a literal constant hard-coded in the implementation class or one of its super-classes.
 
 ## Implemented createHarvester in GNSS propagator
 
@@ -834,74 +815,6 @@
 and QZSS is aligned with GPS week and not the original system week (but for an unknown reason, Rinex
 files do not change alignment for Beidou satellites and keep the constellation reference).
 
-## Revamped impulsive maneuvers
-=======
-## Revamped {Field}ImpulseManeuver
->>>>>>> c1587afe
-
-### overview of the change
-The classes `ImpulseManeuver` and `FieldImpulseManeuver` do not inherit anymore from `AbstractDetector` and
-`FieldAbstractDetector` anymore. The rational is that the `create` method was unsafe, allowing users to replace the 
-handler, which should not happen for the logic to work. Nonetheless, a `withDetectionSettings` method has been preserved.
-On another note, the maneuver is now applied no matter the `Action` returned by the event trigger's handler, 
-whilst before it was only if it was `STOP`, which was somewhat arbitrary and was preventing from using `RecordAndContinue`.
-
-### how to adapt existing source code
-Replace any calls to `create` by `withDetectionSettings` when applicable. In case your trigger had a
-`StopOnIncreasing` or `StopOnDecreasing` handler, use an `EventPredicateFilter` instead.
-
-<<<<<<< HEAD
-=======
-## Removed deprecated signature of create method in {Field}AbstractDetector
-
-### overview of the change
-The `create` method of `AbstractDetector` and `FieldAbstractDetector` now has only one signature, 
-involving `EventDetectionSettings` and `FieldEventDetectionSettings`. 
-This way, future modifications to the detection system will not impact the signature anymore, as it should be buffered by the data container.
-The old, longer signature which was already deprecated has been removed. 
-
-### how to adapt existing source code
-Implement `create` with the only possible arguments.
-Note that if you do not use the `with` method, you probably do not need to use `(Field)AbstractDetector` and `(Field)EventDetector` may well be enough for your need.
-
->>>>>>> c1587afe
-## Simplify use of AttitudesSequence
-
-### overview of the change
-The interface `AttitudeProvider` now implements `EventDetectorsProvider`, with default methods returning empty `Stream`.
-The rational is that internal events such as discontinuities in attitude are thus fed to propagators internally.
-The class `AttitudesSequence` leverages this change, so that `registerSwitchEvents` does not exist anymore.
-
-### how to adapt existing source code
-Simply delete the calls to `registerSwitchEvents`. 
-The propagator will automatically use the switches if you used `setAttitudeProvider`.
-
-## Deprecate ExtendedPVCoordinatesProvider
-
-### overview of the change
-The class `ExtendedPVCoordinatesProvider` has been deprecated and `ExtendedPositionProvider` should be used instead.
-The rationale is that the reference to PVCoordinates is confusing as implementations did not necessarily provide with accelerations.
-Moreover, `ExtendedPositionProvider` only requires a `Field` implementation of `getPosition`, the other methods are deduced from it using automatic differentiation.
-This way, all velocity vectors are the first time derivative of the position vectors by construction, something that was not guaranteed before.
-
-### how to adapt existing source code
-Replace any calls to `ExtendedPVCoordinatesProvider` and `ExtendedPVCoordinatesProviderAdapter` by `ExtendedPositionProvider` and `ExtendedPositionProviderAdapter` respectively.
-A method `toExtendedPVCoordinatesProvider` has been added to `ExtendedPositionProvider` to facilitate phasing out.
-
-<<<<<<< HEAD
-=======
-## Rates in {Field}Orbit
-
-### overview of the change
-In the 12.X series, `Orbit` and `FieldOrbit` would respectively have Nan and null rates for orbital elements if none was passed explicitly.
-Now there are default values, which are the Keplerian ones, meaning that most of them are zero (only the position angle varies).
-In consequence, the method `hasDerivatives` in orbits has been renamed, as well as `removeRates` in the interface `PositionAngleBased`.
-
-
-### how to adapt existing source code
-Replace your calls to `hasDerivatives` by `hasNonKeplerianAcceleration`, `removeRates` by `withKeplerianRates` and `hasRates` by `hasNonKeplerianRates`.
-Moreover, do not expect NaN or null rates anymore.
-
 ## Added getEffectName to EstimationModifier
 
 ### overview of the change
@@ -914,7 +827,6 @@
 If users implemented their own modifiers, they must implement this method, typically by just
 returning a literal constant hard-coded in the implementation class or one of its super-classes.
 
->>>>>>> c1587afe
 ## Moved AdaptableInterval
 
 ### overview of the change
