<!--- Copyright 2022-2025 Thales Alenia Space
  Licensed under the Apache License, Version 2.0 (the "License");
  you may not use this file except in compliance with the License.
  You may obtain a copy of the License at

    http://www.apache.org/licenses/LICENSE-2.0

  Unless required by applicable law or agreed to in writing, software
  distributed under the License is distributed on an "AS IS" BASIS,
  WITHOUT WARRANTIES OR CONDITIONS OF ANY KIND, either express or implied.
  See the License for the specific language governing permissions and
  limitations under the License.
-->

# Upgrading from Orekit 12.X to Orekit 13.0

Version 13.0 of Orekit introduced some incompatible API changes with respect
to versions 12.x. These changes are summarized in the following table. The next
paragraphs give hints about how users should change application source code to
adapt to this new version.

| change                                                                                                                                                                    | related issues                                                                                                                     |
|---------------------------------------------------------------------------------------------------------------------------------------------------------------------------|------------------------------------------------------------------------------------------------------------------------------------|
| [building FieldOrbit from Orbit](#Building_FieldOrbit_from_Orbit)                                                                                                         | [issue 1194](https://gitlab.orekit.org/orekit/-/issues/1194)                                                                       |
| [spacecraft state interpolator requires specifying interpolation method](#Spacecraft_state_interpolator_requires_specifying_interpolation_method)                         | [issue 1266](https://gitlab.orekit.org/orekit/-/issues/1266/)                                                                      |
| [renaming_get_events_detectors](#Renaming_in_(field)_propagator)                                                                                                          | [issue 1270](https://gitlab.orekit.org/orekit/-/issues/1270/)                                                                      |
| [building an AbsoluteDate from Instant is always in UTC time scale](#Building_an_AbsoluteDate_from_Instant_is_always_in_UTC_time_scale)                                   | [issue 1272](https://gitlab.orekit.org/orekit/-/issues/1272/)                                                                      |
| [position angles conversions moved](#Position_angles_conversions_moved)                                                                                                   | [issue 1275](https://gitlab.orekit.org/orekit/-/issues/1275/)                                                                      |
| [fitting of Earth Orientation Parameters](#Fitting_of_Earth_Orientation_Parameters)                                                                                       | [issue 1278](https://gitlab.orekit.org/orekit/-/issues/1278/)                                                                      |
| [tropospheric models revamped](#Tropospheric_models_revamped)                                                                                                             | [issue 1287](https://gitlab.orekit.org/orekit/-/issues/1287/)                                                                      |
| [empty cache without field argument](#Empty_cache_without_field_argument)                                                                                                 | [issue 1329](https://gitlab.orekit.org/orekit/-/issues/1329/)                                                                      |
| [signal time of flight needs a frame](#Signal_time_of_flight_needs_a_frame)                                                                                               | [issue 1332](https://gitlab.orekit.org/orekit/-/issues/1332/)                                                                      |
| [ambiguity handling in phase measurements](#Ambiguity_handling_in_phase_measurements)                                                                                     | [issue 1333](https://gitlab.orekit.org/orekit/-/issues/1333/)                                                                      |
| [clock offset applied flag in Rinex files](#Clock_offset_applied_flag_in_Rinex_files)                                                                                     | [issue 1341](https://gitlab.orekit.org/orekit/-/issues/1341/)                                                                      |
| [measurement generation returns EstimatedMeasurementBase](#Measurement_generation_now_returns_EstimatedMeasurementBase)                                                   | [issue 1350](https://gitlab.orekit.org/orekit/-/issues/1350/)                                                                      |
| [getPropagators replaced by getPropagatorsMap](#getPropagators_replaced_by_getPropagatorsMap)                                                                             | [issue 1370](https://gitlab.orekit.org/orekit/-/issues/1370/)                                                                      |
| [removal of PropagatorBuilder copy method](#Removal_of_PropagatorBuilder_copy_method)                                                                                     | [issue 1378](https://gitlab.orekit.org/orekit/-/issues/1378/)                                                                      |
| [new_argument_in_(field)_adaptable_interval](#New_argument_in_(field)_adaptable_interval_method)                                                                          | [issue 1382](https://gitlab.orekit.org/orekit/-/issues/1382/)                                                                      |
| [frame guessing in IGS products](#Frame_guessing_in_IGS_products)                                                                                                         | [issue 1394](https://gitlab.orekit.org/orekit/-/issues/1394/)                                                                      |
| [Frequency replaced by RadioWave, GnssSignal, or PredefinedGnssSignal where relevant](#Frequency_replaced_by_RadioWave_GnssSignal_or_PredefinedGnssSignal_where_relevant) | [issue 1434](https://gitlab.orekit.org/orekit/-/issues/1434/), [issue 1456](https://gitlab.orekit.org/orekit/orekit/-/issues/1456) |
| [typo in PressureTemperatureHumidityProvider API](Typo_in_PressureTemperatureHumidityProvider_API)                                                                        | [issue 1447](https://gitlab.orekit.org/orekit/-/issues/1447/)                                                                      |
| [revamp of dates handling](#Revamp_of_dates_handling)                                                                                                                     | [issue 1454](https://gitlab.orekit.org/orekit/-/issues/1454/)                                                                      |
| [signal time of flight endpoints adjustment](#Signal_time_of_flight_endpoints_adjustment)                                                                                 | [issue 1468](https://gitlab.orekit.org/orekit/-/issues/1468/)                                                                      |
<<<<<<< HEAD
=======
| [improved performance of indirect shooting](#Improved_performance_of_indirect_shooting)                                                                                   | [issue 1523](https://gitlab.orekit.org/orekit/-/issues/1523/)                                                                      |
>>>>>>> 77738bec
| [revamped Sinex and Sinex-bias parsing](#Revamped_Sinex_and_Sinex_bias_parsing)                                                                                           | [issue 1538](https://gitlab.orekit.org/orekit/-/issues/1538/)                                                                      |
| [removed deprecated signature of create in (Field)AbstractDetector](#Removed_deprecated_signature_create_AbstractDetector)                                                | [issue 1541](https://gitlab.orekit.org/orekit/-/issues/1541/)                                                                      |
| [use SatInSystem in SatelliteAntenna](#Use_SatInSystem_in_SatelliteAntenna)                                                                                               | [issue 1542](https://gitlab.orekit.org/orekit/-/issues/1542/)                                                                      |
| [rates in (Field)Orbit](#Rates_in_(Field)Orbit)                                                                                                                           | [issue 1546](https://gitlab.orekit.org/orekit/-/issues/1546/)                                                                      |
| [revamped (Field)ImpulseManeuver](#Revamped_impulsive_maneuvers)                                                                                                          | [issue 1575](https://gitlab.orekit.org/orekit/-/issues/1575/)                                                                      |
| [simplify use of AttitudesSequence](#Simply_use_AttitudesSequence)                                                                                                        | [issue 1577](https://gitlab.orekit.org/orekit/-/issues/1577/)                                                                      |
| [deprecate ExtendedPVCoordinatesProvider](#Deprecate_ExtendedPVCoordinatesProvider)                                                                                       | [issue 1576](https://gitlab.orekit.org/orekit/-/issues/1576/)                                                                      |
| [added getEffectName to EstimationModifier](#Added_getEffectName_to_EstimationModifier)                                                                                   | [issue 1542](https://gitlab.orekit.org/orekit/-/issues/1542/)                                                                      |
| [moved_adaptable_interval](#Moved_AdaptableInterval)                                                                                                                      | [issue 1580](https://gitlab.orekit.org/orekit/-/issues/1580/)                                                                      |
| [renamed EarthITU453AtmosphereRefraction into ITURP834AtmosphericRefraction](#Renamed_EarthITU453AtmosphereRefraction_into_ITURP834AtmosphericRefraction)                 | [issue 1590](https://gitlab.orekit.org/orekit/-/issues/1590/)                                                                      |
<<<<<<< HEAD
| [renamed_DEFAULT_MAXCHECK](#Renamed_DEFAULT_MAXCHECK)                                                                                                                     | [issue 1595](https://gitlab.orekit.org/orekit/-/issues/1595/)                                                                      |
| [updated_indirect_cost_functions](Updated indirect cost functions)                                                                                                        | [issue 1597](https://gitlab.orekit.org/orekit/-/issues/1597/)                                                                      |
| [extract_switch_handler_from_AttitudesSequence](#Extract switch handler from AttitudesSequence)                                                                           | [issue 1607](https://gitlab.orekit.org/orekit/-/issues/1607/)                                                                      |
| [changed_attitude_override_in_maneuver](#Changed attitude_override in maneuver)                                                                                           | [issue 1609](https://gitlab.orekit.org/orekit/-/issues/1609/)                                                                      |
| [introduced_generic_in_integrator_builder](#Introduced generic in integrator builder)                                                                                     | [issue 1613](https://gitlab.orekit.org/orekit/-/issues/1613/)                                                                      |
| [introduced_impulse_provider_for_maneuvers](#Introduced impulse provider for maneuvers)                                                                                   | [issue 1619](https://gitlab.orekit.org/orekit/-/issues/1619/)                                                                      |
| [added_ITU_NeQuick2_ionospheric_model](#Added ITU NeQuick2 ionospheric model)                                                                                             | [issue 1625](https://gitlab.orekit.org/orekit/-/issues/1625)                                                                       |
=======
| [renamed DEFAULT MAXCHECK](#Renamed_DEFAULT_MAXCHECK)                                                                                                                     | [issue 1595](https://gitlab.orekit.org/orekit/-/issues/1595/)                                                                      |
| [updated indirect cost functions](Updated indirect cost functions)                                                                                                        | [issue 1597](https://gitlab.orekit.org/orekit/-/issues/1597/)                                                                      |
| [extract switch handler from AttitudesSequence](#Extract switch handler from AttitudesSequence)                                                                           | [issue 1607](https://gitlab.orekit.org/orekit/-/issues/1607/)                                                                      |
| [changed attitude override in maneuver](#Changed attitude_override in maneuver)                                                                                           | [issue 1609](https://gitlab.orekit.org/orekit/-/issues/1609/)                                                                      |
| [introduced generic in integrator builder](#Introduced generic in integrator builder)                                                                                     | [issue 1613](https://gitlab.orekit.org/orekit/-/issues/1613/)                                                                      |
| [introduced impulse provider for maneuvers](#Introduced impulse provider for maneuvers)                                                                                   | [issue 1619](https://gitlab.orekit.org/orekit/-/issues/1619/)                                                                      || [generalize ProfileThrustPropulsionModel](#Generalize ProfileThrustPropulsionModel)                                                                        | [issue 1631](https://gitlab.orekit.org/orekit/-/issues/1631/)                                                                      |
| [generalize ProfileThrustPropulsionModel](#Generalize ProfileThrustPropulsionModel)                                                                                       | [issue 1631](https://gitlab.orekit.org/orekit/-/issues/1631/)                                                                      |
| [introduce resettable maneuver trigger](#Introduce resettable maneuver trigger)                                                                                           | [issue 1633](https://gitlab.orekit.org/orekit/-/issues/1633/)                                                                      |
>>>>>>> 77738bec


## Building FieldOrbit from Orbit

### overview of the change
In the 12.X series, two independent ways to convert an `Orbit` into a `FieldOrbit`
were set up. One was to use a new utility class `Fieldifier` and the second one
was to use a `convertToFieldOrbit` method from `OrbitType`. As this was redundant,
the utility method in `Fieldifier` was deprecated and the `convertToFieldOrbit`
method from `OrbitType` was kept. The deprecated method was removed in 13.0

### how to adapt existing source code
If users called the utility method in `Fieldifier`, they should now call the
method from `OrbitType`. This means replacing (taking a circular orbit as an
example):

```java
import org.orekit.orbits.FieldCircularOrbit;
import org.orekit.utils.Fieldifier;

final FieldCircularOrbit<T> fieldCircularOrbit = (FieldCircularOrbit<T>) Fieldifier.fieldify(field, circularOrbit);
```
by
```java
final FieldCircularOrbit<T> fieldCircularOrbit = (FieldCircularOrbit<T>) circularOrbit.getType().convertToFieldOrbit(field);
```

## Spacecraft state interpolator requires specifying interpolation method

### overview of the change
In the 12.X series, it was possible to build a `SpacecraftStateInterpolator` without
specifying the number of interpolation points or the threshold. In this case, it
used the default values. This could generate exceptions if the associated interpolators
for orbit, mass, attitude… did not use the same default values. The constructor was
deprecated in 12.0 and a new constructor added with settings for number of interpolation
points and threshold. The deprecated constructor was removed in 13.0

### how to adapt existing source code
If user code called the `SpacecraftStateInterpolator` without specifying the number of
interpolation points or the threshold, it should now add these parameters explicitly,
using `AbstractTimeInterpolator.DEFAULT_INTERPOLATION_POINTS` and
`AbstractTimeInterpolator.DEFAULT_EXTRAPOLATION_THRESHOLD_SEC`.

## Renaming in (Field)Propagator

### overview of the change
Propagators had a method `getEventsDetectors`, whose naming was inconsistent with similar functions in `EventDetectorProvider` and Hipparchus.

### how to adapt existing source code
Simply replace your calls by `getEventDetectors`.


## Building an AbsoluteDate from Instant is always in UTC time scale

### overview of the change
In the 12.X series, it was possible to build an `AbsoluteDate` from a
`java.time.Instant`, specifying an arbitrary time scale. This was not
compliant with the `Instant` API which requires using UTC. A constructor
using only the `Instant` was added in 12.1 as well as a constructor with
at time scale that is enforced to be UTC. The constructor with
`Instant` and `TimeScale` was deprecated. The deprecated constructor
was removed in 13.0.

### how to adapt existing source code

If the constructor with a `Instant` and `TimeScale` was used and the
time scale was already UTC, then there is nothing to do. If the time
scale was not UTC, then the semantics must be revised by users, as they
did violate `Instant` API, so they probably need to check how the
`Instant` is produced, to ensure it is really in UTC.

## Position angles conversions moved

### overview of the change
In the 12.X series, position angles in orbits (anomalies for `{Field}KeplerianOrbit`,
latitude arguments for `{Field}CircularOrbit`, longitude arguments for
`{Field}EquinoctialOrbit`) could be converted between their `MEAN`, `TRUE` and
`ECCENTRIC` flavors using static methods in the orbit classes themselves. These static
have been moved to dedicated utility classes `{Field}KeplerianAnomalyUtility`,
`{Field}CircularAnomalyUtility`, and `{Field}EquinoctialAnomalyUtility` as of version
12.1. The methods in the orbit classes have been deprecated in 12.1 and removed
in 13.0.

### how to adapt existing source code

As the methods are static ones, just the name of the class providing the
methods should be changed. This means replacing (taking circular orbit
and conversion from `ECCENTRIC` to `TRUE` as an example):
```java
final double alphaV = CircularOrbit.eccentricToTrue(ex, ey, alphaE);
```
by
```java
final double alphaV = CircularLatitudeArgumentUtility.eccentricToTrue(ex, ey, alphaE);
```

## Fitting of Earth Orientation Parameters

### overview of the change
In the 12.X series, Fitting of Earth Orientation Parameters was introduced.
This was initially configured using a fitting duration as well as an exponential
weight with a time constant, starting with small weights at the beginning of the
fitting duration and increasing weights afterwards. However, this led to numerical
errors in some configurations. A new configuration was then used, starting from
the last known EOP and decreasing weights when going towards past. The fitting
duration was therefore ignored as the exponential decrease made it useless. The
corresponding constructor was deprecated. This deprecated constructor was removed
in 13.0.

### how to adapt existing source code
If users called the `SingleParameterFitter` with a fitting duration, they should
just remove this parameter; anyway it was ignored since 12.0.1, so this should
not have any influence.

## Tropospheric models revamped

### overview of the change

In the 12.X series, tropospheric models implemented the `DiscreteTroposphericModel`
interface. This interface used constant temperature pressure and hygrometry but
variable location, which was inconsistent. It did not allow to use models that
are azimuth-dependant (slanted atmosphere layers). It also used inconsistent non-SI
units. The interface was completely rewritten as `TroposphericModel` in 12.1, and
the existing models were rewritten to implement the new interfaces. A new `GroundStation`
constructor was added that references a `PressureTemperatureHumidityProvider` that
will be used to provide weather parameters to measurements performed by the station.
The older tropospheric model interface, the former models implementations and the
`GroundStation` constructor without provider were deprecated. In version 13.0,
the deprecated interface, implementations and constructor were all removed.

### how to adapt existing source code

All the tropospheric models available in Orekit 12.X are still available, sometimes
with different names (for example `MariniMurrayModel` is now called `MariniMurray`,
`SaastamoinenModel` is now `ModifiedSaastamoinenModel`, but there is also a
`CanonicalSaastamoinenModel`) and different constructors. Some models allow passing
a `PressureTemperatureHumidityProvider` to the constructor, which allows to retrieve
time and location-dependent weather parameters. Several new tropospheric models
have been added in the process. `AngularTroposphericDelayModifier` was also discovered
to be seriously flawed and has been replaced by `AngularRadioRefractionModifier`.

Users should review the models they use and adapt the class names as well as the
new constructor parameters. If they used a simple configuration with fixed weather
parameters, they can use either `ConstantPressureTemperatureHumidityProvider` or
`TroposphericModelUtils.STANDARD_ATMOSPHERE_PROVIDER` (or
`TroposphericModelUtils.STANDARD_ATMOSPHERE` if they need the constant values
and not the provider). For better representativity, it is suggested to use either
a global model like `GlobalPressureTemperature3` or to implement
`PressureTemperatureHumidityProvider` with a custom class downloading real
measured data.

## Empty cache without field argument

### overview of the change
In the 12.X series, the `ImmutableFieldTimeStampedCache.emptyCache` had a
field argument which was in fact ignored. This method has been deprecated
in 12.1 and a new method without any argument added. The deprecated method
was removed in 13.0

### how to adapt existing source code
If users called `ImmutableFieldTimeStampedCache.emptyCache` with a field
argument, they should just remove the argument at the call site.

## Signal time of flight needs a frame

### overview of the change
In the 12.X series, the `AbstractMeasurement` method `signalTimeOfFlight` only
used a `TimeStampedPVCoordinates` without care about the frame it refered too. An
additional signature was added, using a `PVCoordinatesProvider`, which required
specifying the frame. For consistency, the frame was also added in the
`TimeStampedPVCoordinates` version and the method without the frame was deprecated.
The deprecated method was removed in 13.0.

### how to adapt existing source code
If user code called `signalTimeOfFlight` without a frame, it should now also
pass the frame in the arguments list.

## Ambiguity handling in phase measurements

### overview of the change
In the 12.X series, the phase measurements (both ground measurements and inter-satellite
measurements) managed one ambiguity parameter for each measurement, and in addition there
were dedicated modifiers for the same purpose. This was cumbersome and wasted a lot of
resources since numerous parameter drivers where create and should be managed together
as they share the same name. An `AmbiguityCache` has been set up to drastically reduce
the number of parameter drivers (allowing to use only one driver for each
emitter/receiver/wavelength triplet) and could be passed to the measurements constructors.
This cache holds `AmbiguityDriver` entries that are specialized `ParameterDriver`.
The constructor without the ambiguity cache were deprecated and a temporary default cache
was made available and used by these deprecated constructors. As with this change the
phase measurements managed the ambiguity by themselves, the additional modifiers were
also deprecated. All deprecated constructors and classes were removed in 13.0, as well
as the temporary default cache.

### how to adapt existing source code
In order to build phase measurements, users should set up one instance of an ambiguity
cache on their own (just calling `new AmbiguityCache()`) and pass it as an argument
to the phase measurements constructors (or the phase measurements builders constructors
in the measurement generation use case). The cache will be populated automatically as
measurements are created. The ambiguities can be retrieved either from the measurements
themselves (using the `getAmbiguityDriver` method) or from the cache, given the emitter,
receiver and wavelength.

## Clock offset applied flag in Rinex files

### overview of the change
In the 12.X series, the `RCV CLOCK OFFS APPL` flag in Rinex observation files was
parsed as an integer, despite it really has the semantic of a flag. This was confusing
as a numerical value could lead people to think it was really the offset itself that
was stored there, when in fact the offset is present in the observations. The
integer-based getter and setters were deprecated in 12.1 and new boolean-based getters
and setters were added. The deprecated getters and setters were removed in 13.0.

### how to adapt existing source code
If users called `setClkOffset` or `getClkOffset`, they should replace these calls
by the boolean versions `setClockOffsetApplied` and `getClockOffsetApplied`.

## Measurement generation now returns EstimatedMeasurementBase

### overview of the change
In the 12.X series, the `build` method in `MeasurementBuilder<T>` interface from
package `org.orekit.estimation.measurements.generation` did return an
object of type `T`, where `T` was the parameterized type in `MeasurementBuilder<T>`
and extended `ObservedMeasurement<T>`.

Returning only the observed value was limiting as users may sometimes need
access to the complete states that were used during the generation. These states
were in fact computed internally and discarded after the observed measurement
was produced. The rationale of this change was to allow retrieving these
complete states.

Starting with version 13.0 the return type of the `build` method was therefore
changed to `EstimatedMeasurementBase<T>`.

### how to adapt existing source code

If the additional information is relevant to the caller application, then users
should change the type of the variable they use to store the estimated measurement
and use it. This means replacing
```java
final T built = builder.build(date, interpolators);
```
by
```java
final EstimatedMeasurementBase<T> built = builder.build(date, interpolators);
```

If the additional information is not relevant to the caller application, then users
can just extract the observed measurement from the estimated measurement.
This means replacing
```java
final T built = builder.build(date, interpolators);
```
by
```java
final T built = builder.build(date, interpolators).getObservedMeasurement();
```

## getPropagators replaced by getPropagatorsMap

### overview of the change
In the 12.X series, `AggregateBoundedPropagator.getPropagators` method rebuilt
the map each time it was called. It was deplrecated and replaced by a
`getPropagatorsMap` method that retruend the same map each call. The deprecated
method was removed in 13.0

### how to adapt existing source code
User code should just adapt the method name at call site.

## Removal of PropagatorBuilder copy method

### overview of the change
In 12.X series, the `PropagatorBuilder.copy()` method was deprecated and replaced
by the `.clone()` method available natively in Java. The deprecated method was removed in 13.0

### how to adapt existing source code
The change is straightforward. Users only have to replace

```java
import org.orekit.propagation.conversion.AbstractPropagatorBuilder;

final AbstractPropagatorBuilder newBuilder = builder.copy();
```
by
```java
final AbstractPropagatorBuilder newBuilder = builder.clone();
```

## New argument in (Field)AdaptableInterval's method

### overview of the change
The method `currentInterval` in `(Field)AdaptableInterval` now has a second argument called `isForward` to indicate the direction of propagation.
This allows to tailor the computation knowing this information and follows a similar change in Hipparchus.

### how to adapt existing source code
If you only use "constant" intervals, you should use the static method `of` to create instance and nothing needs changed. Otherwise, just add the second argument in your signature and use if if applicable.

## Frame guessing in IGS products

### overview of the change
In the 12.X series, frames guessing in IGS products like SP3 or Rinex files
was flawed. It missed several cases and returned a default Earth frame that
could be wrong. A more general utility method `IGSUtils.guessFrame` was introduced.
This method complies with more classical denominations used by IGS laboratories
and also allows as an extension to use a few non-rotating frames as used in some
industrial teams. The `SP3Parser.guessFrame` method and `SP3Parser.SP3_FRAME_CENTER_STRING`
constant were deprecated. The deprecated items were removed in 13.0.

### how to adapt existing source code
If user codes did call `SP3Parser.guessFrame`, they should call instead `IGSUtils.guessFrame`.

## Frequency replaced by RadioWave, GnssSignal, or PredefinedGnssSignal where relevant

### overview of the change
In the 12.X series, numerous classes and methods in the library used the
enumerates `Frequency` and `ObservationType` from package `org.orekit.gnss`
directly. These enumerates listed the predefined frequencies and observable
that are used by the existing GNSS systems (GPS, Glonass, Galileo, Beidou,
QZSS, IRNSS, SBAS).

Enumerates are fine when dealing with existing systems supported by Orekit,
but they are not sufficient when designing new navigation systems using new
frequencies or new observables. The rationale of this change was to allow using
custom frequencies and observation types. The naming convention for the first
enumerate was also awkward as the name `Frequency` was too generic and therefore
confusing and as the API also  provided access to other elements (like wavelength,
common frequency multiplier, and name). A last problem with the enumerates API was
that it used non-SI units (MHz instead of Hz for frequency).

This change was introduced in two steps, one that did not break the API
and was introduced in version 12.1 and one that did break the API and was
introduced in version 13.0.

Starting with version 12.1, several methods of this enumerate where moved
upward in new interface `GnssSignal` and its superinterface `RadioWave`.
This had no consequence on users source code. Starting with version 13.0,
the `Frequency` enumerate was renamed `PredefinedGnssSignal` and numerous
methods that did reference it were changed to reference either `RadioWave`,
`GnssSignal`, or `PredefinedGnssSignal`. The `ObservationType` was also
changed to be an interface and a new enumerate `PredefinedObservationType`
was introduced.

As long as only enumerates were used, relying on the equality operator `==`
to compare a predefined signal with a reference was relevant. It is not relevant
anymore when using interfaces implemented by custom user classes. Two
predicate methods, `closeTo(other)` and `closeTo(other, tolerance)` have
therefore been added to the new `RadioWave` interface to check if frequencies
are close enough. The first  method uses a default tolerance of 1 mHz, which is
good enough for most purposes.

A few method names have been changed according to their return types,
for example `getFrequencies()` in `Antenna` has been renamed `getRadioWaves()`,
`getFrequency()` in `ObservationType` has been renamed `getSignal()`,
and `getSignal()` in `BeidouCivilianNavigationMessage` has been renamed
`getRadioWave()`.

The Rinex parser and writer API have been extended to allow these new signals
and observation types to be used in Rinex files. Note however that as these
elements are non-standard, the files produced may be impossible to read with
applications that do not rely on Orekit for parsing.

### how to adapt existing source code

In most cases, as the interfaces are just higher level abstractions of the
same concept that was already implemented by the `Frequency` enumerate,
users can just change the types of the objects they use to either
`PredefinedGnssSignal`, `GnssSignal` or `RadioWave` depending on the method.
Sometimes the type appears in a parameterized type, so for example the
`ReceiverAntenna` constructor now requires a `Map<RadioWave, FrequencyPattern>`
instead of a `Map<Frequency, FrequencyPattern>`. Such types changes in methods
signatures and field types are sufficient if the only methods used in the
enumerate were `getName()` or `getRatio()` (which are defined in `GnssSignal`)
or if they were `getFrequency()` or `getWavelength()` (which are defined in
`RadioWave`). Note that `getMHzFrequency()` has been replaced by `getFrequency()`
which returns a predefinedGnssSignal in Hz and not in MHz anymore, for consistency with
Orekit convention to use SI units everywhere.

As explained above, if the enumerate was used directly with an equality
operator to check against some predefined value, this check should be
changed to a proximity check by calling one of the `closeTo` methods.

The call sites for methods that have changed names must be adapted to use
the new names.

## Typo in PressureTemperatureHumidityProvider API

### overview of the change
The `PressureTemperatureHumidityProvider` interface introduced in 12.0
defines two methods with name `getWeatherParamerers`, which was a typo.
The error was fixed and the name was changed to `getWeatherParameters` in 13.0.

### how to adapt existing source code
The change is straightforward. Users only have to replace calls to `getWeatherParamerers`
by calls to `getWeatherParameters`.

## Revamp of dates handling

### overview of the change
In the 12.X series, dates were implemented using an epoch as a whole number of seconds from
a reference date and a double offset corresponding to the fractional parts of the seconds.
As the fractional part was between 0.0 and 1.0, its resolution was of the order of magnitude
of a femtosecond near 1.0, and when dates resulted from successive computations (typically
sequences of calls to `shiftedBy`), accuracies at picoseconds level could be regularly
achieved. There were however rounding problems when dates were output in textual form depending
on the number of decimal digits used. When using a number of digits ensuring safe
write/read roundtrip operations (like using the Ryū algorithm), this induced writing many digits
thar were not human-friendly. When on the other hand the number of digits was chosen to be
either human-friendly (say milliseconds or microseconds) or compliant with some standard format,
then safe write/read roundtrip operation was not possible anymore and errors crept in, typically
in ephemeris data. Another type of problems occurred when standard java `Instant`, `Date` or
`TimeUnit` were used as  they refer to milliseconds, microseconds or nanoseconds which are
decimal-based sub-multiples of the second and not binary-based sub-multiples of primitive double
numbers. A similar problem linked to decimal versus binary representation occurred when TT
(Terrestrial Time) scale was used. The offset between TT and TAI (International Atomic Time) is
by convention exactly 32.184s, and neither 32.184 nor 0.184 can be represented exactly as IEEE754
primitive double numbers. The closest normal numbers that can be represented exactly are
respectively $\frac{0x10178D4FDF3B64}{2^{47}}$ which is about 2.5 femtoseconds smaller than 32.184s,
and $\frac{0x178D4FDF3B645A}{2^{55}}$, which is about 3.11 attoseconds smaller than 0.184s.

There were also several problems with the linear models between UTC and TAI that were used before
year 1972. The offsets were whole numbers of microseconds and slopes were whole numbers of
nanoseconds per seconds. Supporting properly the linear models before 1972 may seem moot but is in
fact really required because many systems use Unix time, so it is widely used in interfaces or
databases. The official Unix time as defined by POSIX explicitly *ignores* leap seconds, but many
users ignore this specificity and would just use `new ApsoluteDate(1970, 1, 1, utc)`, expecting this
to be seamlessly interoperable with standard java `Instant`, `Date` or `TimeUnit`. It is not fully
possible but at least roundtrip conversions between the two representations, with and without leap
seconds, should remain safe. Unfortunately the 1970-01-01 epoch is located within a four years time
range (from 1968 to 1972) during which the offset between UTC and TAI exhibited a 30 ns/s slope. This
induced a 378691200 ns offset as of 1970-01-01 (to be added to the 4213170 µs offset that was active
since 1968-01-01) and the slope continued to be applied for two years later. This complicates safe
roundtrip conversions.

In order to alleviate these problems, dates handling has been thoroughly revamped. The whole number
of seconds since reference epoch is still stored as a signed primitive long like it was before, so the
range of dates that can be represented is still ±292 billions years for `AbsoluteDate` (but it is still
±5.88 millions years for `DateComponents` and `DateTimeComponents` as they use primitive int for the
day offset with respect to J2000.0). The fractional part within the second is what was changed: it is
now also stored as a non-negative primitive long with fixed precision at a resolution of one attosecond
($10^{-18}s$). The choice of attoseconds allows to represent exactly all important offsets (between TT
and TAI, or between UTC and TAI during the linear eras), as well as all times converted from standard
java `Instant`, `Date` or `TimeUnit` classes, and as it is a decimal-based sub-multiple, it is both
human-friendly, standard formats friendly and often avoids the awkward display of series of 999999
decimals that resulted from binary to decimal conversions. This choice also allows simple computation
as adding or subtracting two values in attoseconds that are both smaller than one second never overflows
(a primitive long containing a number of attoseconds could hold any values between ±9.22s, so simple
additions and subtractions of up to 9 such numbers followed by handling a carry to bring the result back
between $0$ and $10^{18}$ and updating the associated seconds number is straightforward). The workhorse
of the new implementation is a new `TimeOffset` class that contains a time offset split into seconds and
attoseconds. This new class is therefore much more accurate than the previous one (attoseconds rather
than femtoseconds) and more importantly is more robust, much simpler as it does not have to deal with IEEE-754
and finally it is decimal-friendly. Provisions have been made to properly handle `NaN`, and ±∞ (both in
computation, parsing and writing).

Many methods that used primitive double to represent durations or offsets have been rewritten to take
`TimeOffset` instances as arguments or to generate them as return values. This affects the API of classes
`AbsoluteDate`, `TimeComponents`, `DateTimeComponents`, `GNSSDate`, `OffsetModel` `UTCTAIOffset` and their
field counterparts for the classes that have one, as well as the `TimeScale` and `TimeShiftable` interfaces
and all their implementations. In most cases, the methods taking a primitive double as an argument have
been kept, and they delegate to a new method that creates a `TimeOffset` instance on the fly from the double.
Methods that returned a primitive double have sometimes been kept (for example `durationFrom` in `AbsoluteDate`
is still there) but a sister method has been created to take advantage of the new implementation with increased
accuracy (so there are now `accurateDurationFrom` and `accurateOffsetFrom` methods in `AbsoluteDate`). Some
methods that returned a primitive double have been changed and now return `TimeOffset` instances, this is in
particular the case of all the methods in the `TimeScale` interface.

The field version of `AbsoluteDate` (`FieldAbsoluteDate`) has also been rewritten and is now entirely based
on `AbsoluteDate`: each `FieldAbsoluteDate` embeds an `AbsoluteDate` that represent the same date but without
the `Field` features. This means that the `toAbsoluteDate` methods is now a simple getter and returns an already
present instance, it is much less costly than before. This improved the consistency between the non-field and
the field versions, reduced duplications a lot and greatly simplified the code.

As these changes were made, it appeared the `AggregatedPVCoordinatesProvider` class threw
`OrekitIllegalArgumentException` and `IllegalStateException` instead of `OrekitException` when
an out-of-range date was used, which make them more difficult to catch. This has been changed too.

### how to adapt existing source code
Despite the change is a revamp of the most widely used class in Orekit (`AbsoluteDate`), many
efforts have been put to preserve the public API as much as possible. Many methods using
primitive double or providing primitive double are still there. One big exception to this
is the `TimeScale` interface, which now only uses `TimeOffset` instances. As most users just
use the time scales as opaque objects when reading/writing dates, they should not be affected
too much. In any case, they can still continue using primitive double by wrapping them in or
out of `TimeOffset` instances, replacing calls like `timeScale.offsetFromTAI(date)` by
`timeScale.offsetFromTAI(date).toDouble()`. On the other hand, if they need to call a method
that needs a `TimeOffset` and they only have a primitive double, wrapping is done by replacing
calls like `object.someMethod(offset)` by `object.someMethod(new TimeOffset(offset))`.

Custom implementations of `TimeShiftable` could be updated to take advantage of the new
`shiftedBy(TimeOffset)` method, but it is not required as there is a default implementation that
delegates to the original `shiftedBy(double)` method.

If some user code breaks due to API changes, though, it is recommended to avoid using the
wrapping between primitive double and `TimeOffset`. What is recommended is to take the
opportunity to remove entirely the primitive double and generalize use of `TimeOffset`
everywhere. This will increase both accuracy of computation and robustness.

Avoiding primitive double also applies to parsing and to literal constants in models or
non-regression test input data. When parsing a text like "3.2184e+01" from a `String field`
variable, instead of using `new TimeOffset(Double.parseDouble(field))` one should rather
use `TimeOffset.parse(field)`. The rationale is that `TimeOffset.parse` preserves decimals
because it will parse the "3" and "2184" parts separately, apply the exponent and split
that into an exact 32 seconds part and an exact 184 milliseconds part, whereas the double
parsing would be slightly off (about 2.5 femtoseconds in this case) as IEEE754 cannot
represent this number exactly. The small parsing error will show up when printing dates in
some times scales. `TimeOffset.parse(field)` also supports parsing special offsets
like `NaN` (regardless of case), `-∞` and `+∞` (for parsing infinity, the sign is mandatory).
When using literal constants in source code (say for example 32.184 as
before, which is the offset between TT and TAI) then rather than using `new TimeOffset(32.184)`,
users should use the linear combinations constructors as in
`new TimeOffset(32, TimeOffset.SECOND, 184, TimeOffset.MILLISECOND)`. There are such linear
combinations constructors from 1 to 5 terms and the multiplicative factors can be long integers.

The static method `TimeComponents.fromSecond` intended to finely tune construction of dates
within a leap second occurrence has been replaced by a public constructor taking a single
`TimeOffset` argument instead of its first two arguments.

In the `OffsetModel` class, the units for slopes in UTC-TAI linear models used prior to 1972
were changed from seconds per day to nanoseconds per UTC second (despite neither is a SI unit),
as looking at the values shows these slopes were in fact simple numbers (only three different
slopes were used between 1961 and 1972: 15ns/s, 13ns/s and 30ns/s). The offset has also been
changed from double to `TimeOffset` to allow representing exactly the microseconds offsets used
in linear models before 1972. As the `UTCTAIOffset` and `OffsetModel` classes are mainly
intended to implement UTC-TAI loaders and Orekit already provides loaders for the major formats,
this should not affect many users. For those users who did implement custom loaders that take
old slopes and double offsets into account, they should scale the slopes by changing their
parsing code from `double slope = Double.parseDouble(field)` to
`int slope = (int) (TimeOffset.parse(field).getAttoSeconds() / SLOPE_FACTOR)` were `SLOPE_FACTOR`
is defined as `long SLOPE_FACTOR = 86400L * 1000000000L`; and then build the offset by using
this integer slope in nanoseconds per UTC seconds. Using `TimeOffset.parse` instead of
`Double.parseDouble` avoids numerical noise as parsing is done in decimal.

If users caught `OrekitIllegalArgumentException` and `IllegalStateException` when using
`AggregatedPVCoordinatesProvider`, they must now catch `OrekitException` to recover from out-of-range
dates.

As dates resolution is now always exactly one attosecond, when using `shitftedBy` to set up a date just
before of after another date (for example to set up a transition in a `TimeSpanMap`), the recommended
shift value is either `TimeOffset.ATTOSECOND` or `TimeOffset.ATTOSECOND.negate()`. Using `Double.MIN_VALUE`
won't work (anyway, it only worked in previous versions when the date was exactly at a TAI second, i.e.
when the offset was exactly 0.0).

## Signal time of flight endpoints adjustment

### overview of the change
In 12.X series, the `signalTimeOfFlight` method assumed the signal was received at
a known fixed date, but was emitted at an earlier unknown date that is estimated.
In some cases (typically in GNSS where signals are generated by atomic clocks),
it is the emission date that is perfectly known and it is the later arrival time
that should be estimated.

The `signalTimeOfFlight` method was therefore renamed `signalTimeOfFlightAdjustableEmitter`
and new `signalTimeOfFlightAdjustableReceiver` methods with various signatures
were added in 13.0.

### how to adapt existing source code
The change is straightforward. Users only have to replace calls to `signalTimeOfFlight`
by calls to `signalTimeOfFlightAdjustableEmitter`.

## Revamped Sinex and Sinex bias parsing

### overview of the change
In 12.X series, Sinex and Sinex-bias files parsing was not in line with other formats parsers
implementations. It still refers to `DataLoader` instead of the new `DataSource` paradigm,
hence relying on a regular expression for supported names and Sinex files being contained
in a `DataContext`. The `SinexLoader` class was a huge and complicated class and was a nightmare
to maintain. It was used both as the parser and as the container for parsed results. It mixed
Sinex and Sinex bias, which despite having a common base are different formats. It did not allow
proper loading of Observable-Specific Signal Biases, it only handled Differential Signal Biases
and probably mixed things up when parsing OSB or IFB files. It also used the older naming convention
of Differential Code Bias despite newer biases can refer to phase and not to code only, so they
are now named Differential Signal Bias. During parsing, it merged the description within the data
despite they are separated in the files. It only used string fields even for parts that had proper
associated classes, like satellite in system or observable types. The loaded biases were claimed
to be in SI units, but in fact phase biases could not really be parsed because the cycles unit
was not aavailable and the code biases despite being in one SI units (converted from nanoseconds
to seconds), this was not really consistent with a pseudo-range measurement in meters.

In order to alleviate all these shortcomings, parsing was rewritten from the ground up and split into
several specialized block and line parsers as well as several containers. Support for Observable-Specific
Signal Biases was added (but support for Ionosphere-Free Signal Bias, IFB, is still lacking, it could
however be added easily if required, thanks to the new modular architecture). A new unit, `Unit.CYCLE`
with name "cyc" was added, it is a dimensionless unit (just like the already existing `Unit.NONE`,
`Unit.ONE`, and `Unit.PERCENT`).

### how to adapt existing source code
Users that relied on `SinexLoader` class configured from a regular expression for supported names
and requiring the Sinex files to be available in a data context should now use either the `SinexParser`
or the `SinexBiasParser` class and pass to their `parse` methods the `DataSource` instances they want to
parse. This is simpler and more consistent with other existing parsers in Orekit (CCSDS, Rinex, SP3, CRD,
CPF, GPT…). The `parse` methods return a container holding the parsed data, `Sinex` in the `SinexParser`
case and `SinexBias` in the `SinexBiasParser` case.

When using `SinexParser` to load Earth Orientation Parameters, users should be aware that since Sinex
files contain only one EOP entry block, they should call the `parse` method with several `DataSource`
instances to have a reasonable time range covered. This was already the case in the previous implementation
and was generally worked around using a regular expression that matched several Sinex files. The resulting
`Sinex` container does not implement`EopHistoryLoader` by itself, instead it has a `getEopLoader` that
returns such an object. The `ITRFVersion` that should be used to build the EOP history is now specified
when calling `getEopLoader` after parsing and not before parsing as was needed before.

The getters for accessing parsed data have been streamlined. The different levels of maps in `SinexBias`
have been renamed according to the new naming conventions to use `Dsc` instead of `Dcb`. The satellites
keys have been changed from `String` to `SatInSystem` with a specific Pseudo-Random-Number
`SatInSystem.ANY_PRN` (which is set to -1) used to represent system-wide biases. The observations keys
have been changed from `String` to `ObservationType`. The `SinexParser` takes a `typeBuilder` argument
allowing users to parse custom `ObservationType` if needed. This `typeBuilder` can safely be set to
`PredefinedObservationType::valueOf` when parsing Sinex-bias files containing only predefined observation
types.

The code biases are now in meters SI unit, the `Constants.SPEED_OF_LIGHT` conversion factor is already
applied by the parser itself. Users should not apply this factor anymore at their level.

## Improved performance of indirect shooting

### overview of the change
The bottleneck of indirect shooting was the call to `propagate` on `FieldNumericalPropagator`,
plagued by event detection as well as adaptive step-size when used.
To improve performance, the integration is now done step by step (using the non-Field history),
by direct calls to the Hipparchus integrator (requiring to build ODE equations).
Also for this reason, the `ShootingIntegrationSettings` has been revamped, now imposing `(Field)ExplicitRungeKuttaIntegratorBuilder`.

### how to adapt existing source code
The `buildFieldPropagator` method in `AbstractIndirectShooting` does not exist anymore, but inheritors must now implement `buildFieldODE`.
The classes `ClassicalRungeKuttaIntegrationSettings` and `DormandPrince54IntegrationSettings` have been removed.
Instead, you can use the `ShootingIntegrationSettingsFactory`, which offer more built-in choices.

## Use SatInSystem in SatelliteAntenna

### overview of the change
In the 12.X series, `SatelliteAntenna` used separate fields and accessors for satellite system
and satellite Pseudo-Random-Number, despite a `SatInSystem` container already existed for this.
This was both awkward and dupplicated PRN offsets logic when parsing satellites antenna from Antex
files. PRN numbers in several IGS files (Rinex, Sinex, Antex…) are shifted by a 100 units offset
for SBAS system and shifted by 192 units for QZSS systems.

The change was to generalize use of `SatInSystem` and moving the parsing logic from the various
format-specific parsers to `SatInSystem`.

### how to adapt existing source code
The `SatelliteAntenna` constructor now takes a `SatInSystem` argument instead of separate system
and prn. Users that do not build the instances themselves but simply retrieve them using
`AntexLoader` will not be affected by this change, other users should change the call to the
constructor and build a `SatInSystem` instance beforehand.

The `getSatelliteSystem` and `getPrnNumber` have been replaced by a single `getSatInSystem` method,
which in turn gives access to the system and PRN.

## Revamped impulsive maneuvers

### overview of the change
The classes `ImpulseManeuver` and `(Field)ImpulseManeuver` do not inherit anymore from `AbstractDetector` and
`FieldAbstractDetector` anymore. The rational is that the `create` method was unsafe, allowing users to replace the 
handler, which should not happen for the logic to work. Nonetheless, a `withDetectionSettings` method has been preserved.
On another note, the maneuver is now applied no matter the `Action` returned by the event trigger's handler, 
whilst before it was only if it was `STOP`, which was somewhat arbitrary and was preventing from using `RecordAndContinue`.

### how to adapt existing source code
Replace any calls to `create` by `withDetectionSettings` when applicable. In case your trigger had a
`StopOnIncreasing` or `StopOnDecreasing` handler, use an `EventPredicateFilter` instead.

## Removed deprecated signature of create method in (Field)AbstractDetector

### overview of the change
The `create` method of `AbstractDetector` and `FieldAbstractDetector` now has only one signature, 
involving `EventDetectionSettings` and `FieldEventDetectionSettings`. 
This way, future modifications to the detection system will not impact the signature anymore, as it should be buffered by the data container.
The old, longer signature which was already deprecated has been removed. 

### how to adapt existing source code
Implement `create` with the only possible arguments.
Note that if you do not use the `with` method, you probably do not need to use `(Field)AbstractDetector` and `(Field)EventDetector` may well be enough for your need.

## Simplify use of AttitudesSequence

### overview of the change
The interface `AttitudeProvider` now implements `EventDetectorsProvider`, with default methods returning empty `Stream`.
The rational is that internal events such as discontinuities in attitude are thus fed to propagators internally.
The class `AttitudesSequence` leverages this change, so that `registerSwitchEvents` does not exist anymore.

### how to adapt existing source code
Simply delete the calls to `registerSwitchEvents`. 
The propagator will automatically use the switches if you used `setAttitudeProvider`.

## Deprecate ExtendedPVCoordinatesProvider

### overview of the change
The class `ExtendedPVCoordinatesProvider` has been deprecated and `ExtendedPositionProvider` should be used instead.
The rationale is that the reference to PVCoordinates is confusing as implementations did not necessarily provide with accelerations.
Moreover, `ExtendedPositionProvider` only requires a `Field` implementation of `getPosition`, the other methods are deduced from it using automatic differentiation.
This way, all velocity vectors are the first time derivative of the position vectors by construction, something that was not guaranteed before.

### how to adapt existing source code
Replace any calls to `ExtendedPVCoordinatesProvider` and `ExtendedPVCoordinatesProviderAdapter` by `ExtendedPositionProvider` and `ExtendedPositionProviderAdapter` respectively.
A method `toExtendedPVCoordinatesProvider` has been added to `ExtendedPositionProvider` to facilitate phasing out.

## Rates in (Field)Orbit

### overview of the change
In the 12.X series, `Orbit` and `FieldOrbit` would respectively have Nan and null rates for orbital elements if none was passed explicitly.
Now there are default values, which are the Keplerian ones, meaning that most of them are zero (only the position angle varies).
In consequence, the method `hasDerivatives` in orbits has been renamed, as well as `removeRates` in the interface `PositionAngleBased`.


### how to adapt existing source code
Replace your calls to `hasDerivatives` by `hasNonKeplerianAcceleration`, `removeRates` by `withKeplerianRates` and `hasRates` by `hasNonKeplerianRates`.
Moreover, do not expect NaN or null rates anymore.

## Added getEffectName to EstimationModifier

### overview of the change
A `getEffectName` has been added in 13.0 to the `EstimationModifier` interface, so it is
easier to analyse the various contributors to an estimated measurement. All modifiers
provided by Orekit implement this new method and return a small effect name (troposphere,
ionosphere, wind-up…).

### how to adapt existing source code
If users implemented their own modifiers, they must implement this method, typically by just
returning a literal constant hard-coded in the implementation class or one of its super-classes.

## Moved AdaptableInterval

### overview of the change
The interfaces `AdaptableInterval` and `FieldAdaptableInterval` have been moved down to the subpackage `intervals` in `events`, 
where their native inheritors already were. This makes for a cleaner architecture.

### how to adapt existing source code
Modify the import by adding `intervals`.

## Renamed EarthITU453AtmosphereRefraction into ITURP834AtmosphericRefraction

### overview of the change
The `EarthITU453AtmosphereRefraction` used up to 12.0 was misleading as the model implemented
was really ITU-R P.834. The class has therefore with renamed with the correct ITU recommendation
number: `ITURP834AtmosphericRefraction`; new `ITURP834PathDelay`, `ITURP834MappingFunction`,
and `ITURP834WeatherParametersProvider` models have been added too, with consistent naming.

### how to adapt existing source code
Users should just change the class name they use.

## Renamed DEFAULT_MAXCHECK into DEFAULT_MAX_CHECK

### overview of the change
Different names were in use for the so-called maximum check parameter for event detection.
`DEFAULT_MAX_CHECK` has been set as the unique one, in line with `DEFAULT_MAX_ITER`.

### how to adapt existing source code
Simply replace any calls to `DEFAULT_MAXCHECK` with `DEFAULT_MAX_CHECK`.

## Updated indirect cost functions

### overview of the change
The `Field` methods in the interface `CartesianCost` have been extracted to a `FieldCartesianCost`. 
The rationale is to give more flexibility for the latter. 
As a consequence `CartesianAdjointDynamicsProvider` is now an abstract class. 
Usual inheritors are available in `CartesianAdjointDynamicsProviderFactory`.

### how to adapt existing source code
For `Field` methods of cost functions, use the new classes e.g. `FieldUnboundedEnergy`.
Use `CartesianAdjointDynamicsProviderFactory` if applicable, otherwise get inspiration from it to create your own implementation of `CartesianAdjointDynamicsProvider`.


## Extract switch handler from AttitudesSequence

### overview of the change
The interface `SwitchHandler` has been extracted from `AttitudesSequence` and renamed `AttitudeSwitchHandler` for clarity.
It is also used by the new class `AttitudesSwitcher`.

### how to adapt existing source code
Simply replace any calls to `AttitudesSequences.SwitchHandler` with `AttitudeSwitchHandler`.

## Changed attitude override in Maneuver

### overview of the change
The (possible null) attribute `attitudeOverride` in `Maneuver` is now an instance of a new interface `AttitudeRotationModel`, above`AttitudeProvider`.
It allows users to define `ParameterDriver` in order to include their derivatives in the State Transition Matrix computation with `(Field)NumericalPropagator`.

### how to adapt existing source code
You need to cast the output of `getAttitudeOverride` as `AttitudeProvider` if you intend to use its specific methods 
after passing it to the constructor of `Maneuver`.

## Introduced generic in integrator builder

### overview of the change
Java generics have been introduced in abstract classes inheriting from `(Field)ODEIntegratorBuilder`.
It removes the need for casting on outputs. As part of this change, the two interfaces now only return interfaces, 
not abstract classes.

### how to adapt existing source code
Declare outputs of `ODEIntegratorBuilder` as `ODEIntegrator` instead of `AbstractIntegrator`. 
Similarly, declare outputs of `FieldODEIntegratorBuilder` as `FieldODEIntegrator` instead of `AbstractFieldIntegrator`.

## Introduced impulse provider for maneuvers

### overview of the change
The full constructor of `(Field)ImpulseManeuver` has changed. 
Instead of providing a given `(Field)Vector3D`, users have the possibility to build a full logic via the `(Field)ImpulseProvider` interface.
This new API also allows using a single detector for maneuvers of different magnitude.
Most of the constructors signatures have been preserved, but the `getDeltaVSat` does not exist anymore.

### how to adapt existing source code
One cannot call `getDeltaVSat` anymore. If you need to know what velocity was applied, you can use
a `RecordAndContinue` event handler for instance and call the `(Field)ImpulseProvider` on the collected states.

<<<<<<< HEAD
## Added ITU NeQuick2 ionospheric model

### overview of the change
The NeQuick model from Aeronomy and Radiopropagation Laboratory of the Abdus Salam International Centre
for Theoretical Physics Trieste, Italy has been available in Orekit since version 10.1 but only as the
Galileo-specific version. This version differs from the original model recommended by ITU in a number of ways.
It uses a different modified dip latitude grid, it uses a different way to integrate electron density, it has
different clipping constraints at low altitudes…
The ITU recommended implementation has therefore been added as a new `NeQuickITU` class alongside the Galileo-pecific
one which has been renamed from `NeQuickModel` to `NeQuickGalileo`, and moved in a dedicated `nequick` package.

### how to adapt existing source code
Users that relied on the Galileo-specific model and that still want to use it just have to use the new name of the class,
`NeQuickGalileo` and import it from the `org.orekit.models.earth.ionosphere.nequick` package.

Users that want to use the ITU-recommended version should use `NeQuickITU` from the
`org.orekit.models.earth.ionosphere.nequick` package.
=======
## Generalized ProfileThrustPropulsionModel

### overview of the change
The class `ProfileThrustPropulsionModel` was using polynomial segments for no particular reasons, 
so they have been generalized as `ThrustVectorProvider`. The mass is now an argument as well to broaden applications.

### how to adapt existing source code
The original constructor of `ProfileThrustPropulsionModel` has been replaced by an static `of` method, 
since now a `TimeSpanMap` of `ThrustVectorProvider` is expected as argument. 

## Introduce resettable maneuver trigger

### overview of the change
The interface `ManeuverTriggers` included resetters which are not used in `Maneuver`, so
a new dedicated, intermediate interface has been introduced, called `ResettableManeuverTriggers`.

### how to adapt existing source code
If you do use resetters, replace `ManeuverTriggers` by `ResettableManeuverTriggers`.
If you were not implementing these methods with actual logic, remove them. 

>>>>>>> 77738bec
<|MERGE_RESOLUTION|>--- conflicted
+++ resolved
@@ -41,10 +41,7 @@
 | [typo in PressureTemperatureHumidityProvider API](Typo_in_PressureTemperatureHumidityProvider_API)                                                                        | [issue 1447](https://gitlab.orekit.org/orekit/-/issues/1447/)                                                                      |
 | [revamp of dates handling](#Revamp_of_dates_handling)                                                                                                                     | [issue 1454](https://gitlab.orekit.org/orekit/-/issues/1454/)                                                                      |
 | [signal time of flight endpoints adjustment](#Signal_time_of_flight_endpoints_adjustment)                                                                                 | [issue 1468](https://gitlab.orekit.org/orekit/-/issues/1468/)                                                                      |
-<<<<<<< HEAD
-=======
 | [improved performance of indirect shooting](#Improved_performance_of_indirect_shooting)                                                                                   | [issue 1523](https://gitlab.orekit.org/orekit/-/issues/1523/)                                                                      |
->>>>>>> 77738bec
 | [revamped Sinex and Sinex-bias parsing](#Revamped_Sinex_and_Sinex_bias_parsing)                                                                                           | [issue 1538](https://gitlab.orekit.org/orekit/-/issues/1538/)                                                                      |
 | [removed deprecated signature of create in (Field)AbstractDetector](#Removed_deprecated_signature_create_AbstractDetector)                                                | [issue 1541](https://gitlab.orekit.org/orekit/-/issues/1541/)                                                                      |
 | [use SatInSystem in SatelliteAntenna](#Use_SatInSystem_in_SatelliteAntenna)                                                                                               | [issue 1542](https://gitlab.orekit.org/orekit/-/issues/1542/)                                                                      |
@@ -55,24 +52,15 @@
 | [added getEffectName to EstimationModifier](#Added_getEffectName_to_EstimationModifier)                                                                                   | [issue 1542](https://gitlab.orekit.org/orekit/-/issues/1542/)                                                                      |
 | [moved_adaptable_interval](#Moved_AdaptableInterval)                                                                                                                      | [issue 1580](https://gitlab.orekit.org/orekit/-/issues/1580/)                                                                      |
 | [renamed EarthITU453AtmosphereRefraction into ITURP834AtmosphericRefraction](#Renamed_EarthITU453AtmosphereRefraction_into_ITURP834AtmosphericRefraction)                 | [issue 1590](https://gitlab.orekit.org/orekit/-/issues/1590/)                                                                      |
-<<<<<<< HEAD
-| [renamed_DEFAULT_MAXCHECK](#Renamed_DEFAULT_MAXCHECK)                                                                                                                     | [issue 1595](https://gitlab.orekit.org/orekit/-/issues/1595/)                                                                      |
-| [updated_indirect_cost_functions](Updated indirect cost functions)                                                                                                        | [issue 1597](https://gitlab.orekit.org/orekit/-/issues/1597/)                                                                      |
-| [extract_switch_handler_from_AttitudesSequence](#Extract switch handler from AttitudesSequence)                                                                           | [issue 1607](https://gitlab.orekit.org/orekit/-/issues/1607/)                                                                      |
-| [changed_attitude_override_in_maneuver](#Changed attitude_override in maneuver)                                                                                           | [issue 1609](https://gitlab.orekit.org/orekit/-/issues/1609/)                                                                      |
-| [introduced_generic_in_integrator_builder](#Introduced generic in integrator builder)                                                                                     | [issue 1613](https://gitlab.orekit.org/orekit/-/issues/1613/)                                                                      |
-| [introduced_impulse_provider_for_maneuvers](#Introduced impulse provider for maneuvers)                                                                                   | [issue 1619](https://gitlab.orekit.org/orekit/-/issues/1619/)                                                                      |
-| [added_ITU_NeQuick2_ionospheric_model](#Added ITU NeQuick2 ionospheric model)                                                                                             | [issue 1625](https://gitlab.orekit.org/orekit/-/issues/1625)                                                                       |
-=======
 | [renamed DEFAULT MAXCHECK](#Renamed_DEFAULT_MAXCHECK)                                                                                                                     | [issue 1595](https://gitlab.orekit.org/orekit/-/issues/1595/)                                                                      |
-| [updated indirect cost functions](Updated indirect cost functions)                                                                                                        | [issue 1597](https://gitlab.orekit.org/orekit/-/issues/1597/)                                                                      |
-| [extract switch handler from AttitudesSequence](#Extract switch handler from AttitudesSequence)                                                                           | [issue 1607](https://gitlab.orekit.org/orekit/-/issues/1607/)                                                                      |
-| [changed attitude override in maneuver](#Changed attitude_override in maneuver)                                                                                           | [issue 1609](https://gitlab.orekit.org/orekit/-/issues/1609/)                                                                      |
-| [introduced generic in integrator builder](#Introduced generic in integrator builder)                                                                                     | [issue 1613](https://gitlab.orekit.org/orekit/-/issues/1613/)                                                                      |
-| [introduced impulse provider for maneuvers](#Introduced impulse provider for maneuvers)                                                                                   | [issue 1619](https://gitlab.orekit.org/orekit/-/issues/1619/)                                                                      || [generalize ProfileThrustPropulsionModel](#Generalize ProfileThrustPropulsionModel)                                                                        | [issue 1631](https://gitlab.orekit.org/orekit/-/issues/1631/)                                                                      |
-| [generalize ProfileThrustPropulsionModel](#Generalize ProfileThrustPropulsionModel)                                                                                       | [issue 1631](https://gitlab.orekit.org/orekit/-/issues/1631/)                                                                      |
-| [introduce resettable maneuver trigger](#Introduce resettable maneuver trigger)                                                                                           | [issue 1633](https://gitlab.orekit.org/orekit/-/issues/1633/)                                                                      |
->>>>>>> 77738bec
+| [updated indirect cost functions](Updated_indirect_cost_functions)                                                                                                        | [issue 1597](https://gitlab.orekit.org/orekit/-/issues/1597/)                                                                      |
+| [extract switch handler from AttitudesSequence](#Extract_switch_handler_from_AttitudesSequence)                                                                           | [issue 1607](https://gitlab.orekit.org/orekit/-/issues/1607/)                                                                      |
+| [changed attitude override in maneuver](#Changed_attitude_override in maneuver)                                                                                           | [issue 1609](https://gitlab.orekit.org/orekit/-/issues/1609/)                                                                      |
+| [introduced generic in integrator builder](#Introduced_generic_in_integrator_builder)                                                                                     | [issue 1613](https://gitlab.orekit.org/orekit/-/issues/1613/)                                                                      |
+| [introduced impulse provider for maneuvers](#Introduced_impulse_provider_for_maneuvers)                                                                                   | [issue 1619](https://gitlab.orekit.org/orekit/-/issues/1619/)                                                                      ||
+| [added ITU NeQuick2 ionospheric model](#Added_ITU_NeQuick2_ionospheric_model)                                                                                             | [issue 1625](https://gitlab.orekit.org/orekit/-/issues/1625)                                                                       |
+| [generalize ProfileThrustPropulsionModel](#Generalize_ProfileThrustPropulsionModel)                                                                                       | [issue 1631](https://gitlab.orekit.org/orekit/-/issues/1631/)                                                                      |
+| [introduce resettable maneuver trigger](#Introduce_resettable_maneuver_trigger)                                                                                           | [issue 1633](https://gitlab.orekit.org/orekit/-/issues/1633/)                                                                      |
 
 
 ## Building FieldOrbit from Orbit
@@ -877,7 +865,6 @@
 One cannot call `getDeltaVSat` anymore. If you need to know what velocity was applied, you can use
 a `RecordAndContinue` event handler for instance and call the `(Field)ImpulseProvider` on the collected states.
 
-<<<<<<< HEAD
 ## Added ITU NeQuick2 ionospheric model
 
 ### overview of the change
@@ -895,7 +882,7 @@
 
 Users that want to use the ITU-recommended version should use `NeQuickITU` from the
 `org.orekit.models.earth.ionosphere.nequick` package.
-=======
+
 ## Generalized ProfileThrustPropulsionModel
 
 ### overview of the change
@@ -914,6 +901,4 @@
 
 ### how to adapt existing source code
 If you do use resetters, replace `ManeuverTriggers` by `ResettableManeuverTriggers`.
-If you were not implementing these methods with actual logic, remove them. 
-
->>>>>>> 77738bec
+If you were not implementing these methods with actual logic, remove them. 